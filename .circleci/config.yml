# Root CircleCI configuration
# Configuration for individual packages lives in .circleci/src/{commands,jobs,workflows}

version: 2.1

setup: true

orbs:
  continuation: circleci/continuation@0.3.1
  path-filtering: circleci/path-filtering@0.1.1
  slack: circleci/slack@4.12.0

parameters:
  workflow:
    type: string
    default: 'main'

commands:
  create_concatenated_patch_file:
    description: 'Concatenate all patch-files. File is used as checksum source for part of caching key.'
    parameters:
      filename:
        type: string
    steps:
      - run:
          name: Combine patch-files to single file
          command: ls -d -- packages/*/patches/*.patch | xargs cat > << parameters.filename >>

jobs:
  # Generate the CircleCI continue_config.yml from .circleci/src
  generate-config:
    docker:
      - image: cimg/base:2021.04
    steps:
      # The circleci cli exposed in the image doesn't support config packing
      # so we install a version that does
      - run:
          name: Install cli
          command: curl -fLSs https://raw.githubusercontent.com/CircleCI-Public/circleci-cli/master/install.sh | DESTDIR=~/cli bash
      - checkout
      - run:
          name: Generate config
          command: ~/cli config pack .circleci/src > .circleci/continue_config.yml
      - persist_to_workspace:
          root: ./
          paths:
            - .circleci/continue_config.yml

  init:
    working_directory: ~/audius-protocol
    docker:
      - image: cimg/node:18.17
    resource_class: large
    steps:
      - checkout

      - create_concatenated_patch_file:
          filename: combined-patch-file.txt

      - restore_cache:
          keys:
            - cache-{{ checksum "package-lock.json" }}-{{ checksum "combined-patch-file.txt" }}

      - run:
          name: Install dependencies
          # If node_modules exists in cache, run postinstall. Otherwise, run npm ci
          command: |
            [[ ! -d node_modules ]] || CI=true npm run postinstall
            [[ -d node_modules ]] || CI=true npm ci

      - save_cache:
          key: cache-{{ checksum "package-lock.json" }}-{{ checksum "combined-patch-file.txt" }}
          paths:
            - ./node_modules
            - ./protocol-dashboard/node_modules
            - ./packages/web/node_modules
            - ./packages/mobile/node_modules
            - ./packages/embed/node_modules
            - ./packages/harmony/node_modules
            - ./packages/common/node_modules
            - ./packages/libs/node_modules
            - ./packages/identity-service/node_modules
            - ./packages/es-indexer/node_modules
            - ./packages/ddex/node_modules
            - ./packages/ddex/webapp/client/node_modules
            - ./packages/ddex/webapp/server/node_modules
            - ./packages/ddex/publisher/node_modules
            - ./packages/trpc-server/node_modules
            - ./packages/create-audius-app/node_modules
            - ./packages/dotenv-linter/bin

  generate-release-branch:
    working_directory: ~/audius-protocol
    resource_class: small
    docker:
      - image: cimg/base:2023.01
    steps:
      - checkout
      - add_ssh_keys:
          fingerprints:
            - 'd0:0b:a0:19:ac:46:58:e4:6c:ac:34:99:f6:1b:31:bb' # github.com
      - run:
          name: Set git config
          command: |
            git config --global user.email "audius-infra@audius.co"
            git config --global user.name "audius-infra"
      - run:
          name: Create + push branch
          command: |
            OLD_VERSION=$(jq -r .version packages/discovery-provider/.version.json)
            NEW_VERSION=$(echo ${OLD_VERSION} | awk -F. '{$NF = $NF + 1;} 1' | sed 's/ /./g')

            # Bump version for content node
            jq --arg version "$NEW_VERSION" '.version=$version' mediorum/.version.json > /tmp/.version.json
            mv /tmp/.version.json mediorum/.version.json
            git add mediorum/.version.json

            # Bump version for discovery node
            jq --arg version "$NEW_VERSION" '.version=$version' packages/discovery-provider/.version.json > /tmp/.version.json
            mv /tmp/.version.json packages/discovery-provider/.version.json
            git add packages/discovery-provider/.version.json

            PROTOCOL_DIRS=$(bash ./scripts/get-release-dirs.sh protocol)
            CHANGELOG=$(git log --pretty=format:"[%h] %s %an" --date=short protocol-v${OLD_VERSION}..HEAD -- ${PROTOCOL_DIRS})
            MESSAGE="Audius Protocol v${NEW_VERSION}

            ${CHANGELOG}"
            git commit -m "${MESSAGE}"

            git tag protocol-v${NEW_VERSION}
            git push origin protocol-v${NEW_VERSION}

            # Weird way to push both to main and the new release branch
            git branch "release-v$NEW_VERSION"
            git checkout "release-v$NEW_VERSION"
            git push --set-upstream origin main "release-v$NEW_VERSION"

  approve-deployment-holds:
    resource_class: small
    docker:
      - image: cimg/base:2023.01
    steps:
      - run:
          name: Abort if auto-deploy is halted
          command: |
            if [ "$HALT_AUTO_DEPLOY" == "true" ]; then
              echo "Auto-deploy is currently halted. Exiting without approval."

              json_content="{ \"blocks\": ["
              json_content+="\"type\": \"section\","
              json_content+="\"text\": { \"type\": \"mrkdwn\", \"text\": \"Normally I'd ship today's release to foundation nodes now, but auto-deploy is currently halted...\" }"
              json_content+="}]}"

              curl -f -X POST -H 'Content-type: application/json' \
              --data "$json_content" \
              $SLACK_DAILY_DEPLOY_WEBHOOK

              exit 1
            fi
      - run:
          name: Approve the deployments
          command: |
            (
              set -e
              # Find latest release version
              git clone https://github.com/AudiusProject/audius-protocol.git
              cd audius-protocol
              git fetch --all
              VERSION=$(jq -r .version packages/discovery-provider/.version.json)
              cd ..
              echo "Running against protocol version: $VERSION"

              # Get the pipeline for the most recent commit on the release branch
              response=$(curl --request GET \
                --url "https://circleci.com/api/v2/project/gh/AudiusProject/audius-protocol/pipeline?branch=release-v$VERSION" \
                --header "Circle-Token: $CIRCLE_DAILY_DEPLOY_API_TOKEN")

              pipeline_id=$(echo "$response" | jq -r '.items[0].id')
              pipeline_number=$(echo "$response" | jq -r '.items[0].number')

              # Abort early if we can't find the pipeline
              if [ -z "$pipeline_id" ] || [ "$pipeline_id" = "null" ]; then
                echo "Could not find pipeline for release-v$VERSION"
                exit 1
              fi

              # Fetch the "release" workflow
              echo "Fetching release workflow from pipeline $pipeline_id"
              workflow_id=$(curl --request GET \
                "https://circleci.com/api/v2/pipeline/$pipeline_id/workflow" \
                --header "Circle-Token: $CIRCLE_DAILY_DEPLOY_API_TOKEN" | jq -r '.items[] | select(.name=="release") | .id')

              # Fetch the "deploy-foundation-nodes-trigger" job
              job_id=$(curl --request GET \
                "https://circleci.com/api/v2/workflow/$workflow_id/job" \
                --header "Circle-Token: $CIRCLE_DAILY_DEPLOY_API_TOKEN" | jq -r '.items[] | select(.name=="deploy-foundation-nodes-trigger" and .status=="on_hold") | .id')

              # If we found the job, approve it automatically
              if [ ! -z "$job_id" ]; then
                  echo "Approving job with id=$job_id"
                  job_url="https://app.circleci.com/pipelines/gh/AudiusProject/audius-protocol/$pipeline_number/workflows/$workflow_id"
                  curl --request POST \
                    "https://circleci.com/api/v2/workflow/$workflow_id/approve/$job_id" \
                    --header "Circle-Token: $CIRCLE_DAILY_DEPLOY_API_TOKEN"

                  # Record approval for the Slack message
                  echo "<${job_url}|release-v$VERSION>" > /tmp/job_url.txt
              fi
            ) || true  # catch errors so we can send a Slack message in the next step
      - run:
          name: Notify Slack
          command: |
            job_url=$(cat /tmp/job_url.txt) || true
            json_content="{ \"blocks\": ["

            if [[ -z "$job_url" ]]; then
                # If we couldn't find the deploy trigger job on hold, send the failure message
                json_content+="{ \"type\": \"section\","
                json_content+=" \"text\": { \"type\": \"mrkdwn\", \"text\": \"No CircleCI job is on hold for me to auto-approve for today's foundation release (hint: check <https://app.circleci.com/pipelines/github/AudiusProject/audius-protocol?branch=$CIRCLE_BRANCH|here>)\" } }"
            else
                # If we approved the job, send the success message
                json_content+="{ \"type\": \"section\","
                json_content+=" \"text\": { \"type\": \"mrkdwn\", \"text\": \"Deploying $job_url to foundation nodes... Please watch for issues and approve the release for SPs when ready (I'll remind you in an hour).\" } }"
            fi

            json_content+="]}"
            curl -f -X POST -H 'Content-type: application/json' \
              --data "$json_content" \
              $SLACK_DAILY_DEPLOY_WEBHOOK

  notify-sp-release-job:
    resource_class: small
    docker:
      - image: cimg/base:2023.01
    steps:
      - run:
          name: Abort if auto-deploy is halted
          command: |
            if [ "$HALT_AUTO_DEPLOY" == "true" ]; then
              echo "Auto-deploy is currently halted. Exiting without approval."

              json_content="{ \"blocks\": ["
              json_content+="\"type\": \"section\","
              json_content+="\"text\": { \"type\": \"mrkdwn\", \"text\": \"Normally I'd remind you to approve the SP release for today, but auto-deploy is currently halted...\" }"
              json_content+="}]}"

              curl -f -X POST -H 'Content-type: application/json' \
                --data "$json_content" \
                $SLACK_DAILY_DEPLOY_WEBHOOK

              exit 1
            fi
      - run:
          name: Find branch, send Slack message
          command: |
            handle_error() {
              # Construct failure Slack message
              failure_content="{ \"blocks\": ["
              failure_content+="{ \"type\": \"section\", \"text\": { \"type\": \"plain_text\", \"text\": \"Failed to find job for today's SP release. If this was not intentional, please check for 'release-audius-docker-compose-trigger' in today's release branch.\n\" } }"
              failure_content+="]}"
              echo "Sending error message to Slack: $failure_content"

              # Send Slack failure message
              curl -f -X POST -H 'Content-type: application/json' \
                --data "$failure_content" \
                $SLACK_DAILY_DEPLOY_WEBHOOK
            }

            (
              set -e
              # Find latest version
              git clone https://github.com/AudiusProject/audius-protocol.git
              cd audius-protocol
              git fetch --all
              VERSION=$(jq -r .version packages/discovery-provider/.version.json)
              cd ..

              # Get the pipeline for the most recent commit on the release branch
               response=$(curl --request GET \
                --url "https://circleci.com/api/v2/project/gh/AudiusProject/audius-protocol/pipeline?branch=release-v$VERSION" \
                --header "Circle-Token: $CIRCLE_DAILY_DEPLOY_API_TOKEN")

              pipeline_id=$(echo "$response" | jq -r '.items[0].id')
              pipeline_number=$(echo "$response" | jq -r '.items[0].number')

              # Fetch the "release" workflow
              echo "Fetching release workflow from pipeline $pipeline_id"
              workflow_id=$(curl --request GET \
                "https://circleci.com/api/v2/pipeline/$pipeline_id/workflow" \
                --header "Circle-Token: $CIRCLE_DAILY_DEPLOY_API_TOKEN" | jq -r '.items[] | select(.name=="release") | .id')

              # Fetch the "release-audius-docker-compose-trigger" job
              job_id=$(curl --request GET \
                "https://circleci.com/api/v2/workflow/$workflow_id/job" \
                --header "Circle-Token: $CIRCLE_DAILY_DEPLOY_API_TOKEN" | jq -r '.items[] | select(.name=="release-audius-docker-compose-trigger" and .status=="on_hold") | .id')

              # If we found the on-hold job, notify Slack for someone to approve it
              if [ ! -z "$job_id" ]; then
                  echo "Found job: $JOB_ID"
                  job_url="https://app.circleci.com/pipelines/gh/AudiusProject/audius-protocol/$pipeline_number/workflows/$workflow_id"

                  # Build Slack message
                  json_content="{ \"blocks\": ["
                  json_content+="{ \"type\": \"section\", \"text\": { \"type\": \"mrkdwn\", \"text\": \"Release v$VERSION is ready for SPs! Please approve <$job_url|release-audius-docker-compose-trigger> and react to this message with :white_check_mark:\n\" } }"
                  json_content+="]}"
                  echo "Text to send to slack: $json_content"

                  # Send Slack message
                  curl -f -X POST -H 'Content-type: application/json' \
                    --data "$json_content" \
                    $SLACK_DAILY_DEPLOY_WEBHOOK
              else
                  echo "Didn't find job"
                  exit 1
              fi
            ) || handle_error

  generate-client-release:
    working_directory: ~/audius-protocol
    docker:
      - image: cimg/node:18.17
    steps:
      - checkout
      - add_ssh_keys:
          fingerprints:
            - 'a4:99:2e:fa:80:31:dc:23:25:7b:a5:70:3f:08:5f:fa'
      - run:
          name: Bump version
          command: |
            git config --global user.email "audius-infra@audius.co"
            git config --global user.name "audius-infra"
            PREV_VERSION=$(jq -r .version ./package.json)
            CLIENT_DIRS=$(bash ./scripts/get-release-dirs.sh client)
            CHANGELOG=$(git log --pretty=format:"[%h] %s %an" --date=short client-v${PREV_VERSION}..HEAD -- ${CLIENT_DIRS})
            npm i --ignore-scripts
<<<<<<< HEAD
            npm version patch -w audius-client -w @audius/mobile --include-workspace-root --no-git-tag-version
=======
            npm version patch -w @audius/web -w audius-mobile-client --include-workspace-root --no-git-tag-version
>>>>>>> 4bf0b361
            git add .
            VERSION=$(jq -r .version ./package.json)
            MESSAGE="Audius Client (Web and Mobile) v${VERSION}

            ${CHANGELOG}"
            git commit -m "${MESSAGE}"
            git push -u origin main
            git tag client-v${VERSION}
            git push origin client-v${VERSION}
      - run:
          name: Create release branch
          command: |
            VERSION=$(jq -r .version ./package.json)
            git checkout -b release-client-v${VERSION}
            git push -u origin release-client-v${VERSION}

  notify-stuck-stage-nodes-job:
    resource_class: small
    docker:
      - image: cimg/base:2023.01
    steps:
      - run:
          name: Alert Slack of stuck stage nodes
          command: |
            handle_error() {
              # Construct failure Slack message
              failure_content="{ \"blocks\": ["
              failure_content+="{ \"type\": \"section\", \"text\": { \"type\": \"plain_text\", \"text\": \"Encountered error while checking for stuck staging nodes\n\" } }"
              failure_content+="]}"
              echo "Sending error message to Slack: $failure_content"

              # Send Slack failure message
              curl -f -X POST -H 'Content-type: application/json' \
                --data "$failure_content" \
                $SLACK_DAILY_DEPLOY_WEBHOOK
            }

            fetchEndpoints() {
              url=$1
              fetchedEndpoints=$(curl -s "$url" | jq -r '.data[]' 2>/dev/null)

              if [ -z "$fetchedEndpoints" ]; then
                echo "FETCH_ERROR"
              else
                echo $fetchedEndpoints
              fi
            }

            (
              set -e

              # Fetch the latest version from the GitHub repository (assume Content and Discovery have the same latest versions)
              versionUrl="https://raw.githubusercontent.com/AudiusProject/audius-protocol/main/packages/discovery-provider/.version.json"
              VERSION=$(curl -s "$versionUrl" | jq -r '.version')

              if [ -z "$VERSION" ]; then
                echo "Failed to fetch version data"
                exit 1
              fi

              contentEndpoints=($(fetchEndpoints "https://api.staging.audius.co/content"))
              discoveryEndpoints=($(fetchEndpoints "https://api.staging.audius.co/discovery"))
              slack_message=""

              compareVersions() {
                for endpoint in "$@"; do
                    if [ "$endpoint" == "FETCH_ERROR" ]; then
                      continue
                    fi
                  response=$(curl -s -o /dev/null -w "%{http_code}" "$endpoint/health_check")
                  if [ "$response" -eq 200 ]; then
                    endpointVersion=$(curl -s "$endpoint/health_check" | jq -r '.data.version')
                    if [ "$endpointVersion" != "$VERSION" ]; then
                      slack_message+="\n$endpoint (behind at v$endpointVersion)"
                    fi
                  else
                    slack_message+="\n$endpoint (error status=$response)"
                  fi
                done
              }

              compareVersions "${contentEndpoints[@]}"
              compareVersions "${discoveryEndpoints[@]}"

              # Send Slack message if any node is behind or if the API Gateway is down
              if [ ! -z "$slack_message" ]; then
                json_content="{ \"blocks\": [ { \"type\": \"section\", \"text\": { \"type\": \"mrkdwn\", \"text\": \"Please set these nodes back on auto-upgrade if they're not in use:$slack_message\" } } ] }"
                curl -f -X POST -H 'Content-type: application/json' \
                    --data "$json_content" \
                    $SLACK_DAILY_DEPLOY_WEBHOOK
              elif [[ " ${contentEndpoints[@]} " =~ " FETCH_ERROR " ]] || [[ " ${discoveryEndpoints[@]} " =~ " FETCH_ERROR " ]]; then
                json_content="{ \"blocks\": [ { \"type\": \"section\", \"text\": { \"type\": \"mrkdwn\", \"text\": \"Unable to check for offline / out-of-date stage nodes due to api.staging.audius.co being unreachable... \" } } ] }"
                curl -f -X POST -H 'Content-type: application/json' \
                    --data "$json_content" \
                    $SLACK_DAILY_DEPLOY_WEBHOOK
              fi
            ) || handle_error

  notify-pipeline-status:
    working_directory: ~/audius-protocol
    resource_class: small
    docker:
      - image: cimg/base:2023.01
    steps:
      - checkout
      - run:
          name: Wait For Pipeline
          command: bash .circleci/scripts/wait-for-pipeline.sh
      - run:
          name: Generate Slack Template
          command: bash .circleci/scripts/generate-slack-template.sh
      - slack/notify:
          channel: 'C06SP746DA7'
          template: PIPELINE_STATUS_TEMPLATE

workflows:
  setup:
    when:
      equal: ['main', << pipeline.parameters.workflow >>]
    jobs:
      - generate-config
      - init:
          context:
            - Vercel
      - path-filtering/filter:
          name: trigger-relevant-workflows
          filters:
            branches:
              ignore:
                - main
                - /^release.*$/
          base-revision: main
          config-path: ../workspace/.circleci/continue_config.yml
          mapping: |
            comms/.* run-discovery-workflow true
            mediorum/.* run-creator-workflow true
            packages/identity-service/.* run-identity-workflow true
            packages/identity-service/.* run-integration-workflow true
            packages/ddex/webapp/.* run-ddex-webapp-workflow true
            packages/ddex/webapp/.* run-ddex-e2e-workflow true
            packages/ddex/ingester/.* run-ddex-e2e-workflow true
            packages/ddex/publisher/.* run-ddex-publisher-workflow true
            eth-contracts/.* run-eth-contracts-workflow true
            monitoring/healthz/.* run-healthz-workflow true
            protocol-dashboard/.* run-protocol-dashboard-workflow true
            contracts/.* run-contracts-workflow true
            .circleci/.* run-discovery-workflow true
            .circleci/.* run-creator-workflow true
            .circleci/.* run-identity-workflow true
            .circleci/.* run-eth-contracts-workflow true
            .circleci/.* run-protocol-dashboard-workflow true
            .circleci/.* run-ddex-webapp-workflow true
            .circleci/.* run-ddex-e2e-workflow true
            .circleci/.* run-ddex-publisher-workflow true
            .circleci/.* run-healthz-workflow true
            .circleci/.* run-contracts-workflow true
            .circleci/.* run-sdk-workflow true
            .circleci/.* run-web-workflow true
            .circleci/.* run-mobile-workflow true
            .circleci/.* run-harmony-workflow true
            .circleci/.* run-embed-workflow true
            package-lock.json run-sdk-workflow true
            package-lock.json run-harmony-workflow true
            .* run-release-workflow false
            .* run-integration-workflow true
            packages/discovery-provider/.* run-discovery-workflow true
            packages/web/.* run-web-workflow true
            packages/mobile/.* run-mobile-workflow true
            packages/embed/.* run-embed-workflow true
            packages/common/.* run-common-workflow true
            packages/common/.* run-web-workflow true
            packages/common/.* run-mobile-workflow true
            packages/harmony/.* run-harmony-workflow true
            packages/harmony/.* run-web-workflow true
            packages/eslint-config-audius/.* run-web-workflow true
            packages/eslint-config-audius/.* run-mobile-workflow true
            packages/eslint-config-audius/.* run-harmony-workflow true
            packages/libs/.* run-creator-workflow true
            packages/libs/.* run-identity-workflow true
            packages/libs/.* run-protocol-dashboard-workflow true
            packages/libs/.* run-ddex-webapp-workflow true
            packages/libs/.* run-ddex-publisher-workflow true
            packages/libs/.* run-sdk-workflow true
            packages/libs/.* run-web-workflow true
            packages/libs/.* run-mobile-workflow true
            packages/libs/.* run-embed-workflow true
            packages/libs/.* run-create-audius-app-workflow true
            packages/create-audius-app/.* run-create-audius-app-workflow true
          requires:
            - generate-config
            - init
          workspace_path: ../workspace

      - path-filtering/filter:
          name: trigger-main-workflows
          filters:
            branches:
              only: /^main$/
          base-revision: main~1
          config-path: ../workspace/.circleci/continue_config.yml
          mapping: |
            .* run-integration-workflow true
            .* run-creator-workflow true
            .* run-discovery-workflow true
            .* run-identity-workflow true
            .* run-eth-contracts-workflow true
            .* run-contracts-workflow true
            .* run-release-workflow false
            .* run-sdk-workflow true
            .* run-harmony-workflow true
            .* run-ddex-stage-workflow true
            .circleci/.* run-web-workflow true
            .circleci/.* run-mobile-workflow true
            .circleci/.* run-protocol-dashboard-workflow true
            packages/common/.* run-common-workflow true
            packages/common/.* run-web-workflow true
            packages/common/.* run-mobile-workflow true
            packages/eslint-config-audius/.* run-web-workflow true
            packages/eslint-config-audius/.* run-mobile-workflow true
            packages/libs/.* run-web-workflow true
            packages/libs/.* run-mobile-workflow true
            packages/libs/.* run-create-audius-app-workflow true
            packages/harmony/.* run-web-workflow true
            packages/harmony/.* run-mobile-workflow true
            packages/mobile/.* run-mobile-workflow true
            packages/web/.* run-web-workflow true
            packages/embed/.* run-embed-workflow true
            packages/ddex/webapp/.* run-ddex-webapp-workflow true
            packages/ddex/webapp/.* run-ddex-e2e-workflow true
            packages/ddex/ingester/.* run-ddex-e2e-workflow true
            packages/ddex/publisher/.* run-ddex-publisher-workflow true
            packages/create-audius-app/.* run-create-audius-app-workflow true
            protocol-dashboard/.* run-protocol-dashboard-workflow true
            monitoring/healthz/.* run-healthz-workflow true
          requires:
            - generate-config
            - init
          workspace_path: ../workspace

      - path-filtering/filter:
          name: trigger-release-workflows
          filters:
            branches:
              only: /^release-v.*$/
          base-revision: main
          config-path: ../workspace/.circleci/continue_config.yml
          mapping: |
            .* run-integration-workflow true
            .* run-eth-contracts-workflow true
            .* run-contracts-workflow true
            .* run-release-workflow true
            .* run-sdk-workflow true
          requires:
            - generate-config
            - init
          workspace_path: ../workspace

      - path-filtering/filter:
          name: trigger-release-client-workflows
          filters:
            branches:
              only: /^release-client.*$/
          base-revision: main
          config-path: ../workspace/.circleci/continue_config.yml
          mapping: |
            .* run-web-workflow true
            .* run-mobile-workflow true
            .* run-harmony-workflow true
            .* run-protocol-dashboard-workflow true
          requires:
            - generate-config
            - init
          workspace_path: ../workspace

      - notify-pipeline-status:
          context:
            - slack-secrets
          requires:
            - trigger-main-workflows
          filters:
            branches:
              only: /^main$/

  release-create-branch:
    when:
      equal: ['release-create-branch', << pipeline.parameters.workflow >>]
    jobs:
      - generate-release-branch

  auto-approve-foundation-deploy:
    when:
      equal:
        ['auto-approve-foundation-deploy', << pipeline.parameters.workflow >>]
    jobs:
      - approve-deployment-holds:
          context: [slack-secrets, circle-daily-deploy-secrets]

  notify-sp-release:
    when:
      equal: ['notify-sp-release', << pipeline.parameters.workflow >>]
    jobs:
      - notify-sp-release-job:
          context: [slack-secrets, circle-daily-deploy-secrets]

  release-client-create-branch:
    when:
      equal:
        ['release-client-create-branch', << pipeline.parameters.workflow >>]
    jobs:
      - generate-client-release

  notify-stuck-stage-nodes:
    when:
      and:
        - equal:
            ['notify-stuck-stage-nodes', << pipeline.parameters.workflow >>]
    jobs:
      - notify-stuck-stage-nodes-job:
          context: [slack-secrets]<|MERGE_RESOLUTION|>--- conflicted
+++ resolved
@@ -333,11 +333,7 @@
             CLIENT_DIRS=$(bash ./scripts/get-release-dirs.sh client)
             CHANGELOG=$(git log --pretty=format:"[%h] %s %an" --date=short client-v${PREV_VERSION}..HEAD -- ${CLIENT_DIRS})
             npm i --ignore-scripts
-<<<<<<< HEAD
-            npm version patch -w audius-client -w @audius/mobile --include-workspace-root --no-git-tag-version
-=======
-            npm version patch -w @audius/web -w audius-mobile-client --include-workspace-root --no-git-tag-version
->>>>>>> 4bf0b361
+            npm version patch -w @audius/web -w @audius/mobile --include-workspace-root --no-git-tag-version
             git add .
             VERSION=$(jq -r .version ./package.json)
             MESSAGE="Audius Client (Web and Mobile) v${VERSION}
