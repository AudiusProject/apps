--- conflicted
+++ resolved
@@ -118,11 +118,7 @@
             git add discovery/.version.json
 
             # Escape double quotes in commit message and replace git log's platform-specific newlines with @@DELIM@@
-<<<<<<< HEAD
-            GIT_DIFF=$(git log --pretty=format:'• %an - %s [<https://github.com/AudiusProject/audius-protocol/commit/%H|%h>]' --abbrev-commit origin/release-v$OLD_VERSION..HEAD -- mediorum discovery identity-service comms | sed 's/"/\"/g' | tr -d '\r' | sed ':a;N;$!ba;s/\n/@@DELIM@@/g')
-=======
-            GIT_DIFF=$(git log --pretty=format:'• %an - %s [<https://github.com/AudiusProject/audius-protocol/commit/%H|%h>]' --abbrev-commit origin/release-v$OLD_VERSION..HEAD -- mediorum discovery-provider identity-service comms | sed 's/"/\\"/g' | tr -d '\r' | sed ':a;N;$!ba;s/\n/@@DELIM@@/g')
->>>>>>> 7cd138c4
+            GIT_DIFF=$(git log --pretty=format:'• %an - %s [<https://github.com/AudiusProject/audius-protocol/commit/%H|%h>]' --abbrev-commit origin/release-v$OLD_VERSION..HEAD -- mediorum discovery identity-service comms | sed 's/"/\\"/g' | tr -d '\r' | sed ':a;N;$!ba;s/\n/@@DELIM@@/g')
             git commit -m "Bump version to $NEW_VERSION"
 
             git branch "release-v$NEW_VERSION"
