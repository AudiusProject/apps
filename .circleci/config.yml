--- conflicted
+++ resolved
@@ -245,13 +245,8 @@
       - run:
           name: Notify Slack
           command: |
-<<<<<<< HEAD
-            job_url=$(cat /tmp/job_url.txt)
+            job_url=$(cat /tmp/job_url.txt) || true
             json_content="{ \"blocks\": ["
-=======
-              job_url=$(cat /tmp/job_url.txt) || true
-              json_content="{ \"blocks\": ["
->>>>>>> 6cdfcea6
 
             if [[ -z "$job_url" ]]; then
                 # If we couldn't find the deploy trigger job on hold, send the failure message
