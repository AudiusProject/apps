--- conflicted
+++ resolved
@@ -889,22 +889,6 @@
           name: bake-gcp-dev-image
           requires:
             - hold-bake-gcp-dev-image
-<<<<<<< HEAD
-=======
-      - hold-publish-libs:
-          type: approval
-          filters:
-            branches:
-              only: /(^master$)/
-      - publish-libs:
-          context: Audius Client
-          name: publish-libs
-          requires:
-            - hold-publish-libs
->>>>>>> 6876cb8e
-          filters:
-            branches:
-              only: /(^master$)/
 
   # test master at midnight daily
   test-nightly:
