--- conflicted
+++ resolved
@@ -218,8 +218,7 @@
           name: Bump and Publish Libs
           command: |
             export PROTOCOL_DIR=/home/circleci/project
-<<<<<<< HEAD
-            libs/scripts/release.sh
+            libs/scripts/release.sh << pipeline.parameters.sdk_release_tag >>
       - slack/notify:
           event: fail
           branch_pattern: master
@@ -228,9 +227,6 @@
       #     event: pass
       #     branch_pattern: master
       #     template: success_tagged_deploy_1
-=======
-            libs/scripts/release.sh << pipeline.parameters.sdk_release_tag >>
->>>>>>> 945fe654
 
   test-mad-dog-e2e:
     parameters:
