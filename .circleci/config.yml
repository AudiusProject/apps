--- conflicted
+++ resolved
@@ -119,10 +119,7 @@
             mv /tmp/.version.json discovery-provider/.version.json
             git add discovery-provider/.version.json
 
-<<<<<<< HEAD
-            GIT_DIFF=$(git log --pretty=format:'%an - %s [<https://github.com/AudiusProject/audius-protocol/commit/%H|%h>]' --abbrev-commit origin/release-v$OLD_VERSION..HEAD -- mediorum discovery-provider packages/identity-service comms | sed 's/"/\\"/g' | tr -d '\r' | sed ':a;N;$!ba;s/\n/=DELIM@/g')
-=======
-            GIT_DIFF=$(git log --pretty=format:'%an - %s [<https://github.com/AudiusProject/audius-protocol/commit/%H|%h>]' --abbrev-commit origin/release-v$OLD_VERSION..HEAD -- mediorum discovery-provider identity-service comms monitoring/healthz | sed 's/"/\\"/g' | tr -d '\r' | sed ':a;N;$!ba;s/\n/=DELIM@/g')
+            GIT_DIFF=$(git log --pretty=format:'%an - %s [<https://github.com/AudiusProject/audius-protocol/commit/%H|%h>]' --abbrev-commit origin/release-v$OLD_VERSION..HEAD -- mediorum discovery-provider packages/identity-service comms monitoring/healthz | sed 's/"/\\"/g' | tr -d '\r' | sed ':a;N;$!ba;s/\n/=DELIM@/g')
 
             # Ensure GIT_DIFF ends with the delimiter so the final commit is included
             if [ ! -z "$GIT_DIFF" ] && [ "${GIT_DIFF: -7}" != "=DELIM@" ]; then
@@ -130,7 +127,6 @@
             fi
             echo "GIT_DIFF: $GIT_DIFF"
 
->>>>>>> 0daf4991
             git commit -m "Bump version to $NEW_VERSION"
 
             git branch "release-v$NEW_VERSION"
