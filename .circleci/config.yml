--- conflicted
+++ resolved
@@ -723,13 +723,6 @@
   # test, build and push all commits
   test-build-and-push:
     jobs:
-<<<<<<< HEAD
-      # - test-libs:
-      #     name: test-libs
-      # - docker-build-and-push:
-      #     name: build-libs
-      #     repo: libs
-=======
       - bake-gcp-dev-image:
           context:
             - GCP2
@@ -739,7 +732,6 @@
       - docker-build-and-push:
           name: build-libs
           repo: libs
->>>>>>> 9e043ee9
 
       # - test-contracts:
       #     name: test-contracts
