web-pr-comment:
  parameters:
    comment:
      description: The comment to add to the PR
      type: string
    maxComments:
      default: 1
      description: Max nb of comments per PR
      type: integer
    pr:
      default: $CIRCLE_PULL_REQUEST
      description: The PR number or URL
      type: string
  steps:
    - run:
        command: |
          sudo apt-get update
          sudo apt-get install -y --force-yes ruby-full=1:2.7+1
        name: Install Ruby
    - run:
        command: |
          curl -sL https://raw.githubusercontent.com/stephencelis/ghi/master/ghi > ghi
          chmod 755 ghi
          sudo mv ghi /usr/local/bin
        name: Install GHI
    - run:
        command: |
          if [[ -z "${GHI_TOKEN}" ]]; then
            echo "GHI_TOKEN not set"
            /bin/false
          fi
        name: Check Token
    - run:
        command: |
          GH_LOGIN=$(curl -sS https://api.github.com/user\?access_token\=$GHI_TOKEN | jq '.login' --raw-output)
          echo "Authenticated with $GH_LOGIN"
          PR_URL=<< parameters.pr >>
          PR_ID=${PR_URL##*/}
          echo "PR_ID=$PR_ID"
          if [ -z $PR_ID ]; then
            echo "No PR found, skipping"
          else
            if [ $(ghi comment --list $PR_ID | grep -c $GH_LOGIN) -ge << parameters.maxComments >> ]; then
              echo "Already commented, skip"
            else
              ghi comment -m "<< parameters.comment >>"  $PR_ID
            fi
          fi
        name: Send Comment

web-build:
  parameters:
    build-type:
      default: 'prod'
      type: string
    build-directory:
      default: 'packages/web/build-production'
      type: string
    build-name:
      default: 'build-production'
      type: string
  steps:
    - checkout
    - attach_workspace:
        at: ./
    - when:
        condition:
          matches: { pattern: '^stage$', value: << parameters.build-type >> }
        steps:
          - run:
              name: apply stage apple-app-site-association
              command: |
                cd packages/web/public/.well-known
                cp apple-app-site-association-stage apple-app-site-association
    - run:
        name: build
        no_output_timeout: 30m
        command: |
          cd packages/web
          npm run build:<< parameters.build-type >>
          cp package.json << parameters.build-name >>
    - persist_to_workspace:
        root: ./
        paths:
          - << parameters.build-directory >>

web-check-ssr-bundlesize:
  parameters:
    build-type:
      default: 'prod'
      type: string
  steps:
    - checkout
    - attach_workspace:
        at: ./
    - run:
        name: check bundlesize
        command: |
          cd packages/web
          npm run bundlesize:<< parameters.build-type >>

web-distribute:
  parameters:
    build-type:
      default: 'mac-publish-production'
      type: string
    install-license:
      default: false
      type: boolean
    environment:
      default: 'prod'
      type: string
    os:
      default: 'mac'
      type: string
  steps:
    - checkout
    - attach_workspace:
        at: ./
    - run:
        name: Install Node.js 18.7.0
        command: |
          curl -o- https://raw.githubusercontent.com/nvm-sh/nvm/v0.39.3/install.sh | bash
          echo 'Successfully installed nvm'
          echo 'export NVM_DIR="$HOME/.nvm"' >> $BASH_ENV
          echo '[ -s "$NVM_DIR/nvm.sh" ] && \. "$NVM_DIR/nvm.sh" --install' >> $BASH_ENV
          source $BASH_ENV
          nvm install 18.7.0
          nvm alias default 18.7.0

    - create_concatenated_patch_file:
        filename: combined-patch-file.txt

<<<<<<< HEAD
    - restore_cache:
        keys:
          - cache-{{ checksum "package-lock.json" }}-{{ checksum "combined-patch-file.txt" }}{{ if eq parameters.os "mac" }}-mac{{ end }}

    - run:
        name: Install dependencies
        # If node_modules exists in cache, run postinstall. Otherwise, run npm ci
        command: |
          [[ ! -d node_modules ]] || CI=true npm run postinstall
          [[ -d node_modules ]] || CI=true npm ci

    - when:
        condition: << eq parameters.os "mac" >>
        steps:
          - save_cache:
              key: cache-{{ checksum "package-lock.json" }}-{{ checksum "combined-patch-file.txt" }}-mac
              paths:
                - ./node_modules
                - ./packages/web/node_modules
                - ./packages/harmony/node_modules
                - ./packages/common/node_modules
                - ./packages/libs/node_modules
                - ./packages/sdk/node_modules
                - ./packages/trpc-server/node_modules
=======
    - run:
        name: Remove Node Modules from previous builds
        command: rm -rf node_modules && rm -rf packages/*/node_modules

    - restore_cache:
        keys:
          - cache-{{ checksum "package-lock.json" }}-{{ checksum "combined-patch-file.txt" }}-{{ arch }}

    - run:
        name: Install dependencies
        # Running on a new system potentially could take a long time.
        # Generally should not take an hour though.
        no_output_timeout: 1h
        # If node_modules exists in cache, run postinstall. Otherwise, run npm ci
        command: |
          [[ ! -d node_modules ]] || CI=true SKIP_POD_INSTALL=true NODE_OPTIONS="--max-old-space-size=8192" npm run postinstall
          [[ -d node_modules ]] || CI=true SKIP_POD_INSTALL=true NODE_OPTIONS="--max-old-space-size=8192" npm ci

    - save_cache:
        key: cache-{{ checksum "package-lock.json" }}-{{ checksum "combined-patch-file.txt" }}-{{ arch }}
        paths:
          - ./node_modules
          - ./packages/web/node_modules
          - ./packages/harmony/node_modules
          - ./packages/common/node_modules
          - ./packages/libs/node_modules
          - ./packages/sdk/node_modules
          - ./packages/trpc-server/node_modules
>>>>>>> 38bbf2dd
    - when:
        condition: << parameters.install-license >>
        steps:
          - run:
              name: Add dmg-license
              command: npm run install-dmg-license -w @audius/web
    - run:
        name: distribute
        # MacoS distribution requires notarizing the application and apple's servers may take a long time
        no_output_timeout: 1h
        command: |
          cd packages/web
          npm run dist:<< parameters.build-type >>
    - run:
        name: Install jq if not present
        command: |
          if ! type "jq" > /dev/null; then
            apt-get update
            apt-get install -y jq
          fi
    - run:
        name: slack announce
        command: |
          cd packages/web
          deploying_version=$(jq -r '.version' package.json)
          os="<< parameters.os >>"
          job_url="https://app.circleci.com/pipelines/workflows/$CIRCLE_WORKFLOW_ID"
          environment="<< parameters.environment >>"
          if [ "$environment" = 'production' ]; then
            json_content="{ \"blocks\": ["
            json_content+="{ \"type\": \"section\", \"text\": { \"type\": \"mrkdwn\", \"text\": \"Deployed $environment <${job_url}|v$deploying_version> to desktop $os \n\" } }"
            json_content+="]}"
            echo "Text to send to slack: $json_content"

            # Send Slack message
            curl -f -X POST -H 'Content-type: application/json' \
              --data "$json_content" \
              $SLACK_DAILY_DEPLOY_WEBHOOK
          fi

web-deploy-cloudflare:
  parameters:
    build-type:
      default: 'production'
      type: string
    environment:
      default: 'production'
      type: string
    copy-robots:
      default: false
      type: boolean
  steps:
    - checkout
    - attach_workspace:
        at: ./
    - run:
        name: Move sourcemaps
        command: |
          cd packages/web
          mkdir -p sourcemaps/assets
          mv build-<< parameters.build-type >>/assets/*.map sourcemaps/assets
          mv build-ssr-<< parameters.build-type >>/client/assets/chunks/*.map sourcemaps/assets
          mv build-ssr-<< parameters.build-type >>/client/assets/entries/*.map sourcemaps/assets
          mv build-ssr-<< parameters.build-type >>/server/chunks/*.map sourcemaps/assets
          mv build-ssr-<< parameters.build-type >>/server/entries/*.map sourcemaps/assets
    - run:
        name: Move build
        command: |
          cd packages/web
          mv build-<< parameters.build-type >> build
          mv build-ssr-<< parameters.build-type >> build-ssr
    - run:
        name: Copy robots.txt
        command: |
          cd packages/web
          cp ./robots.txt build
          cp ./robots.txt build-ssr/client
    - run:
        name: Deploy to Cloudflare
        command: |
          cd packages/web
          echo ${GA_ACCESS_TOKEN} | npx wrangler secret put GA_ACCESS_TOKEN --env << parameters.environment >>
          npx wrangler publish --config ./src/ssr/wrangler.toml --env << parameters.environment >>
          npx wrangler publish --env << parameters.environment >>
    - run:
        name: slack announce
        command: |
          cd packages/web
          deploying_version=$(jq -r '.version' package.json)
          job_url="https://app.circleci.com/pipelines/workflows/$CIRCLE_WORKFLOW_ID"
          environment="<< parameters.environment >>"
          if [ "$environment" = 'production' ]; then
            json_content="{ \"blocks\": ["
            json_content+="{ \"type\": \"section\", \"text\": { \"type\": \"mrkdwn\", \"text\": \"Deployed $environment <${job_url}|v$deploying_version> to web \n\" } }"
            json_content+="]}"
            echo "Text to send to slack: $json_content"

            # Send Slack message
            curl -f -X POST -H 'Content-type: application/json' \
              --data "$json_content" \
              $SLACK_DAILY_DEPLOY_WEBHOOK
          fi

web-deploy-sourcemaps-s3:
  steps:
    - aws-cli/install
    - attach_workspace:
        at: ./
    - run:
        name: Deploy to S3
        command: aws s3 sync packages/web/sourcemaps s3://sourcemaps.audius.co --cache-control max-age=604800<|MERGE_RESOLUTION|>--- conflicted
+++ resolved
@@ -131,32 +131,6 @@
     - create_concatenated_patch_file:
         filename: combined-patch-file.txt
 
-<<<<<<< HEAD
-    - restore_cache:
-        keys:
-          - cache-{{ checksum "package-lock.json" }}-{{ checksum "combined-patch-file.txt" }}{{ if eq parameters.os "mac" }}-mac{{ end }}
-
-    - run:
-        name: Install dependencies
-        # If node_modules exists in cache, run postinstall. Otherwise, run npm ci
-        command: |
-          [[ ! -d node_modules ]] || CI=true npm run postinstall
-          [[ -d node_modules ]] || CI=true npm ci
-
-    - when:
-        condition: << eq parameters.os "mac" >>
-        steps:
-          - save_cache:
-              key: cache-{{ checksum "package-lock.json" }}-{{ checksum "combined-patch-file.txt" }}-mac
-              paths:
-                - ./node_modules
-                - ./packages/web/node_modules
-                - ./packages/harmony/node_modules
-                - ./packages/common/node_modules
-                - ./packages/libs/node_modules
-                - ./packages/sdk/node_modules
-                - ./packages/trpc-server/node_modules
-=======
     - run:
         name: Remove Node Modules from previous builds
         command: rm -rf node_modules && rm -rf packages/*/node_modules
@@ -185,7 +159,6 @@
           - ./packages/libs/node_modules
           - ./packages/sdk/node_modules
           - ./packages/trpc-server/node_modules
->>>>>>> 38bbf2dd
     - when:
         condition: << parameters.install-license >>
         steps:
