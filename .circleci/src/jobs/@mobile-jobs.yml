mobile-init:
  working_directory: ~/audius-protocol
  docker:
    - image: cimg/node:18.17
  steps:
    - checkout
    - run:
        name: copy staging env
        command: |
          cd packages/mobile
          echo -e "\nAMPLITUDE_WRITE_KEY=$AMPLITUDE_WRITE_KEY_STAGE" >> .env.stage
    - run:
        name: copy production env
        command: |
          cd packages/mobile
          echo -e "\nAMPLITUDE_WRITE_KEY=$AMPLITUDE_WRITE_KEY_PROD" >> .env.prod

    - create_concatenated_patch_file:
        filename: combined-patch-file.txt

    - restore_cache:
        keys:
          - cache-{{ checksum "package-lock.json" }}-{{ checksum "combined-patch-file.txt" }}

    - run:
        name: lint & typecheck
        command: |
          npx turbo run verify --filter=@audius/mobile

    - persist_to_workspace:
        root: ./
        paths:
          - node_modules
          - packages/web/node_modules
          - packages/mobile/node_modules
          - packages/common/node_modules
          - packages/libs/node_modules
          - packages/libs/dist
          - packages/sdk/node_modules
          - packages/sdk/dist
          - packages/mobile/.env.stage
          - packages/mobile/.env.prod

mobile-build-staging-ios:
  working_directory: ~/audius-protocol
  # run on macos so app can be created and signed.
  resource_class: macos.m1.medium.gen1
  macos:
    xcode: '16.2.0'
  environment:
    FL_OUTPUT_DIR: output
  shell: /bin/bash --login -o pipefail
  steps:
    - mobile-prepare-ios:
        build-directory: 'build-mobile-staging'
        bundle-id: 'co.audius.audiusmusic.staging'
        env: '.env.stage'
    - mobile-build-ios:
        build-directory: 'build-mobile-staging'
        bundle-id: 'co.audius.audiusmusic.staging'
        env: '.env.stage'

mobile-build-upload-staging-ios:
  working_directory: ~/audius-protocol
  # run on macos so app can be created and signed.
  resource_class: macos.m1.medium.gen1
  macos:
    xcode: '16.2.0'
  environment:
    FL_OUTPUT_DIR: output
  shell: /bin/bash --login -o pipefail
  steps:
    - mobile-prepare-ios:
        build-directory: 'build-mobile-staging'
        bundle-id: 'co.audius.audiusmusic.staging'
        env: '.env.stage'
    - mobile-release-ios:
        build-directory: 'build-mobile-staging'
        bundle-id: 'co.audius.audiusmusic.staging'
        env: '.env.stage'

mobile-build-production-ios:
  working_directory: ~/audius-protocol
  # run on macos so app can be created and signed.
  resource_class: macos.m1.medium.gen1
  macos:
    xcode: '16.2.0'
  environment:
    FL_OUTPUT_DIR: output
  shell: /bin/bash --login -o pipefail
  steps:
    - mobile-prepare-ios:
        build-directory: 'build-mobile-production'
        bundle-id: 'co.audius.audiusmusic'
        env: '.env.prod'
    - mobile-build-ios:
        build-directory: 'build-mobile-production'
        bundle-id: 'co.audius.audiusmusic'
        env: '.env.prod'

mobile-build-upload-production-ios-if-full-release:
  working_directory: ~/audius-protocol
  # run on macos so app can be created and signed.
  resource_class: macos.m1.medium.gen1
  macos:
    xcode: '16.2.0'
  environment:
    FL_OUTPUT_DIR: output
  shell: /bin/bash --login -o pipefail
  steps:
    - mobile-prepare-ios:
        build-directory: 'build-mobile-production'
        bundle-id: 'co.audius.audiusmusic'
        env: '.env.prod'
    - mobile-release-ios:
        build-directory: 'build-mobile-production'
        bundle-id: 'co.audius.audiusmusic'
        env: '.env.prod'
        slack-notify: false

<<<<<<< HEAD
=======
mobile-deploy-codepush-production-ios-if-ota-release:
  working_directory: ~/audius-protocol
  # run on macos so app can be created and signed.
  resource_class: macos.m1.medium.gen1
  macos:
    xcode: '16.2.0'
  environment:
    FL_OUTPUT_DIR: output
  shell: /bin/bash --login -o pipefail
  steps:
    - mobile-prepare-ios:
        build-directory: 'build-mobile-production'
        bundle-id: 'co.audius.audiusmusic'
        env: '.env.prod'
    - mobile-release-ios:
        build-directory: 'build-mobile-production'
        bundle-id: 'co.audius.audiusmusic'
        env: '.env.prod'

>>>>>>> 68af6dc5
mobile-build-upload-releasecandidate-ios:
  working_directory: ~/audius-protocol
  # run on macos so app can be created and signed.
  resource_class: macos.m1.medium.gen1
  macos:
    xcode: '16.2.0'
  environment:
    FL_OUTPUT_DIR: output
  shell: /bin/bash --login -o pipefail
  steps:
    - mobile-prepare-ios:
        build-directory: 'build-mobile-releasecandidate'
        bundle-id: 'co.audius.audiusmusic.releasecandidate'
        env: '.env.prod'
    - mobile-release-ios:
        build-directory: 'build-mobile-releasecandidate'
        bundle-id: 'co.audius.audiusmusic.releasecandidate'
        env: '.env.prod'

mobile-build-upload-staging-releasecandidate-ios:
  working_directory: ~/audius-protocol
  # run on macos so app can be created and signed.
  resource_class: macos.m1.medium.gen1
  macos:
    xcode: '16.2.0'
  environment:
    FL_OUTPUT_DIR: output
  shell: /bin/bash --login -o pipefail
  steps:
    - mobile-prepare-ios:
        build-directory: 'build-mobile-staging-releasecandidate'
        bundle-id: 'co.audius.audiusmusic.staging.releasecandidate'
        env: '.env.prod'
    - mobile-release-ios:
        build-directory: 'build-mobile-staging-releasecandidate'
        bundle-id: 'co.audius.audiusmusic.staging.releasecandidate'
        env: '.env.prod'

mobile-build-staging-android:
  working_directory: ~/audius-protocol
  resource_class: xlarge
  docker:
    - image: cimg/android:2023.08-node
  steps:
    - mobile-prepare-android:
        build-directory: 'build-mobile-staging'
    - mobile-build-android:
        build-directory: 'build-mobile-staging'
        build-type: 'bundleStagingRelease'
        bundle-id: 'co.audius.app.staging'
        track: 'internal'
        remote-directory: 'audius-mobile-staging'

mobile-build-upload-staging-android:
  working_directory: ~/audius-protocol
  resource_class: xlarge
  docker:
    - image: cimg/android:2023.08-node
  steps:
    - mobile-prepare-android:
        build-directory: 'build-mobile-staging'
    - mobile-release-android:
        build-directory: 'build-mobile-staging'
        upload-type: 'staging'
        track: 'internal'

mobile-build-upload-staging-releasecandidate-android:
  working_directory: ~/audius-protocol
  resource_class: xlarge
  docker:
    - image: cimg/android:2023.08-node
  steps:
    - mobile-prepare-android:
        build-directory: 'build-mobile-staging-releasecandidate'
    - mobile-release-android:
        build-directory: 'build-mobile-staging-releasecandidate'
        upload-type: 'stagingReleaseCandidate'
        track: 'internal'

mobile-build-upload-releasecandidate-android:
  working_directory: ~/audius-protocol
  resource_class: xlarge
  docker:
    - image: cimg/android:2023.08-node
  steps:
    - mobile-prepare-android:
        build-directory: 'build-mobile-releasecandidate'
    - mobile-release-android:
        build-directory: 'build-mobile-releasecandidate'
        upload-type: 'releaseCandidate'
        track: 'internal'

mobile-build-production-android:
  working_directory: ~/audius-protocol
  resource_class: xlarge
  docker:
    - image: cimg/android:2023.08-node
  steps:
    - mobile-prepare-android:
        build-directory: 'build-mobile-production'
    - mobile-build-android:
        build-directory: 'build-mobile-production'
        build-type: 'bundleRelease'
        bundle-id: 'co.audius.app'
        track: 'alpha'
        remote-directory: 'audius-mobile'

mobile-build-upload-production-android-if-full-release:
  working_directory: ~/audius-protocol
  resource_class: xlarge
  docker:
    - image: cimg/android:2023.08-node
  steps:
    - mobile-prepare-android:
        build-directory: 'build-mobile-production'
    - mobile-release-android:
        build-directory: 'build-mobile-production'
        upload-type: 'prod'
        track: 'alpha'
        slack-notify: false

mobile-deploy-saga-dapp-store:
  working_directory: ~/audius-protocol
  resource_class: xlarge
  docker:
    - image: cimg/android:2023.08-node
  steps:
    - mobile-prepare-android:
        build-directory: 'build-mobile-production'
    - mobile-release-saga-dapp-store:
        bundle-id: 'co.audius.app'
        track: 'alpha'<|MERGE_RESOLUTION|>--- conflicted
+++ resolved
@@ -118,28 +118,6 @@
         env: '.env.prod'
         slack-notify: false
 
-<<<<<<< HEAD
-=======
-mobile-deploy-codepush-production-ios-if-ota-release:
-  working_directory: ~/audius-protocol
-  # run on macos so app can be created and signed.
-  resource_class: macos.m1.medium.gen1
-  macos:
-    xcode: '16.2.0'
-  environment:
-    FL_OUTPUT_DIR: output
-  shell: /bin/bash --login -o pipefail
-  steps:
-    - mobile-prepare-ios:
-        build-directory: 'build-mobile-production'
-        bundle-id: 'co.audius.audiusmusic'
-        env: '.env.prod'
-    - mobile-release-ios:
-        build-directory: 'build-mobile-production'
-        bundle-id: 'co.audius.audiusmusic'
-        env: '.env.prod'
-
->>>>>>> 68af6dc5
 mobile-build-upload-releasecandidate-ios:
   working_directory: ~/audius-protocol
   # run on macos so app can be created and signed.
