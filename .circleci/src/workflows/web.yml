when: << pipeline.parameters.run-web-workflow >>
jobs:
  - web-init:
      context:
        - Vercel

  # Cut a demo if not main
  - web-build-demo:
      context:
        - Vercel
      requires:
        - web-init
      filters:
        branches:
          ignore: /^main$/
  - web-deploy-demo:
      context: Audius Client
      requires:
        - web-build-demo
      filters:
        branches:
          ignore: /^main$/

  # Build
  - web-build-staging:
      context:
        - Vercel
      requires:
        - web-init

  - web-build-ssr-staging:
      context:
        - Vercel
      requires:
        - web-init

  - web-build-production:
      context:
        - Vercel
      requires:
        - web-init
      filters:
        branches:
          only: /(^release.*)$/

  - web-build-ssr-production:
      context:
        - Vercel
      requires:
        - web-init
      filters:
        branches:
          only: /(^release.*)$/

<<<<<<< HEAD
=======
  - web-test-staging:
      context:
        - Audius Client
        - Probers
      requires:
        - web-init

  - playwright-tests:
      context:
        - Audius Client
        - Probers
      requires:
        - web-init

>>>>>>> 35e40919
  - web-test:
      context: Audius Client
      requires:
        - web-build-staging

  - web-deploy-staging-s3:
      context: Audius Client
      requires:
        - web-build-staging
      filters:
        branches:
          only: /^main$/

  - web-deploy-staging-cloudflare:
      context:
        - Audius Client
        - slack-secrets
      requires:
        - web-build-staging
        - web-build-ssr-staging
      filters:
        branches:
          only: /^main$/

  - web-deploy-release-candidate:
      context: Audius Client
      requires:
        - web-init
        - web-build-production
        - web-build-ssr-production
      filters:
        branches:
          only: /(^release.*)$/

  - web-deploy-staging-release-candidate:
      context: Audius Client
      requires:
        - web-init
        - web-build-staging
        - web-build-ssr-staging
      filters:
        branches:
          only: /(^release.*)$/

  # Release production web.
  - web-hold-production:
      type: approval
      requires:
        - web-build-production
        - web-build-ssr-production
      filters:
        branches:
          only: /(^release.*)$/
  - web-deploy-production-s3:
      context: Audius Client
      requires:
        - web-hold-production
      filters:
        branches:
          only: /(^release.*)$/
  - web-deploy-production-cloudflare:
      context:
        - Audius Client
        - slack-secrets
      requires:
        - web-hold-production
      filters:
        branches:
          only: /(^release.*)$/

  # Upload sourcemaps
  - web-deploy-sentry-sourcemaps:
      context: Audius Client
      requires:
        - web-hold-production
      filters:
        branches:
          only: /(^release.*)$/

  # Distribute staging desktop binaries.
  - web-dist-mac-staging:
      context:
        - Audius Client
        - Vercel
        - slack-secrets
      requires:
        - web-build-staging
      filters:
        branches:
          only: /(^main)$/
  - web-dist-win-staging:
      context:
        - Audius Client
        - Vercel
        - slack-secrets
      requires:
        - web-build-staging
      filters:
        branches:
          only: /(^main)$/
  - web-dist-linux-staging:
      context:
        - Audius Client
        - Vercel
        - slack-secrets
      requires:
        - web-build-staging
      filters:
        branches:
          only: /(^main)$/

  # Distribute production desktop binaries.
  - web-hold-dist-mac-production:
      type: approval
      requires:
        - web-build-production
      filters:
        branches:
          only: /(^release.*)$/
  - web-dist-mac-production:
      context:
        - Audius Client
        - Vercel
        - slack-secrets
      requires:
        - web-hold-dist-mac-production
      filters:
        branches:
          only: /(^release.*)$/
  - web-hold-dist-win-production:
      type: approval
      requires:
        - web-build-production
      filters:
        branches:
          only: /(^release.*)$/
  - web-dist-win-production:
      context:
        - Audius Client
        - Vercel
        - slack-secrets
      requires:
        - web-hold-dist-win-production
      filters:
        branches:
          only: /(^release.*)$/
  - web-hold-dist-linux-production:
      type: approval
      requires:
        - web-build-production
      filters:
        branches:
          only: /(^release.*)$/
  - web-dist-linux-production:
      context:
        - Audius Client
        - Vercel
        - slack-secrets
      requires:
        - web-hold-dist-linux-production
      filters:
        branches:
          only: /(^release.*)$/<|MERGE_RESOLUTION|>--- conflicted
+++ resolved
@@ -52,23 +52,13 @@
         branches:
           only: /(^release.*)$/
 
-<<<<<<< HEAD
-=======
-  - web-test-staging:
+  - playwright-tests:
       context:
         - Audius Client
         - Probers
       requires:
         - web-init
 
-  - playwright-tests:
-      context:
-        - Audius Client
-        - Probers
-      requires:
-        - web-init
-
->>>>>>> 35e40919
   - web-test:
       context: Audius Client
       requires:
