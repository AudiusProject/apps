--- conflicted
+++ resolved
@@ -152,13 +152,13 @@
   # Mac Stage Desktop App deploys are skipped to prevent high
   # CircleCI credit usage as they use the M1. Enable for one-off deploys
   #
-  - web-dist-mac-staging:
-      context:
-        - Audius Client
-        - Vercel
-        - slack-secrets
-      requires:
-        - web-build-staging
+  # - web-dist-mac-staging:
+  #     context:
+  #       - Audius Client
+  #       - Vercel
+  #       - slack-secrets
+  #     requires:
+  #       - web-build-staging
   #     filters:
   #       branches:
   #         only: /(^main)$/
@@ -183,30 +183,6 @@
   #     filters:
   #       branches:
   #         only: /(^main)$/
-<<<<<<< HEAD
-  # Also removing win and linux since this is unecessary work for 99.9% percent of cases
-  # - web-dist-win-staging:
-  #     context:
-  #       - Audius Client
-  #       - Vercel
-  #       - slack-secrets
-  #     requires:
-  #       - web-build-staging
-  #     filters:
-  #       branches:
-  #         only: /(^main)$/
-  # - web-dist-linux-staging:
-  #     context:
-  #       - Audius Client
-  #       - Vercel
-  #       - slack-secrets
-  #     requires:
-  #       - web-build-staging
-  #     filters:
-  #       branches:
-  #         only: /(^main)$/
-=======
->>>>>>> 38bbf2dd
 
   # Distribute production desktop binaries.
   - web-hold-dist-mac-production:
