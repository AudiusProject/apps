--- conflicted
+++ resolved
@@ -71,12 +71,8 @@
 clean:
 	rm -f bin/*
 
-<<<<<<< HEAD
-dev/mediorum:
-=======
 .PHONY: mediorum-dev
 mediorum-dev:
->>>>>>> c30c4115
 	@if [ "$$(docker ps -q -f name=postgres)" ]; then \
 		echo "container 'postgres' is already running"; \
 	else \
