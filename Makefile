NETWORK ?= stage
AD_TAG ?= default
# One of patch, minor, or major
UPGRADE_TYPE ?= patch

ABI_DIR := pkg/register/ABIs
SRC := $(shell find pkg cmd -type f -name '*.go') go.mod go.sum

<<<<<<< HEAD
VERSION_LDFLAG := -X main.Version=$(shell git rev-parse HEAD)
# Intentionally kept separate to allow dynamic versioning
#LDFLAGS := ""

# WIP
bin/audiusd: $(SRC)
	@echo "Building audiusd for local platform and architecture..."
	CGO_ENABLED=0 go build -ldflags "$(VERSION_LDFLAG) $(LDFLAGS)" -o bin/audiusd-native ./cmd/audiusd

bin/audiusd-x86: $(SRC)
	@echo "Building audiusd for x86 Linux..."
	GOOS=linux GOARCH=amd64 CGO_ENABLED=0 go build -ldflags "$(VERSION_LDFLAG) $(LDFLAGS)" -o bin/audiusd-x86 ./cmd/audiusd
# END WIP

=======
>>>>>>> 8f4314f3
bin/audius-ctl-native: $(SRC)
	@echo "Building audius-ctl for local platform and architecture..."
	@bash scripts/build-audius-ctl.sh $@

bin/audius-ctl-arm64-linux: $(SRC)
	@echo "Building arm audius-ctl for linux..."
	@bash scripts/build-audius-ctl.sh $@ arm64 linux

bin/audius-ctl-x86_64-linux: $(SRC)
	@echo "Building x86 audius-ctl for linux..."
	@bash scripts/build-audius-ctl.sh $@ amd64 linux

bin/audius-ctl-arm64-darwin: $(SRC)
	@echo "Building macos arm audius-ctl..."
	@bash scripts/build-audius-ctl.sh $@ arm64 darwin

bin/audius-ctl-x86_64-darwin: $(SRC)
	@echo "Building macos x86 audius-ctl..."
	@bash scripts/build-audius-ctl.sh $@ amd64 darwin

# Experimental statusbar feature
bin/audius-ctl-arm64-darwin-experimental: $(SRC)
	@echo "Building macos arm audius-ctl..."
	@GOOS=darwin GOARCH=arm64 go build -tags osx -ldflags -X main.Version="$(shell git rev-parse HEAD)" -o bin/audius-ctl-arm64-darwin-experimental ./cmd/audius-ctl

.PHONY: release-audius-ctl audius-ctl-production-build
release-audius-ctl:
	bash scripts/release-audius-ctl.sh

audius-ctl-production-build: clean regen-abis bin/audius-ctl-arm64-linux bin/audius-ctl-x86_64-linux bin/audius-ctl-arm64-darwin bin/audius-ctl-x86_64-darwin

.PHONY: regen-abis
regen-abis:
	@jq '.abi' packages/libs/src/eth-contracts/ABIs/ERC20Detailed.json > $(ABI_DIR)/ERC20Detailed.json
	@jq '.abi' packages/libs/src/eth-contracts/ABIs/Registry.json > $(ABI_DIR)/Registry.json
	@jq '.abi' packages/libs/src/eth-contracts/ABIs/ServiceProviderFactory.json > $(ABI_DIR)/ServiceProviderFactory.json

.PHONY: build-docker-local build-push-docker
build-docker-local:
	@echo "Building Docker image for local platform..."
	docker buildx build --load -t audius/audius-d:$(AD_TAG) pkg/orchestration

build-push-docker:
	@echo "Building and pushing Docker images for all platforms..."
	docker buildx build --platform linux/amd64,linux/arm64 --push -t audius/audius-d:$(AD_TAG) pkg/orchestration

.PHONY: install uninstall
install:
	@bash scripts/install-audius-ctl.sh local

uninstall:
	@bash scripts/uninstall-audius-ctl.sh

.PHONY: clean
clean:
	rm -f bin/*<|MERGE_RESOLUTION|>--- conflicted
+++ resolved
@@ -6,7 +6,6 @@
 ABI_DIR := pkg/register/ABIs
 SRC := $(shell find pkg cmd -type f -name '*.go') go.mod go.sum
 
-<<<<<<< HEAD
 VERSION_LDFLAG := -X main.Version=$(shell git rev-parse HEAD)
 # Intentionally kept separate to allow dynamic versioning
 #LDFLAGS := ""
@@ -21,8 +20,6 @@
 	GOOS=linux GOARCH=amd64 CGO_ENABLED=0 go build -ldflags "$(VERSION_LDFLAG) $(LDFLAGS)" -o bin/audiusd-x86 ./cmd/audiusd
 # END WIP
 
-=======
->>>>>>> 8f4314f3
 bin/audius-ctl-native: $(SRC)
 	@echo "Building audius-ctl for local platform and architecture..."
 	@bash scripts/build-audius-ctl.sh $@
