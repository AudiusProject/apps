--- conflicted
+++ resolved
@@ -26,13 +26,8 @@
 )
 
 func main() {
-<<<<<<< HEAD
-	noTLS := flag.Bool("no-tls", false, "Disable TLS and use only port 80")
-	noMediorum := flag.Bool("mediorum", false, "Enable Mediorum")
-=======
 	enableTLS := flag.Bool("tls", false, "Enable TLS and serve on port 443")
 	enableStorage := flag.Bool("storage", false, "Enable content server")
->>>>>>> c30c4115
 	flag.Parse()
 
 	logger := common.NewLogger(nil)
