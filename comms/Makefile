up:: down migrate
	audius-compose up --comms comms-test

down::
	(docker compose down --volumes || true)

psql::
<<<<<<< HEAD
	docker exec -it comms-db psql -U postgres audius_discovery
=======
	docker exec -it audius-protocol-comms-discovery-db-1 psql -U postgres audius_discovery
>>>>>>> 9839e777

fmt::
	go fmt ./...

test::
<<<<<<< HEAD
	docker logs -f comms-test-1

migrate::
	docker compose up comms-db -d && \
	DATABASE_URL="postgresql://postgres:postgres@localhost:5454/audius_discovery?sslmode=disable" \
		dbmate --wait --no-dump-schema --migrations-dir ./discovery/db/migrations up
	(docker exec -it comms-db psql -U postgres -c "create database comtest WITH TEMPLATE audius_discovery" || true)
=======
	docker logs -f comms-test

migrate::
	audius-compose up comms-discovery-db-1 && \
	DATABASE_URL="postgresql://postgres:postgres@localhost:5454/audius_discovery?sslmode=disable" \
		dbmate --wait --no-dump-schema --migrations-dir ./discovery/db/migrations up
	(docker exec -it audius-protocol-comms-discovery-db-1 psql -U postgres -c "create database comtest WITH TEMPLATE audius_discovery" || true)
>>>>>>> 9839e777

test.load::
	docker exec -it audius-protocol-storage-1 sh -c "./comms storage loadTest"

storage.seed.audio::
	docker exec -it audius-protocol-storage-1 sh -c "./comms storage seed audio"

storage.seed.image::
	docker exec -it audius-protocol-storage-1 sh -c "./comms storage seed image"

# formerly build.fast but uses qemu - slow
# note we use the "a1" tag to delineate a push from local for testing
build.push::
	DOCKER_DEFAULT_PLATFORM=linux/amd64 docker build -t audius/comms:a1 .
	docker push audius/comms:a1

# does not use qemu - fast
# used for quick stage/prod deployments from localhost
build.push.fast::
	CGO_ENABLED=0 GOOS=linux GOARCH=amd64 go build -o build/comms-amd64
	DOCKER_DEFAULT_PLATFORM=linux/amd64 docker build . -f ./DockerfileFast -t audius/comms:a1
	docker push audius/comms:a1

build.weathermap::
	cd storage/storageserver/weather-map; yarn && yarn build

tools::
	go install github.com/kyleconroy/sqlc/cmd/sqlc@main
	CGO_ENABLED=0 go install github.com/nats-io/natscli/nats@latest
	CGO_ENABLED=0 go install github.com/amacneil/dbmate@latest
	go install github.com/rakyll/hey@latest

quicktype::
	cp ../libs/src/sdk/api/chats/serverTypes.ts discovery/schema/schema.ts
	npx quicktype --package schema --out discovery/schema/schema.go --just-types-and-package discovery/schema/*.ts<|MERGE_RESOLUTION|>--- conflicted
+++ resolved
@@ -5,25 +5,12 @@
 	(docker compose down --volumes || true)
 
 psql::
-<<<<<<< HEAD
-	docker exec -it comms-db psql -U postgres audius_discovery
-=======
 	docker exec -it audius-protocol-comms-discovery-db-1 psql -U postgres audius_discovery
->>>>>>> 9839e777
 
 fmt::
 	go fmt ./...
 
 test::
-<<<<<<< HEAD
-	docker logs -f comms-test-1
-
-migrate::
-	docker compose up comms-db -d && \
-	DATABASE_URL="postgresql://postgres:postgres@localhost:5454/audius_discovery?sslmode=disable" \
-		dbmate --wait --no-dump-schema --migrations-dir ./discovery/db/migrations up
-	(docker exec -it comms-db psql -U postgres -c "create database comtest WITH TEMPLATE audius_discovery" || true)
-=======
 	docker logs -f comms-test
 
 migrate::
@@ -31,7 +18,6 @@
 	DATABASE_URL="postgresql://postgres:postgres@localhost:5454/audius_discovery?sslmode=disable" \
 		dbmate --wait --no-dump-schema --migrations-dir ./discovery/db/migrations up
 	(docker exec -it audius-protocol-comms-discovery-db-1 psql -U postgres -c "create database comtest WITH TEMPLATE audius_discovery" || true)
->>>>>>> 9839e777
 
 test.load::
 	docker exec -it audius-protocol-storage-1 sh -c "./comms storage loadTest"
