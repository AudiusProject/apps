package pubkeystore

import (
	"context"
	"errors"
	"fmt"
	"math/big"
	"os"
	"strings"

	"comms.audius.co/discovery/config"
	"comms.audius.co/discovery/db"
	"github.com/ethereum/go-ethereum/crypto"
	"github.com/ethereum/go-ethereum/ethclient"
	"github.com/ethereum/go-ethereum/signer/core/apitypes"
	"golang.org/x/exp/slog"
)

var (
	poaClient  *ethclient.Client
	acdcClient *ethclient.Client

	// on staging, and soon prod
	// we will need two clients:
	// a POA client for older users
	// an audius chain client for newer users
	finalPoaBlock     int64 = 31413000
	verifyingContract string
)

func Dial(discoveryConfig *config.DiscoveryConfig) error {
	var err error

	// prod settings
	acdcEndpoint := "https://acdc-gateway.audius.co"
	poaEndpoint := "http://54.241.83.13:8545"
	verifyingContract = "0x981c44040cb6150a2b8a7f63fb182760505bf666"

	// staging settings
	if discoveryConfig.IsStaging {
		acdcEndpoint = "https://acdc-gateway.staging.audius.co"
		poaEndpoint = "http://54.177.176.62:8545"
		verifyingContract = "0x39d26a6a138ddf8b447d651d5d3883644d277251"

		// got from:
		// https://identityservice.staging.audius.co/health_check/poa
		finalPoaBlock = 30000000
	}

<<<<<<< HEAD
	if discoveryConfig.IsSandbox {
		acdcEndpoint = os.Getenv("audius_web3_eth_provider_url")
		poaEndpoint = os.Getenv("audius_web3_host")
		verifyingContract = os.Getenv("audius_contracts_entity_manager_address")
=======
	if discoveryConfig.IsDev {
		acdcEndpoint = "http://audius-protocol-poa-ganache-1"
		poaEndpoint = "http://audius-protocol-poa-ganache-1" // won't ever be used
		verifyingContract = "0x254dffcd3277C0b1660F6d42EFbB754edaBAbC2B"
		finalPoaBlock = -1
>>>>>>> 8e656547
	}

	poaClient, err = ethclient.Dial(poaEndpoint)
	if err != nil {
		return err
	}

	acdcClient, err = ethclient.Dial(acdcEndpoint)
	if err != nil {
		return err
	}

	return nil
}

func RecoverUserPublicKeyBase64(ctx context.Context, userId int) (string, error) {
	var err error

	logger := slog.With("module", "pubkeystore", "userId", userId)

	conn := db.Conn

	// first check a "pubkey cache" for a hit
	// see: https://github.com/AudiusProject/audius-docker-compose/blob/nats/discovery-provider/clusterizer/src/recover.ts#L65
	if got, err := getPubkey(userId); err == nil {
		return got, nil
	}

	query := `
	select wallet, blocknumber, txhash
	from users where user_id = $1 and is_current in (true, false)
	order by blocknumber asc;
	`

	rows, err := conn.QueryContext(ctx, query, userId)
	if err != nil {
		return "", err
	}
	defer rows.Close()

	var wallet string
	var blocknumber int64
	var txhash string

	var pubkeyBase64 string

	for rows.Next() {
		err = rows.Scan(&wallet, &blocknumber, &txhash)
		if err != nil {
			continue
		}

		// a couple possible situations:
		// - addUser on POA
		// - entity manager on POA
		// - entity manager on audius chain

		if finalPoaBlock != 0 && blocknumber > finalPoaBlock {
			// EM on Audius Chain
			pubkeyBase64, err = recoverEntityManagerPubkey(acdcClient, txhash, wallet)
			if err == nil {
				break
			}
		} else {
			// try EM on POA
			if strings.HasPrefix(txhash, "0x") {
				pubkeyBase64, err = recoverEntityManagerPubkey(poaClient, txhash, wallet)
				if err == nil {
					break
				}
			}

			// try addUser on POA
			pubkeyBase64, err = findAddUserTransaction(ctx, big.NewInt(blocknumber), wallet)
			if err == nil {
				break
			}
		}

	}

	// success
	if err == nil && pubkeyBase64 != "" {
		err = setPubkey(userId, pubkeyBase64)
		if err != nil {
			logger.Warn("setPubkey failed", "err", err)
		}

		return pubkeyBase64, nil
	}

	logger.Warn("failed to recover pubkey for user", "err", err)
	return "", errors.New("could not recover pubkey")
}

func unpackTransactionInput(txData []byte) (map[string]interface{}, error) {
	method, err := addUserAbi.MethodById(txData)
	if err != nil {
		return nil, err
	}

	m := map[string]interface{}{}
	err = method.Inputs.UnpackIntoMap(m, txData[4:])
	if err != nil {
		return nil, err
	}

	return m, nil
}

// taken from:
// https://gist.github.com/APTy/f2a6864a97889793c587635b562c7d72#file-main-go
func recoverPublicKey(signature []byte, typedData apitypes.TypedData) ([]byte, error) {

	domainSeparator, err := typedData.HashStruct("EIP712Domain", typedData.Domain.Map())
	if err != nil {
		return nil, fmt.Errorf("eip712domain hash struct: %w", err)
	}

	typedDataHash, err := typedData.HashStruct(typedData.PrimaryType, typedData.Message)
	if err != nil {
		return nil, fmt.Errorf("primary type hash struct: %w", err)
	}

	// add magic string prefix
	rawData := []byte(fmt.Sprintf("\x19\x01%s%s", string(domainSeparator), string(typedDataHash)))
	sighash := crypto.Keccak256(rawData)

	// update the recovery id
	// https://github.com/ethereum/go-ethereum/blob/55599ee95d4151a2502465e0afc7c47bd1acba77/internal/ethapi/api.go#L442
	signature[64] -= 27

	return crypto.Ecrecover(sighash, signature)

}<|MERGE_RESOLUTION|>--- conflicted
+++ resolved
@@ -47,18 +47,18 @@
 		finalPoaBlock = 30000000
 	}
 
-<<<<<<< HEAD
-	if discoveryConfig.IsSandbox {
-		acdcEndpoint = os.Getenv("audius_web3_eth_provider_url")
-		poaEndpoint = os.Getenv("audius_web3_host")
-		verifyingContract = os.Getenv("audius_contracts_entity_manager_address")
-=======
 	if discoveryConfig.IsDev {
 		acdcEndpoint = "http://audius-protocol-poa-ganache-1"
 		poaEndpoint = "http://audius-protocol-poa-ganache-1" // won't ever be used
 		verifyingContract = "0x254dffcd3277C0b1660F6d42EFbB754edaBAbC2B"
 		finalPoaBlock = -1
->>>>>>> 8e656547
+	}
+
+	if discoveryConfig.IsSandbox {
+		acdcEndpoint = os.Getenv("audius_web3_eth_provider_url")
+		poaEndpoint = os.Getenv("audius_web3_host")
+		verifyingContract = os.Getenv("audius_contracts_entity_manager_address")
+		finalPoaBlock = -1
 	}
 
 	poaClient, err = ethclient.Dial(poaEndpoint)
