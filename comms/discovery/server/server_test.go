package server

import (
	"crypto/ecdsa"
	"encoding/base64"
	"encoding/json"
	"fmt"
	"log"
	"math/rand"
	"net/http"
	"net/http/httptest"
	"strconv"
	"testing"
	"time"

	"comms.audius.co/discovery/db"
	"comms.audius.co/discovery/misc"
	"comms.audius.co/discovery/schema"
	"comms.audius.co/shared/signing"
	"github.com/ethereum/go-ethereum/common/hexutil"
	"github.com/ethereum/go-ethereum/crypto"
	"github.com/stretchr/testify/assert"
)

// NOTE compatibility issue between go and postgres: https://github.com/lib/pq/issues/227

func TestSig(t *testing.T) {
	privateKey, err := crypto.GenerateKey()
	assert.NoError(t, err)

	address := crypto.PubkeyToAddress(privateKey.PublicKey).Hex()
	fmt.Println(address)

	// sign
	data := []byte("hello")
	hash := crypto.Keccak256Hash(data)

	signature, err := crypto.Sign(hash.Bytes(), privateKey)
	if err != nil {
		log.Fatal(err)
	}

	// recover
	sigPublicKey, err := crypto.SigToPub(hash.Bytes(), signature)
	if err != nil {
		log.Fatal(err)
	}
	publicKeyBytes := crypto.FromECDSAPub(sigPublicKey)

	fmt.Println(hexutil.Encode(publicKeyBytes))
	address2 := crypto.PubkeyToAddress(*sigPublicKey).Hex()
	fmt.Println(address2)
	assert.Equal(t, address, address2)
}

func TestGetChats(t *testing.T) {
	var err error

	// Generate user keys
	privateKey1, err := crypto.GenerateKey()
	assert.NoError(t, err)
	wallet1 := crypto.PubkeyToAddress(privateKey1.PublicKey).Hex()

	// Set up db
	_, err = db.Conn.Exec("truncate table chat cascade")
	assert.NoError(t, err)
	_, err = db.Conn.Exec("truncate table users cascade")
	assert.NoError(t, err)

	tx := db.Conn.MustBegin()

	seededRand := rand.New(rand.NewSource(time.Now().UnixNano()))
	user1Id := seededRand.Int31()
	user2Id := seededRand.Int31()
	user3Id := seededRand.Int31()
	user4Id := seededRand.Int31()

	// Create 1 user with wallet
	_, err = tx.Exec("insert into users (user_id, wallet, is_current) values ($1, lower($2), true)", user1Id, wallet1)
	assert.NoError(t, err)

	// Create 3 chats
	chatId1 := strconv.Itoa(seededRand.Int())
	chatId2 := strconv.Itoa(seededRand.Int())
	chatId3 := strconv.Itoa(seededRand.Int())
	chat1CreatedAt := time.Now().UTC().Add(-time.Minute * time.Duration(60))
	chat2CreatedAt := time.Now().UTC().Add(-time.Minute * time.Duration(30))
	chat3CreatedAt := time.Now().UTC().Add(-time.Minute * time.Duration(30))
	_, err = tx.Exec("insert into chat (chat_id, created_at, last_message_at) values ($1, $2, $2), ($3, $4, $4), ($5, $6, $6)", chatId1, chat1CreatedAt, chatId2, chat2CreatedAt, chatId3, chat3CreatedAt)
	assert.NoError(t, err)

	// Insert members into chats (1 and 2, 1 and 3, 1 and 4)
	_, err = tx.Exec("insert into chat_member (chat_id, invited_by_user_id, invite_code, user_id) values ($1, $2, $1, $2), ($1, $2, $1, $3), ($4, $2, $4, $2), ($4, $2, $4, $5), ($6, $2, $6, $2), ($6, $2, $6, $7)", chatId1, user1Id, user2Id, chatId2, user3Id, chatId3, user4Id)
	assert.NoError(t, err)

	// Insert 2 messages into chat 1
	messageId1 := strconv.Itoa(seededRand.Int())
	message1CreatedAt := time.Now().UTC().Add(-time.Minute * time.Duration(59))
	message1 := "chat 1 first message"
	messageId2 := strconv.Itoa(seededRand.Int())
	message2CreatedAt := time.Now().UTC().Add(-time.Minute * time.Duration(45))
	message2 := "chat 1 second message"
	_, err = tx.Exec("insert into chat_message (message_id, chat_id, user_id, created_at, ciphertext) values ($1, $2, $3, $4, $5), ($6, $2, $7, $8, $9)", messageId1, chatId1, user1Id, message1CreatedAt, message1, messageId2, user2Id, message2CreatedAt, message2)
	assert.NoError(t, err)
	_, err = tx.Exec("update chat set last_message_at = $1, last_message = $2 where chat_id = $3", message2CreatedAt, message2, chatId1)
	assert.NoError(t, err)

	// Insert 1 message into chat 2
	messageId3 := strconv.Itoa(seededRand.Int())
	message3CreatedAt := chat2CreatedAt
	message3 := "chat 2 first message"
	_, err = tx.Exec("insert into chat_message (message_id, chat_id, user_id, created_at, ciphertext) values ($1, $2, $3, $4, $5)", messageId3, chatId2, user1Id, message3CreatedAt, message3)
	assert.NoError(t, err)
	_, err = tx.Exec("update chat set last_message_at = $1, last_message = $2 where chat_id = $3", message3CreatedAt, message3, chatId2)
	assert.NoError(t, err)

	err = tx.Commit()
	assert.NoError(t, err)

	// Common expected responses
	expectedHealth := schema.Health{
		IsHealthy: true,
	}
	encodedUser1, err := misc.EncodeHashId(int(user1Id))
	assert.NoError(t, err)
	encodedUser2, err := misc.EncodeHashId(int(user2Id))
	assert.NoError(t, err)
	encodedUser3, err := misc.EncodeHashId(int(user3Id))
	assert.NoError(t, err)
	expectedMember1 := schema.ChatMember{
		UserID: encodedUser1,
	}
	expectedMember2 := schema.ChatMember{
		UserID: encodedUser2,
	}
	expectedMember3 := schema.ChatMember{
		UserID: encodedUser3,
	}
	expectedChat1Data := schema.UserChat{
		ChatID:             chatId1,
		LastMessage:        message2,
		LastMessageAt:      message2CreatedAt.Round(time.Microsecond).Format(time.RFC3339Nano),
		InviteCode:         chatId1,
		UnreadMessageCount: float64(0),
		ChatMembers: []schema.ChatMember{
			expectedMember1,
			expectedMember2,
		},
	}
	expectedChat2Data := schema.UserChat{
		ChatID:             chatId2,
		LastMessage:        message3,
		LastMessageAt:      message3CreatedAt.Round(time.Microsecond).Format(time.RFC3339Nano),
		InviteCode:         chatId2,
		UnreadMessageCount: float64(0),
		ChatMembers: []schema.ChatMember{
			expectedMember1,
			expectedMember3,
		},
	}

	// Test GET /comms/chats
	{
		// Query /comms/chats
		reqUrl := fmt.Sprintf("/comms/chats?timestamp=%d", time.Now().UnixMilli())
		req, err := http.NewRequest(http.MethodGet, reqUrl, nil)
		assert.NoError(t, err)

		// Set sig header
		payload := []byte(reqUrl)
		sigBase64 := signPayload(t, payload, privateKey1)
		req.Header.Set(signing.SigHeader, sigBase64)

		rec := httptest.NewRecorder()
		c := testServer.NewContext(req, rec)

		res := rec.Result()
		defer res.Body.Close()

		// Assertions
		// Excludes chats with no messages in response
		expectedData := []schema.UserChat{
			expectedChat2Data,
			expectedChat1Data,
		}
		expectedSummary := schema.Summary{
			TotalCount: float64(2),
			NextCount:  float64(0),
			NextCursor: chat2CreatedAt.Round(time.Microsecond).Format(time.RFC3339Nano),
			PrevCount:  float64(0),
			PrevCursor: message2CreatedAt.Round(time.Microsecond).Format(time.RFC3339Nano),
		}

		expectedResponse, err := json.Marshal(
			schema.CommsResponse{
				Health:  expectedHealth,
				Data:    expectedData,
				Summary: &expectedSummary,
			},
		)
		assert.NoError(t, err)

		if assert.NoError(t, testServer.getChats(c)) {
			assert.Equal(t, http.StatusOK, rec.Code)
			assert.JSONEq(t, string(expectedResponse), rec.Body.String())
		}
	}

	// Test paginated GET /comms/chats
	{
		// Query /comms/chats
		reqUrl := fmt.Sprintf("/comms/chats?timestamp=%d", time.Now().UnixMilli())
		req, err := http.NewRequest(http.MethodGet, reqUrl, nil)
		assert.NoError(t, err)

		// Set sig header
		payload := []byte(reqUrl)
		sigBase64 := signPayload(t, payload, privateKey1)
		req.Header.Set(signing.SigHeader, sigBase64)

		rec := httptest.NewRecorder()
		c := testServer.NewContext(req, rec)

		// Set query params
		before := time.Now().UTC().Add(-time.Minute * time.Duration(45)).Format(time.RFC3339Nano)
		after := time.Now().UTC().Add(-time.Hour * time.Duration(2)).Format(time.RFC3339Nano)
		queryParams := c.QueryParams()
		queryParams["before"] = []string{before}
		queryParams["after"] = []string{after}

		res := rec.Result()
		defer res.Body.Close()

		// Assertions
		expectedData := []schema.UserChat{
			expectedChat1Data,
		}
		expectedSummary := schema.Summary{
			TotalCount: float64(2),
			NextCount:  float64(1),
			NextCursor: message2CreatedAt.Round(time.Microsecond).Format(time.RFC3339Nano),
			PrevCount:  float64(0),
			PrevCursor: message2CreatedAt.Round(time.Microsecond).Format(time.RFC3339Nano),
		}
		expectedResponse, err := json.Marshal(
			schema.CommsResponse{
				Health:  expectedHealth,
				Data:    expectedData,
				Summary: &expectedSummary,
			},
		)
		assert.NoError(t, err)

		if assert.NoError(t, testServer.getChats(c)) {
			assert.Equal(t, http.StatusOK, rec.Code)
			assert.JSONEq(t, string(expectedResponse), rec.Body.String())
		}
	}

	// Test GET /comms/chats/:id
	{
		// Query /comms/chats/chat1
		reqUrl := fmt.Sprintf("/comms/chats/%s?timestamp=%d", chatId1, time.Now().UnixMilli())
		req, err := http.NewRequest(http.MethodGet, reqUrl, nil)
		assert.NoError(t, err)

		// Set sig header
		payload := []byte(reqUrl)
		sigBase64 := signPayload(t, payload, privateKey1)
		req.Header.Set(signing.SigHeader, sigBase64)

		rec := httptest.NewRecorder()
		c := testServer.NewContext(req, rec) // test

		// Set path params
		c.SetParamNames("id")
		c.SetParamValues(chatId1)

		res := rec.Result()
		defer res.Body.Close()

		// Assertions
		expectedResponse, err := json.Marshal(
			schema.CommsResponse{
				Health: expectedHealth,
				Data:   expectedChat1Data,
			},
		)
		assert.NoError(t, err)

		if assert.NoError(t, testServer.getChat(c)) {
			assert.Equal(t, http.StatusOK, rec.Code)
			assert.JSONEq(t, string(expectedResponse), rec.Body.String())
		}
	}
}

func TestGetMessages(t *testing.T) {
	var err error

	// Generate user keys
	privateKey1, err := crypto.GenerateKey()
	assert.NoError(t, err)
	wallet1 := crypto.PubkeyToAddress(privateKey1.PublicKey).Hex()

	// Set up db
	_, err = db.Conn.Exec("truncate table chat cascade")
	assert.NoError(t, err)
	_, err = db.Conn.Exec("truncate table users cascade")
	assert.NoError(t, err)

	// seed db
	tx := db.Conn.MustBegin()

	seededRand := rand.New(rand.NewSource(time.Now().UnixNano()))
	user1Id := seededRand.Int31()
	user2Id := seededRand.Int31()

	// Create 1 user with wallet
	_, err = tx.Exec("insert into users (user_id, wallet, is_current) values ($1, lower($2), true)", user1Id, wallet1)
	assert.NoError(t, err)

	// Create a chat
	chatId := strconv.Itoa(seededRand.Int())
	chatCreatedAt := time.Now().UTC().Add(-time.Hour * time.Duration(2))
	_, err = tx.Exec("insert into chat (chat_id, created_at, last_message_at) values ($1, $2, $2)", chatId, chatCreatedAt)
	assert.NoError(t, err)

	// Insert members 1 and 2 into chat
	_, err = tx.Exec("insert into chat_member (chat_id, invited_by_user_id, invite_code, user_id) values ($1, $2, $1, $2), ($1, $2, $1, $3)", chatId, user1Id, user2Id)
	assert.NoError(t, err)

	// Insert chat messages
	messageId1 := strconv.Itoa(seededRand.Int())
	message1CreatedAt := time.Now().UTC().Add(-time.Hour * time.Duration(2))
	message1 := "hello from user 1"
	messageId2 := strconv.Itoa(seededRand.Int())
	message2CreatedAt := time.Now().UTC().Add(-time.Hour * time.Duration(1))
	message2 := "ack from user 2"
	_, err = tx.Exec("insert into chat_message (message_id, chat_id, user_id, created_at, ciphertext) values ($1, $2, $3, $4, $5), ($6, $2, $7, $8, $9)", messageId1, chatId, user1Id, message1CreatedAt, message1, messageId2, user2Id, message2CreatedAt, message2)
	assert.NoError(t, err)

	// Insert 2 message reactions to message 1
	reaction1 := "heart"
	reaction1CreatedAt := time.Now().UTC().Add(-time.Minute * time.Duration(30))
	reaction2 := "fire"
	reaction2CreatedAt := time.Now().UTC().Add(-time.Minute * time.Duration(15))
	_, err = tx.Exec("insert into chat_message_reactions (user_id, message_id, reaction, created_at) values ($1, $2, $3, $4), ($5, $2, $6, $7)", user1Id, messageId1, reaction1, reaction1CreatedAt, user2Id, reaction2, reaction2CreatedAt)
	assert.NoError(t, err)

	err = tx.Commit()
	assert.NoError(t, err)

	// Common expected responses
	encodedUser1, err := misc.EncodeHashId(int(user1Id))
	assert.NoError(t, err)
	encodedUser2, err := misc.EncodeHashId(int(user2Id))
	assert.NoError(t, err)
	expectedHealth := schema.Health{
		IsHealthy: true,
	}
	expectedMessage1ReactionsData := []schema.Reaction{
		{
			CreatedAt: reaction1CreatedAt.Round(time.Microsecond).Format(time.RFC3339Nano),
			Reaction:  reaction1,
			UserID:    encodedUser1,
		},
		{
			CreatedAt: reaction2CreatedAt.Round(time.Microsecond).Format(time.RFC3339Nano),
			Reaction:  reaction2,
			UserID:    encodedUser2,
		},
	}
	expectedMessage1Data := schema.ChatMessage{
		MessageID:    messageId1,
		SenderUserID: encodedUser1,
		Message:      message1,
		CreatedAt:    message1CreatedAt.Round(time.Microsecond).Format(time.RFC3339Nano),
		Reactions:    expectedMessage1ReactionsData,
	}
	expectedMessage2Data := schema.ChatMessage{
		MessageID:    messageId2,
		SenderUserID: encodedUser2,
		Message:      message2,
		CreatedAt:    message2CreatedAt.Round(time.Microsecond).Format(time.RFC3339Nano),
	}

	// Test GET /comms/chats/:id/messages
	{
		reqUrl := fmt.Sprintf("/comms/chats/%s/messages?timestamp=%d", chatId, time.Now().UnixMilli())
		req, err := http.NewRequest(http.MethodGet, reqUrl, nil)
		assert.NoError(t, err)

		// Set sig header
		payload := []byte(reqUrl)
		sigBase64 := signPayload(t, payload, privateKey1)
		req.Header.Set(signing.SigHeader, sigBase64)

		rec := httptest.NewRecorder()
		c := testServer.NewContext(req, rec)

		// Set path params
		c.SetParamNames("id")
		c.SetParamValues(chatId)

		res := rec.Result()
		defer res.Body.Close()

		// Assertions
		expectedData := []schema.ChatMessage{
			expectedMessage2Data,
			expectedMessage1Data,
		}
		expectedSummary := schema.Summary{
			TotalCount: float64(2),
			NextCount:  float64(0),
			NextCursor: message2CreatedAt.Round(time.Microsecond).Format(time.RFC3339Nano),
			PrevCount:  float64(0),
			PrevCursor: message1CreatedAt.Round(time.Microsecond).Format(time.RFC3339Nano),
		}
		expectedResponse, err := json.Marshal(
			schema.CommsResponse{
				Health:  expectedHealth,
				Data:    expectedData,
				Summary: &expectedSummary,
			},
		)
		assert.NoError(t, err)
		if assert.NoError(t, testServer.getMessages(c)) {
			assert.Equal(t, http.StatusOK, rec.Code)
			assert.JSONEq(t, string(expectedResponse), rec.Body.String())
		}
	}

	// Test paginated GET /comms/chats/:id/messages
	{
		reqUrl := fmt.Sprintf("/comms/chats/%s/messages?timestamp=%d", chatId, time.Now().UnixMilli())
		req, err := http.NewRequest(http.MethodGet, reqUrl, nil)
		assert.NoError(t, err)

		// Set sig header
		payload := []byte(reqUrl)
		sigBase64 := signPayload(t, payload, privateKey1)
		req.Header.Set(signing.SigHeader, sigBase64)

		rec := httptest.NewRecorder()
		c := testServer.NewContext(req, rec)

		// Set path params
		c.SetParamNames("id")
		c.SetParamValues(chatId)

		// Set query params
		before := time.Now().UTC().Add(-time.Minute * time.Duration(15)).Format(time.RFC3339Nano)
		after := time.Now().UTC().Add(-time.Minute * time.Duration(90)).Format(time.RFC3339Nano)
		queryParams := c.QueryParams()
		queryParams["before"] = []string{before}
		queryParams["after"] = []string{after}

		res := rec.Result()
		defer res.Body.Close()

		// Assertions
		expectedData := []schema.ChatMessage{
			expectedMessage2Data,
		}
		expectedSummary := schema.Summary{
			TotalCount: float64(2),
			NextCount:  float64(0),
			NextCursor: message2CreatedAt.Round(time.Microsecond).Format(time.RFC3339Nano),
			PrevCount:  float64(1),
			PrevCursor: message2CreatedAt.Round(time.Microsecond).Format(time.RFC3339Nano),
		}
		expectedResponse, err := json.Marshal(
			schema.CommsResponse{
				Health:  expectedHealth,
				Data:    expectedData,
				Summary: &expectedSummary,
			},
		)
		assert.NoError(t, err)
		if assert.NoError(t, testServer.getMessages(c)) {
			assert.Equal(t, http.StatusOK, rec.Code)
			assert.JSONEq(t, string(expectedResponse), rec.Body.String())
		}
	}
}

func TestGetPermissions(t *testing.T) {
	var err error

	// Generate user keys
	privateKey1, err := crypto.GenerateKey()
	assert.NoError(t, err)
	wallet1 := crypto.PubkeyToAddress(privateKey1.PublicKey).Hex()

	privateKey2, err := crypto.GenerateKey()
	assert.NoError(t, err)
	wallet2 := crypto.PubkeyToAddress(privateKey2.PublicKey).Hex()

	// Set up db
	_, err = db.Conn.Exec("truncate table chat cascade")
	assert.NoError(t, err)
	_, err = db.Conn.Exec("truncate table users cascade")
	assert.NoError(t, err)

	tx := db.Conn.MustBegin()

	seededRand := rand.New(rand.NewSource(time.Now().UnixNano()))
	user1Id := seededRand.Int31()
	user2Id := seededRand.Int31()
	user3Id := seededRand.Int31()
	user4Id := seededRand.Int31()
	user5Id := seededRand.Int31()
	user6Id := seededRand.Int31()

	encodedUser1, err := misc.EncodeHashId(int(user1Id))
	assert.NoError(t, err)
	encodedUser2, err := misc.EncodeHashId(int(user2Id))
	assert.NoError(t, err)
	encodedUser3, err := misc.EncodeHashId(int(user3Id))
	assert.NoError(t, err)
	encodedUser4, err := misc.EncodeHashId(int(user4Id))
	assert.NoError(t, err)
	encodedUser5, err := misc.EncodeHashId(int(user5Id))
	assert.NoError(t, err)
	encodedUser6, err := misc.EncodeHashId(int(user6Id))
	assert.NoError(t, err)

	// Create 2 users with wallets
	_, err = tx.Exec("insert into users (user_id, wallet, is_current) values ($1, lower($2), true), ($3, lower($4), true)", user1Id, wallet1, user2Id, wallet2)
	assert.NoError(t, err)

	// user 2 follows user 1
	_, err = tx.Exec("insert into follows (follower_user_id, followee_user_id, is_current, is_delete, created_at) values ($1, $2, true, false, now())", user2Id, user1Id)
	assert.NoError(t, err)

	// user 2 has tipped user 3
	_, err = tx.Exec("insert into aggregate_user_tips (sender_user_id, receiver_user_id, amount) values ($1, $2, 5)", user2Id, user3Id)
	assert.NoError(t, err)

	// Set permissions:
	// - user 1: implicit all
	// - user 2: followees
	// - user 3: tippers
	// - user 4: followees
	// - user 5: explicit all
	// - user 6: none
	_, err = tx.Exec("insert into chat_permissions (user_id, permits) values ($1, $2), ($3, $4), ($5, $6), ($7, $8), ($9, $10)", user2Id, schema.Followees, user3Id, schema.Tippers, user4Id, schema.Followees, user5Id, schema.All, user6Id, schema.None)

	err = tx.Commit()
	assert.NoError(t, err)

	// Common expected responses
	expectedHealth := schema.Health{
		IsHealthy: true,
	}

	// Test GET /chats/permissions (current user)
	{
		// Query /comms/chats/permissions
		reqUrl := fmt.Sprintf("/comms/chats/permissions?id=%s&timestamp=%d", encodedUser2, time.Now().UnixMilli())
		req, err := http.NewRequest(http.MethodGet, reqUrl, nil)
		assert.NoError(t, err)

		// Set sig header from user 2
		payload := []byte(reqUrl)
		sigBase64 := signPayload(t, payload, privateKey2)
		req.Header.Set(sharedConfig.SigHeader, sigBase64)

		rec := httptest.NewRecorder()
		c := testServer.NewContext(req, rec)

		res := rec.Result()
		defer res.Body.Close()

		// Assertions
		expectedData := map[string]*ValidatedPermission{
			encodedUser2: {
				Permits:                  schema.Followees,
				CurrentUserHasPermission: true,
			},
		}
		expectedResponse, err := json.Marshal(
			schema.CommsResponse{
				Health: expectedHealth,
				Data:   expectedData,
			},
		)
		assert.NoError(t, err)

		if assert.NoError(t, testServer.getChatPermissions(c)) {
			assert.Equal(t, http.StatusOK, rec.Code)
			assert.JSONEq(t, string(expectedResponse), rec.Body.String())
		}
	}

	// Test GET /chats/permissions (implicit all, explicit all, none)
	{
		// Query /comms/chats/permissions
		reqUrl := fmt.Sprintf("/comms/chats/permissions?id=%s&id=%s&id=%s&timestamp=%d", encodedUser1, encodedUser5, encodedUser6, time.Now().UnixMilli())
		req, err := http.NewRequest(http.MethodGet, reqUrl, nil)
		assert.NoError(t, err)

		// Set sig header from user 2
		payload := []byte(reqUrl)
		sigBase64 := signPayload(t, payload, privateKey2)
		req.Header.Set(sharedConfig.SigHeader, sigBase64)

		rec := httptest.NewRecorder()
		c := testServer.NewContext(req, rec)

		res := rec.Result()
		defer res.Body.Close()

		// Assertions
		expectedData := map[string]*ValidatedPermission{
			encodedUser1: {
				Permits:                  schema.All,
				CurrentUserHasPermission: true,
			},
			encodedUser5: {
				Permits:                  schema.All,
				CurrentUserHasPermission: true,
			},
			encodedUser6: {
				Permits:                  schema.None,
				CurrentUserHasPermission: false,
			},
		}
		expectedResponse, err := json.Marshal(
			schema.CommsResponse{
				Health: expectedHealth,
				Data:   expectedData,
			},
		)
		assert.NoError(t, err)

		if assert.NoError(t, testServer.getChatPermissions(c)) {
			assert.Equal(t, http.StatusOK, rec.Code)
			assert.JSONEq(t, string(expectedResponse), rec.Body.String())
		}
	}

	// Test GET /chats/permissions (followees, tippers) -> (true, false)
	{
		// Query /comms/chats/permissions
		reqUrl := fmt.Sprintf("/comms/chats/permissions?id=%s&id=%s&timestamp=%d", encodedUser2, encodedUser3, time.Now().UnixMilli())
		req, err := http.NewRequest(http.MethodGet, reqUrl, nil)
		assert.NoError(t, err)

		// Set sig header from user 1
		payload := []byte(reqUrl)
		sigBase64 := signPayload(t, payload, privateKey1)
		req.Header.Set(signing.SigHeader, sigBase64)

		rec := httptest.NewRecorder()
		c := testServer.NewContext(req, rec)

		res := rec.Result()
		defer res.Body.Close()

		// Assertions
		expectedData := map[string]*ValidatedPermission{
			encodedUser2: {
				Permits:                  schema.Followees,
				CurrentUserHasPermission: true,
			},
			encodedUser3: {
				Permits:                  schema.Tippers,
				CurrentUserHasPermission: false,
			},
		}
		expectedResponse, err := json.Marshal(
			schema.CommsResponse{
				Health: expectedHealth,
				Data:   expectedData,
			},
		)
		assert.NoError(t, err)
		if assert.NoError(t, testServer.getChatPermissions(c)) {
			assert.Equal(t, http.StatusOK, rec.Code)
			assert.JSONEq(t, string(expectedResponse), rec.Body.String())
		}
	}

	// Test GET /chats/permissions (followees, tippers) -> (false, true)
	{
		// Query /comms/chats/permissions
		reqUrl := fmt.Sprintf("/comms/chats/permissions?id=%s&id=%s&timestamp=%d", encodedUser3, encodedUser4, time.Now().UnixMilli())
		req, err := http.NewRequest(http.MethodGet, reqUrl, nil)
		assert.NoError(t, err)

		// Set sig header from user 2
		payload := []byte(reqUrl)
		sigBase64 := signPayload(t, payload, privateKey2)
		req.Header.Set(signing.SigHeader, sigBase64)

		rec := httptest.NewRecorder()
		c := testServer.NewContext(req, rec)

		res := rec.Result()
		defer res.Body.Close()

		// Assertions
		expectedData := map[string]*ValidatedPermission{
			encodedUser3: {
				Permits:                  schema.Tippers,
				CurrentUserHasPermission: true,
			},
			encodedUser4: {
				Permits:                  schema.Followees,
				CurrentUserHasPermission: false,
			},
		}
		expectedResponse, err := json.Marshal(
			schema.CommsResponse{
				Health: expectedHealth,
				Data:   expectedData,
			},
		)
		assert.NoError(t, err)
		if assert.NoError(t, testServer.getChatPermissions(c)) {
			assert.Equal(t, http.StatusOK, rec.Code)
			assert.JSONEq(t, string(expectedResponse), rec.Body.String())
		}
	}
}

func TestGetBlockersAndBlockees(t *testing.T) {
	var err error

	// Generate user keys
	privateKey1, err := crypto.GenerateKey()
	assert.NoError(t, err)
	wallet1 := crypto.PubkeyToAddress(privateKey1.PublicKey).Hex()

	privateKey2, err := crypto.GenerateKey()
	assert.NoError(t, err)
	wallet2 := crypto.PubkeyToAddress(privateKey2.PublicKey).Hex()

	privateKey3, err := crypto.GenerateKey()
	assert.NoError(t, err)
	wallet3 := crypto.PubkeyToAddress(privateKey3.PublicKey).Hex()

	// Set up db
	_, err = db.Conn.Exec("truncate table chat cascade")
	assert.NoError(t, err)
	_, err = db.Conn.Exec("truncate table users cascade")
	assert.NoError(t, err)

	tx := db.Conn.MustBegin()

	seededRand := rand.New(rand.NewSource(time.Now().UnixNano()))
	user1Id := seededRand.Int31()
	user2Id := seededRand.Int31()
	user3Id := seededRand.Int31()

	encodedUser1, err := misc.EncodeHashId(int(user1Id))
	assert.NoError(t, err)
	encodedUser3, err := misc.EncodeHashId(int(user3Id))
	assert.NoError(t, err)

	// Create 3 users
	_, err = tx.Exec("insert into users (user_id, wallet, is_current) values ($1, lower($2), true), ($3, lower($4), true), ($5, lower($6), true)", user1Id, wallet1, user2Id, wallet2, user3Id, wallet3)
	assert.NoError(t, err)

	// Set blocks:
	// - user 1 blocks user 3
	// - user 2 blocks no one
	// - user 3 blocks user 2
	_, err = tx.Exec("insert into chat_blocked_users (blocker_user_id, blockee_user_id, created_at) values ($1, $2, $3), ($4, $5, $3)", user1Id, user3Id, time.Now(), user3Id, user2Id)

	err = tx.Commit()
	assert.NoError(t, err)

	// Common expected responses
	expectedHealth := schema.Health{
		IsHealthy: true,
	}

	// Test GET /chats/blockees
	{
		// Query /comms/chats/blockees
		reqUrl := fmt.Sprintf("/comms/chats/blockees?timestamp=%d", time.Now().UnixMilli())
		req, err := http.NewRequest(http.MethodGet, reqUrl, nil)
		assert.NoError(t, err)

		// Set sig header from user 1
		payload := []byte(reqUrl)
		sigBase64 := signPayload(t, payload, privateKey1)
		req.Header.Set(signing.SigHeader, sigBase64)

		rec := httptest.NewRecorder()
		c := testServer.NewContext(req, rec)

		res := rec.Result()
		defer res.Body.Close()

		// Assertions
		expectedData := []string{encodedUser3}
		expectedResponse, err := json.Marshal(
			schema.CommsResponse{
				Health: expectedHealth,
				Data:   expectedData,
			},
		)
		assert.NoError(t, err)

		if assert.NoError(t, testServer.getChatBlockees(c)) {
			assert.Equal(t, http.StatusOK, rec.Code)
			assert.JSONEq(t, string(expectedResponse), rec.Body.String())
		}
	}

	// Test GET /chats/blockees (no blocked users)
	{
		// Query /comms/chats/blockees
		reqUrl := fmt.Sprintf("/comms/chats/blockees?timestamp=%d", time.Now().UnixMilli())
		req, err := http.NewRequest(http.MethodGet, reqUrl, nil)
		assert.NoError(t, err)

		// Set sig header from user 2
		payload := []byte(reqUrl)
		sigBase64 := signPayload(t, payload, privateKey2)
		req.Header.Set(signing.SigHeader, sigBase64)

		rec := httptest.NewRecorder()
		c := testServer.NewContext(req, rec)

		res := rec.Result()
		defer res.Body.Close()

		// Assertions
		expectedData := []string{}
		expectedResponse, err := json.Marshal(
			schema.CommsResponse{
				Health: expectedHealth,
				Data:   expectedData,
			},
		)
		assert.NoError(t, err)

		if assert.NoError(t, testServer.getChatBlockees(c)) {
			assert.Equal(t, http.StatusOK, rec.Code)
			assert.JSONEq(t, string(expectedResponse), rec.Body.String())
		}
	}

	// Test GET /chats/blockers
	{
		// Query /comms/chats/blockers
		reqUrl := fmt.Sprintf("/comms/chats/blockers?timestamp=%d", time.Now().UnixMilli())
		req, err := http.NewRequest(http.MethodGet, reqUrl, nil)
		assert.NoError(t, err)

<<<<<<< HEAD
		// Set sig header from user 1
		sigBase64 := signPayload(t, payload, privateKey1)
		req.Header.Set(signing.SigHeader, sigBase64)
=======
		// Set sig header from user 3
		payload := []byte(reqUrl)
		sigBase64 := signPayload(t, payload, privateKey3)
		req.Header.Set(sharedConfig.SigHeader, sigBase64)
>>>>>>> 7e20259a

		rec := httptest.NewRecorder()
		c := testServer.NewContext(req, rec)

		res := rec.Result()
		defer res.Body.Close()

		// Assertions
		expectedData := []string{encodedUser1}
		expectedResponse, err := json.Marshal(
			schema.CommsResponse{
				Health: expectedHealth,
				Data:   expectedData,
			},
		)
		assert.NoError(t, err)

		if assert.NoError(t, testServer.getChatBlockers(c)) {
			assert.Equal(t, http.StatusOK, rec.Code)
			assert.JSONEq(t, string(expectedResponse), rec.Body.String())
		}
	}

	// Test GET /chats/blockers (no blocking users)
	{
		// Query /comms/chats/blockers
		reqUrl := fmt.Sprintf("/comms/chats/blockers?timestamp=%d", time.Now().UnixMilli())
		req, err := http.NewRequest(http.MethodGet, reqUrl, nil)
		assert.NoError(t, err)

<<<<<<< HEAD
		// Set sig header from user 2
		sigBase64 := signPayload(t, payload, privateKey2)
		req.Header.Set(signing.SigHeader, sigBase64)
=======
		// Set sig header from user 1
		payload := []byte(reqUrl)
		sigBase64 := signPayload(t, payload, privateKey1)
		req.Header.Set(sharedConfig.SigHeader, sigBase64)
>>>>>>> 7e20259a

		rec := httptest.NewRecorder()
		c := testServer.NewContext(req, rec)

		res := rec.Result()
		defer res.Body.Close()

		// Assertions
		expectedData := []string{}
		expectedResponse, err := json.Marshal(
			schema.CommsResponse{
				Health: expectedHealth,
				Data:   expectedData,
			},
		)
		assert.NoError(t, err)

		if assert.NoError(t, testServer.getChatBlockers(c)) {
			assert.Equal(t, http.StatusOK, rec.Code)
			assert.JSONEq(t, string(expectedResponse), rec.Body.String())
		}
	}
}

func signPayload(t *testing.T, payload []byte, privateKey *ecdsa.PrivateKey) string {
	msgHash := crypto.Keccak256Hash(payload)
	sig, err := crypto.Sign(msgHash[:], privateKey)
	assert.NoError(t, err)
	sigBase64 := base64.StdEncoding.EncodeToString(sig)
	return sigBase64
}<|MERGE_RESOLUTION|>--- conflicted
+++ resolved
@@ -566,7 +566,7 @@
 		// Set sig header from user 2
 		payload := []byte(reqUrl)
 		sigBase64 := signPayload(t, payload, privateKey2)
-		req.Header.Set(sharedConfig.SigHeader, sigBase64)
+		req.Header.Set(signing.SigHeader, sigBase64)
 
 		rec := httptest.NewRecorder()
 		c := testServer.NewContext(req, rec)
@@ -605,7 +605,7 @@
 		// Set sig header from user 2
 		payload := []byte(reqUrl)
 		sigBase64 := signPayload(t, payload, privateKey2)
-		req.Header.Set(sharedConfig.SigHeader, sigBase64)
+		req.Header.Set(signing.SigHeader, sigBase64)
 
 		rec := httptest.NewRecorder()
 		c := testServer.NewContext(req, rec)
@@ -854,16 +854,10 @@
 		req, err := http.NewRequest(http.MethodGet, reqUrl, nil)
 		assert.NoError(t, err)
 
-<<<<<<< HEAD
-		// Set sig header from user 1
-		sigBase64 := signPayload(t, payload, privateKey1)
-		req.Header.Set(signing.SigHeader, sigBase64)
-=======
 		// Set sig header from user 3
 		payload := []byte(reqUrl)
 		sigBase64 := signPayload(t, payload, privateKey3)
-		req.Header.Set(sharedConfig.SigHeader, sigBase64)
->>>>>>> 7e20259a
+		req.Header.Set(signing.SigHeader, sigBase64)
 
 		rec := httptest.NewRecorder()
 		c := testServer.NewContext(req, rec)
@@ -894,16 +888,10 @@
 		req, err := http.NewRequest(http.MethodGet, reqUrl, nil)
 		assert.NoError(t, err)
 
-<<<<<<< HEAD
-		// Set sig header from user 2
-		sigBase64 := signPayload(t, payload, privateKey2)
-		req.Header.Set(signing.SigHeader, sigBase64)
-=======
 		// Set sig header from user 1
 		payload := []byte(reqUrl)
 		sigBase64 := signPayload(t, payload, privateKey1)
-		req.Header.Set(sharedConfig.SigHeader, sigBase64)
->>>>>>> 7e20259a
+		req.Header.Set(signing.SigHeader, sigBase64)
 
 		rec := httptest.NewRecorder()
 		c := testServer.NewContext(req, rec)
