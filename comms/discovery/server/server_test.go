--- conflicted
+++ resolved
@@ -165,12 +165,8 @@
 	}
 	expectedChat2Data := schema.UserChat{
 		ChatID:             chatId2,
-<<<<<<< HEAD
-		LastMessageAt:      chat2CreatedAt.Round(time.Microsecond).Format(time.RFC3339Nano),
-=======
 		LastMessage:        message3,
-		LastMessageAt:      message3CreatedAt.Format(time.RFC3339Nano),
->>>>>>> 335a2bba
+		LastMessageAt:      message3CreatedAt.Round(time.Microsecond).Format(time.RFC3339Nano),
 		InviteCode:         chatId2,
 		UnreadMessageCount: float64(0),
 		ChatMembers: []schema.ChatMember{
