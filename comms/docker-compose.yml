--- conflicted
+++ resolved
@@ -10,13 +10,12 @@
     volumes:
       - /var/run/docker.sock:/var/run/docker.sock
 
-<<<<<<< HEAD
   # Storage Nodes
 
   nats-storage:
     build:
       context: .
-      dockerfile: Dockerfile.v2
+      dockerfile: Dockerfile
     entrypoint: /bin/sh -c
     command: . /tmp/dev-tools/startup/comms.sh && air nats
     volumes:
@@ -38,7 +37,7 @@
   storage:
     build:
       context: .
-      dockerfile: Dockerfile.v2
+      dockerfile: Dockerfile
     entrypoint: /bin/sh -c
     command: . /tmp/dev-tools/startup/comms.sh && air storage
     volumes:
@@ -66,152 +65,6 @@
     image: postgres:13.6
     ports:
       - 5454:5432
-=======
-  ingress:
-    container_name: ingress
-    extends:
-      file: docker-compose.base.yml
-      service: nginx
-    volumes:
-      - ./nginx/ingress.conf:/etc/nginx/conf.d/default.conf
-    ports:
-      - 80:80
-
-  comdb:
-    container_name: comdb
-    extends:
-      file: docker-compose.base.yml
-      service: comdb
-
-  nats1-storage:
-    container_name: nats1-storage
-    extends:
-      file: docker-compose.base.yml
-      service: nats-dev
-    environment:
-      AUDIUS_DELEGATE_PRIVATE_KEY: "293589cdf207ed2f2253bb72b17bb7f2cfe399cdc34712b1d32908d969682238" # Public key: "0x1c185053c2259f72fd023ED89B9b3EBbD841DA0F"
-      AUDIUS_TEST_HOST: "nats1-storage"
-
-  nats2-storage:
-    container_name: nats2-storage
-    extends:
-      file: docker-compose.base.yml
-      service: nats-dev
-    environment:
-      AUDIUS_DELEGATE_PRIVATE_KEY: "1ca1082d2304d96c2e6a3e551226e72e2cb54fddfe69b946b0efc2d9b43c19fc" # Public key: "0x90b8d2655A7C268d0fA31758A714e583AE54489D"
-      AUDIUS_TEST_HOST: "nats2-storage"
-
-  nats3-storage:
-    container_name: nats3-storage
-    extends:
-      file: docker-compose.base.yml
-      service: nats-dev
-    environment:
-      AUDIUS_DELEGATE_PRIVATE_KEY: "12712efcf90774399e272f8fc89ef264058b4cdd7f7f86956052050cbfb4350c" # Public key: "0xb7b9599EeB2FD9237C94cFf02d74368Bb2df959B"
-      AUDIUS_TEST_HOST: "nats3-storage"
-
-  nats4-storage:
-    container_name: nats4-storage
-    extends:
-      file: docker-compose.base.yml
-      service: nats-dev
-    environment:
-      AUDIUS_DELEGATE_PRIVATE_KEY: "2617e6258025c60b5aa270e02ff2247eefab37c7b463b2a870104862870ad3fb" # Public key: "0xfa4f42633Cb0c72Aa35D3D1A3566abb7142c7b16"
-      AUDIUS_TEST_HOST: "nats4-storage"
-
-  nats1-discovery:
-    container_name: nats1-discovery
-    extends:
-      file: docker-compose.base.yml
-      service: nats-dev
-    environment:
-      AUDIUS_DELEGATE_PRIVATE_KEY: "c82ad757622db5a148089e0a8fc1741cefa8677ab56a2ac9e38dac905c5ad7c7" # Public key: "0x123d0813710D55A9C38A2D7BC502Ff00A1a0279e"
-      AUDIUS_TEST_HOST: "nats1-discovery"
-
-  nats2-discovery:
-    container_name: nats2-discovery
-    extends:
-      file: docker-compose.base.yml
-      service: nats-dev
-    environment:
-      AUDIUS_DELEGATE_PRIVATE_KEY: "d2b12371a062b73ce665288f894844ab75760d0ed0c580ff19d21b54d260ceb2" # Public key: "0x9262c9A1b172fF2A9C027B55862389d00b68A26a"
-      AUDIUS_TEST_HOST: "nats2-discovery"
-
-  nats3-discovery:
-    container_name: nats3-discovery
-    extends:
-      file: docker-compose.base.yml
-      service: nats-dev
-    environment:
-      AUDIUS_DELEGATE_PRIVATE_KEY: "6569932dff9fbe7c04382f87ac7098f90e7aa5cb0fe636b4e5c3cb4e30668812" # Public key: "0xBc2550Ae74fbbDF4eC30A8E65dd845a5a8510eb4"
-      AUDIUS_TEST_HOST: "nats3-discovery"
-  
-  storage1:
-    container_name: storage1
-    extends:
-      file: docker-compose.base.yml
-      service: storage-dev
-    environment:
-      AUDIUS_DELEGATE_PRIVATE_KEY: "293589cdf207ed2f2253bb72b17bb7f2cfe399cdc34712b1d32908d969682238" # Public key: "0x1c185053c2259f72fd023ED89B9b3EBbD841DA0F"
-      AUDIUS_TEST_HOST: "nats1-storage"
-      NAME: "storage1"
-    depends_on:
-      <<: *nats-nodes-healthy
-
-  storage2:
-    container_name: storage2
-    extends:
-      file: docker-compose.base.yml
-      service: storage-dev
-    environment:
-      AUDIUS_DELEGATE_PRIVATE_KEY: "1ca1082d2304d96c2e6a3e551226e72e2cb54fddfe69b946b0efc2d9b43c19fc" # Public key: "0x90b8d2655A7C268d0fA31758A714e583AE54489D"
-      AUDIUS_TEST_HOST: "nats2-storage"
-      NAME: "storage2"
-    depends_on:
-      <<: *nats-nodes-healthy
-
-  storage3:
-    container_name: storage3
-    extends:
-      file: docker-compose.base.yml
-      service: storage-dev
-    environment:
-      AUDIUS_DELEGATE_PRIVATE_KEY: "12712efcf90774399e272f8fc89ef264058b4cdd7f7f86956052050cbfb4350c" # Public key: "0xb7b9599EeB2FD9237C94cFf02d74368Bb2df959B"
-      AUDIUS_TEST_HOST: "nats3-storage"
-      NAME: "storage3"
-    depends_on:
-      <<: *nats-nodes-healthy
-
-  storage4:
-    container_name: storage4
-    extends:
-      file: docker-compose.base.yml
-      service: storage-dev
-    environment:
-      AUDIUS_DELEGATE_PRIVATE_KEY: "2617e6258025c60b5aa270e02ff2247eefab37c7b463b2a870104862870ad3fb" # Public key: "0xfa4f42633Cb0c72Aa35D3D1A3566abb7142c7b16"
-      AUDIUS_TEST_HOST: "nats4-storage"
-      NAME: "storage4"
-    depends_on:
-      <<: *nats-nodes-healthy
-
-  discovery1:
-    container_name: discovery1
-    extends:
-      file: docker-compose.base.yml
-      service: discovery-dev
-    environment:
-      AUDIUS_DELEGATE_PRIVATE_KEY: "c82ad757622db5a148089e0a8fc1741cefa8677ab56a2ac9e38dac905c5ad7c7" # Public key: "0x123d0813710D55A9C38A2D7BC502Ff00A1a0279e"
-      NATS_SERVER_URL: "nats://nats1-discovery:4222"
-      audius_db_url: "postgresql://postgres:postgres@comdb:5432/com1?sslmode=disable"
-    depends_on:
-      <<: *nats-nodes-healthy
-    
-  discovery2:
-    container_name: discovery2
-    extends:
-      file: docker-compose.base.yml
-      service: discovery-dev
->>>>>>> 82c6868f
     environment:
       POSTGRES_PASSWORD: postgres
     volumes:
@@ -220,7 +73,7 @@
   nats-discovery:
     build:
       context: .
-      dockerfile: Dockerfile.v2
+      dockerfile: Dockerfile
     entrypoint: /bin/sh -c
     command: . /tmp/dev-tools/startup/comms.sh && air nats
     volumes:
@@ -236,7 +89,6 @@
       start_period: 10s
       timeout: 1s
     depends_on:
-<<<<<<< HEAD
       comms-db:
         condition: service_started
     deploy:
@@ -246,18 +98,9 @@
   discovery:
     build:
       context: .
-      dockerfile: Dockerfile.v2
+      dockerfile: Dockerfile
     entrypoint: /bin/sh -c
     command: . /tmp/dev-tools/startup/comms.sh && air discovery
-=======
-      <<: *nats-nodes-healthy
-
-  discovery3:
-    container_name: discovery3
-    extends:
-      file: docker-compose.base.yml
-      service: discovery-dev
->>>>>>> 82c6868f
     environment:
       audius_db_url: "postgresql://postgres:postgres@comdb:5432/com1?sslmode=disable"
     volumes:
@@ -273,7 +116,6 @@
 
   ingress:
     extends:
-<<<<<<< HEAD
       file: docker-compose.v2.base.yml
       service: nginx
     volumes:
@@ -283,7 +125,7 @@
   # storage-test:
   #   build:
   #     context: .
-  #     dockerfile: Dockerfile.v2
+  #     dockerfile: Dockerfile
   #   entrypoint: /bin/sh -c
   #   command: air -c .air.test.toml
   #   environment:
@@ -301,22 +143,4 @@
   #     nats-storage:
   #       condition: service_healthy
   #     nats-discovery:
-  #       condition: service_healthy
-=======
-      file: docker-compose.base.yml
-      service: test
-    depends_on:
-      ingress:
-        condition: service_started
-      comdb:
-        condition: service_started
-      storage1:
-        condition: service_healthy
-      storage2:
-        condition: service_healthy
-      storage3:
-        condition: service_healthy
-      storage4:
-        condition: service_healthy
-      <<: *nats-nodes-healthy
->>>>>>> 82c6868f
+  #       condition: service_healthy