--- conflicted
+++ resolved
@@ -288,10 +288,6 @@
 func getRateLimit(kv nats.KeyValue, rule string, fallback int) int {
 	got, err := kv.Get(rule)
 	if err != nil {
-<<<<<<< HEAD
-=======
-		config.Logger.Debug("unable to retrive rate limit KV rule, using default value", "error", err, "rule", rule)
->>>>>>> 1945c5f5
 		return fallback
 	}
 	limit, err := strconv.Atoi(string(got.Value()))
