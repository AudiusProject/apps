package natsd

import (
	"encoding/json"
	"io"
	"math"
	"net/http"
	"os"
	"time"

	"comms.audius.co/discovery/config"
	"comms.audius.co/shared/peering"
	"github.com/labstack/echo/v4"
	"github.com/labstack/echo/v4/middleware"
)

func NatsMain() {
	config.Init()
<<<<<<< HEAD

	// TODO: Make this use a separate nats config env struct
	var overrideNodes []peering.ServiceNode
	json.Unmarshal([]byte(os.Getenv("AUDIUS_DEV_ONLY_REGISTERED_NODES")), &overrideNodes)
	peering.New(overrideNodes)
	peering.PollRegisteredNodes()
=======
>>>>>>> e1b7e6b8

	{
		var err error
		config.NatsIsReachable, err = selfConnectionProbe(config.IP)
		if err != nil {
			config.Logger.Warn("self connection test error " + err.Error())
		}
	}

	go startServer()

	peering.PollRegisteredNodes(nil)

	natsman := NatsManager{}
	for n := 0; ; n++ {
		peerMap := peering.Solicit()
		if config.NatsIsReachable {
			natsman.StartNats(peerMap)
		}

		// poll with exponential backoff:
		// 2^n seconds (min 8 max 600 seconds)
		delay := math.Pow(2, float64(n+4))
		if delay > 600 {
			delay = 600
		}
		time.Sleep(time.Second * time.Duration(delay))
	}
}

func startServer() {
	e := echo.New()
	e.HideBanner = true
	e.Debug = true

	// Middleware
	// e.Use(middleware.Logger())
	e.Use(middleware.Recover())
	e.Use(middleware.CORS())

	proxyNats := func(c echo.Context) error {
		resp, err := http.Get("http://localhost:8222/" + c.Param("info"))
		if err != nil {
			return err
		}
		defer resp.Body.Close()
		body, err := io.ReadAll(resp.Body)
		if err != nil {
			return err
		}
		if resp.Header.Get("Content-Type") == "application/json" {
			body = redactIp(body)
		}
		return c.Blob(resp.StatusCode, resp.Header.Get("Content-Type"), body)
	}

	e.GET("/nats", func(c echo.Context) error {
		return c.Redirect(302, "/nats/")
	})

	e.GET("/nats/", proxyNats)

	e.GET("/nats/:info", proxyNats)

	e.POST("/nats/exchange", peering.ExchangeEndpoint)

	e.GET("/nats/sps", func(c echo.Context) error {
		sps, err := peering.AllNodes()
		if err != nil {
			return err
		}
		return redactedJson(c, sps)
	})

	e.GET("/nats/peers", func(c echo.Context) error {
		peers := peering.ListPeers()
		for idx, peer := range peers {
			// peer.IP = ""
			peer.NatsRoute = ""
			peers[idx] = peer
		}
		return redactedJson(c, peers)
	})

	e.GET("/nats/self", func(c echo.Context) error {
		return redactedJson(c, map[string]interface{}{
			"env":               config.Env,
			"is_content":        config.IsCreatorNode,
			"nats_is_reachable": config.NatsIsReachable,
			"nkey":              config.NkeyPublic,
		})
	})

	e.Logger.Fatal(e.Start(":8924"))
}<|MERGE_RESOLUTION|>--- conflicted
+++ resolved
@@ -16,15 +16,6 @@
 
 func NatsMain() {
 	config.Init()
-<<<<<<< HEAD
-
-	// TODO: Make this use a separate nats config env struct
-	var overrideNodes []peering.ServiceNode
-	json.Unmarshal([]byte(os.Getenv("AUDIUS_DEV_ONLY_REGISTERED_NODES")), &overrideNodes)
-	peering.New(overrideNodes)
-	peering.PollRegisteredNodes()
-=======
->>>>>>> e1b7e6b8
 
 	{
 		var err error
@@ -36,7 +27,11 @@
 
 	go startServer()
 
-	peering.PollRegisteredNodes(nil)
+	// TODO: Make this use a separate nats config env struct
+	var overrideNodes []peering.ServiceNode
+	json.Unmarshal([]byte(os.Getenv("AUDIUS_DEV_ONLY_REGISTERED_NODES")), &overrideNodes)
+	peering.New(overrideNodes)
+	peering.PollRegisteredNodes()
 
 	natsman := NatsManager{}
 	for n := 0; ; n++ {
