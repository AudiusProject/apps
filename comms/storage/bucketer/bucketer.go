// Package bucketer handles the logic for deciding which content falls into which buckets.
// Implemented for cuid2, which consists of only numbers and lowercase letters (base36).
package bucketer

import (
	"log"
	"math"

	"golang.org/x/exp/slices"
)

var base36Chars = [36]string{"a", "b", "c", "d", "e", "f", "g", "h", "i", "j", "k", "l", "m", "n", "o", "p", "q", "r", "s", "t", "u", "v", "w", "x", "y", "z", "0", "1", "2", "3", "4", "5", "6", "7", "8", "9"}

type Bucketer struct {
	SuffixLength int
	Buckets      []string
}

// New creates a Bucketer that partitions each id into buckets based on the last suffixLength letters.
// Example: suffixLength=1 means buckets like "a", "z", "0", "9". suffixLength=2 means buckets like "aa", "zz", "00", "99".
func New(suffixLength int) *Bucketer {
	return &Bucketer{
		SuffixLength: suffixLength,
		Buckets:      makeBuckets(suffixLength, base36Chars[:]),
	}
}

// GetBucketForId returns the bucket that id should be stored in.
func (b *Bucketer) GetBucketForId(id string) string {
<<<<<<< HEAD
	return id[len(id)-b.PrefixLength:]
=======
	bucket := id[len(id)-b.SuffixLength:]
	if !slices.Contains(b.Buckets, bucket) {
		log.Fatalf("bucket %s not found (id=%q)", bucket, id)
	}
	return bucket
>>>>>>> 614a598b
}

// makeBuckets recursively generates all string combinations of length suffixLength using chars.
func makeBuckets(suffixLength int, chars []string) []string {
	buckets := make([]string, int(math.Pow(float64(len(base36Chars)), float64(suffixLength))))
	i := 0
	for _, c := range base36Chars {
		if suffixLength == 1 {
			buckets[i] = c
			i++
			continue
		}
		for _, bucketLenMinus1 := range makeBuckets(suffixLength-1, chars) {
			buckets[i] = c + bucketLenMinus1
			i++
		}
	}
	return buckets
}<|MERGE_RESOLUTION|>--- conflicted
+++ resolved
@@ -27,15 +27,11 @@
 
 // GetBucketForId returns the bucket that id should be stored in.
 func (b *Bucketer) GetBucketForId(id string) string {
-<<<<<<< HEAD
-	return id[len(id)-b.PrefixLength:]
-=======
 	bucket := id[len(id)-b.SuffixLength:]
 	if !slices.Contains(b.Buckets, bucket) {
 		log.Fatalf("bucket %s not found (id=%q)", bucket, id)
 	}
 	return bucket
->>>>>>> 614a598b
 }
 
 // makeBuckets recursively generates all string combinations of length suffixLength using chars.
