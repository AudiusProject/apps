package client

import (
	"bytes"
	"encoding/json"
	"fmt"
	"io"
	"math/rand"
	"mime/multipart"
	"net/http"
	"net/textproto"
	"os"
	"os/signal"
	"strings"
	"sync"
	"time"

	"comms.audius.co/shared/utils"
<<<<<<< HEAD
	"comms.audius.co/storage/client/load"
	"comms.audius.co/storage/monitor"
=======
	"comms.audius.co/storage/logstream"
>>>>>>> 6ed568aa
	"comms.audius.co/storage/persistence"
	"comms.audius.co/storage/transcode"
	"github.com/nats-io/nats.go"
	"golang.org/x/exp/slices"
)

const (
	UserAgent = "storageclient/0.0.1"
)

type StorageClient struct {
	Endpoint string
	Client   *http.Client
}

func NewStorageClient(endpoint string) StorageClient {
	return StorageClient{
		Endpoint: endpoint,
		Client:   &http.Client{},
	}
}

func (sc *StorageClient) Upload(data []byte, jobType transcode.JobTemplate, contentType string, filename string) error {
	route := "/storage/api/v1/file"

	values := map[string]io.Reader{
		"files":    bytes.NewReader(data),
		"template": strings.NewReader(string(jobType)),
	}

	var b bytes.Buffer
	w := multipart.NewWriter(&b)
	for key, r := range values {
		var fw io.Writer
		var err error

		if x, ok := r.(io.Closer); ok {
			defer x.Close()
		}
		// Add an image file
		if _, ok := r.(*bytes.Reader); ok {
			h := make(textproto.MIMEHeader)
			h.Set("Content-Disposition", fmt.Sprintf(`form-data; name="%s"; filename="%s"`, key, filename))
			h.Set("Content-Type", contentType)
			if fw, err = w.CreatePart(h); err != nil {
				fmt.Printf("Error creating file form field %+v\n", err)
				return err
			}
		} else {
			// Add other fields
			if fw, err = w.CreateFormField(key); err != nil {
				fmt.Printf("Error creating form field %+v\n", err)
				return err
			}
		}
		if _, err = io.Copy(fw, r); err != nil {
			fmt.Printf("Error doing io.Copy %+v\n", err)
			return err
		}

	}
	// Don't forget to close the multipart writer.
	// If you don't close it, your request will be missing the terminating boundary.
	w.Close()

	// Submit the request
	url := fmt.Sprintf("%s%s", sc.Endpoint, route)
	res, err := sc.Client.Post(url, w.FormDataContentType(), &b)
	if err != nil {
		fmt.Printf("Error doing Post %+v\n", err)
		return err
	}

	// Check the response
	if res.StatusCode != http.StatusOK {
		err = fmt.Errorf("bad status: %s", res.Status)
		fmt.Printf("Bad status code %+v\n", err)

		return err
	}

	return nil
}

func (sc *StorageClient) UploadAudio(audioData []byte, filename string) error {
	return sc.Upload(audioData, transcode.JobTemplateAudio, "audio/mpeg", filename)
}

func (sc *StorageClient) UploadPng(imageData []byte, filename string) error {
	rand.Seed(time.Now().UnixNano())

	var imageType transcode.JobTemplate
	if rand.Float32() < 0.5 {
		imageType = transcode.JobTemplateImgBackdrop
	} else {
		imageType = transcode.JobTemplateImgSquare
	}

	return sc.Upload(imageData, imageType, "image/png", filename)
}

func (sc *StorageClient) SeedAudio(audioCount int) {
	wg := sync.WaitGroup{}
	for i := 0; i < int(audioCount); i++ {
		wg.Add(1)
		go func(id int) {
			defer wg.Done()
			audioData, err := utils.GenerateWhiteNoise(60)
			if err != nil {
				return
			}

			filename := fmt.Sprintf("audio-seed-%d.mp3", id)
			err = sc.UploadAudio(audioData, filename)
			if err != nil {
				return
			}
		}(i)
	}

	wg.Wait()
}

func (sc *StorageClient) GetJobs() ([]*transcode.Job, error) {
	route := "/storage/api/v1/jobs"

	resp, err := sc.Client.Get(fmt.Sprintf("%s%s", sc.Endpoint, route))
	if err != nil {
		return nil, err
	}
	defer resp.Body.Close()

	body, err := io.ReadAll(resp.Body)
	if err != nil {
		return nil, err
	}

	var jobs []*transcode.Job
	err = json.Unmarshal(body, &jobs)
	if err != nil {
		return nil, err
	}

	return jobs, nil
}

func (sc *StorageClient) GetJob(jobId string) (*transcode.Job, error) {
	route := "/storage/api/v1/jobs"

	resp, err := sc.Client.Get(fmt.Sprintf("%s%s/%s", sc.Endpoint, route, jobId))
	if err != nil {
		return nil, err
	}
	defer resp.Body.Close()

	body, err := io.ReadAll(resp.Body)
	if err != nil {
		return nil, err
	}

	var job transcode.Job
	err = json.Unmarshal(body, &job)
	if err != nil {
		return nil, err
	}

	return &job, nil
}

func (sc *StorageClient) GetNodeStatuses() (*map[string]logstream.NodeStatus, error) {
	route := "/storage/api/v1/node-statuses"

	resp, err := sc.Client.Get(fmt.Sprintf("%s%s", sc.Endpoint, route))
	if err != nil {
		return nil, err
	}
	defer resp.Body.Close()

	body, err := io.ReadAll(resp.Body)
	if err != nil {
		return nil, err
	}

	var nodeStatuses map[string]logstream.NodeStatus
	err = json.Unmarshal(body, &nodeStatuses)
	if err != nil {
		return nil, err
	}

	return &nodeStatuses, nil
}

func (sc *StorageClient) GetStorageNodesFor(jobId string) ([]string, error) {
	nodeStatuses, err := sc.GetNodeStatuses()
	if err != nil {
		return nil, err
	}

	shard := jobId[len(jobId)-2:]

	nodes := []string{}
	for _, nodeStatus := range *nodeStatuses {
		if slices.Contains(nodeStatus.Shards, shard) {
			nodes = append(nodes, nodeStatus.Host)
		}
	}

	return nodes, nil
}

func (sc *StorageClient) GetKeysByShard(shard string) (*[]string, error) {
	route := "/storage/api/v1/persistence/shard"

	resp, err := sc.Client.Get(fmt.Sprintf("%s%s/%s", sc.Endpoint, route, shard))
	if err != nil {
		return nil, err
	}
	defer resp.Body.Close()

	body, err := io.ReadAll(resp.Body)
	if err != nil {
		return nil, err
	}

	var keys []string
	err = json.Unmarshal(body, &keys)
	if err != nil {
		return nil, err
	}

	return &keys, nil
}

func (sc *StorageClient) GetObjFromTmpStore(bucket string, key string) (*nats.ObjectResult, error) {
	route := "/storage/api/v1/tmp-obj"

	resp, err := sc.Client.Get(fmt.Sprintf("%s%s/%s/%s", sc.Endpoint, route, bucket, key))
	if err != nil {
		return nil, err
	}
	defer resp.Body.Close()

	body, err := io.ReadAll(resp.Body)
	if err != nil {
		return nil, err
	}

	var obj nats.ObjectResult
	err = json.Unmarshal(body, &obj)
	if err != nil {
		return nil, err
	}

	return &obj, nil
}

func (sc *StorageClient) GetFile(filename string) ([]byte, error) {
	route := "/storage/api/v1/persistent/file"

	resp, err := sc.Client.Get(fmt.Sprintf("%s%s/%s", sc.Endpoint, route, filename))
	if err != nil {
		return nil, err
	}
	defer resp.Body.Close()

	body, err := io.ReadAll(resp.Body)
	if err != nil {
		return nil, err
	}

	return body, nil
}

func (sc *StorageClient) GetJobResultsFor(jobId string) ([]*persistence.ShardAndFile, error) {
	route := "/storage/api/v1/job-results"

	resp, err := sc.Client.Get(fmt.Sprintf("%s%s/%s", sc.Endpoint, route, jobId))
	if err != nil {
		return nil, err
	}
	defer resp.Body.Close()

	body, err := io.ReadAll(resp.Body)
	if err != nil {
		return nil, err
	}

	var shardAndFile []*persistence.ShardAndFile
	err = json.Unmarshal(body, &shardAndFile)
	if err != nil {
		return nil, err
	}

	return shardAndFile, nil
}

func (sc *StorageClient) AudioUploadLoadTest(numRequest int, concurrency int, queriesPerSecond float64, timeout int) (*loadtest.Report, error) {

	numRequests := numRequest
	conc := concurrency
	q := queriesPerSecond
	t := timeout
	output := ""
	dur := time.Duration(10) * time.Minute
	route := "/storage/api/v1/file"

	audioData, err := utils.GenerateWhiteNoise(300)
	if err != nil {
		return nil, err
	}

	values := map[string]io.Reader{
		"files":    bytes.NewReader(audioData),
		"template": strings.NewReader("audio"),
	}

	var b bytes.Buffer
	w := multipart.NewWriter(&b)
	for key, r := range values {
		var fw io.Writer
		var err error

		if x, ok := r.(io.Closer); ok {
			defer x.Close()
		}
		// Add an image file
		if _, ok := r.(*bytes.Reader); ok {
			h := make(textproto.MIMEHeader)
			h.Set("Content-Disposition", fmt.Sprintf(`form-data; name="%s"; filename="%s"`, key, "load-test.mp3"))
			h.Set("Content-Type", "audio/mpeg")
			if fw, err = w.CreatePart(h); err != nil {
				fmt.Printf("Error creating file form field %+v\n", err)
				return nil, err
			}
		} else {
			// Add other fields
			if fw, err = w.CreateFormField(key); err != nil {
				fmt.Printf("Error creating form field %+v\n", err)
				return nil, err
			}
		}
		if _, err = io.Copy(fw, r); err != nil {
			fmt.Printf("Error doing io.Copy %+v\n", err)
			return nil, err
		}

	}
	// Don't forget to close the multipart writer.
	// If you don't close it, your request will be missing the terminating boundary.
	w.Close()

	header := make(http.Header)
	header.Set("Content-Type", w.FormDataContentType())

	url := fmt.Sprintf("%s%s", sc.Endpoint, route)
	req, err := http.NewRequest("POST", url, nil)
	if err != nil {
		return nil, err
	}

	req.ContentLength = int64(len(b.Bytes()))

	header.Set("User-Agent", UserAgent)

	req.Header = header

	work := &loadtest.Work{
		Request:            req,
		RequestBody:        b.Bytes(),
		N:                  numRequests,
		C:                  conc,
		QPS:                q,
		Timeout:            t,
		Output:             output,
	}
	work.Init()

	c := make(chan os.Signal, 1)
	signal.Notify(c, os.Interrupt)
	go func() {
		<-c
		work.Stop()
	}()
	if dur > 0 {
		go func() {
			time.Sleep(dur)
			work.Stop()
		}()
	}
	work.Run()

	return nil, nil
}<|MERGE_RESOLUTION|>--- conflicted
+++ resolved
@@ -16,12 +16,8 @@
 	"time"
 
 	"comms.audius.co/shared/utils"
-<<<<<<< HEAD
-	"comms.audius.co/storage/client/load"
-	"comms.audius.co/storage/monitor"
-=======
+	loadtest "comms.audius.co/storage/client/load"
 	"comms.audius.co/storage/logstream"
->>>>>>> 6ed568aa
 	"comms.audius.co/storage/persistence"
 	"comms.audius.co/storage/transcode"
 	"github.com/nats-io/nats.go"
@@ -389,13 +385,13 @@
 	req.Header = header
 
 	work := &loadtest.Work{
-		Request:            req,
-		RequestBody:        b.Bytes(),
-		N:                  numRequests,
-		C:                  conc,
-		QPS:                q,
-		Timeout:            t,
-		Output:             output,
+		Request:     req,
+		RequestBody: b.Bytes(),
+		N:           numRequests,
+		C:           conc,
+		QPS:         q,
+		Timeout:     t,
+		Output:      output,
 	}
 	work.Init()
 
