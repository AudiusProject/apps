// Package decider decides which IDs this node should store.
package decider

import (
	"fmt"
<<<<<<< HEAD
=======
	"strings"
>>>>>>> 97d97437

	"comms.audius.co/storage/bucketer"
	"github.com/nats-io/nats.go"
	"github.com/tysonmote/rendezvous"
)

// RendezvousDecider is a storage decider that stores content based on a rendezvous hash.
type RendezvousDecider struct {
	namespace             string
	replicationFactor     int
	allStorageNodePubKeys []string
	thisNodePubKey        string
	bucketer              *bucketer.Bucketer
	BucketsStored         []string
	jsc                   nats.JetStreamContext
}

// NewRendezvousDecider creates a storage decider that makes this node store content based on a rendezvous hash.
func NewRendezvousDecider(namespace string, replicationFactor int, allStorageNodePubKeys []string, thisNodePubKey string, jsc nats.JetStreamContext) *RendezvousDecider {
	d := RendezvousDecider{
		namespace:             namespace,
		replicationFactor:     replicationFactor,
		allStorageNodePubKeys: allStorageNodePubKeys,
		thisNodePubKey:        thisNodePubKey,
		bucketer:              bucketer.New(2),
		jsc:                   jsc,
	}
<<<<<<< HEAD
	d.BucketsStored = d.computeAndCreateBucketsNodeStores(thisNodePubKey)
=======
	d.BucketsStored = d.computeShardsNodeStores(thisNodePubKey)
>>>>>>> 97d97437
	return &d
}

// ShouldStore returns true if this node is responsible for storing the bucket that the content with ID id falls into.
func (d *RendezvousDecider) ShouldStore(id string) (bool, error) {
	for _, shardNodeStores := range d.BucketsStored {
		shardForId, err := d.bucketer.GetBucketForId(id)
		if err != nil {
			return false, fmt.Errorf("could not parse bucket for id %q: %v", id, err)
		}
		if shardForId == shardNodeStores {
			return true, nil
		}
	}
	return false, nil
}

func (d *RendezvousDecider) OnChange(prevBuckets []string, curBuckets []string) error {
	// TODO: find diff
	// TODO: soft delete
	// TODO: fetch
	return nil
}

<<<<<<< HEAD
func (d *RendezvousDecider) GetNamespacedBucketFor(idOrNonNamespacedBucket string) string {
	var bucket = idOrNonNamespacedBucket
	if d.bucketer.SuffixLength != len(idOrNonNamespacedBucket) {
		bucket = d.bucketer.GetBucketForId(idOrNonNamespacedBucket)
	}
	return fmt.Sprintf("%s_%s", d.namespace, bucket)
}

// computeBucketsNodeStores determines the buckets that this node is responsible for storing based on all nodes in the storage network.
func (d *RendezvousDecider) computeAndCreateBucketsNodeStores(publicKey string) []string {
	// Compute buckets
	buckets := []string{}
=======
func (d *RendezvousDecider) GetNamespacedShardFor(any string) (string, error) {
	var shard string
	var err error
	if d.bucketer.SuffixLength == len(any) {
		// Case 1: any is a (non namespaced) shard of 2 characters
		shard = any
	} else {
		// Case 2: any is a file name (a string that ends with <cuid>_<string>.<extension>)
		// Check if shard contains a period
		if idx := strings.LastIndex(any, "_"); idx != -1 {
			cuid := any[:idx]
			if len(cuid) == 25 {
				shard, err = d.bucketer.GetBucketForId(cuid)
				if err != nil {
					return "", fmt.Errorf("%q is in the form of fileName but could not be parsed into a shard: %v", any, err)
				}
			}
		} else if len(any) == 25 {
			// Case 3: any is a job ID (cuid)
			shard, err = d.bucketer.GetBucketForId(any)
			if err != nil {
				return "", fmt.Errorf("%q is in the form of job ID (cuid) but could not be parsed into a shard: %v", any, err)
			}
		}
	}
	if shard == "" {
		return "", fmt.Errorf("could not parse shard from %q", any)
	}
	return fmt.Sprintf("%s_%s", d.namespace, shard), nil
}

// computeShardsNodeStores determines the shards that this node is responsible for storing based on all nodes in the storage network.
func (d *RendezvousDecider) computeShardsNodeStores(publicKey string) []string {
	shards := []string{}
>>>>>>> 97d97437
	hash := d.getHashRing()
	for _, shard := range d.bucketer.Buckets {
		for _, pubKeyThatStores := range hash.GetN(d.replicationFactor, shard) {
			if pubKeyThatStores == d.thisNodePubKey {
				shards = append(shards, shard)
			}
		}
	}

<<<<<<< HEAD
	// Pre-create buckets
	for _, bucket := range buckets {
		createObjStoreIfNotExists(&nats.ObjectStoreConfig{
			Bucket:      d.GetNamespacedBucketFor(bucket),
			Description: fmt.Sprintf("Temp object store for files in bucket %s", bucket),
			TTL:         objStoreTtl,
		}, d.jsc)
	}

	return buckets
=======
	return shards
>>>>>>> 97d97437
}

// getHashRing returns a data structure that spreads storage across all allStorageNodePubKeys in the network.
// N.b. this implementation currently uses rendezvous/highest random weight hashing so it's not technically a ring.
func (d *RendezvousDecider) getHashRing() *rendezvous.Hash {
	hash := rendezvous.New()
	for _, publicKey := range d.allStorageNodePubKeys {
		hash.Add(publicKey)
	}
	return hash
}<|MERGE_RESOLUTION|>--- conflicted
+++ resolved
@@ -3,12 +3,8 @@
 
 import (
 	"fmt"
-<<<<<<< HEAD
-=======
-	"strings"
->>>>>>> 97d97437
 
-	"comms.audius.co/storage/bucketer"
+	"comms.audius.co/storage/sharder"
 	"github.com/nats-io/nats.go"
 	"github.com/tysonmote/rendezvous"
 )
@@ -19,8 +15,8 @@
 	replicationFactor     int
 	allStorageNodePubKeys []string
 	thisNodePubKey        string
-	bucketer              *bucketer.Bucketer
-	BucketsStored         []string
+	sharder               *sharder.Sharder
+	ShardsStored          []string
 	jsc                   nats.JetStreamContext
 }
 
@@ -31,23 +27,19 @@
 		replicationFactor:     replicationFactor,
 		allStorageNodePubKeys: allStorageNodePubKeys,
 		thisNodePubKey:        thisNodePubKey,
-		bucketer:              bucketer.New(2),
+		sharder:               sharder.New(2),
 		jsc:                   jsc,
 	}
-<<<<<<< HEAD
-	d.BucketsStored = d.computeAndCreateBucketsNodeStores(thisNodePubKey)
-=======
-	d.BucketsStored = d.computeShardsNodeStores(thisNodePubKey)
->>>>>>> 97d97437
+	d.ShardsStored = d.computeShardsNodeStores(thisNodePubKey)
 	return &d
 }
 
-// ShouldStore returns true if this node is responsible for storing the bucket that the content with ID id falls into.
+// ShouldStore returns true if this node is responsible for storing the shard that the content with ID id falls into.
 func (d *RendezvousDecider) ShouldStore(id string) (bool, error) {
-	for _, shardNodeStores := range d.BucketsStored {
-		shardForId, err := d.bucketer.GetBucketForId(id)
+	for _, shardNodeStores := range d.ShardsStored {
+		shardForId, err := d.sharder.GetShardForId(id)
 		if err != nil {
-			return false, fmt.Errorf("could not parse bucket for id %q: %v", id, err)
+			return false, fmt.Errorf("could not parse shard for id %q: %v", id, err)
 		}
 		if shardForId == shardNodeStores {
 			return true, nil
@@ -56,64 +48,29 @@
 	return false, nil
 }
 
-func (d *RendezvousDecider) OnChange(prevBuckets []string, curBuckets []string) error {
+func (d *RendezvousDecider) OnChange(prevShards []string, curShards []string) error {
 	// TODO: find diff
 	// TODO: soft delete
 	// TODO: fetch
 	return nil
 }
 
-<<<<<<< HEAD
-func (d *RendezvousDecider) GetNamespacedBucketFor(idOrNonNamespacedBucket string) string {
-	var bucket = idOrNonNamespacedBucket
-	if d.bucketer.SuffixLength != len(idOrNonNamespacedBucket) {
-		bucket = d.bucketer.GetBucketForId(idOrNonNamespacedBucket)
+func (d *RendezvousDecider) GetNamespacedShardForID(id string) (string, error) {
+	if len(id) != 25 {
+		return "", fmt.Errorf("id %q is not a valid base36 cuid2 with 25 characters", id)
 	}
-	return fmt.Sprintf("%s_%s", d.namespace, bucket)
-}
-
-// computeBucketsNodeStores determines the buckets that this node is responsible for storing based on all nodes in the storage network.
-func (d *RendezvousDecider) computeAndCreateBucketsNodeStores(publicKey string) []string {
-	// Compute buckets
-	buckets := []string{}
-=======
-func (d *RendezvousDecider) GetNamespacedShardFor(any string) (string, error) {
-	var shard string
-	var err error
-	if d.bucketer.SuffixLength == len(any) {
-		// Case 1: any is a (non namespaced) shard of 2 characters
-		shard = any
-	} else {
-		// Case 2: any is a file name (a string that ends with <cuid>_<string>.<extension>)
-		// Check if shard contains a period
-		if idx := strings.LastIndex(any, "_"); idx != -1 {
-			cuid := any[:idx]
-			if len(cuid) == 25 {
-				shard, err = d.bucketer.GetBucketForId(cuid)
-				if err != nil {
-					return "", fmt.Errorf("%q is in the form of fileName but could not be parsed into a shard: %v", any, err)
-				}
-			}
-		} else if len(any) == 25 {
-			// Case 3: any is a job ID (cuid)
-			shard, err = d.bucketer.GetBucketForId(any)
-			if err != nil {
-				return "", fmt.Errorf("%q is in the form of job ID (cuid) but could not be parsed into a shard: %v", any, err)
-			}
-		}
+	shard, err := d.sharder.GetShardForId(id)
+	if err != nil {
+		return "", fmt.Errorf("%q is in the form of job ID (cuid) but could not be parsed into a shard: %v", id, err)
 	}
-	if shard == "" {
-		return "", fmt.Errorf("could not parse shard from %q", any)
-	}
-	return fmt.Sprintf("%s_%s", d.namespace, shard), nil
+	return d.namespace + "_" + shard, nil
 }
 
 // computeShardsNodeStores determines the shards that this node is responsible for storing based on all nodes in the storage network.
 func (d *RendezvousDecider) computeShardsNodeStores(publicKey string) []string {
 	shards := []string{}
->>>>>>> 97d97437
 	hash := d.getHashRing()
-	for _, shard := range d.bucketer.Buckets {
+	for _, shard := range d.sharder.Shards {
 		for _, pubKeyThatStores := range hash.GetN(d.replicationFactor, shard) {
 			if pubKeyThatStores == d.thisNodePubKey {
 				shards = append(shards, shard)
@@ -121,20 +78,7 @@
 		}
 	}
 
-<<<<<<< HEAD
-	// Pre-create buckets
-	for _, bucket := range buckets {
-		createObjStoreIfNotExists(&nats.ObjectStoreConfig{
-			Bucket:      d.GetNamespacedBucketFor(bucket),
-			Description: fmt.Sprintf("Temp object store for files in bucket %s", bucket),
-			TTL:         objStoreTtl,
-		}, d.jsc)
-	}
-
-	return buckets
-=======
 	return shards
->>>>>>> 97d97437
 }
 
 // getHashRing returns a data structure that spreads storage across all allStorageNodePubKeys in the network.
