package storage

import (
	"context"
	"log"
	"net/http"
	"os"
	"os/signal"
	"time"

	"comms.audius.co/discovery/config"
	"comms.audius.co/discovery/jetstream"
	"comms.audius.co/shared/peering"
<<<<<<< HEAD
	"comms.audius.co/storage/glue"
	"comms.audius.co/storage/web"
)

const (
	GlobalNamespace   string = "0"
	ReplicationFactor int    = 3
=======
	"github.com/labstack/echo/v4"
>>>>>>> c8727ee2
)

func StorageMain() {

<<<<<<< HEAD
	// TODO: shouldn't use discovery config
=======
	// todo: shouldn't use discovery config
>>>>>>> c8727ee2
	config.Init()

	err := func() error {
		err := peering.PollRegisteredNodes()
		if err != nil {
			return err
		}
		peerMap := peering.Solicit()
		return jetstream.Dial(peerMap)
	}()

	if err != nil {
		log.Fatal(err)
	}

	// e := echo.New()
	// e.HideBanner = true
	// e.Debug = true

	// transcode.DemoTime(jetstream.GetJetstreamContext(), e)

<<<<<<< HEAD
	g := glue.New(GlobalNamespace, ReplicationFactor, jetstream.GetJetstreamContext())
	e := web.NewServer(g)
=======
	startStorageServer(jetstream.GetJetstreamContext(), e)
>>>>>>> c8727ee2

	// Start server
	go func() {
		if err := e.Start(":8926"); err != nil && err != http.ErrServerClosed {
			e.Logger.Fatal("shutting down the server", err)
		}
	}()

	// Wait for interrupt signal to gracefully shutdown the server with a timeout of 10 seconds.
	// Use a buffered channel to avoid missing signals as recommended for signal.Notify
	quit := make(chan os.Signal, 1)
	signal.Notify(quit, os.Interrupt)
	<-quit
	ctx, cancel := context.WithTimeout(context.Background(), 10*time.Second)
	defer cancel()
	if err := e.Shutdown(ctx); err != nil {
		e.Logger.Fatal(err)
	}
}<|MERGE_RESOLUTION|>--- conflicted
+++ resolved
@@ -11,7 +11,6 @@
 	"comms.audius.co/discovery/config"
 	"comms.audius.co/discovery/jetstream"
 	"comms.audius.co/shared/peering"
-<<<<<<< HEAD
 	"comms.audius.co/storage/glue"
 	"comms.audius.co/storage/web"
 )
@@ -19,18 +18,11 @@
 const (
 	GlobalNamespace   string = "0"
 	ReplicationFactor int    = 3
-=======
-	"github.com/labstack/echo/v4"
->>>>>>> c8727ee2
 )
 
 func StorageMain() {
 
-<<<<<<< HEAD
 	// TODO: shouldn't use discovery config
-=======
-	// todo: shouldn't use discovery config
->>>>>>> c8727ee2
 	config.Init()
 
 	err := func() error {
@@ -50,14 +42,9 @@
 	// e.HideBanner = true
 	// e.Debug = true
 
-	// transcode.DemoTime(jetstream.GetJetstreamContext(), e)
-
-<<<<<<< HEAD
+	// startStorageServer(jetstream.GetJetstreamContext(), e)
 	g := glue.New(GlobalNamespace, ReplicationFactor, jetstream.GetJetstreamContext())
 	e := web.NewServer(g)
-=======
-	startStorageServer(jetstream.GetJetstreamContext(), e)
->>>>>>> c8727ee2
 
 	// Start server
 	go func() {
