--- conflicted
+++ resolved
@@ -12,10 +12,7 @@
 	"comms.audius.co/shared/peering"
 	"comms.audius.co/storage/storageserver"
 	"github.com/nats-io/nats.go"
-<<<<<<< HEAD
 	"github.com/nats-io/prometheus-nats-exporter/exporter"
-=======
->>>>>>> a20833c7
 )
 
 func StorageMain() {
@@ -37,10 +34,6 @@
 	}
 
 	ss := storageserver.NewProd(jsc)
-<<<<<<< HEAD
-
-=======
->>>>>>> a20833c7
 
 	// Start server
 	go func() {
@@ -71,11 +64,8 @@
 	defer cancel()
 	if err := ss.WebServer.Shutdown(ctx); err != nil {
 		ss.WebServer.Logger.Fatal(err)
-<<<<<<< HEAD
 
 		// Wait until the prometheus exporter is stopped
 		exp.WaitUntilDone()
-=======
->>>>>>> a20833c7
 	}
 }