--- conflicted
+++ resolved
@@ -129,11 +129,7 @@
             required
             multiple /> 
           <select name="template" @change="${this.changeMimetype}">
-<<<<<<< HEAD
             <option>audio</option>
-=======
-            <option selected>audio</option>
->>>>>>> 0c6e9149
             <option>img_square</option>
             <option>img_backdrop</option>
           </select>
