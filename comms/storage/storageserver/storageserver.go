// Package storageserver lives for the lifetime of the program and mananges connections and route handlers.
package storageserver

import (
	"embed"
	"errors"
	"io/fs"
	"net/http"
	"strings"

	"comms.audius.co/shared/peering"
	"comms.audius.co/storage/config"
	"comms.audius.co/storage/contentaccess"
	"comms.audius.co/storage/decider"
	"comms.audius.co/storage/monitor"
	"comms.audius.co/storage/persistence"
	"comms.audius.co/storage/telemetry"
	"comms.audius.co/storage/transcode"
	"github.com/avast/retry-go"
	"github.com/gobwas/ws"
	"github.com/labstack/echo/v4"
	"github.com/labstack/echo/v4/middleware"
	"github.com/nats-io/nats.go"
	"go.opentelemetry.io/contrib/instrumentation/github.com/labstack/echo/otelecho"
	"golang.org/x/exp/slog"
)

const (
	GlobalNamespace    string = "0"
	ReplicationFactor  int    = 3
	NumJobWorkers      int    = 3
	HealthyNodesKVName string = "healthyNodes"
)

// StorageServer lives for the lifetime of the program and holds connections and managers.
type StorageServer struct {
	Namespace      string
	Config         *config.StorageConfig
	Host           string
	StorageDecider decider.StorageDecider
	Jsc            nats.JetStreamContext
	JobsManager    *transcode.JobsManager
	Persistence    *persistence.Persistence
	WebServer      *echo.Echo
	Monitor        *monitor.Monitor
	Peering        peering.Peering
}

<<<<<<< HEAD
func New(config *config.StorageConfig, jsc nats.JetStreamContext, peering peering.Peering) *StorageServer {
=======
func New(config *config.StorageConfig, jsc nats.JetStreamContext, peering peering.Peering) (*StorageServer, error) {
>>>>>>> baf6fd46
	allContentNodes, err := peering.GetContentNodes()
	if err != nil {
		slog.Error("Error getting content nodes", err)
		return nil, err
	}

	thisNodePubKey := strings.ToLower(config.PeeringConfig.Keys.DelegatePublicKey)
	var host string
	for _, node := range allContentNodes {
		if strings.EqualFold(node.DelegateOwnerWallet, thisNodePubKey) {
			host = node.Endpoint
			break
		}
	}
	if host == "" {
		return nil, errors.New("could not find host for this node. If running locally, check AUDIUS_DEV_ONLY_REGISTERED_NODES")
	}

	var healthyNodesKV nats.KeyValue
	err = retry.Do(
		func() error {
			var err error
			healthyNodesKV, err = jsc.CreateKeyValue(&nats.KeyValueConfig{
				Bucket:      HealthyNodesKVName,
				Description: "Source of truth where every node reads the list of healthy nodes from",
				History:     20,
			})
			if err != nil {
				return err
			}
			return nil
		},
	)
	if err != nil {
		slog.Error("failed to create healthyNodes KV", err)
		return nil, err
	}

	m := monitor.New(GlobalNamespace, healthyNodesKV, config.HealthTTLHours, jsc)
	err = m.UpdateHealthyNodeSetOnInterval(config.RebalanceIntervalHours)
	if err != nil {
		slog.Error("error starting interval to update set of healthy nodes", err)
		return nil, err
	}

	d := decider.NewRendezvousDecider(
		GlobalNamespace,
		ReplicationFactor,
		thisNodePubKey,
		healthyNodesKV,
		jsc,
	)
	jobsManager, err := transcode.NewJobsManager(jsc, GlobalNamespace, 1)
	if err != nil {
		slog.Error("error creating jobs manager", err)
		return nil, err
	}
	jobsManager.StartWorkers(NumJobWorkers)

	persistence, err := persistence.New(thisNodePubKey, "KV_"+GlobalNamespace+transcode.KvSuffix, config.StorageDriverUrl, d, jsc)
	if err != nil {
		slog.Error("eror connecting to persistent storage", err)
		return nil, err
	}

	ss := &StorageServer{
		Namespace:      GlobalNamespace,
		Config:         config,
		StorageDecider: d,
		Jsc:            jsc,
		JobsManager:    jobsManager,
		Persistence:    persistence,
		Monitor:        m,
	}
	ss.createWebServer()

	m.SetNodeStatusOKOnInterval(thisNodePubKey, host, d, config.ReportOKIntervalSeconds)

	return ss, nil
}

func (ss *StorageServer) createWebServer() {
	ss.WebServer = echo.New()
	ss.WebServer.HideBanner = true
	ss.WebServer.Debug = true
	ss.WebServer.Use(middleware.CORS())

	ss.WebServer.Use(otelecho.Middleware("storage"))
	telemetry.AddPrometheusMiddlware(ss.WebServer)

	// Register endpoints at /storage
	storage := ss.WebServer.Group("/storage")

	storage.Use(middleware.Logger())
	storage.Use(middleware.Recover())

	// Register endpoints for uploads status table at /storage/uploads
	storage.GET("/uploads", ss.serveStatusUI)
	storage.GET("/uploads/", ss.serveStatusUI)
	storage.GET("/uploads/static/*", ss.serveStatusStaticAssets)
	storage.GET("/uploads/ws", ss.upgradeConnToWebsocket)

	// Register endpoint for React weather map at /storage root
	storage.GET("", ss.serveWeatherMapUI)
	storage.GET("/", ss.serveWeatherMapUI)
	storage.GET("/**", ss.serveWeatherMapUI)
	storage.GET("/assets/*", echo.WrapHandler(http.StripPrefix("/storage/", http.FileServer(getWeatherMapStaticFiles()))))

	// Register API endpoints at /storage/api/v1
	api := storage.Group("/api/v1")
	api.POST("/file", ss.serveFileUpload)
	api.GET("/jobs", ss.serveJobs)
	api.GET("/jobs/:id", ss.serveJobById)
	api.GET("/tmp-obj/:bucket/:key", ss.streamTempObjectByBucketAndKey)
	api.GET("/persistent/shard/:shard", ss.servePersistenceKeysByShard) // QueryParam: includeMD5s=[true|false]
	api.GET("/persistent/file/:fileName", ss.streamPersistenceObjectByFileName)
	api.GET("/stream/:fileName", ss.streamPersistenceObjectByFileName, contentaccess.ContentAccessMiddleware(ss.Peering))
	api.GET("/node-statuses", ss.serveNodeStatuses)
	api.GET("/job-results/:id", ss.serveJobResultsById)
}

/**
 * ROUTE HANDLERS
 **/

func (ss *StorageServer) serveStatusUI(c echo.Context) error {
	staticFs := getStatusStaticFiles()
	f, err := staticFs.Open("status.html")
	if err != nil {
		return err
	}
	return c.Stream(200, "text/html", f)
}

func (ss *StorageServer) serveStatusStaticAssets(c echo.Context) error {
	staticFs := getStatusStaticFiles()
	assetHandler := http.FileServer(staticFs)
	echo.WrapHandler(http.StripPrefix("storage/storageserver/static/", assetHandler))
	return nil
}

func (ss *StorageServer) serveWeatherMapUI(c echo.Context) error {
	weatherMapFs := getWeatherMapStaticFiles()
	f, err := weatherMapFs.Open("index.html")
	if err != nil {
		return err
	}
	return c.Stream(200, "text/html", f)
}

func (ss *StorageServer) serveFileUpload(c echo.Context) error {
	var results []*transcode.Job

	// Multipart form
	form, err := c.MultipartForm()
	if err != nil {
		return err
	}
	template := c.FormValue("template")
	files := form.File["files"]
	defer form.RemoveAll()

	var expectedContentType string
	if template == "audio" {
		expectedContentType = "audio"
	} else {
		expectedContentType = "image"
	}

	for _, file := range files {

		contentType := file.Header.Get("Content-Type")
		if !strings.HasPrefix(contentType, expectedContentType) {
			return echo.NewHTTPError(400, "invalid Content-Type, expected="+expectedContentType)
		}

		job, err := ss.JobsManager.Add(transcode.JobTemplate(template), file)
		if err != nil {
			return err
		}
		results = append(results, job)
	}

	if c.QueryParam("redirect") != "" {
		return c.Redirect(302, c.Request().Referer())
	}

	return c.JSON(200, results)
}

func (ss *StorageServer) serveJobs(c echo.Context) error {
	jobs := ss.JobsManager.List()
	return c.JSON(200, jobs)
}

func (ss *StorageServer) serveJobById(c echo.Context) error {
	job := ss.JobsManager.Get(c.Param("id"))
	return c.JSON(200, job)
}

func (ss *StorageServer) streamTempObjectByBucketAndKey(c echo.Context) error {
	obj, err := ss.JobsManager.GetObject(c.Param("bucket"), c.Param("key"))
	if err != nil {
		return err
	}
	// TODO: mime type?
	return c.Stream(200, "", obj)
}

func (ss *StorageServer) streamPersistenceObjectByFileName(c echo.Context) error {
	reader, err := ss.Persistence.Get(c.Param("fileName"))
	if err != nil {
		return err
	}

	customContext, ok := c.(contentaccess.CustomRequest)
	if ok {
		// If content is gated, set cache-control to no-cache.
		// Otherwise, set the CID cache-control so that client caches the response for 30 days.
		// The contentAccessMiddleware sets the req.ShouldCache object so that we do not
		// have to make another database round trip to get this info.
		if customContext.ShouldCache {
			c.Response().Header().Add("cache-control", "public, max-age=2592000, immutable")
		} else {
			c.Response().Header().Add("cache-control", "no-cache")
		}
	}

	// TODO: mime type?
	return c.Stream(200, "", reader)
}

func (ss *StorageServer) upgradeConnToWebsocket(c echo.Context) error {
	conn, _, _, err := ws.UpgradeHTTP(c.Request(), c.Response())
	if err != nil {
		return err
	}

	ss.JobsManager.RegisterWebsocket(conn)
	return nil
}

func (ss *StorageServer) serveNodeStatuses(c echo.Context) error {
	nodeStatuses, err := ss.Monitor.GetNodeStatuses()
	if err != nil {
		return err
	}
	return c.JSON(200, nodeStatuses)
}

func (ss *StorageServer) servePersistenceKeysByShard(c echo.Context) error {
	// Make sure shard has namespace prefix
	shard := c.Param("shard")
	if idx := strings.Index(shard, "_"); idx == -1 {
		shard = ss.Namespace + "_" + shard
	}

	includeMD5s := c.QueryParam("includeMD5s")
	if includeMD5s == "true" {
		keysAndMD5s, err := ss.Persistence.GetKeysAndMD5sIn(shard)
		if err != nil {
			return err
		}
		return c.JSON(200, keysAndMD5s)
	} else {
		keys, err := ss.Persistence.GetKeysIn(shard)
		if err != nil {
			return err
		}
		return c.JSON(200, keys)
	}
}

func (ss *StorageServer) serveJobResultsById(c echo.Context) error {
	jobID := c.Param("id")
	results, err := ss.Persistence.GetJobResultsFor(jobID)
	if err != nil {
		return err
	}
	return c.JSON(200, results)
}

//go:embed static
var embeddedStatusFiles embed.FS

func getStatusStaticFiles() http.FileSystem {
	fsys, err := fs.Sub(embeddedStatusFiles, "static")
	if err != nil {
		panic(err)
	}

	return http.FS(fsys)
}

//go:embed weather-map/dist
var embeddedWeatherMapFiles embed.FS

func getWeatherMapStaticFiles() http.FileSystem {
	fsys, err := fs.Sub(embeddedWeatherMapFiles, "weather-map/dist")
	if err != nil {
		panic(err)
	}

	return http.FS(fsys)
}<|MERGE_RESOLUTION|>--- conflicted
+++ resolved
@@ -46,11 +46,7 @@
 	Peering        peering.Peering
 }
 
-<<<<<<< HEAD
-func New(config *config.StorageConfig, jsc nats.JetStreamContext, peering peering.Peering) *StorageServer {
-=======
 func New(config *config.StorageConfig, jsc nats.JetStreamContext, peering peering.Peering) (*StorageServer, error) {
->>>>>>> baf6fd46
 	allContentNodes, err := peering.GetContentNodes()
 	if err != nil {
 		slog.Error("Error getting content nodes", err)
