--- conflicted
+++ resolved
@@ -45,11 +45,8 @@
 	Peering        peering.Peering
 }
 
-<<<<<<< HEAD
-func NewProd(config *config.StorageConfig, jsc nats.JetStreamContext, peering peering.Peering) *StorageServer {
-=======
-func New(config *config.StorageConfig, jsc nats.JetStreamContext, peering *peering.Peering) *StorageServer {
->>>>>>> f060d2e4
+
+func New(config *config.StorageConfig, jsc nats.JetStreamContext, peering peering.Peering) *StorageServer {
 	allContentNodes, err := peering.GetContentNodes()
 	if err != nil {
 		log.Fatal("Error getting content nodes: ", err)
