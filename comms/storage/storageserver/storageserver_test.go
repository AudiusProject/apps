--- conflicted
+++ resolved
@@ -138,11 +138,8 @@
 		case 3:
 			os.Setenv("AUDIUS_DELEGATE_PRIVATE_KEY", "2617e6258025c60b5aa270e02ff2247eefab37c7b463b2a870104862870ad3fb")
 		}
-<<<<<<< HEAD
-		ss, _ := NewProd(config.GetStorageConfig(), jsc, nil) // TODO: Pass all nodes
-=======
-		ss := New(config.GetStorageConfig(), jsc, nil) // TODO: Pass all nodes
->>>>>>> 9facba0e
+
+		ss, _ := New(config.GetStorageConfig(), jsc, nil) // TODO: Pass all nodes
 		go ss.WebServer.Start(fmt.Sprintf("127.0.0.1:%d", 1222+i+5))
 		nodes[i].ss = ss
 	}
