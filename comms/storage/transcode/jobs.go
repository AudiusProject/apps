package transcode

import (
	"bufio"
	"crypto/sha1"
	"encoding/json"
	"fmt"
	"io"
	"log"
	"math/rand"
	"mime/multipart"
	"net"
	"os"
	"os/exec"
	"sort"
	"sync"
	"time"

<<<<<<< HEAD
	"comms.audius.co/storage/decider"

=======
	"comms.audius.co/storage/telemetry"
>>>>>>> 97d97437
	"github.com/gobwas/ws"
	"github.com/gobwas/ws/wsutil"
	"github.com/lucsky/cuid"
	"github.com/nats-io/nats.go"
	"github.com/rs/zerolog"
	"github.com/spf13/cast"
)

type JobStatus string

const (
	JobStatusPending    JobStatus = "pending"
	JobStatusInProgress JobStatus = "in progress"
	JobStatusDone       JobStatus = "done"
	JobStatusError      JobStatus = "error"
)

type JobTemplate string

const (
	JobTemplateAudio       JobTemplate = "audio"
	JobTemplateImgSquare   JobTemplate = "img_square"
	JobTemplateImgBackdrop JobTemplate = "img_backdrop"
)

type Job struct {
	ID                string             `json:"id"`
	Template          JobTemplate        `json:"template"`
	Status            JobStatus          `json:"status"`
	CreatedAt         *time.Time         `json:"created_at,omitempty"`
	StartedAt         *time.Time         `json:"started_at,omitempty"`
	FinishedAt        *time.Time         `json:"finished_at,omitempty"`
	TranscodeProgress float64            `json:"transcode_progress,omitempty"`
	Error             string             `json:"error,omitempty"`
	Probe             *FFProbeResult     `json:"probe,omitempty"`
	SourceInfo        *nats.ObjectInfo   `json:"source_info,omitempty"`
	ResultInfo        *nats.ObjectInfo   `json:"result_info,omitempty"` // deprecated: use Results
	Results           []*nats.ObjectInfo `json:"results,omitempty"`
	TransocdeWorkerID string             `json:"transcode_worker_id,omitempty"`
	JetstreamSequence int                `json:"jetstream_sequence,omitempty"`
}

type JobsManager struct {
	jsc nats.JetStreamContext

	kv        nats.KeyValue
	watcher   nats.KeyWatcher
	table     map[string]*Job
	isCurrent bool
	logger    zerolog.Logger

	workSubscription *nats.Subscription
<<<<<<< HEAD
	storageDecider   decider.StorageDecider
=======
	tempBucketCount  int
>>>>>>> 97d97437

	websockets map[net.Conn]bool

	mu sync.RWMutex
}

const (
	KvSuffix    = "_kv"
	objStoreTtl = time.Hour * 24
)

func NewJobsManager(jsc nats.JetStreamContext, prefix string, storageDecider decider.StorageDecider, replicaCount int) (*JobsManager, error) {
	// kv
	kvBucketName := prefix + KvSuffix
	kv, err := jsc.CreateKeyValue(&nats.KeyValueConfig{
		Bucket:   kvBucketName,
		Replicas: replicaCount,
	})
	if err != nil {
		return nil, err
	}

	// work subscription using kv's underlying stream
	kvStreamName := "KV_" + kvBucketName
	workSubscription, err := jsc.QueueSubscribeSync("", kvStreamName, nats.AckWait(time.Minute), nats.BindStream(kvStreamName))
	if err != nil {
		return nil, err
	}

	// create temp buckets
	tempBucketCount := 20
	for i := 0; i < tempBucketCount; i++ {
		createObjStoreIfNotExists(&nats.ObjectStoreConfig{
			Bucket: fmt.Sprintf("temp_%d", i),
			TTL:    objStoreTtl,
		}, jsc)
	}

<<<<<<< HEAD
=======
	watcher, err := kv.WatchAll()
	if err != nil {
		return nil, err
	}

>>>>>>> 97d97437
	jobman := &JobsManager{
		workSubscription: workSubscription,
		jsc:              jsc,
		kv:               kv,
		watcher:          watcher,
		table:            map[string]*Job{},
<<<<<<< HEAD
		logger:           log15.New(),
		storageDecider:   storageDecider,
=======
		logger:           telemetry.NewConsoleLogger(),
		tempBucketCount:  tempBucketCount,
>>>>>>> 97d97437
		websockets:       map[net.Conn]bool{},
	}

	go jobman.watch()

	return jobman, nil
}

func (jobman *JobsManager) watch() {
	for change := range jobman.watcher.Updates() {
		if change == nil {
			jobman.isCurrent = true
			continue
		}

		// read value
		var job *Job
		err := json.Unmarshal(change.Value(), &job)
		if err != nil {
			jobman.logger.Warn().Msg("invalid kv value: " + string(change.Value()))
			continue
		}

		// update table
		jobman.putInTable(job)

		// notify listeners
		if jobman.isCurrent {
			for conn := range jobman.websockets {
				jobman.websocketSend(conn, change.Value())
			}
		}

	}
}

func (jobman *JobsManager) Add(template JobTemplate, upload *multipart.FileHeader) (*Job, error) {
	f, err := upload.Open()
	if err != nil {
		return nil, err
	}
	defer f.Close()

	// fileHash, err := hashFile(f)
	// if err != nil {
	// 	return nil, err
	// }

	f.Seek(0, 0)

	// TEMP: separate id for every updload
	// in future we'll use fileHash from above for content address of input files
	// but for now I want to be able to re-upload + process same files repeatedly for easy testing
	fileHash := cuid.New()

	// put in bucket
	meta := &nats.ObjectMeta{
		Name:        fileHash,
		Description: upload.Filename,
	}
<<<<<<< HEAD
	objStore, err := jobman.jsc.ObjectStore(jobman.storageDecider.GetNamespacedBucketFor(fileHash))
=======

	randBucket := fmt.Sprintf("temp_%d", rand.Intn(jobman.tempBucketCount))
	objStore, err := jobman.jsc.ObjectStore(randBucket)
	if err != nil {
		log.Println("FUUU", randBucket, err)
		return nil, err
	}
	info, err := objStore.Put(meta, f)
>>>>>>> 97d97437
	if err != nil {
		return nil, fmt.Errorf("failed to get object store: %v", err)
	}
	info, err := objStore.Put(meta, f)
	if err != nil {
		return nil, fmt.Errorf("failed to put object: %v", err)
	}

	job := &Job{
		ID:        fileHash,
		Template:  template,
		Status:    JobStatusPending,
		CreatedAt: timeNowPtr(),

		SourceInfo: info,
		Results:    []*nats.ObjectInfo{},
	}
	err = jobman.Update(job)
	if err != nil {
		return nil, err
	}

	return job, nil
}

func hashFile(r io.Reader) (string, error) {
	h := sha1.New()
	if _, err := io.Copy(h, r); err != nil {
		return "", err
	}
	fileHash := fmt.Sprintf("%x", h.Sum(nil))
	return fileHash, nil
}

func (jobman *JobsManager) Update(job *Job) error {
	d, err := json.Marshal(job)
	if err != nil {
		return err
	}

	_, err = jobman.kv.Put(job.ID, d)
	if err != nil {
		return err
	}

	// update in table too
	jobman.putInTable(job)

	return nil
}

func (jobman *JobsManager) putInTable(job *Job) {
	jobman.mu.Lock()
	jobman.table[job.ID] = job
	jobman.mu.Unlock()
}

func (jobman *JobsManager) Get(id string) *Job {
	jobman.mu.RLock()
	defer jobman.mu.RUnlock()
	return jobman.table[id]
}

func (jobman *JobsManager) GetObject(bucket, key string) (nats.ObjectResult, error) {
	objStore, err := jobman.jsc.ObjectStore(bucket)
	if err != nil {
		return nil, err
	}
	return objStore.Get(key)
}

func (jobman *JobsManager) RegisterWebsocket(conn net.Conn) {
	jobman.mu.Lock()
	jobman.websockets[conn] = true
	jobman.mu.Unlock()

	jobs := jobman.List()
	payload, _ := json.Marshal(jobs)
	jobman.websocketSend(conn, payload)
}

func (jobman *JobsManager) websocketSend(conn net.Conn, payload []byte) {
	err := wsutil.WriteServerMessage(conn, ws.OpText, payload)
	if err != nil {
		// if write fails, remove this conn
		jobman.logger.Debug().Msg("removing conn " + err.Error())
		jobman.mu.Lock()
		delete(jobman.websockets, conn)
		jobman.mu.Unlock()
	}
}

func (jobman *JobsManager) List() []*Job {
	jobman.mu.RLock()
	defer jobman.mu.RUnlock()

	jobs := make([]*Job, 0, len(jobman.table))
	for _, j := range jobman.table {
		jobs = append(jobs, j)
	}

	// sort reverse cronological
	sort.Slice(jobs, func(i, j int) bool {
		return jobs[j].CreatedAt.Before(*jobs[i].CreatedAt)
	})

	return jobs
}

func (jobman *JobsManager) StartWorkers(count int) {
	for i := 0; i < count; i++ {
		go jobman.startWorker(i)
	}
}

func (jobman *JobsManager) processJob(msg *nats.Msg, job *Job) error {
<<<<<<< HEAD
	logger := jobman.logger.New("job", job.ID)
	objStore, err := jobman.jsc.ObjectStore(jobman.storageDecider.GetNamespacedBucketFor(job.ID))
=======
	logger := jobman.logger.With().Str("job", job.ID).Logger()
	objStore, err := jobman.jsc.ObjectStore(job.SourceInfo.Bucket)
>>>>>>> 97d97437
	if err != nil {
		return err
	}

	onError := func(err error) error {
		logger.Warn().Msg("job error: " + err.Error())
		job.Error = err.Error()
		job.Status = JobStatusError
		jobman.Update(job)
		return err
	}

	logger.Debug().Str("job data", string(msg.Data)).Msg("starting job")

	job.Status = JobStatusInProgress
	job.StartedAt = timeNowPtr()

	// tmp files
	srcPath := "/tmp/inp_" + job.ID
	destPath := "/tmp/out_" + job.ID

	// remove any priors before starting just in case
	os.Remove(srcPath)
	os.Remove(destPath)

	// cleanup when done
	defer os.Remove(srcPath)
	defer os.Remove(destPath)

	err = objStore.GetFile(job.ID, srcPath)
	if err != nil {
		return onError(err)
	}

	// ffprobe: get some info about input file
	// esp. length for transocde progress
	// maybe skip transcode if it's a 192kbps mp3
	job.Probe, err = ffprobe(srcPath)
	if err != nil {
		logger.Warn().Msg("ffprobe error: " + err.Error())
	} else {
		jobman.Update(job)
	}

	switch job.Template {
	case JobTemplateImgSquare:
		// 150x150, 480x480, 1000x1000
		squares := []int{150, 480, 1000}
		srcReader, err := os.Open(srcPath)
		if err != nil {
			return onError(err)
		}
		for _, targetBox := range squares {
			srcReader.Seek(0, 0)
			out, w, h := Resized(".jpg", srcReader, targetBox, targetBox, "fill")
			logger.Debug().Int("targetBox", targetBox).Int("w", w).Int("h", h).Msg("resized")
			outName := fmt.Sprintf("%s_%d.jpg", job.ID, targetBox)
			info, err := objStore.Put(&nats.ObjectMeta{
				Name:        outName,
				Description: fmt.Sprintf("%dx%[1]d", targetBox),
			}, out)
			if err != nil {
				return onError(err)
			}
			job.Results = append(job.Results, info)
		}
	case JobTemplateImgBackdrop:
		// 640x, 2000x
		widths := []int{640, 2000}
		srcReader, err := os.Open(srcPath)
		if err != nil {
			return onError(err)
		}
		for _, targetWidth := range widths {
			srcReader.Seek(0, 0)
			out, w, h := Resized(".jpg", srcReader, targetWidth, AUTO, "fill")
			logger.Debug().Int("targetWidth", targetWidth).Int("w", w).Int("h", h).Msg("resized")
			outName := fmt.Sprintf("%s_%d.jpg", job.ID, targetWidth)
			info, err := objStore.Put(&nats.ObjectMeta{
				Name:        outName,
				Description: fmt.Sprintf("%dx", targetWidth),
			}, out)
			if err != nil {
				return onError(err)
			}
			job.Results = append(job.Results, info)
		}

	case JobTemplateAudio, "":
		if job.Template == "" {
			logger.Warn().Msg("empty template, falling back to audio")
		}

		cmd := exec.Command("ffmpeg",
			"-y",
			"-i", srcPath,
			"-b:a", "320k",
			"-f", "mp3",
			"-progress", "pipe:2",
			destPath)

		cmd.Stdout = os.Stdout

		// read ffmpeg progress
		stderr, err := cmd.StderrPipe()
		if err != nil {
			logger.Warn().Err(err)
		} else if job.Probe != nil {
			durationSeconds := cast.ToFloat64(job.Probe.Format.Duration)
			durationUs := durationSeconds * 1000 * 1000
			go func() {
				stderrLines := bufio.NewScanner(stderr)
				for stderrLines.Scan() {
					line := stderrLines.Text()
					var u float64
					fmt.Sscanf(line, "out_time_us=%f", &u)
					if u > 0 && durationUs > 0 {
						percent := u / durationUs
						job.TranscodeProgress = percent
						jobman.Update(job)
					}

					// tell server we're still on it
					msg.InProgress()
				}

			}()
		}

		err = cmd.Start()
		if err != nil {
			return onError(err)
		}

		err = cmd.Wait()
		if err != nil {
			return onError(err)
		}

		dest, err := os.Open(destPath)
		if err != nil {
			return onError(err)
		}

		// put result
		info, err := objStore.Put(&nats.ObjectMeta{
			Name:        job.ID + "_320.mp3",
			Description: "320kbps",
		}, dest)
		if err != nil {
			return onError(err)
		}

		job.Results = append(job.Results, info)
	}

	job.TranscodeProgress = 1
	job.FinishedAt = timeNowPtr()
	job.Status = JobStatusDone
	jobman.Update(job)

	return nil
}

func (jobman *JobsManager) startWorker(workerNumber int) {
	workerId := fmt.Sprintf("%s_%d", os.Getenv("NAME"), workerNumber)

	logger := jobman.logger.With().Str("worker", workerId).Logger()
	sub := jobman.workSubscription

	for {
		msg, err := sub.NextMsg(2 * time.Second)
		if err == nats.ErrTimeout {
			continue
		}
		if err != nil {
			logger.Warn().Err(err)
			continue
		}

		var job *Job
		err = json.Unmarshal(msg.Data, &job)
		if err != nil {
			fmt.Println("invalid job json", string(msg.Data), err)
			msg.Ack()
			continue
		}

		// Only process pending jobs
		if job.Status != JobStatusPending {
			msg.Ack()
			continue
		}

		job.TransocdeWorkerID = workerId
		meta, _ := msg.Metadata()
		job.JetstreamSequence = int(meta.Sequence.Stream)

		jobman.processJob(msg, job)
		msg.Ack()
	}
}

func timeNowPtr() *time.Time {
	now := time.Now()
	return &now
}<|MERGE_RESOLUTION|>--- conflicted
+++ resolved
@@ -6,7 +6,6 @@
 	"encoding/json"
 	"fmt"
 	"io"
-	"log"
 	"math/rand"
 	"mime/multipart"
 	"net"
@@ -16,12 +15,9 @@
 	"sync"
 	"time"
 
-<<<<<<< HEAD
 	"comms.audius.co/storage/decider"
 
-=======
 	"comms.audius.co/storage/telemetry"
->>>>>>> 97d97437
 	"github.com/gobwas/ws"
 	"github.com/gobwas/ws/wsutil"
 	"github.com/lucsky/cuid"
@@ -74,11 +70,8 @@
 	logger    zerolog.Logger
 
 	workSubscription *nats.Subscription
-<<<<<<< HEAD
 	storageDecider   decider.StorageDecider
-=======
 	tempBucketCount  int
->>>>>>> 97d97437
 
 	websockets map[net.Conn]bool
 
@@ -117,27 +110,20 @@
 		}, jsc)
 	}
 
-<<<<<<< HEAD
-=======
 	watcher, err := kv.WatchAll()
 	if err != nil {
 		return nil, err
 	}
 
->>>>>>> 97d97437
 	jobman := &JobsManager{
 		workSubscription: workSubscription,
 		jsc:              jsc,
 		kv:               kv,
 		watcher:          watcher,
 		table:            map[string]*Job{},
-<<<<<<< HEAD
-		logger:           log15.New(),
 		storageDecider:   storageDecider,
-=======
 		logger:           telemetry.NewConsoleLogger(),
 		tempBucketCount:  tempBucketCount,
->>>>>>> 97d97437
 		websockets:       map[net.Conn]bool{},
 	}
 
@@ -198,20 +184,11 @@
 		Name:        fileHash,
 		Description: upload.Filename,
 	}
-<<<<<<< HEAD
-	objStore, err := jobman.jsc.ObjectStore(jobman.storageDecider.GetNamespacedBucketFor(fileHash))
-=======
 
 	randBucket := fmt.Sprintf("temp_%d", rand.Intn(jobman.tempBucketCount))
 	objStore, err := jobman.jsc.ObjectStore(randBucket)
 	if err != nil {
-		log.Println("FUUU", randBucket, err)
-		return nil, err
-	}
-	info, err := objStore.Put(meta, f)
->>>>>>> 97d97437
-	if err != nil {
-		return nil, fmt.Errorf("failed to get object store: %v", err)
+		return nil, err
 	}
 	info, err := objStore.Put(meta, f)
 	if err != nil {
@@ -326,13 +303,8 @@
 }
 
 func (jobman *JobsManager) processJob(msg *nats.Msg, job *Job) error {
-<<<<<<< HEAD
-	logger := jobman.logger.New("job", job.ID)
-	objStore, err := jobman.jsc.ObjectStore(jobman.storageDecider.GetNamespacedBucketFor(job.ID))
-=======
 	logger := jobman.logger.With().Str("job", job.ID).Logger()
 	objStore, err := jobman.jsc.ObjectStore(job.SourceInfo.Bucket)
->>>>>>> 97d97437
 	if err != nil {
 		return err
 	}
