--- conflicted
+++ resolved
@@ -119,12 +119,8 @@
 		kv:               kv,
 		watcher:          watcher,
 		table:            map[string]*Job{},
-<<<<<<< HEAD
-		logger:           log15.New(),
+		logger:           telemetry.NewConsoleLogger(),
 		tempBucketCount:  tempBucketCount,
-=======
-		logger:           telemetry.NewConsoleLogger(),
->>>>>>> ede3b28e
 		websockets:       map[net.Conn]bool{},
 	}
 
@@ -305,16 +301,11 @@
 }
 
 func (jobman *JobsManager) processJob(msg *nats.Msg, job *Job) error {
-<<<<<<< HEAD
-	logger := jobman.logger.New("job", job.ID)
+	logger := jobman.logger.With().Str("job", job.ID).Logger()
 	objStore, err := jobman.jsc.ObjectStore(job.SourceInfo.Bucket)
 	if err != nil {
 		return err
 	}
-=======
-	logger := jobman.logger.With().Str("job", job.ID).Logger()
-	objStore := jobman.objStore
->>>>>>> ede3b28e
 
 	onError := func(err error) error {
 		logger.Warn().Msg("job error: " + err.Error())
