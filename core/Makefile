GO_SRCS := $(shell find . -type f -name '*.go') go.sum go.mod $(wildcard config/genesis/*.json)
NATIVE_BIN := ./tmp/core
AMD64_BIN := ./tmp/core-amd64

SQL_SRCS := $(shell find db/sql -type f -name '*.sql') db/sqlc.yaml
SQL_ARTIFACTS := $(wildcard db/*.sql.go)

PROTO_SRCS := protocol.proto
PROTO_ARTIFACTS := $(wildcard gen/proto/*.pb.go)

TEMPL_SRCS := $(shell find console -type f -name "*.templ")
TEMPL_ARTIFACTS := $(shell find console -type f -name "*_templ.go")

GEN_SRCS := $(SQL_SRCS) $(PROTO_SRCS) $(TEMPL_SRCS)
GEN_ARTIFACTS :=  $(PROTO_ARTIFACTS) $(SQL_ARTIFACTS) $(TEMPL_ARTIFACTS)

VERSION_LDFLAG := -X github.com/AudiusProject/audius-protocol/core/config.Version=$(shell git rev-parse HEAD)

.PHONY: build-native
build-native: $(NATIVE_BIN)

$(NATIVE_BIN): $(GO_SRCS)
	@go build -ldflags "$(VERSION_LDFLAG)" -o ./tmp/core

.PHONY: build-amd64
build-amd64: $(AMD64_BIN)

$(AMD64_BIN): $(GO_SRCS)
	@GOOS=linux GOARCH=amd64 go build -ldflags "$(VERSION_LDFLAG)" -o ./tmp/core-amd64

.PHONY: deps
deps:
	@go install github.com/onsi/ginkgo/v2/ginkgo@v2.19.0
	@brew install protobuf
	@go install github.com/sqlc-dev/sqlc/cmd/sqlc@latest
	@go install google.golang.org/protobuf/cmd/protoc-gen-go@latest
	@go install google.golang.org/grpc/cmd/protoc-gen-go-grpc@latest
	@go install github.com/cortesi/modd/cmd/modd@latest
	@go install github.com/a-h/templ/cmd/templ@latest
	@go mod tidy

.PHONY: gen
gen: $(GEN_ARTIFACTS)

$(GEN_ARTIFACTS): $(GEN_SRCS)
	@which -s sqlc templ modd || ( \
		echo "ERROR: audius core dev tooling not found." \
		"Run 'make deps' to install necessary golang packages." \
		&& false \
	)
	go generate ./...
	cd db && sqlc generate
	protoc --go_out=./gen --go-grpc_out=./gen ./protocol.proto
	go mod tidy

.PHONY: dev
dev: gen
	audius-compose down
	audius-compose up db core core-content-1 core-content-2 core-content-3 eth-ganache ingress

.PHONY: test
test: gen
	go test -v ./... -timeout 60s

.PHONY: sandbox-node
sandbox-node:
	@docker compose -f ./infra/docker-compose.yml down
	@docker compose -f ./infra/docker-compose.yml up --build

.PHONY: sandbox
sandbox:
	@go run ./scripts/sandbox.go

.PHONY: livereload
livereload:
	modd

<<<<<<< HEAD
.PHONY: console
console: gen
	@NO_DOCKER=on modd
=======
.PHONY: push-prerelease
push-prerelease:
	DOCKER_DEFAULT_PLATFORM=linux/amd64 audius-compose push core --prod
	crane copy "audius/core:$(shell git rev-parse HEAD)" "audius/core:prerelease"

.PHONY: push-edge
push-edge:
	DOCKER_DEFAULT_PLATFORM=linux/amd64 audius-compose push core --prod
	crane copy "audius/core:$(shell git rev-parse HEAD)" "audius/core:edge"
>>>>>>> c8e890c2
<|MERGE_RESOLUTION|>--- conflicted
+++ resolved
@@ -75,11 +75,6 @@
 livereload:
 	modd
 
-<<<<<<< HEAD
-.PHONY: console
-console: gen
-	@NO_DOCKER=on modd
-=======
 .PHONY: push-prerelease
 push-prerelease:
 	DOCKER_DEFAULT_PLATFORM=linux/amd64 audius-compose push core --prod
@@ -89,4 +84,7 @@
 push-edge:
 	DOCKER_DEFAULT_PLATFORM=linux/amd64 audius-compose push core --prod
 	crane copy "audius/core:$(shell git rev-parse HEAD)" "audius/core:edge"
->>>>>>> c8e890c2
+
+.PHONY: console
+console: gen
+	@NO_DOCKER=on modd