SQL_SRCS := $(shell find db/sql/ -type f -name '*.sql') db/sqlc.yaml

.PHONY: deps
deps:
	@go install github.com/onsi/ginkgo/v2/ginkgo@v2.19.0
	@brew install protobuf
	@go install github.com/sqlc-dev/sqlc/cmd/sqlc@latest
	@go install google.golang.org/protobuf/cmd/protoc-gen-go@latest
	@go install google.golang.org/grpc/cmd/protoc-gen-go-grpc@latest
	@go mod tidy

gen: $(SQL_SRCS)
	@which sqlc || ( \
		echo "ERROR: sqlc command not found." \
		"Run 'make deps' to install necessary tooling." \
		&& false \
	)
	go generate ./...
	cd db && sqlc generate
	protoc --go_out=./gen --go-grpc_out=./gen ./protocol.proto
	go mod tidy

<<<<<<< HEAD
test:
	@go test -count=1 -v ./...

=======
>>>>>>> f505dd2c
.PHONY: dev-discovery-1 dev-content-1 dev-content-2 dev-content-3
dev-discovery-1:
	@go run main.go -env-file=./infra/dev_config/discovery-one.env

dev-content-1:
	@go run main.go -env-file=./infra/dev_config/content-one.env

dev-content-2:
	@go run main.go -env-file=./infra/dev_config/content-two.env

dev-content-3:
	@go run main.go -env-file=./infra/dev_config/content-three.env

.PHONY: sandbox
sandbox:
	@go run ./scripts/sandbox.go
<|MERGE_RESOLUTION|>--- conflicted
+++ resolved
@@ -17,15 +17,7 @@
 	)
 	go generate ./...
 	cd db && sqlc generate
-	protoc --go_out=./gen --go-grpc_out=./gen ./protocol.proto
-	go mod tidy
 
-<<<<<<< HEAD
-test:
-	@go test -count=1 -v ./...
-
-=======
->>>>>>> f505dd2c
 .PHONY: dev-discovery-1 dev-content-1 dev-content-2 dev-content-3
 dev-discovery-1:
 	@go run main.go -env-file=./infra/dev_config/discovery-one.env
