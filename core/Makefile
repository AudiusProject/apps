SQL_SRCS := $(shell find db/sql/ -type f -name '*.sql') db/sqlc.yaml

.PHONY: deps
deps:
	@go install github.com/onsi/ginkgo/v2/ginkgo@v2.19.0
	@brew install protobuf
	@go install github.com/sqlc-dev/sqlc/cmd/sqlc@latest
	@go install google.golang.org/protobuf/cmd/protoc-gen-go@latest
	@go install google.golang.org/grpc/cmd/protoc-gen-go-grpc@latest
	@go install github.com/cortesi/modd/cmd/modd@latest
	@go install github.com/a-h/templ/cmd/templ@latest
	@go mod tidy

gen: $(SQL_SRCS)
	@which sqlc || ( \
		echo "ERROR: sqlc command not found." \
		"Run 'make deps' to install necessary tooling." \
		&& false \
	)
	go generate ./...
	cd db && sqlc generate
	go mod tidy

<<<<<<< HEAD
.PHONY: dev solo hotreload
=======
build-native:
	@go build -o ./tmp/core

build-amd64:
	@GOOS=linux GOARCH=amd64 go build -o ./tmp/core-amd64

.PHONY: dev
>>>>>>> 10952fc0
dev:
	make gen
	audius-compose up db core core-content-1 core-content-2 core-content-3

<<<<<<< HEAD
solo:
	rm -rf ./tmp/soloNodeHome
	@echo "starting single node cluster"
	audius-compose up db
	go run main.go -env-file=./infra/dev_config/solo.env

seed:
	curl -s '0.0.0.0:6611/broadcast_tx_commit?tx="cometbft=rocks"'

hotreload:
	modd
=======
.PHONY: sandbox-node
sandbox-node:
	@docker compose -f ./infra/docker-compose.yml down
	@docker compose -f ./infra/docker-compose.yml up --build
>>>>>>> 10952fc0

.PHONY: sandbox
sandbox:
	@go run ./scripts/sandbox.go<|MERGE_RESOLUTION|>--- conflicted
+++ resolved
@@ -21,9 +21,6 @@
 	cd db && sqlc generate
 	go mod tidy
 
-<<<<<<< HEAD
-.PHONY: dev solo hotreload
-=======
 build-native:
 	@go build -o ./tmp/core
 
@@ -31,29 +28,14 @@
 	@GOOS=linux GOARCH=amd64 go build -o ./tmp/core-amd64
 
 .PHONY: dev
->>>>>>> 10952fc0
 dev:
 	make gen
 	audius-compose up db core core-content-1 core-content-2 core-content-3
 
-<<<<<<< HEAD
-solo:
-	rm -rf ./tmp/soloNodeHome
-	@echo "starting single node cluster"
-	audius-compose up db
-	go run main.go -env-file=./infra/dev_config/solo.env
-
-seed:
-	curl -s '0.0.0.0:6611/broadcast_tx_commit?tx="cometbft=rocks"'
-
-hotreload:
-	modd
-=======
 .PHONY: sandbox-node
 sandbox-node:
 	@docker compose -f ./infra/docker-compose.yml down
 	@docker compose -f ./infra/docker-compose.yml up --build
->>>>>>> 10952fc0
 
 .PHONY: sandbox
 sandbox:
