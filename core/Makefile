<<<<<<< HEAD
default::
	make down
	make up

dev-discovery-1::
	@go run main.go -env-file=./infra/dev_config/discovery-one.env

dev-content-1::
	@go run main.go -env-file=./infra/dev_config/content-one.env

dev-content-2::
	@go run main.go -env-file=./infra/dev_config/content-two.env

dev-content-3::
	@go run main.go -env-file=./infra/dev_config/content-three.env
=======
SQL_SRCS := $(shell find db/sql/ -type f -name '*.sql') db/sqlc.yaml
>>>>>>> 4de149f6

.PHONY: up down deps test
up: down gen
	cd infra && docker compose up --build -d

down:
	cd infra && docker compose down

deps:
	@go install github.com/onsi/ginkgo/v2/ginkgo@v2.19.0
	@brew install protobuf
	@go install github.com/sqlc-dev/sqlc/cmd/sqlc@latest
	@go install google.golang.org/protobuf/cmd/protoc-gen-go@latest
	@go install google.golang.org/grpc/cmd/protoc-gen-go-grpc@latest
<<<<<<< HEAD

gen::
	go generate ./...
	cd db && sqlc generate
	protoc --go_out=./gen --go-grpc_out=./gen ./protocol.proto
	go mod tidy
=======
	@go mod tidy

gen: $(SQL_SRCS)
	@which sqlc || ( \
		echo "ERROR: sqlc command not found." \
		"Please run 'make deps' to initialize the environment." \
		&& false \
	)
	cd db && sqlc generate
>>>>>>> 4de149f6

test:
	@go test -v ./...
<<<<<<< HEAD

sandbox::
	@go run ./scripts/sandbox.go
=======
	@cd test/integration && ginkgo -r

.PHONY: dev-discovery-1 dev-content-1 dev-content-2 dev-content-3
dev-discovery-1:
	@go run main.go -env-file=./infra/dev_config/discovery-one.env

dev-content-1:
	@go run main.go -env-file=./infra/dev_config/content-one.env

dev-content-2:
	@go run main.go -env-file=./infra/dev_config/content-two.env

dev-content-3:
	@go run main.go -env-file=./infra/dev_config/content-three.env
>>>>>>> 4de149f6
<|MERGE_RESOLUTION|>--- conflicted
+++ resolved
@@ -1,22 +1,4 @@
-<<<<<<< HEAD
-default::
-	make down
-	make up
-
-dev-discovery-1::
-	@go run main.go -env-file=./infra/dev_config/discovery-one.env
-
-dev-content-1::
-	@go run main.go -env-file=./infra/dev_config/content-one.env
-
-dev-content-2::
-	@go run main.go -env-file=./infra/dev_config/content-two.env
-
-dev-content-3::
-	@go run main.go -env-file=./infra/dev_config/content-three.env
-=======
 SQL_SRCS := $(shell find db/sql/ -type f -name '*.sql') db/sqlc.yaml
->>>>>>> 4de149f6
 
 .PHONY: up down deps test
 up: down gen
@@ -31,14 +13,6 @@
 	@go install github.com/sqlc-dev/sqlc/cmd/sqlc@latest
 	@go install google.golang.org/protobuf/cmd/protoc-gen-go@latest
 	@go install google.golang.org/grpc/cmd/protoc-gen-go-grpc@latest
-<<<<<<< HEAD
-
-gen::
-	go generate ./...
-	cd db && sqlc generate
-	protoc --go_out=./gen --go-grpc_out=./gen ./protocol.proto
-	go mod tidy
-=======
 	@go mod tidy
 
 gen: $(SQL_SRCS)
@@ -47,16 +21,13 @@
 		"Please run 'make deps' to initialize the environment." \
 		&& false \
 	)
+	go generate ./...
 	cd db && sqlc generate
->>>>>>> 4de149f6
+	protoc --go_out=./gen --go-grpc_out=./gen ./protocol.proto
+	go mod tidy
 
 test:
 	@go test -v ./...
-<<<<<<< HEAD
-
-sandbox::
-	@go run ./scripts/sandbox.go
-=======
 	@cd test/integration && ginkgo -r
 
 .PHONY: dev-discovery-1 dev-content-1 dev-content-2 dev-content-3
@@ -71,4 +42,7 @@
 
 dev-content-3:
 	@go run main.go -env-file=./infra/dev_config/content-three.env
->>>>>>> 4de149f6
+
+.PHONY: sandbox
+sandbox:
+	@go run ./scripts/sandbox.go
