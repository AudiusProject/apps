--- conflicted
+++ resolved
@@ -47,27 +47,8 @@
 
 	tx := result.Tx
 
-<<<<<<< HEAD
-	if isKvTx(tx) {
-		txType = "KV Update"
-
-		values := string(tx)
-		parts := strings.Split(values, "=")
-
-		k := parts[0]
-		v := parts[1]
-
-		data[k] = v
-
-		return txType, data
-	}
-
 	var transaction gen_proto.SignedTransaction
 	err = proto.Unmarshal(tx, &transaction)
-=======
-	var event gen_proto.Event
-	err = proto.Unmarshal(tx, &event)
->>>>>>> 35db5efa
 	if err != nil {
 		return txType, data
 	}
