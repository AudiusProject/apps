package core_pkg

import (
	"context"
	"fmt"
	"net"

	"github.com/AudiusProject/audius-protocol/core/chain"
	"github.com/AudiusProject/audius-protocol/core/common"
	"github.com/AudiusProject/audius-protocol/core/console"
	"github.com/AudiusProject/audius-protocol/core/contracts"
	"github.com/AudiusProject/audius-protocol/core/db"
	"github.com/AudiusProject/audius-protocol/core/grpc"
	"github.com/AudiusProject/audius-protocol/core/registry_bridge"
	"github.com/AudiusProject/audius-protocol/core/server"
	rpchttp "github.com/cometbft/cometbft/rpc/client/http"
	"github.com/cometbft/cometbft/rpc/client/local"
	"github.com/ethereum/go-ethereum/ethclient"
	"github.com/improbable-eng/grpc-web/go/grpcweb"
	"github.com/jackc/pgx/v5/pgxpool"
	"github.com/labstack/echo/v4"
	"github.com/labstack/echo/v4/middleware"
	"golang.org/x/sync/errgroup"
)

func run(ctx context.Context, logger *common.Logger) error {
	logger.Info("good morning!")

	config, cometConfig, err := setupNode(logger)
	if err != nil {
		return fmt.Errorf("setting up node: %v", err)
	}

	logger.Info("configuration created")

	// db migrations
	if err := db.RunMigrations(logger, config.PSQLConn, config.RunDownMigrations()); err != nil {
		return fmt.Errorf("running migrations: %v", err)
	}

	logger.Info("db migrations successful")

	pool, err := pgxpool.New(ctx, config.PSQLConn) // Use the passed context for the pool
	if err != nil {
		return fmt.Errorf("couldn't create pgx pool: %v", err)
	}
	defer pool.Close()

	e := echo.New()
	e.Pre(middleware.RemoveTrailingSlash())
	e.Use(middleware.Recover())
	e.HideBanner = true

	if config.StandaloneConsole && cometConfig == nil {
		httprpc, err := rpchttp.New(config.RPCladdr)
		if err != nil {
			return fmt.Errorf("could not create rpc client: %v", err)
		}

		// run console in isolation
		_, err = console.NewConsole(config, logger, e, httprpc, pool)
		if err != nil {
			return fmt.Errorf("console init error: %v", err)
		}

		go func() {
			<-ctx.Done()
			logger.Info("Shutting down HTTP server...")
			e.Shutdown(ctx)
		}()
		return e.Start(config.CoreServerAddr)
	}

	ethrpc, err := ethclient.Dial(config.EthRPCUrl)
	if err != nil {
		return fmt.Errorf("eth client dial err: %v", err)
	}
	defer ethrpc.Close()

	c, err := contracts.NewAudiusContracts(ethrpc, config.EthRegistryAddress)
	if err != nil {
		return fmt.Errorf("contracts init error: %v", err)
	}
	logger.Info("initialized contracts")

	node, err := chain.NewNode(logger, config, cometConfig, pool, c)
	if err != nil {
		return fmt.Errorf("node init error: %v", err)
	}

	logger.Info("new node created")

	rpc := local.New(node)

	logger.Info("local rpc initialized")

	registryBridge, err := registry_bridge.NewRegistryBridge(logger, config, rpc, c, pool)
	if err != nil {
		return fmt.Errorf("registry bridge init error: %v", err)
	}

<<<<<<< HEAD
	_, err = server.NewServer(config, node.Config(), logger, rpc, pool, e)
	if err != nil {
		return fmt.Errorf("server init error: %v", err)
	}

	con, err := console.NewConsole(config, logger, e, rpc, pool)
=======
	_, err = console.NewConsole(config, logger, e, rpc, pool)
>>>>>>> 4851999c
	if err != nil {
		return fmt.Errorf("console init error: %v", err)
	}

	grpcServer, err := grpc.NewGRPCServer(logger, config, rpc, pool)
	if err != nil {
		return fmt.Errorf("grpc init error: %v", err)
	}

	grpcWeb := grpcweb.WrapServer(grpcServer.GetServer())

	logger.Info("grpc server created")

	_, err = server.NewServer(config, node.Config(), logger, rpc, pool, e, grpcWeb)
	if err != nil {
		return fmt.Errorf("server init error: %v", err)
	}

	grpcLis, err := net.Listen("tcp", config.GRPCladdr)
	if err != nil {
		return fmt.Errorf("grpc listener not created: %v", err)
	}

	// Create an errgroup to manage concurrent tasks with context
	eg, ctx := errgroup.WithContext(ctx)

	// Close all services when the context is canceled
	defer func() {
		logger.Info("Shutting down all services...")
		e.Shutdown(ctx)
		node.Stop()
		grpcLis.Close()
		ethrpc.Close()
	}()

	// Start the HTTP server
	eg.Go(func() error {
		logger.Info("core HTTP server starting")
		return e.Start(config.CoreServerAddr)
	})

	// Start the node (cometbft)
	eg.Go(func() error {
		logger.Info("core CometBFT node starting")
		return node.Start()
	})

	// Start the gRPC server
	eg.Go(func() error {
		logger.Info("core gRPC server starting")
		return grpcServer.Serve(grpcLis)
	})

	// Start the registry bridge
	eg.Go(func() error {
		logger.Info("core registry bridge starting")
		return registryBridge.Start()
	})

	eg.Go(func() error {
		logger.Info("core Console starting")
		return con.Start()
	})

	// Wait for all services to finish or for context cancellation
	return eg.Wait()
}<|MERGE_RESOLUTION|>--- conflicted
+++ resolved
@@ -99,16 +99,7 @@
 		return fmt.Errorf("registry bridge init error: %v", err)
 	}
 
-<<<<<<< HEAD
-	_, err = server.NewServer(config, node.Config(), logger, rpc, pool, e)
-	if err != nil {
-		return fmt.Errorf("server init error: %v", err)
-	}
-
 	con, err := console.NewConsole(config, logger, e, rpc, pool)
-=======
-	_, err = console.NewConsole(config, logger, e, rpc, pool)
->>>>>>> 4851999c
 	if err != nil {
 		return fmt.Errorf("console init error: %v", err)
 	}
