--- conflicted
+++ resolved
@@ -8,18 +8,9 @@
 	"github.com/AudiusProject/audius-protocol/core/sdk"
 )
 
-<<<<<<< HEAD
-func main() {
-	ctx := context.Background()
-	sdk, _ := sdk.NewSdk(sdk.WithGrpcendpoint("0.0.0.0:6612"))
-	res, err := sdk.SetKeyValue(ctx, &proto.SetKeyValueRequest{Key: "liquid", Value: "death"})
-	if err != nil {
-		log.Fatal(err)
-=======
 func checkErr(e error) {
 	if e != nil {
 		log.Fatal(e)
->>>>>>> 10952fc0
 	}
 }
 
@@ -38,10 +29,6 @@
 	})
 	checkErr(err)
 
-<<<<<<< HEAD
-	spewConfig.Dump(res)
-=======
 	_, err = sdk.GetKeyValue(ctx, &proto.GetKeyValueRequest{Key: "batman"})
 	checkErr(err)
->>>>>>> 10952fc0
 }