{
<<<<<<< HEAD
  "version": "0.3.52",
=======
  "version": "0.3.54",
>>>>>>> e31ce4fe
  "service": "content-node"
}<|MERGE_RESOLUTION|>--- conflicted
+++ resolved
@@ -1,8 +1,4 @@
 {
-<<<<<<< HEAD
-  "version": "0.3.52",
-=======
   "version": "0.3.54",
->>>>>>> e31ce4fe
   "service": "content-node"
 }