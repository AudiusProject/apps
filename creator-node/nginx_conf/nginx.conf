worker_processes 1;

events {
    worker_connections 4096;
}

http {
    log_format format_with_cache_status '$remote_addr - $remote_user [$time_local] '
                       '"$request" $status x-cache-status=$upstream_cache_status $bytes_sent '
                       '"$http_referer" "$http_user_agent" "$gzip_ratio"';
    access_log /usr/local/openresty/logs/access.log format_with_cache_status;

    # A value of 0 disables client upload size check on the nginx proxy layer, and shifts the responsibility
    # back to the app
    client_max_body_size 0;
    lua_package_path "/usr/local/openresty/conf/?.lua;;";

    proxy_cache_path /usr/local/openresty/cache levels=1:2 keys_zone=cidcache:1000m
<<<<<<< HEAD
					max_size=10g inactive=10s use_temp_path=off;
=======
					max_size=10g inactive=30m use_temp_path=off;
>>>>>>> e31ce4fe
    proxy_read_timeout 3600; # 1 hour in seconds

    server {
        listen 4000;

        # Match the path /ipfs/<cid: string>. If present in cache, serve. 
        # Else, hit upstream server + update cache + serve.
        # ^~ : if request matches this route, do not attempt to bypass via the `/` pattern below
        location ^~ /ipfs {
            proxy_cache cidcache;
            proxy_pass http://127.0.0.1:3000;

            # Set client IP
            proxy_set_header X-Forwarded-For $remote_addr;

            # proxy_cache_use_stale + proxy_cache_background_update -> deliver stale content when client requests
            # an item that is expired or in the process of being updated from origin server
            proxy_cache_use_stale error timeout updating http_500 http_502 http_503 http_504;
            proxy_cache_background_update on;

<<<<<<< HEAD
            # Cache only 200 responses for 10s before considered stale
            proxy_cache_valid 200 10s;
=======
            # Cache only 200 responses for 30m before considered stale
            proxy_cache_valid 200 30m;
>>>>>>> e31ce4fe
            
            # When enabled, only one request at a time will be allowed to populate a new cache element
            # Other requests of the same cache element will either wait for a response to appear in the cache
            # or the cache lock for this element to be released
            proxy_cache_lock on;
            # If the last request passed to the proxied server for populating a new cache element has not 
            # completed for the specified time, one more request may be passed to the proxied server
            proxy_cache_lock_age 1s;
            # When 2s passes, the request will be passed to the proxied server, however, the response will not be cached
            proxy_cache_lock_timeout 2s;

            # Bypass cache with bypasscache=true query string and save new response to proxy cache
            proxy_cache_bypass $arg_bypasscache;

            # Add header to indicate the status of the cache with this request
            add_header X-Cache-Status $upstream_cache_status always;
        }

        # Pass all other requests to upstream server
        location / {
            proxy_pass http://127.0.0.1:3000;
            proxy_set_header X-Forwarded-For $proxy_add_x_forwarded_for;
        }
    }
}<|MERGE_RESOLUTION|>--- conflicted
+++ resolved
@@ -16,11 +16,7 @@
     lua_package_path "/usr/local/openresty/conf/?.lua;;";
 
     proxy_cache_path /usr/local/openresty/cache levels=1:2 keys_zone=cidcache:1000m
-<<<<<<< HEAD
-					max_size=10g inactive=10s use_temp_path=off;
-=======
 					max_size=10g inactive=30m use_temp_path=off;
->>>>>>> e31ce4fe
     proxy_read_timeout 3600; # 1 hour in seconds
 
     server {
@@ -41,13 +37,8 @@
             proxy_cache_use_stale error timeout updating http_500 http_502 http_503 http_504;
             proxy_cache_background_update on;
 
-<<<<<<< HEAD
-            # Cache only 200 responses for 10s before considered stale
-            proxy_cache_valid 200 10s;
-=======
             # Cache only 200 responses for 30m before considered stale
             proxy_cache_valid 200 30m;
->>>>>>> e31ce4fe
             
             # When enabled, only one request at a time will be allowed to populate a new cache element
             # Other requests of the same cache element will either wait for a response to appear in the cache
