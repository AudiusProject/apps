const Bull = require('bull')
const { logger: genericLogger } = require('./logging')
const config = require('./config')
const redisClient = require('./redis')
const {
  handleTrackContentRoute: transcodeFn
} = require('./components/tracks/tracksComponentService')

const MAX_CONCURRENCY = 100
const EXPIRATION = 86400 // 24 hours in seconds
const PROCESS_NAMES = Object.freeze({
  transcode: 'transcode'
})
const PROCESS_STATES = Object.freeze({
  IN_PROGRESS: 'IN_PROGRESS',
  DONE: 'DONE',
  FAILED: 'FAILED'
})

function constructProcessKey(taskType, uuid) {
  return `${taskType}:::${uuid}`
}

class FileProcessingQueue {
  constructor() {
    this.queue = new Bull('fileProcessing', {
      redis: {
        host: config.get('redisHost'),
        port: config.get('redisPort')
      },
      defaultJobOptions: {
        removeOnComplete: true,
        removeOnFail: true
      }
<<<<<<< HEAD
    )
    this.logStatus('Initialized FileProcessingQueue')

    this.queue.process(PROCESS_NAMES.transcode, MAX_CONCURRENCY, async (job, done) => {
      const { transcodeParams } = job.data

      try {
        const response = await this.monitorProgress(PROCESS_NAMES.transcode, transcodeFn, transcodeParams)
        done(null, { response })
      } catch (e) {
        this.logError(`Could not process taskType=${PROCESS_NAMES.transcode}, uuid=${transcodeParams.logContext.requestID}, error=${e.toString()}`, transcodeParams.logContext)
        done(e.toString())
=======
    })

    this.queue.process(
      PROCESS_NAMES.transcode,
      MAX_CONCURRENCY,
      async (job, done) => {
        const { transcodeParams } = job.data

        try {
          const response = await this.monitorProgress(
            PROCESS_NAMES.transcode,
            transcodeFn,
            transcodeParams
          )
          done(null, { response })
        } catch (e) {
          this.logError(
            transcodeParams.logContext,
            `Could not process taskType=${PROCESS_NAMES.transcode} uuid=${
              transcodeParams.logContext.requestID
            }: ${e.toString()}`
          )
          done(e.toString())
        }
>>>>>>> 6d2a0853
      }
    )

    this.getFileProcessingQueueJobs = this.getFileProcessingQueueJobs.bind(this)
  }

<<<<<<< HEAD
  async logStatus (message, logContext = {}) {
    const logger = genericLogger.child(logContext)
    const { waiting, active, completed, failed, delayed } = await this.queue.getJobCounts()
    logger.info(`FileProcessingQueue: ${message} || active: ${active}, waiting: ${waiting}, failed ${failed}, delayed: ${delayed}, completed: ${completed}`)
  }

  async logError (message, logContext = {}) {
=======
  async logStatus(logContext, message) {
    const logger = genericLogger.child(logContext)
    const { waiting, active, completed, failed, delayed } =
      await this.queue.getJobCounts()
    logger.info(
      `FileProcessing Queue: ${message} || active: ${active}, waiting: ${waiting}, failed ${failed}, delayed: ${delayed}, completed: ${completed} `
    )
  }

  async logError(logContext, message) {
>>>>>>> 6d2a0853
    const logger = genericLogger.child(logContext)
    const { waiting, active, completed, failed, delayed } = await this.queue.getJobCounts()
    logger.error(`FileProcessingQueue error: ${message} || active: ${active}, waiting: ${waiting}, failed ${failed}, delayed: ${delayed}, completed: ${completed}`)
  }

  // TODO: Will make this job a background process
  async addTranscodeTask(transcodeParams) {
    const { logContext } = transcodeParams
<<<<<<< HEAD
    this.logStatus(`Adding ${PROCESS_NAMES.transcode} task, uuid=${logContext.requestID}`, logContext)

    const job = await this.queue.add(
      PROCESS_NAMES.transcode,
      { transcodeParams }
=======
    this.logStatus(
      logContext,
      `Adding ${PROCESS_NAMES.transcode} task! uuid=${logContext.requestID}}`
>>>>>>> 6d2a0853
    )
    this.logStatus(`Added ${PROCESS_NAMES.transcode} task, uuid=${logContext.requestID}`, logContext)

    const job = await this.queue.add(PROCESS_NAMES.transcode, {
      transcodeParams
    })

    return job
  }

  async monitorProgress(taskType, func, { logContext, req }) {
    const uuid = logContext.requestID
    const redisKey = constructProcessKey(taskType, uuid)

    let state = { status: PROCESS_STATES.IN_PROGRESS }
    this.logStatus(`Starting ${taskType}, uuid=${uuid}`, logContext)
    await redisClient.set(redisKey, JSON.stringify(state), 'EX', EXPIRATION)

    let response
    try {
      response = await func({ logContext }, req)
      state = { status: PROCESS_STATES.DONE, resp: response }
      this.logStatus(`Successful ${taskType}, uuid=${uuid}`, logContext)
      await redisClient.set(redisKey, JSON.stringify(state), 'EX', EXPIRATION)
    } catch (e) {
      state = { status: PROCESS_STATES.FAILED, resp: e.message }
<<<<<<< HEAD
      this.logError(`Error with ${taskType}, uuid=${uuid}, resp=${JSON.stringify(e.message)}`, logContext)
=======
      this.logError(
        logContext,
        `Error with ${taskType}. uuid=${uuid}} resp=${JSON.stringify(
          e.message
        )}`
      )
>>>>>>> 6d2a0853
      await redisClient.set(redisKey, JSON.stringify(state), 'EX', EXPIRATION)
      throw e
    }

    return response
  }

  async getFileProcessingQueueJobs() {
    const queue = this.queue
    const [waiting, active] = await Promise.all([
      queue.getJobs(['waiting']),
      queue.getJobs(['active'])
    ])
    return {
      waiting: waiting.length,
      active: active.length
    }
  }
}

module.exports = {
  FileProcessingQueue: new FileProcessingQueue(),
  PROCESS_NAMES,
  constructProcessKey
}<|MERGE_RESOLUTION|>--- conflicted
+++ resolved
@@ -32,20 +32,6 @@
         removeOnComplete: true,
         removeOnFail: true
       }
-<<<<<<< HEAD
-    )
-    this.logStatus('Initialized FileProcessingQueue')
-
-    this.queue.process(PROCESS_NAMES.transcode, MAX_CONCURRENCY, async (job, done) => {
-      const { transcodeParams } = job.data
-
-      try {
-        const response = await this.monitorProgress(PROCESS_NAMES.transcode, transcodeFn, transcodeParams)
-        done(null, { response })
-      } catch (e) {
-        this.logError(`Could not process taskType=${PROCESS_NAMES.transcode}, uuid=${transcodeParams.logContext.requestID}, error=${e.toString()}`, transcodeParams.logContext)
-        done(e.toString())
-=======
     })
 
     this.queue.process(
@@ -63,40 +49,29 @@
           done(null, { response })
         } catch (e) {
           this.logError(
-            transcodeParams.logContext,
             `Could not process taskType=${PROCESS_NAMES.transcode} uuid=${
               transcodeParams.logContext.requestID
-            }: ${e.toString()}`
+            }: ${e.toString()}`,
+            transcodeParams.logContext
           )
           done(e.toString())
         }
->>>>>>> 6d2a0853
       }
     )
 
     this.getFileProcessingQueueJobs = this.getFileProcessingQueueJobs.bind(this)
   }
 
-<<<<<<< HEAD
   async logStatus (message, logContext = {}) {
-    const logger = genericLogger.child(logContext)
-    const { waiting, active, completed, failed, delayed } = await this.queue.getJobCounts()
-    logger.info(`FileProcessingQueue: ${message} || active: ${active}, waiting: ${waiting}, failed ${failed}, delayed: ${delayed}, completed: ${completed}`)
-  }
-
-  async logError (message, logContext = {}) {
-=======
-  async logStatus(logContext, message) {
     const logger = genericLogger.child(logContext)
     const { waiting, active, completed, failed, delayed } =
       await this.queue.getJobCounts()
     logger.info(
-      `FileProcessing Queue: ${message} || active: ${active}, waiting: ${waiting}, failed ${failed}, delayed: ${delayed}, completed: ${completed} `
+      `FileProcessingQueue: ${message} || active: ${active}, waiting: ${waiting}, failed ${failed}, delayed: ${delayed}, completed: ${completed} `
     )
   }
 
-  async logError(logContext, message) {
->>>>>>> 6d2a0853
+  async logError (message, logContext = {}) {
     const logger = genericLogger.child(logContext)
     const { waiting, active, completed, failed, delayed } = await this.queue.getJobCounts()
     logger.error(`FileProcessingQueue error: ${message} || active: ${active}, waiting: ${waiting}, failed ${failed}, delayed: ${delayed}, completed: ${completed}`)
@@ -105,23 +80,18 @@
   // TODO: Will make this job a background process
   async addTranscodeTask(transcodeParams) {
     const { logContext } = transcodeParams
-<<<<<<< HEAD
-    this.logStatus(`Adding ${PROCESS_NAMES.transcode} task, uuid=${logContext.requestID}`, logContext)
-
-    const job = await this.queue.add(
-      PROCESS_NAMES.transcode,
-      { transcodeParams }
-=======
     this.logStatus(
-      logContext,
-      `Adding ${PROCESS_NAMES.transcode} task! uuid=${logContext.requestID}}`
->>>>>>> 6d2a0853
+      `Adding ${PROCESS_NAMES.transcode} task! uuid=${logContext.requestID}}`,
+      logContext
     )
-    this.logStatus(`Added ${PROCESS_NAMES.transcode} task, uuid=${logContext.requestID}`, logContext)
 
     const job = await this.queue.add(PROCESS_NAMES.transcode, {
       transcodeParams
     })
+    this.logStatus(
+      `Added ${PROCESS_NAMES.transcode} task, uuid=${logContext.requestID}`, 
+      logContext
+    )
 
     return job
   }
@@ -142,16 +112,12 @@
       await redisClient.set(redisKey, JSON.stringify(state), 'EX', EXPIRATION)
     } catch (e) {
       state = { status: PROCESS_STATES.FAILED, resp: e.message }
-<<<<<<< HEAD
-      this.logError(`Error with ${taskType}, uuid=${uuid}, resp=${JSON.stringify(e.message)}`, logContext)
-=======
       this.logError(
-        logContext,
         `Error with ${taskType}. uuid=${uuid}} resp=${JSON.stringify(
           e.message
-        )}`
+        )}`,
+        logContext
       )
->>>>>>> 6d2a0853
       await redisClient.set(redisKey, JSON.stringify(state), 'EX', EXPIRATION)
       throw e
     }
