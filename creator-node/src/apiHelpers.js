--- conflicted
+++ resolved
@@ -82,48 +82,6 @@
   }
 }
 
-<<<<<<< HEAD
-/**
- * Generate the timestamp and signature for api signing
- * @param {object} data
- * @param {string} privateKey
- */
-const generateTimestampAndSignature = (data, privateKey) => {
-  const timestamp = new Date().toISOString()
-  const toSignObj = { ...data, timestamp }
-  // JSON stringify automatically removes white space given 1 param
-  const toSignStr = JSON.stringify(sortKeys(toSignObj))
-  const toSignHash = web3.utils.keccak256(toSignStr)
-  const signedResponse = web3.eth.accounts.sign(toSignHash, privateKey)
-
-  return { timestamp, signature: signedResponse.signature }
-}
-module.exports.generateTimestampAndSignature = generateTimestampAndSignature
-
-
-/**
- * Recover the public wallet address
- * @param {*} data obj with structure {...data, timestamp}
- * @param {*} signature signature generated with signed data
- */
-// eslint-disable-next-line no-unused-vars
-const recoverWallet = (data, signature) => {
-  let structuredData = JSON.stringify(sortKeys(data))
-  const hashedData = web3.utils.keccak256(structuredData)
-  const recoveredWallet = web3.eth.accounts.recover(hashedData, signature)
-
-  return recoveredWallet
-}
-
-const sortKeys = x => {
-  if (typeof x !== 'object' || !x) { return x }
-  if (Array.isArray(x)) { return x.map(sortKeys) }
-  return Object.keys(x).sort().reduce((o, k) => ({ ...o, [k]: sortKeys(x[k]) }), {})
-}
-module.exports.sortKeys = sortKeys
-
-=======
->>>>>>> 57836aa1
 const errorResponse = module.exports.errorResponse = (statusCode, message) => {
   return {
     statusCode: statusCode,
