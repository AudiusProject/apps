--- conflicted
+++ resolved
@@ -153,16 +153,13 @@
     transcodeWaiting,
     fileProcessingActive,
     fileProcessingWaiting,
-<<<<<<< HEAD
-    solDelegatePublicKeyBase58
-=======
+    solDelegatePublicKeyBase58,
     stateMachineQueueLatestJobSuccess: stateMachineQueueLatestJobSuccess
       ? new Date(parseInt(stateMachineQueueLatestJobSuccess)).toISOString()
       : null,
     stateMachineQueueLatestJobStart: stateMachineQueueLatestJobStart
       ? new Date(parseInt(stateMachineQueueLatestJobStart)).toISOString()
       : null
->>>>>>> 2858eb59
   }
 
   // If optional `randomBytesToSign` query param provided, node will include string in signed object
