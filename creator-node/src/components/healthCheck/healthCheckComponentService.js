--- conflicted
+++ resolved
@@ -13,11 +13,7 @@
  * @param {string?} randomBytesToSign optional bytes string to be included in response object
  *    and used in signature generation
  */
-<<<<<<< HEAD
-const healthCheck = async ({ audiusLibs } = {}, logger, sequelize, randomBytesToSign) => {
-=======
 const healthCheck = async ({ libs } = {}, logger, sequelize, randomBytesToSign = null) => {
->>>>>>> c9c7c250
   let response = {
     ...versionInfo,
     healthy: true,
@@ -33,15 +29,10 @@
     response.randomBytesToSign = randomBytesToSign
   }
 
-<<<<<<< HEAD
-  if (audiusLibs) {
-    response.selectedDiscoveryProvider = audiusLibs.discoveryProvider.discoveryProviderEndpoint
-=======
   if (libs) {
     response.selectedDiscoveryProvider = libs.discoveryProvider.discoveryProviderEndpoint
->>>>>>> c9c7c250
   } else {
-    logger.warn('Health check with no audiusLibs')
+    logger.warn('Health check with no libs')
   }
 
   // we have a /db_check route for more granular detail, but the service health check should
