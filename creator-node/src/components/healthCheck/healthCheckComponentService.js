--- conflicted
+++ resolved
@@ -151,11 +151,7 @@
     snapbackJobInterval,
     transcodeActive,
     transcodeWaiting,
-<<<<<<< HEAD
-    asyncProcessingQueue: asyncProcessingQueueJobs
-=======
-    fileProcessingActive,
-    fileProcessingWaiting,
+    asyncProcessingQueue: asyncProcessingQueueJobs,
     solDelegatePublicKeyBase58,
     stateMachineQueueLatestJobSuccess: stateMachineQueueLatestJobSuccess
       ? new Date(parseInt(stateMachineQueueLatestJobSuccess)).toISOString()
@@ -163,7 +159,6 @@
     stateMachineQueueLatestJobStart: stateMachineQueueLatestJobStart
       ? new Date(parseInt(stateMachineQueueLatestJobStart)).toISOString()
       : null
->>>>>>> 118f3d4d
   }
 
   // If optional `randomBytesToSign` query param provided, node will include string in signed object
