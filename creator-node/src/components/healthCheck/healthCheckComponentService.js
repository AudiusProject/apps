--- conflicted
+++ resolved
@@ -16,19 +16,12 @@
  * @param {*} sequelize
  * @param {*} getMonitors
  * @param {*} getTranscodeQueueJobs
-<<<<<<< HEAD
-=======
  * @param {*} getFileProcessingQueueJobs
->>>>>>> 37b4a66a
  * @param {number} numberOfCPUs the number of CPUs on this machine
  * @param {string?} randomBytesToSign optional bytes string to be included in response object
  *    and used in signature generation
  */
-<<<<<<< HEAD
-const healthCheck = async ({ libs, snapbackSM } = {}, logger, sequelize, getMonitors, getTranscodeQueueJobs, numberOfCPUs, randomBytesToSign = null) => {
-=======
 const healthCheck = async ({ libs, snapbackSM } = {}, logger, sequelize, getMonitors, getTranscodeQueueJobs, getFileProcessingQueueJobs, numberOfCPUs, randomBytesToSign = null) => {
->>>>>>> 37b4a66a
   // Location information
   const country = config.get('serviceCountry')
   const latitude = config.get('serviceLatitude')
@@ -157,43 +150,12 @@
     response['meetsMinRequirements'] = true
   }
 
-  // If optional `randomBytesToSign` query param provided, node will include string in signed object
-  if (randomBytesToSign) {
-    response.randomBytesToSign = randomBytesToSign
-  }
-
-  if (libs) {
-    response.selectedDiscoveryProvider = libs.discoveryProvider.discoveryProviderEndpoint
-  } else {
-    logger.warn('Health check with no libs')
-  }
-
-  // we have a /db_check route for more granular detail, but the service health check should
-  // also check that the db connection is good. having this in the health_check
-  // allows us to get auto restarts from liveness probes etc if the db connection is down
-  await sequelize.query('SELECT 1')
-
-  if (
-    !response['numberOfCPUs'] || response['numberOfCPUs'] < MIN_NUBMER_OF_CPUS ||
-    !response['totalMemory'] || response['totalMemory'] < MIN_TOTAL_MEMORY ||
-    !response['storagePathSize'] || response['storagePathSize'] < MIN_FILESYSTEM_SIZE
-  ) {
-    response['meetsMinRequirements'] = false
-  } else {
-    response['meetsMinRequirements'] = true
-  }
-
   return response
 }
 
 // TODO remove verbose health check after fully deprecated
-<<<<<<< HEAD
-const healthCheckVerbose = async ({ libs, snapbackSM } = {}, logger, sequelize, getMonitors, numberOfCPUs, getTranscodeQueueJobs, getAggregateSyncData, getLatestSyncData) => {
-  return healthCheck({ libs, snapbackSM }, logger, sequelize, getMonitors, getTranscodeQueueJobs, numberOfCPUs)
-=======
 const healthCheckVerbose = async ({ libs, snapbackSM } = {}, logger, sequelize, getMonitors, numberOfCPUs, getTranscodeQueueJobs, getFileProcessingQueueJobs) => {
   return healthCheck({ libs, snapbackSM }, logger, sequelize, getMonitors, getTranscodeQueueJobs, getFileProcessingQueueJobs, numberOfCPUs)
->>>>>>> 37b4a66a
 }
 
 /**
