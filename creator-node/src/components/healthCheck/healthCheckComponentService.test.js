--- conflicted
+++ resolved
@@ -78,8 +78,6 @@
   }
 }
 
-<<<<<<< HEAD
-=======
 const FileProcessingQueueMock = (active = 0, waiting = 0) => {
   return {
     getFileProcessingQueueJobs: async () => {
@@ -88,7 +86,6 @@
   }
 }
 
->>>>>>> 37b4a66a
 describe('Test Health Check', function () {
   it('Should pass', async function () {
     config.set('serviceCountry', 'US')
@@ -102,12 +99,8 @@
     config.set('creatorNodeEndpoint', 'http://test.endpoint')
     config.set('spID', 10)
 
-<<<<<<< HEAD
-    const res = await healthCheck({ libs: libsMock, snapbackSM: snapbackSMMock }, mockLogger, sequelizeMock, getMonitorsMock, TranscodingQueueMock(4, 0).getTranscodeQueueJobs, 2)
-=======
     const res = await healthCheck({ libs: libsMock, snapbackSM: snapbackSMMock }, mockLogger, sequelizeMock,
       getMonitorsMock, TranscodingQueueMock(4, 0).getTranscodeQueueJobs, FileProcessingQueueMock(0, 2).getFileProcessingQueueJobs, 2)
->>>>>>> 37b4a66a
 
     assert.deepStrictEqual(res, {
       ...version,
@@ -147,13 +140,9 @@
       snapbackModuloBase: 18,
       snapbackJobInterval: 1000,
       transcodeActive: 4,
-<<<<<<< HEAD
-      transcodeWaiting: 0
-=======
       transcodeWaiting: 0,
       fileProcessingActive: 0,
       fileProcessingWaiting: 2
->>>>>>> 37b4a66a
     })
   })
 
@@ -166,12 +155,8 @@
     config.set('snapbackModuloBase', 18)
     config.set('manualSyncsDisabled', false)
 
-<<<<<<< HEAD
-    const res = await healthCheck({ snapbackSM: snapbackSMMock }, mockLogger, sequelizeMock, getMonitorsMock, TranscodingQueueMock(4, 0).getTranscodeQueueJobs, 2)
-=======
     const res = await healthCheck({ snapbackSM: snapbackSMMock }, mockLogger, sequelizeMock,
       getMonitorsMock, TranscodingQueueMock(4, 0).getTranscodeQueueJobs, FileProcessingQueueMock(0, 2).getFileProcessingQueueJobs, 2)
->>>>>>> 37b4a66a
 
     assert.deepStrictEqual(res, {
       ...version,
@@ -211,23 +196,15 @@
       snapbackModuloBase: 18,
       snapbackJobInterval: 1000,
       transcodeActive: 4,
-<<<<<<< HEAD
-      transcodeWaiting: 0
-=======
       transcodeWaiting: 0,
       fileProcessingActive: 0,
       fileProcessingWaiting: 2
->>>>>>> 37b4a66a
     })
   })
 
   it('Should return "meetsMinRequirements" = false if system requirements arent met', async function () {
-<<<<<<< HEAD
-    const res = await healthCheck({ snapbackSM: snapbackSMMock }, mockLogger, sequelizeMock, getMonitorsMock, TranscodingQueueMock(4, 0).getTranscodeQueueJobs, 2)
-=======
     const res = await healthCheck({ snapbackSM: snapbackSMMock }, mockLogger, sequelizeMock,
       getMonitorsMock, TranscodingQueueMock(4, 0).getTranscodeQueueJobs, FileProcessingQueueMock(0, 2).getFileProcessingQueueJobs, 2)
->>>>>>> 37b4a66a
 
     assert.deepStrictEqual(res, {
       ...version,
@@ -267,13 +244,9 @@
       snapbackModuloBase: 18,
       snapbackJobInterval: 1000,
       transcodeActive: 4,
-<<<<<<< HEAD
-      transcodeWaiting: 0
-=======
       transcodeWaiting: 0,
       fileProcessingActive: 0,
       fileProcessingWaiting: 2
->>>>>>> 37b4a66a
     })
 
     assert.deepStrictEqual(res.meetsMinRequirements, false)
@@ -290,12 +263,8 @@
     config.set('snapbackModuloBase', 18)
     config.set('manualSyncsDisabled', false)
 
-<<<<<<< HEAD
-    const res = await healthCheckVerbose({ snapbackSM: snapbackSMMock }, mockLogger, sequelizeMock, getMonitorsMock, 2, TranscodingQueueMock(4, 0).getTranscodeQueueJobs)
-=======
     const res = await healthCheckVerbose({ snapbackSM: snapbackSMMock }, mockLogger, sequelizeMock,
       getMonitorsMock, 2, TranscodingQueueMock(4, 0).getTranscodeQueueJobs, FileProcessingQueueMock(0, 2).getFileProcessingQueueJobs)
->>>>>>> 37b4a66a
 
     assert.deepStrictEqual(res, {
       ...version,
@@ -351,15 +320,10 @@
     config.set('snapbackModuloBase', 18)
     config.set('manualSyncsDisabled', false)
 
-<<<<<<< HEAD
-    const verboseRes = await healthCheckVerbose({ libs: libsMock, snapbackSM: snapbackSMMock }, mockLogger, sequelizeMock, getMonitorsMock, 2, TranscodingQueueMock(4, 0).getTranscodeQueueJobs)
-    const defaultRes = await healthCheck({ libs: libsMock, snapbackSM: snapbackSMMock }, mockLogger, sequelizeMock, getMonitorsMock, TranscodingQueueMock(4, 0).getTranscodeQueueJobs, 2)
-=======
     const verboseRes = await healthCheckVerbose({ libs: libsMock, snapbackSM: snapbackSMMock }, mockLogger, sequelizeMock,
       getMonitorsMock, 2, TranscodingQueueMock(4, 0).getTranscodeQueueJobs, FileProcessingQueueMock(0, 2).getFileProcessingQueueJobs)
     const defaultRes = await healthCheck({ libs: libsMock, snapbackSM: snapbackSMMock }, mockLogger, sequelizeMock,
       getMonitorsMock, TranscodingQueueMock(4, 0).getTranscodeQueueJobs, FileProcessingQueueMock(0, 2).getFileProcessingQueueJobs, 2)
->>>>>>> 37b4a66a
 
     assert.deepStrictEqual(verboseRes, defaultRes)
   })
