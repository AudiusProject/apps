--- conflicted
+++ resolved
@@ -64,10 +64,7 @@
     sequelize,
     getMonitors,
     TranscodingQueue.getTranscodeQueueJobs,
-<<<<<<< HEAD
-=======
     FileProcessingQueue.getFileProcessingQueueJobs,
->>>>>>> 37b4a66a
     numberOfCPUs,
     randomBytesToSign
   )
