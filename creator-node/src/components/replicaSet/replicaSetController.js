const express = require('express')
const _ = require('lodash')

const {
  successResponse,
  handleResponse,
  handleApiError,
  errorResponseBadRequest,
  errorResponseServerError
} = require('../../apiHelpers')
const {
  respondToURSMRequestForSignature
} = require('./URSMRegistrationComponentService')
const { ensureStorageMiddleware } = require('../../middlewares')
const { enqueueSync } = require('./syncQueueComponentService')
const secondarySyncFromPrimary = require('../../services/sync/secondarySyncFromPrimary')

const router = express.Router()

/**
 * Dictionary tracking currently queued up syncs with debounce
 * @notice - this feature is likely to be deprecated in future as the need to debounce syncs goes away
 */
const syncDebounceQueue = {}

// Controllers

/**
 * Controller for `/ursm_request_for_signature` route
 * Calls `URSMRegistrationComponentService
 */
const respondToURSMRequestForProposalController = async (req) => {
  const serviceRegistry = req.app.get('serviceRegistry')

  const { spID, timestamp, signature } = req.query

  const logger = req.logger

  try {
    const response = await respondToURSMRequestForSignature(
      serviceRegistry,
      logger,
      spID,
      timestamp,
      signature
    )
    return successResponse(response)
  } catch (e) {
    return handleApiError(e)
  }
}

/**
 * Given walletPublicKeys array and target creatorNodeEndpoint, will request export
 * of all user data, update DB state accordingly, fetch all files and make them available.
 *
 * This route is only run on secondaries, to export and sync data from a user's primary.
 *
 * @notice Returns success regardless of sync outcome -> primary node will re-request sync if needed
 */
const syncRouteController = async (req, res) => {
  const serviceRegistry = req.app.get('serviceRegistry')
<<<<<<< HEAD
=======
  if (_.isEmpty(serviceRegistry?.syncQueue)) {
    return errorResponseServerError('Sync Queue is not up and running yet')
  }
>>>>>>> 82d1f57e
  const nodeConfig = serviceRegistry.nodeConfig

  const walletPublicKeys = req.body.wallet // array
  const primaryEndpoint = req.body.creator_node_endpoint // string
  const immediate = req.body.immediate === true || req.body.immediate === 'true' // boolean - default false
  const blockNumber = req.body.blockNumber // integer
  const forceResync =
    req.body.forceResync === true || req.body.forceResync === 'true' // boolean - default false

  // Disable multi wallet syncs for now since in below redis logic is broken for multi wallet case
  if (walletPublicKeys.length === 0) {
    return errorResponseBadRequest(`Must provide one wallet param`)
  } else if (walletPublicKeys.length > 1) {
    return errorResponseBadRequest(
      `Multi wallet syncs are temporarily disabled`
    )
  }

  const wallet = walletPublicKeys[0]

  // If sync_type body param provided, log it (param is currently only used for logging)
  const syncType = req.body.sync_type
  if (syncType) {
    req.logger.info(
      `SyncRouteController - sync of type: ${syncType} initiated for ${walletPublicKeys} from ${primaryEndpoint}`
    )
  }

  /**
   * If immediate sync requested, enqueue immediately and return response
   * Else, debounce + add sync to queue
   */
  const dataForSignatureRecovery = { ...req.body }
  delete dataForSignatureRecovery.timestamp
  delete dataForSignatureRecovery.signature

  if (immediate) {
    try {
      await secondarySyncFromPrimary({
        serviceRegistry,
        wallet,
        creatorNodeEndpoint: primaryEndpoint,
        blockNumber,
        forceResyncConfig: {
          forceResync: req.body.forceResync,
          apiSigning: {
            timestamp: req.body.timestamp,
            signature: req.body.signature,
            data: dataForSignatureRecovery
          },
          libs: req.app.get('audiusLibs'),
          logger: req.logger,
          wallet
        }
      })
    } catch (e) {
      return errorResponseServerError(e)
    }
  } else {
    const debounceTime = nodeConfig.get('debounceTime')

    if (wallet in syncDebounceQueue) {
      clearTimeout(syncDebounceQueue[wallet])
      req.logger.info(
        `SyncRouteController - clear timeout of ${debounceTime}ms for ${wallet} at time ${Date.now()}`
      )
    }
    syncDebounceQueue[wallet] = setTimeout(async function () {
      await enqueueSync({
        serviceRegistry,
        wallet,
        creatorNodeEndpoint: primaryEndpoint,
        blockNumber,
        forceResyncConfig: {
          forceResync,
          apiSigning: {
            timestamp: req.body.timestamp,
            signature: req.body.signature,
            data: dataForSignatureRecovery
          },
          wallet,
          logContext: req.logContext
        }
      })
      delete syncDebounceQueue[wallet]
    }, debounceTime)
    req.logger.info(
      `SyncRouteController - set timeout of ${debounceTime}ms for ${wallet} at time ${Date.now()}`
    )
  }

  return successResponse()
}

// Routes

router.get(
  '/ursm_request_for_signature',
  handleResponse(respondToURSMRequestForProposalController)
)
router.post(
  '/sync',
  ensureStorageMiddleware,
  handleResponse(syncRouteController)
)

module.exports = router<|MERGE_RESOLUTION|>--- conflicted
+++ resolved
@@ -60,12 +60,9 @@
  */
 const syncRouteController = async (req, res) => {
   const serviceRegistry = req.app.get('serviceRegistry')
-<<<<<<< HEAD
-=======
   if (_.isEmpty(serviceRegistry?.syncQueue)) {
     return errorResponseServerError('Sync Queue is not up and running yet')
   }
->>>>>>> 82d1f57e
   const nodeConfig = serviceRegistry.nodeConfig
 
   const walletPublicKeys = req.body.wallet // array
