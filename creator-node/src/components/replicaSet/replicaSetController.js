--- conflicted
+++ resolved
@@ -14,11 +14,7 @@
 const { ensureStorageMiddleware } = require('../../middlewares')
 const {
   enqueueSync,
-<<<<<<< HEAD
-  processSyncOfTypeImmediate
-=======
   processManualImmediateSync
->>>>>>> 90a16010
 } = require('./syncQueueComponentService')
 const {
   generateDataForSignatureRecovery
@@ -109,11 +105,7 @@
 
   if (immediate) {
     try {
-<<<<<<< HEAD
-      await processSyncOfTypeImmediate({
-=======
       await processManualImmediateSync({
->>>>>>> 90a16010
         serviceRegistry,
         wallet,
         creatorNodeEndpoint: primaryEndpoint,
