--- conflicted
+++ resolved
@@ -12,18 +12,14 @@
   respondToURSMRequestForSignature
 } = require('./URSMRegistrationComponentService')
 const { ensureStorageMiddleware } = require('../../middlewares')
-<<<<<<< HEAD
-const { enqueueSync } = require('./syncQueueComponentService')
+const {
+  enqueueSync,
+  processImmediateSync
+} = require('./syncQueueComponentService')
 const secondarySyncFromPrimary = require('../../services/sync/secondarySyncFromPrimary')
 const {
   generateDataForSignatureRecovery
 } = require('../../services/sync/secondarySyncFromPrimaryUtils')
-=======
-const {
-  enqueueSync,
-  processImmediateSync
-} = require('./syncQueueComponentService')
->>>>>>> fcfdc3e3
 
 const router = express.Router()
 
@@ -110,12 +106,10 @@
 
   if (immediate) {
     try {
-<<<<<<< HEAD
-      await secondarySyncFromPrimary({
+      await processImmediateSync({
         serviceRegistry,
         wallet,
         creatorNodeEndpoint: primaryEndpoint,
-        blockNumber,
         forceResyncConfig: {
           forceResync: req.body.forceResync,
           apiSigning: {
@@ -127,13 +121,6 @@
           logger: req.logger,
           wallet
         }
-=======
-      await processImmediateSync({
-        serviceRegistry,
-        walletPublicKeys,
-        creatorNodeEndpoint,
-        forceResync
->>>>>>> fcfdc3e3
       })
     } catch (e) {
       return errorResponseServerError(e)
@@ -141,27 +128,8 @@
   } else {
     const debounceTime = nodeConfig.get('debounceTime')
 
-<<<<<<< HEAD
     if (wallet in syncDebounceQueue) {
       clearTimeout(syncDebounceQueue[wallet])
-=======
-    for (const wallet of walletPublicKeys) {
-      if (wallet in syncDebounceQueue) {
-        clearTimeout(syncDebounceQueue[wallet])
-        req.logger.info(
-          `SyncRouteController - clear timeout of ${debounceTime}ms for ${wallet} at time ${Date.now()}`
-        )
-      }
-      syncDebounceQueue[wallet] = setTimeout(async function () {
-        await enqueueSync({
-          serviceRegistry,
-          walletPublicKeys: [wallet],
-          creatorNodeEndpoint,
-          forceResync
-        })
-        delete syncDebounceQueue[wallet]
-      }, debounceTime)
->>>>>>> fcfdc3e3
       req.logger.info(
         `SyncRouteController - clear timeout of ${debounceTime}ms for ${wallet} at time ${Date.now()}`
       )
