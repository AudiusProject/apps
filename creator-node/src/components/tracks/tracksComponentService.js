--- conflicted
+++ resolved
@@ -1,3 +1,4 @@
+const path = require('path')
 const config = require('../../config.js')
 const {
   logger: genericLogger,
@@ -32,7 +33,6 @@
   const logger = genericLogger.child(logContext)
   const cnodeUserUUID = requestProps.session.cnodeUserUUID
   const { fileName, fileDir, fileDestination } = requestProps
-<<<<<<< HEAD
 
   const routeTimeStart = getStartTime()
 
@@ -47,104 +47,60 @@
     { logger, startTime: codeBlockTimeStart },
     `Successfully re-encoded track file=${fileName}`
   )
-=======
-
-  const routeTimeStart = getStartTime()
-
-  let codeBlockTimeStart = getStartTime()
-  const { transcodedFilePath, segmentFilePaths } = await transcodeAndSegment({ cnodeUserUUID, fileName, fileDir, logContext })
-  logInfoWithDuration({ logger, startTime: codeBlockTimeStart }, `Successfully re-encoded track file=${fileName}`)
->>>>>>> 15227f80
 
   codeBlockTimeStart = getStartTime()
-<<<<<<< HEAD
-  const transcodeFileIPFSResp = await fileManager.saveFileToIPFSFromFS(
-    { logContext },
-    cnodeUserUUID,
-    transcodedFilePath,
-    ENABLE_IPFS_ADD_TRACKS
-  )
-
-  let segmentFileIPFSResps = []
-  for (
-    let i = 0;
-    i < segmentFileNames.length;
-    i += SaveFileToIPFSConcurrencyLimit
-  ) {
-    const segmentFileNamesSlice = segmentFileNames.slice(
-      i,
-      i + SaveFileToIPFSConcurrencyLimit
-    )
-
-    const sliceResps = await Promise.all(
-      segmentFileNamesSlice.map(async (segmentFileName) => {
-        const segmentAbsolutePath = segmentFileNamesToPath[segmentFileName]
-        const { multihash, dstPath } = await fileManager.saveFileToIPFSFromFS(
-          { logContext },
-          cnodeUserUUID,
-          segmentAbsolutePath,
-          ENABLE_IPFS_ADD_TRACKS
-        )
-        return { multihash, segmentFileName, dstPath }
-      })
-    )
-
-    segmentFileIPFSResps = segmentFileIPFSResps.concat(sliceResps)
-  }
+  const { segmentFileIPFSResps, transcodeFileIPFSResp } =
+    await batchSaveFileToIPFSAndCopyFromFS({
+      cnodeUserUUID,
+      fileName,
+      fileDir,
+      logContext,
+      transcodedFilePath,
+      segmentFileNames
+    })
   logInfoWithDuration(
     { logger, startTime: codeBlockTimeStart },
     `Successfully saved transcode and segment files to IPFS for file=${fileName}`
   )
-=======
-  var { segmentFileIPFSResps, transcodeFileIPFSResp } = await batchSaveFileToIPFSAndCopyFromFS({
-    cnodeUserUUID,
-    fileName,
-    fileDir,
-    logContext,
-    transcodedFilePath,
-    segmentFilePaths
-  })
-  logInfoWithDuration({ logger, startTime: codeBlockTimeStart }, `Successfully saved transcode and segment files to IPFS for file=${fileName}`)
->>>>>>> 15227f80
 
   // Retrieve all segment durations as map(segment srcFilePath => segment duration)
   codeBlockTimeStart = getStartTime()
   const segmentDurations = await getSegmentsDuration(fileName, fileDestination)
-<<<<<<< HEAD
   logInfoWithDuration(
     { logger, startTime: codeBlockTimeStart },
     `Successfully retrieved segment duration for file=${fileName}`
   )
 
-  // For all segments, build array of (segment multihash, segment duration)
-  let trackSegments = segmentFileIPFSResps.map((segmentFileIPFSResp) => {
-    return {
-      multihash: segmentFileIPFSResp.multihash,
-      duration: segmentDurations[segmentFileIPFSResp.segmentFileName]
-    }
+  let trackSegments = parseSegments({
+    segmentFileIPFSResps,
+    segmentDurations,
+    logContext,
+    fileDir
   })
 
-  // exclude 0-length segments that are sometimes outputted by ffmpeg segmentation
-  trackSegments = trackSegments.filter((trackSegment) => trackSegment.duration)
-
-  // error if there are no track segments
-  if (!trackSegments || !trackSegments.length) {
-    // Prune upload artifacts
-    fileManager.removeTrackFolder({ logContext }, fileDir)
-=======
-  logInfoWithDuration({ logger, startTime: codeBlockTimeStart }, `Successfully retrieved segment duration for file=${fileName}`)
-
-  let trackSegments = parseSegments({ segmentFileIPFSResps, segmentDurations, logContext, fileDir })
-
   codeBlockTimeStart = getStartTime()
-  let transcodeFileUUID = await addFilesToDb({ transcodeFileIPFSResp, fileName, fileDir, cnodeUserUUID, segmentFileIPFSResps, logContext })
-  logInfoWithDuration({ logger, startTime: codeBlockTimeStart }, `Successfully updated DB for file=${fileName}`)
+  let transcodeFileUUID = await addFilesToDb({
+    transcodeFileIPFSResp,
+    fileName,
+    fileDir,
+    cnodeUserUUID,
+    segmentFileIPFSResps,
+    logContext,
+    logger
+  })
+  logInfoWithDuration(
+    { logger, startTime: codeBlockTimeStart },
+    `Successfully updated DB for file=${fileName}`
+  )
 
   // Prune upload artifacts after success
   fileManager.removeTrackFolder({ logContext }, fileDir)
->>>>>>> 15227f80
-
-  logInfoWithDuration({ logger, startTime: routeTimeStart }, `Successfully handled track content for file=${fileName}`)
+
+  logInfoWithDuration(
+    { logger, startTime: routeTimeStart },
+    `Successfully handled track content for file=${fileName}`
+  )
+
   return {
     transcodedTrackCID: transcodeFileIPFSResp.multihash,
     transcodedTrackUUID: transcodeFileUUID,
@@ -164,7 +120,14 @@
  * @param {Object} dbParams.logContext
  * @returns the transcoded file's uuid
  */
-async function addFilesToDb ({ transcodeFileIPFSResp, fileName, fileDir, cnodeUserUUID, segmentFileIPFSResps, logContext }) {
+async function addFilesToDb({
+  transcodeFileIPFSResp,
+  fileName,
+  fileDir,
+  cnodeUserUUID,
+  segmentFileIPFSResps,
+  logContext
+}) {
   const transaction = await models.sequelize.transaction()
   let transcodeFileUUID
   try {
@@ -209,25 +172,8 @@
 
     throw new Error(e.toString())
   }
-<<<<<<< HEAD
-  logInfoWithDuration(
-    { logger, startTime: codeBlockTimeStart },
-    `Successfully updated DB for file=${fileName}`
-  )
-
-  // Prune upload artifacts after success
-  fileManager.removeTrackFolder({ logContext }, fileDir)
-
-  logInfoWithDuration(
-    { logger, startTime: routeTimeStart },
-    `Successfully handled track content for file=${fileName}`
-  )
-  return {
-    transcodedTrackCID: transcodeFileIPFSResp.multihash,
-    transcodedTrackUUID: transcodeFileUUID,
-    track_segments: trackSegments,
-    source_file: fileName
-  }
+
+  return transcodeFileUUID
 }
 
 async function handleTranscodeAndSegment(
@@ -270,8 +216,7 @@
       // go back to primary
       // throw error?
     }
-=======
-  return transcodeFileUUID
+  }
 }
 
 /**
@@ -283,7 +228,12 @@
  * @param {Object} parseParams.logContext
  * @returns an array of track segments with the structure { multihash, duration }
  */
-function parseSegments ({ segmentFileIPFSResps, segmentDurations, logContext, fileDir }) {
+function parseSegments({
+  segmentFileIPFSResps,
+  segmentDurations,
+  logContext,
+  fileDir
+}) {
   let trackSegments = segmentFileIPFSResps.map((segmentFileIPFSResp) => {
     return {
       multihash: segmentFileIPFSResp.multihash,
@@ -292,7 +242,7 @@
   })
 
   // exclude 0-length segments that are sometimes outputted by ffmpeg segmentation
-  trackSegments = trackSegments.filter(trackSegment => trackSegment.duration)
+  trackSegments = trackSegments.filter((trackSegment) => trackSegment.duration)
 
   // error if there are no track segments
   if (!trackSegments || !trackSegments.length) {
@@ -303,37 +253,6 @@
   }
 
   return trackSegments
-}
-
-/**
- * Create track transcode and segments, and save all to disk. Removes temp file dir of track data if failed to
- * segment or transcode.
- * @param {Object} transcodeAndSegmentParams
- * @param {string} transcodeAndSegmentParams.cnodeUserUUID the observed user's uuid
- * @param {string} transcodeAndSegmentParams.fileName the file name of the uploaded track (<cid>.<file type extension>)
- * @param {string} transcodeAndSegmentParams.fileDir the dir path of the temp track artifacts
- * @param {Object} transcodeAndSegmentParams.logContext
- * @returns the transcode and segment paths
- */
-async function transcodeAndSegment ({ cnodeUserUUID, fileName, fileDir, logContext }) {
-  let transcodedFilePath
-  let segmentFilePaths
-  try {
-    const transcode = await Promise.all([
-      TranscodingQueue.segment(fileDir, fileName, { logContext }),
-      TranscodingQueue.transcode320(fileDir, fileName, { logContext })
-    ])
-    segmentFilePaths = transcode[0].filePaths
-    transcodedFilePath = transcode[1].filePath
-  } catch (err) {
-    // Prune upload artifacts
-    fileManager.removeTrackFolder({ logContext }, fileDir)
-
-    throw new Error(err.toString())
->>>>>>> 15227f80
-  }
-
-  return { transcodedFilePath, segmentFilePaths }
 }
 
 /**
@@ -347,13 +266,13 @@
  * @param {string} batchParams.segmentFilePaths the segments path
  * @returns an object of array of segment multihashes, src paths, and dest paths and transcode multihash and path
  */
-async function batchSaveFileToIPFSAndCopyFromFS ({
+async function batchSaveFileToIPFSAndCopyFromFS({
   cnodeUserUUID,
   fileName,
   fileDir,
   logContext,
   transcodedFilePath,
-  segmentFilePaths
+  segmentFileNames
 }) {
   const transcodeFileIPFSResp = await fileManager.saveFileToIPFSAndCopyFromFS(
     { logContext },
@@ -363,19 +282,33 @@
   )
 
   let segmentFileIPFSResps = []
-  for (let i = 0; i < segmentFilePaths.length; i += SaveFileToIPFSConcurrencyLimit) {
-    const segmentFilePathsSlice = segmentFilePaths.slice(i, i + SaveFileToIPFSConcurrencyLimit)
-
-    const sliceResps = await Promise.all(segmentFilePathsSlice.map(async (segmentFilePath) => {
-      const segmentAbsolutePath = path.join(fileDir, 'segments', segmentFilePath)
-      const { multihash, dstPath } = await fileManager.saveFileToIPFSAndCopyFromFS(
-        { logContext: logContext },
-        cnodeUserUUID,
-        segmentAbsolutePath,
-        ENABLE_IPFS_ADD_TRACKS
-      )
-      return { multihash, srcPath: segmentFilePath, dstPath }
-    }))
+  for (
+    let i = 0;
+    i < segmentFileNames.length;
+    i += SaveFileToIPFSConcurrencyLimit
+  ) {
+    const segmentFileNameSlice = segmentFileNames.slice(
+      i,
+      i + SaveFileToIPFSConcurrencyLimit
+    )
+
+    const sliceResps = await Promise.all(
+      segmentFileNameSlice.map(async (segmentFileName) => {
+        const segmentAbsolutePath = path.join(
+          fileDir,
+          'segments',
+          segmentFileName
+        )
+        const { multihash, dstPath } =
+          await fileManager.saveFileToIPFSAndCopyFromFS(
+            { logContext: logContext },
+            cnodeUserUUID,
+            segmentAbsolutePath,
+            ENABLE_IPFS_ADD_TRACKS
+          )
+        return { multihash, srcPath: segmentFileName, dstPath }
+      })
+    )
 
     segmentFileIPFSResps = segmentFileIPFSResps.concat(sliceResps)
   }
