--- conflicted
+++ resolved
@@ -34,44 +34,16 @@
   const routeTimeStart = getStartTime()
 
   // Create track transcode and segments, and save all to disk
-<<<<<<< HEAD
   let codeBlockTimeStart = getStartTime()
-  const {
-    transcodedFilePath,
-    segmentFileNames,
-    segmentFileNamesToPath
-  } = await TrackHandlingUtils.transcodeAndSegment({ logContext }, { fileName, fileDir })
-  logInfoWithDuration({ logger, startTime: codeBlockTimeStart }, `Successfully re-encoded track file=${fileName}`)
-=======
-  let transcodedFilePath
-  let segmentFilePaths
-  try {
-    codeBlockTimeStart = getStartTime()
-
-    const transcode = await Promise.all([
-      TranscodingQueue.segment(requestProps.fileDir, requestProps.fileName, {
-        logContext
-      }),
-      TranscodingQueue.transcode320(
-        requestProps.fileDir,
-        requestProps.fileName,
-        { logContext }
-      )
-    ])
-    segmentFilePaths = transcode[0].filePaths
-    transcodedFilePath = transcode[1].filePath
-
-    logInfoWithDuration(
-      { logger, startTime: codeBlockTimeStart },
-      `Successfully re-encoded track file=${requestProps.fileName}`
-    )
-  } catch (err) {
-    // Prune upload artifacts
-    fileManager.removeTrackFolder({ logContext }, requestProps.fileDir)
-
-    throw new Error(err.toString())
-  }
->>>>>>> f72f0b81
+  const { transcodedFilePath, segmentFileNames, segmentFileNamesToPath } =
+    await TrackHandlingUtils.transcodeAndSegment(
+      { logContext },
+      { fileName, fileDir }
+    )
+  logInfoWithDuration(
+    { logger, startTime: codeBlockTimeStart },
+    `Successfully re-encoded track file=${fileName}`
+  )
 
   // Save transcode and segment files (in parallel) to ipfs and retrieve multihashes
   codeBlockTimeStart = getStartTime()
@@ -83,75 +55,43 @@
   )
 
   let segmentFileIPFSResps = []
-<<<<<<< HEAD
-  for (let i = 0; i < segmentFileNames.length; i += SaveFileToIPFSConcurrencyLimit) {
-    const segmentFileNamesSlice = segmentFileNames.slice(i, i + SaveFileToIPFSConcurrencyLimit)
-
-    const sliceResps = await Promise.all(segmentFileNamesSlice.map(async (segmentFileName) => {
-      const segmentAbsolutePath = segmentFileNamesToPath[segmentFileName]
-      const { multihash, dstPath } = await fileManager.saveFileToIPFSFromFS(
-        { logContext },
-        cnodeUserUUID,
-        segmentAbsolutePath,
-        ENABLE_IPFS_ADD_TRACKS
-      )
-      return { multihash, segmentFileName, dstPath }
-    }))
+  for (
+    let i = 0;
+    i < segmentFileNames.length;
+    i += SaveFileToIPFSConcurrencyLimit
+  ) {
+    const segmentFileNamesSlice = segmentFileNames.slice(
+      i,
+      i + SaveFileToIPFSConcurrencyLimit
+    )
+
+    const sliceResps = await Promise.all(
+      segmentFileNamesSlice.map(async (segmentFileName) => {
+        const segmentAbsolutePath = segmentFileNamesToPath[segmentFileName]
+        const { multihash, dstPath } = await fileManager.saveFileToIPFSFromFS(
+          { logContext },
+          cnodeUserUUID,
+          segmentAbsolutePath,
+          ENABLE_IPFS_ADD_TRACKS
+        )
+        return { multihash, segmentFileName, dstPath }
+      })
+    )
 
     segmentFileIPFSResps = segmentFileIPFSResps.concat(sliceResps)
   }
-  logInfoWithDuration({ logger, startTime: codeBlockTimeStart }, `Successfully saved transcode and segment files to IPFS for file=${fileName}`)
+  logInfoWithDuration(
+    { logger, startTime: codeBlockTimeStart },
+    `Successfully saved transcode and segment files to IPFS for file=${fileName}`
+  )
 
   // Retrieve all segment durations as map(segment srcFilePath => segment duration)
   codeBlockTimeStart = getStartTime()
   const segmentDurations = await getSegmentsDuration(fileName, fileDestination)
-  logInfoWithDuration({ logger, startTime: codeBlockTimeStart }, `Successfully retrieved segment duration for file=${fileName}`)
-=======
-  for (
-    let i = 0;
-    i < segmentFilePaths.length;
-    i += SaveFileToIPFSConcurrencyLimit
-  ) {
-    const segmentFilePathsSlice = segmentFilePaths.slice(
-      i,
-      i + SaveFileToIPFSConcurrencyLimit
-    )
-
-    const sliceResps = await Promise.all(
-      segmentFilePathsSlice.map(async (segmentFilePath) => {
-        const segmentAbsolutePath = path.join(
-          requestProps.fileDir,
-          'segments',
-          segmentFilePath
-        )
-        const { multihash, dstPath } = await fileManager.saveFileToIPFSFromFS(
-          { logContext: requestProps.logContext },
-          requestProps.session.cnodeUserUUID,
-          segmentAbsolutePath,
-          ENABLE_IPFS_ADD_TRACKS
-        )
-        return { multihash, srcPath: segmentFilePath, dstPath }
-      })
-    )
-
-    segmentFileIPFSResps = segmentFileIPFSResps.concat(sliceResps)
-  }
-  logInfoWithDuration(
-    { logger, startTime: codeBlockTimeStart },
-    `Successfully saved transcode and segment files to IPFS for file=${requestProps.fileName}`
-  )
-
-  // Retrieve all segment durations as map(segment srcFilePath => segment duration)
-  codeBlockTimeStart = getStartTime()
-  const segmentDurations = await getSegmentsDuration(
-    requestProps.fileName,
-    requestProps.fileDestination
-  )
-  logInfoWithDuration(
-    { logger, startTime: codeBlockTimeStart },
-    `Successfully retrieved segment duration for file=${requestProps.fileName}`
-  )
->>>>>>> f72f0b81
+  logInfoWithDuration(
+    { logger, startTime: codeBlockTimeStart },
+    `Successfully retrieved segment duration for file=${fileName}`
+  )
 
   // For all segments, build array of (segment multihash, segment duration)
   let trackSegments = segmentFileIPFSResps.map((segmentFileIPFSResp) => {
@@ -218,26 +158,18 @@
 
     throw new Error(e.toString())
   }
-<<<<<<< HEAD
-  logInfoWithDuration({ logger, startTime: codeBlockTimeStart }, `Successfully updated DB for file=${fileName}`)
-=======
-  logInfoWithDuration(
-    { logger, startTime: codeBlockTimeStart },
-    `Successfully updated DB for file=${requestProps.fileName}`
-  )
->>>>>>> f72f0b81
+  logInfoWithDuration(
+    { logger, startTime: codeBlockTimeStart },
+    `Successfully updated DB for file=${fileName}`
+  )
 
   // Prune upload artifacts after success
   fileManager.removeTrackFolder({ logContext }, fileDir)
 
-<<<<<<< HEAD
-  logInfoWithDuration({ logger, startTime: routeTimeStart }, `Successfully handled track content for file=${fileName}`)
-=======
   logInfoWithDuration(
     { logger, startTime: routeTimeStart },
-    `Successfully handled track content for file=${requestProps.fileName}`
-  )
->>>>>>> f72f0b81
+    `Successfully handled track content for file=${fileName}`
+  )
   return {
     transcodedTrackCID: transcodeFileIPFSResp.multihash,
     transcodedTrackUUID: transcodeFileUUID,
@@ -246,12 +178,18 @@
   }
 }
 
-async function handleTranscodeAndSegment ({ logContext }, { fileName, fileDir }) {
-  return TrackHandlingUtils.transcodeAndSegment({ logContext }, { fileName, fileDir })
+async function handleTranscodeAndSegment(
+  { logContext },
+  { fileName, fileDir }
+) {
+  return TrackHandlingUtils.transcodeAndSegment(
+    { logContext },
+    { fileName, fileDir }
+  )
 }
 
 // { logContext, fileName, fileDir, uuid, headers, libs }
-async function handleTrackHandOff (req) {
+async function handleTrackHandOff(req) {
   const { libs, logContext } = req
   const logger = genericLogger.child(logContext)
   logger.info('BANANA seleting randaom sps')
@@ -269,7 +207,9 @@
       successfulHandOff = true
     } catch (e) {
       // delete tmp dir here if fails and continue
-      logger.warn(`BANANA Could not hand off track to sp=${sp} err=${e.toString()}`)
+      logger.warn(
+        `BANANA Could not hand off track to sp=${sp} err=${e.toString()}`
+      )
     }
 
     if (successfulHandOff) {
