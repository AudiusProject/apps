--- conflicted
+++ resolved
@@ -617,19 +617,17 @@
     env: 'openRestyCacheCIDEnabled',
     default: false
   },
-<<<<<<< HEAD
   reconfigNodeWhitelist: {
     doc: 'Comma separated string - list of Content Nodes to select from for reconfig. Empty string = whitelist all.',
     format: String,
     env: 'reconfigNodeWhitelist',
     default: ''
-=======
+  },
   minimumTranscodingSlotsAvailable: {
     doc: 'The minimum number of slots needed to be available for TranscodingQueue to accept more jobs',
     format: 'nat',
     env: 'minimumTranscodingSlotsAvailable',
     default: 1
->>>>>>> 0cc45bbd
   },
   trustedNotifierID: {
     doc: 'To select a trusted notifier, set to a value >= 1 corresponding to the index of the notifier on chain. 0 means no trusted notifier selected and self manage notifications',
