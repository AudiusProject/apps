--- conflicted
+++ resolved
@@ -659,13 +659,12 @@
     env: 'openRestyCacheCIDEnabled',
     default: false
   },
-<<<<<<< HEAD
   minimumTranscodingSlotsAvailable: {
     doc: 'The minimum number of slots needed to be available for TranscodingQueue to accept more jobs',
     format: 'nat',
     env: 'minimumTranscodingSlotsAvailable',
     default: 1
-=======
+  },
   trustedNotifierID: {
     doc: 'To select a trusted notifier, set to a value >= 1 corresponding to the index of the notifier on chain. 0 means no trusted notifier selected and self manage notifications',
     format: 'nat',
@@ -677,7 +676,6 @@
     format: String,
     env: 'nodeOperatorEmailAddress',
     default: ''
->>>>>>> d3d8ac2f
   }
   /**
    * unsupported options at the moment
