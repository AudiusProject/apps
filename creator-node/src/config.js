--- conflicted
+++ resolved
@@ -408,33 +408,12 @@
     env: 'rehydrateMaxConcurrency',
     default: 10
   },
-<<<<<<< HEAD
-  snapbackDevModeEnabled: {
-    doc: 'TEST ONLY. DO NOT CONFIGURE MANUALLY. Disables automatic secondary sync issuing in order to test SnapbackSM.',
-    format: 'BooleanCustom',
-    env: 'snapbackDevModeEnabled',
-    default: false
-  },
-  snapbackModuloBase: {
-    doc: 'The modulo base to segment users by on snapback. Will process `1/snapbackModuloBase` users at some snapback interval',
-    format: 'nat',
-    env: 'snapbackModuloBase',
-    default: 24
-  },
-  snapbackJobInterval: {
-    doc: 'Interval [ms] that snapbackSM jobs are fired; 1 hour',
-    format: 'nat',
-    env: 'snapbackJobInterval',
-    default: 3600000
-  },
   snapbackHighestReconfigMode: {
     doc: 'Depending on the reconfig op, issue a reconfig or not. See snapbackSM.js for the modes.',
     format: String,
     env: 'snapbackHighestReconfigMode',
     default: 'RECONFIG_DISABLED'
   },
-=======
->>>>>>> e329ed9e
   devMode: {
     doc: 'Used to differentiate production vs dev mode for node',
     format: 'BooleanCustom',
