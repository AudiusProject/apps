--- conflicted
+++ resolved
@@ -319,17 +319,12 @@
     env: 'dataNetworkId',
     default: null
   },
-<<<<<<< HEAD
-
   creatorNodeEndpoint: {
     doc: 'http endpoint registered on chain for cnode',
     format: String,
     env: 'creatorNodeEndpoint',
     default: null
   },
-=======
->>>>>>> 372ad263
-
   // Service selection
   discoveryProviderWhitelist: {
     doc: 'Whitelisted discovery providers to select from (comma-separated)',
@@ -337,7 +332,6 @@
     env: 'discoveryProviderWhitelist',
     default: ''
   },
-
   /** Manual content blacklists */
   userBlacklist: {
     doc: 'Comma-separated list of user blockchain IDs that creator node should avoid serving / storing',
