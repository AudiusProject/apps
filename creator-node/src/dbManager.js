--- conflicted
+++ resolved
@@ -59,20 +59,14 @@
    * @param {Object} CNodeUserLookupObj specifies either `lookupCnodeUserUUID` or `lookupWallet` properties
    * @param {?Transaction} externalTransaction sequelize transaction object
    */
-<<<<<<< HEAD
-  static async deleteAllCNodeUserDataFromDB ({ lookupCnodeUserUUID, lookupWallet }, externalTransaction = null) {
-    const transaction = (externalTransaction) || (await models.sequelize.transaction())
-    const log = (msg) => logger.info(`DBManager.deleteAllCNodeUserDataFromDB log: ${msg}`)
-=======
   static async deleteAllCNodeUserDataFromDB(
     { lookupCnodeUserUUID, lookupWallet },
-    externalTransaction
+    externalTransaction = null
   ) {
     const transaction =
       externalTransaction || (await models.sequelize.transaction())
     const log = (msg) =>
       logger.info(`DBManager.deleteAllCNodeUserDataFromDB log: ${msg}`)
->>>>>>> fa9429c2
 
     const start = Date.now()
     let error
