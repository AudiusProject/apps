--- conflicted
+++ resolved
@@ -10,15 +10,12 @@
 import config from './config'
 import { logger as genericLogger } from './logging'
 import { tracing } from './tracer'
-<<<<<<< HEAD
 import {
   execShellCommand,
   runShellCommand,
-  verifyCIDMatchesExpected
+  verifyCIDMatchesExpected,
+  timeout
 } from './utils'
-=======
-import { execShellCommand, timeout } from './utils'
->>>>>>> 2151c350
 
 const models = require('./models')
 
@@ -570,8 +567,9 @@
   }
 
   // keep calling this function recursively without an await so the original function scope can close
-<<<<<<< HEAD
-  if (redoJob) return sweepSubdirectoriesInFiles()
+  // Only call again if backgroundDiskCleanupDeleteEnabled = true, to prevent re-processing infinitely
+  if (redoJob && config.get('backgroundDiskCleanupDeleteEnabled'))
+    return sweepSubdirectoriesInFiles()
 }
 
 async function _copyLegacyFiles(
@@ -730,9 +728,4 @@
 
   // Keep calling this function recursively without an await so the original function scope can close
   return migrateFilesWithLegacyStoragePaths(logger)
-=======
-  // Only call again if backgroundDiskCleanupDeleteEnabled = true, to prevent re-processing infinitely
-  if (redoJob && config.get('backgroundDiskCleanupDeleteEnabled'))
-    return sweepSubdirectoriesInFiles()
->>>>>>> 2151c350
 }