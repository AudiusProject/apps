const config = require('./config')
const fs = require('fs')
const path = require('path')
const ffmpeg = require('ffmpeg-static').path
const spawn = require('child_process').spawn
const { logger: genericLogger } = require('./logging')

/**
 * Segments file into equal size chunks without re-encoding.
 * Try to segment as mp3 and error on failure 
 * @date 01-27-2022
 * @param {Object} params
 * @param {string} params.fileDir the directory of the uploaded track artifact
 * @param {string} params.fileName the uploaded track artifact filename
 * @param {Object} params.logContext the log context used to instantiate a logger
 * @returns {Object} response in the structure 
  {
    segments: {
      fileNames: segmentFileNames {string[]}: the segment file names only, 
      filePaths: segmentFilePaths {string[]}: the segment file paths 
    },
    m3u8FilePath {string}: the m3u8 file path 
  }
 */
function segmentFile(fileDir, fileName, { logContext }) {
  const logger = genericLogger.child(logContext)
  return new Promise((resolve, reject) => {
    const absolutePath = path.resolve(fileDir, fileName)
    logger.info(`Segmenting file ${absolutePath}...`)

    const m3u8FilePath = path.resolve(fileDir, fileName.split('.')[0] + '.m3u8')

    // https://ffmpeg.org/ffmpeg-formats.html#hls-2
    const args = [
      '-i',
      absolutePath,
      '-ar',
      config.get('sampleRate'),
      '-b:a',
      config.get('bitRate'),
      '-hls_time',
      config.get('hlsTime'),
      '-hls_segment_type',
      config.get('hlsSegmentType'), // `fmp4` for MPEG-DASH - hls 7+ only
      '-hls_list_size',
      0, // write all segments to one m3u8 file
      '-hls_base_url',
      'segments/', // path hack - adds `segments` dir to m3u8 file entries
      '-hls_segment_filename',
      path.resolve(fileDir, 'segments', 'segment%05d.ts'),
      // "-vn" flag required to allow track uploading with album art
      // https://stackoverflow.com/questions/20193065/how-to-remove-id3-audio-tag-image-or-metadata-from-mp3-with-ffmpeg
      '-vn', // skip inclusion of video, process only the audio file without "video"
      m3u8FilePath
    ]
    logger.info(`Spawning: ffmpeg ${args}`)
    const proc = spawn(ffmpeg, args)

    // capture output
    let stdout = ''
    let stderr = ''
    proc.stdout.on('data', (data) => (stdout += data.toString()))
    proc.stderr.on('data', (data) => (stderr += data.toString()))

    proc.on('close', (code) => {
      if (code === 0) {
        const segmentFileNames = fs.readdirSync(fileDir + '/segments')
        const segmentFilePaths = segmentFileNames.map((filename) =>
          path.resolve(fileDir, 'segments', filename)
        )

        resolve({
<<<<<<< HEAD
          fileNames: segmentFileNames,
          filePaths: segmentFilePaths,
          m3u8Path: path.resolve(fileDir, fileName.split('.')[0] + '.m3u8')
=======
          segments: {
            fileNames: segmentFileNames,
            filePaths: segmentFilePaths
          },
          m3u8FilePath
>>>>>>> d3d8ac2f
        })
      } else {
        logger.error('Error when processing file with ffmpeg')
        logger.error('Command stdout:', stdout, '\nCommand stderr:', stderr)
        reject(new Error('FFMPEG Error'))
      }
    })
  })
}

/**
 * Transcode file into 320kbps mp3 and store in same directory.
 * @date 01-27-2022
 * @param {Object} params
 * @param {string} params.fileDir the directory of the uploaded track artifact
 * @param {string} params.fileName the uploaded track artifact filename
 * @param {Object} params.logContext the log context used to instantiate a logger
 * @returns {string} the path to the transcode
 */
function transcodeFileTo320(fileDir, fileName, { logContext }) {
  const logger = genericLogger.child(logContext)
  return new Promise((resolve, reject) => {
    const sourcePath = path.resolve(fileDir, fileName)
    // TODO: is it always mp3?
    const targetPath = path.resolve(fileDir, fileName.split('.')[0] + '-dl.mp3')
    logger.info(`Transcoding file ${sourcePath}...`)

    // Exit if dl-copy file already exists at target path.
    if (fs.existsSync(targetPath)) {
      logger.info(`Downloadable copy already exists at ${targetPath}.`)
      resolve(targetPath)
    }

    // https://ffmpeg.org/ffmpeg-formats.html#hls-2
    const args = [
      '-i',
      sourcePath,
      '-ar',
      '48000', // TODO - move to configs
      '-b:a',
      '320k',
      // "-vn" flag required to allow track uploading with album art
      // https://stackoverflow.com/questions/20193065/how-to-remove-id3-audio-tag-image-or-metadata-from-mp3-with-ffmpeg
      '-vn', // skip inclusion of video, process only the audio file without "video"
      targetPath
    ]
    logger.info(`Spawning: ffmpeg ${args}`)
    const proc = spawn(ffmpeg, args)

    // capture output
    let stdout = ''
    let stderr = ''
    proc.stdout.on('data', (data) => (stdout += data.toString()))
    proc.stderr.on('data', (data) => (stderr += data.toString()))

    proc.on('close', (code) => {
      if (code === 0) {
        if (fs.existsSync(targetPath)) {
          logger.info(`Transcoded file ${targetPath}`)
          resolve(targetPath)
        } else {
          logger.error('Error when processing file with ffmpeg')
          logger.error('Command stdout:', stdout, '\nCommand stderr:', stderr)
          reject(new Error('FFMPEG Error'))
        }
      } else {
        logger.error('Error when processing file with ffmpeg')
        logger.error('Command stdout:', stdout, '\nCommand stderr:', stderr)
        reject(new Error('FFMPEG Error'))
      }
    })
  })
}

module.exports = { segmentFile, transcodeFileTo320 }<|MERGE_RESOLUTION|>--- conflicted
+++ resolved
@@ -70,17 +70,11 @@
         )
 
         resolve({
-<<<<<<< HEAD
-          fileNames: segmentFileNames,
-          filePaths: segmentFilePaths,
-          m3u8Path: path.resolve(fileDir, fileName.split('.')[0] + '.m3u8')
-=======
           segments: {
             fileNames: segmentFileNames,
             filePaths: segmentFilePaths
           },
           m3u8FilePath
->>>>>>> d3d8ac2f
         })
       } else {
         logger.error('Error when processing file with ffmpeg')
