const path = require('path')
const fs = require('fs-extra')
const multer = require('multer')
const getUuid = require('uuid/v4')
const axios = require('axios')

const config = require('./config')
const Utils = require('./utils')
const { libs: audiusLibs } = require('@audius/sdk')
const DiskManager = require('./diskManager')
const { logger: genericLogger } = require('./logging')
const { sendResponse, errorResponseBadRequest } = require('./apiHelpers')
const DecisionTree = require('./utils/decisionTree')
const asyncRetry = require('./utils/asyncRetry')

const LibsUtils = audiusLibs.Utils

const MAX_AUDIO_FILE_SIZE = parseInt(config.get('maxAudioFileSizeBytes')) // Default = 250,000,000 bytes = 250MB
const MAX_MEMORY_FILE_SIZE = parseInt(config.get('maxMemoryFileSizeBytes')) // Default = 50,000,000 bytes = 50MB
const ALLOWED_UPLOAD_FILE_EXTENSIONS = config.get('allowedUploadFileExtensions') // default set in config.json
const AUDIO_MIME_TYPE_REGEX = /audio\/(.*)/
<<<<<<< HEAD
const EMPTY_FILE_CID = 'QmbFMke1KXqnYyBBWxB74N4c5SBnJMVAiMNRcGu6x1AwQH' // deterministic CID for a 0 byte, completely empty file
=======
>>>>>>> e99e7889

/**
 * Saves file to disk under /multihash name
 */
async function saveFileFromBufferToDisk(req, buffer, numRetries = 5) {
  // Make sure user has authenticated before saving file
  if (!req.session.cnodeUserUUID) {
    throw new Error('User must be authenticated to save a file')
  }

  const cid = await LibsUtils.fileHasher.generateNonImageCid(
    buffer,
    genericLogger.child(req.logContext)
  )

  // Write file to disk by cid for future retrieval
  const dstPath = DiskManager.computeFilePath(cid)
  await fs.writeFile(dstPath, buffer)

  // verify that the contents of the file match the file's cid
  try {
    const fileSize = (await fs.stat(dstPath)).size
    const fileIsEmpty = fileSize === 0
    // there is one case where an empty file could be valid, check for that CID explicitly
    if (fileIsEmpty && cid !== Utils.EMPTY_FILE_CID) {
      throw new Error(`File has no content, content length is 0: ${cid}`)
    }

    const expectedCID = await LibsUtils.fileHasher.generateNonImageCid(
      dstPath,
      genericLogger.child(req.logContext)
    )
    if (cid !== expectedCID) {
      // delete this file because the next time we run sync and we see it on disk, we'll assume we have it and it's correct
      throw new Error(
        `File contents don't match their expected CID. CID: ${cid} expected CID: ${expectedCID}`
      )
    }
  } catch (e) {
    await removeFile(dstPath)
    if (numRetries > 0) {
      return saveFileFromBufferToDisk(req, buffer, numRetries - 1)
    }
    throw new Error(
      `saveFileFromBufferToDisk - Error during content verification for multihash ${cid} ${e.message}`
    )
  }

  return { cid, dstPath }
}

/**
 * Store file copy by CID for future retrieval
 * @param {String} multihash CID which will be computed into a destination path to copy to
 * @param {String} srcPath path to content to copy
 * @param {Object} logContext
 * @returns the destination path of where the content was copied to
 */
async function copyMultihashToFs(multihash, srcPath, logContext) {
  const logger = genericLogger.child(logContext)
  const dstPath = DiskManager.computeFilePath(multihash)

  try {
    await fs.copyFile(srcPath, dstPath)
  } catch (e) {
    // if we see a ENOSPC error, log out the disk space and inode details from the system
    if (e.message.includes('ENOSPC')) {
      await Promise.all([
        Utils.runShellCommand(`df`, ['-h'], logger),
        Utils.runShellCommand(`df`, ['-ih'], logger)
      ])
    }
    throw e
  }

  return dstPath
}

async function fetchFileFromNetworkAndWriteToDisk({
  libs,
  gatewayContentRoutes,
  targetGateways,
  multihash,
  path,
  numRetries,
  logger,
  decisionTree,
  trackId
}) {
  // First try to fetch from other cnode gateways if user has non-empty replica set.
  decisionTree.recordStage({
    name: 'About to race requests via gateways',
    data: { gatewayContentRoutes }
  })

  // Note - Requests are intentionally not parallel to minimize additional load on gateways
  for (const contentUrl of gatewayContentRoutes) {
    decisionTree.recordStage({
      name: 'Fetching from target gateways',
      data: { targetGateway: contentUrl }
    })

    try {
      await asyncRetry({
        asyncFn: async (bail) => {
          await fetchFileFromTargetGatewayAndWriteToDisk({
            bail,
            contentUrl,
            trackId,
            multihash,
            decisionTree,
            path,
            logger
          })
        },
        logger,
        logLabel: 'fetchFileFromTargetGatewayAndWriteToDisk',
        options: {
          retries: numRetries,
          minTimeout: 3000
        }
      })

      decisionTree.recordStage({
        name: 'Found file from target gateway',
        data: { targetGateway: contentUrl }
      })

      // If successful, will reach this point in code. Return out of fn
      return
    } catch (e) {
      decisionTree.recordStage({
        name: 'Error - Could not retrieve file from gateway',
        data: {
          url: contentUrl,
          errorMsg: e.message,
          statusCode: e.response?.status,
          multihash
        }
      })
    }
  }

  // If file is not found in replica set, check network (remaining registered nodes)
  try {
    const found = await Utils.findCIDInNetwork(
      path,
      multihash,
      logger,
      libs,
      /** trackId */ null,
      /** excludeList */ targetGateways
    )

    if (!found) {
      throw new Error(`Did not find multihash=${multihash} from network`)
    }

    decisionTree.recordStage({
      name: 'Found file from network'
    })

    return
  } catch (e) {
    decisionTree.recordStage({
      name: `Failed to find file from network`,
      data: { errorMsg: e.message }
    })
  }

  // error if file was not found on any gateway
  const errorMsg = `Failed to retrieve file for multihash ${multihash} after trying entire network`
  decisionTree.recordStage({
    name: errorMsg
  })
  throw new Error(errorMsg)
}

async function fetchFileFromTargetGatewayAndWriteToDisk({
  bail,
  contentUrl,
  trackId,
  multihash,
  decisionTree,
  path,
  logger
}) {
  let response
  try {
    const fetchReqParams = {
      method: 'get',
      url: contentUrl,
      responseType: 'stream',
      timeout: 20000 /* 20 sec - higher timeout to allow enough time to fetch copy320 */
    }

    if (trackId) {
      fetchReqParams.params = {
        trackId
      }
    }

    response = await axios(fetchReqParams)
  } catch (e) {
    if (
      e.response?.status === 403 || // delist
      e.response?.status === 401 || // unauth
      e.response?.status === 400 // bad request
    ) {
      bail(
        new Error(
          `Content is delisted, request is unauthorized, or the request is bad with statusCode=${e.response?.status}`
        )
      )
      return
    }

    throw new Error(
      `Failed to fetch content=${multihash} with statusCode=${e.response?.status}. Retrying..`
    )
  }

  if (!response || !response.data) {
    throw new Error(`Received empty response`)
  }

  decisionTree.recordStage({
    name: 'Retrieved file from target gateway',
    data: { url: contentUrl }
  })

  await Utils.writeStreamToFileSystem(response.data, path)

  decisionTree.recordStage({
    name: 'Wrote file to file system after fetching from target gateway',
    data: { expectedStoragePath: path }
  })

  const isCIDProper = await Utils.verifyCIDIsProper({
    cid: multihash,
    path: path,
    logger
  })

  if (!isCIDProper) {
    await fs.unlink(path)
    bail(new Error(`CID=${multihash} from endpoint=${contentUrl} is improper`))
    return
  }

  logger.info(
    `Successfully fetched CID=${multihash} file=${path} from node ${contentUrl}`
  )
}

/**
 * Given a CID, saves the file to disk. Steps to achieve that:
 * 1. do the prep work to save the file to the local file system including
 *    creating directories
 * 2. attempt to fetch the CID from a variety of sources
 * 3. return boolean failure content retrieval or content verification failure
 * @param {Object} libs
 * @param {Object} logger
 * @param {String} multihash CID
 * @param {String} expectedStoragePath file system path similar to `/file_storage/Qm1`
 *                  for non dir files and `/file_storage/Qmdir/Qm2` for dir files
 * @param {Array} targetGateways List of gateway endpoints to try. May be all the registered Content Nodes, or just the user replica set.
 * @param {String?} fileNameForImage file name if the CID is image in dir.
 *                  eg original.jpg or 150x150.jpg
 * @param {number?} trackId if the CID is of a segment type, the trackId to which it belongs to
 * @param {number?} numRetries optional number of times to retry this function if there was an error during content verification
 * @return {Error?} error object or null
 */
async function saveFileForMultihashToFS(
  libs,
  logger,
  multihash,
  expectedStoragePath,
  targetGateways,
  fileNameForImage = null,
  trackId = null,
  numRetries = 3
) {
  const decisionTree = new DecisionTree({
    name: `saveFileForMultihashToFS() [multihash: ${multihash}]`,
    logger
  })

  try {
    // will be modified to directory compatible route later if directory
    // TODO - don't concat url's by hand like this, use module like urljoin
    // ..replace(/\/$/, "") removes trailing slashes

    let gatewayContentRoutes = targetGateways.map((endpoint) => {
      let baseUrl = `${endpoint.replace(/\/$/, '')}/ipfs/${multihash}`
      if (trackId) baseUrl += `?trackId=${trackId}`

      return baseUrl
    })

    const parsedStoragePath = path.parse(expectedStoragePath).dir

    decisionTree.recordStage({
      name: 'About to start running saveFileForMultihashToFS()',
      data: {
        multihash,
        targetGateways,
        gatewayContentRoutes,
        expectedStoragePath,
        parsedStoragePath
      },
      log: true
    })

    // Create dir at expected storage path in which to store retrieved data
    try {
      // calling this on an existing directory doesn't overwrite the existing data or throw an error
      // the mkdir recursive is equivalent to `mkdir -p`
      await fs.mkdir(parsedStoragePath, { recursive: true })
      decisionTree.recordStage({
        name: 'Successfully called mkdir on local file system',
        data: {
          parsedStoragePath
        }
      })
    } catch (e) {
      decisionTree.recordStage({
        name: 'Error calling mkdir on local file system',
        data: { parsedStoragePath }
      })
      throw new Error(
        `Error making directory at ${parsedStoragePath} - ${e.message}`
      )
    }

    // regex match to check if a directory or just a regular file
    // if directory will have both outer and inner properties in match.groups
    // else will have just outer
    const matchObj = DiskManager.extractCIDsFromFSPath(expectedStoragePath)

    // if this is a directory, make it compatible with our dir cid gateway url
    if (matchObj && matchObj.isDir && matchObj.outer && fileNameForImage) {
      // override gateway urls to make it compatible with directory given an endpoint
      // eg. before running the line below gatewayUrlsMapped looks like [https://endpoint.co/ipfs/Qm111, https://endpoint.co/ipfs/Qm222 ...]
      // in the case of a directory, override the gatewayUrlsMapped array to look like
      // [https://endpoint.co/ipfs/Qm111/150x150.jpg, https://endpoint.co/ipfs/Qm222/150x150.jpg ...]
      // ..replace(/\/$/, "") removes trailing slashes
      gatewayContentRoutes = targetGateways.map(
        (endpoint) =>
          `${endpoint.replace(/\/$/, '')}/ipfs/${
            matchObj.outer
          }/${fileNameForImage}`
      )
      decisionTree.recordStage({
        name: 'Updated gatewayUrlsMapped',
        data: { gatewayContentRoutes }
      })
    }

    /**
     * Attempts to fetch CID:
     *  - If file already stored on disk, return immediately
     *  - If file not already stored, request from user's replica set gateways in parallel and write to disk if file exists
     *  - If file does not exist on user's replca set, try the network and write to disk if file exists
     */

    if (await fs.pathExists(expectedStoragePath)) {
      decisionTree.recordStage({
        name: 'Success - File already stored on disk',
        data: { expectedStoragePath }
      })

      return
    }

<<<<<<< HEAD
    await fetchFileFromNetworkAndWriteToDisk({
      libs,
      gatewayContentRoutes,
      targetGateways,
      multihash,
      path: expectedStoragePath,
      numRetries,
      logger,
      decisionTree,
      trackId
    })
=======
    // If file not already stored, fetch and store at storagePath.
    let fileFound = false

    // First try to fetch from other cnode gateways if user has non-empty replica set.
    if (gatewayUrlsMapped.length > 0) {
      try {
        let response

        decisionTree.recordStage({
          name: 'About to race requests via gateways',
          data: { gatewayUrlsMapped }
        })

        // Note - Requests are intentionally not parallel to minimize additional load on gateways
        for (let index = 0; index < gatewayUrlsMapped.length; index++) {
          const url = gatewayUrlsMapped[index]

          decisionTree.recordStage({
            name: 'Fetching from gateway',
            data: { url }
          })

          try {
            const resp = await axios({
              method: 'get',
              url,
              responseType: 'stream',
              timeout: 20000 /* 20 sec - higher timeout to allow enough time to fetch copy320 */
            })
            if (resp.data) {
              response = resp
              decisionTree.recordStage({
                name: 'Retrieved file from gateway',
                data: { url }
              })
              break
            }
          } catch (e) {
            decisionTree.recordStage({
              name: 'Error - Could not retrieve file from gateway',
              data: { url, errorMsg: e.message }
            })
            continue
          }
        }

        if (!response || !response.data) {
          decisionTree.recordStage({
            name: `Error - Could not retrieve file from any gateway`,
            data: { gatewayUrlsMapped }
          })
          throw new Error(
            `Couldn't find files on other creator nodes, after trying URLs: ${gatewayUrlsMapped.toString()}`
          )
        }

        // Write file to disk
        await Utils.writeStreamToFileSystem(response.data, expectedStoragePath)
        fileFound = true

        decisionTree.recordStage({
          name: 'Wrote file to file system after fetching from gateway',
          data: { expectedStoragePath }
        })
      } catch (e) {
        const errorMsg = `Failed to retrieve file for multihash ${multihash} from other creator node gateways`
        decisionTree.recordStage({
          name: errorMsg,
          data: { errorMsg: e.message }
        })
      }
    }

    // If file is not found in replica set, check network (remaining registered nodes)
    if (!fileFound) {
      try {
        const found = await findCIDInNetwork(
          expectedStoragePath,
          multihash,
          logger,
          libs,
          /** trackId */ null,
          /** excludeList */ gatewaysToTry
        )
        if (found) {
          decisionTree.recordStage({
            name: `Found file from findCIDInNetwork()`
          })
          fileFound = true
        } else {
          decisionTree.recordStage({
            name: `Failed to find file from findCIDInNetwork()`
          })
        }
      } catch (e) {
        decisionTree.recordStage({
          name: `Failed to find file from findCIDInNetwork()`,
          data: { errorMsg: e.message }
        })
      }
    }

    // error if file was not found on any gateway
    if (!fileFound) {
      decisionTree.recordStage({
        name: `Failed to retrieve file for multihash after trying creator node gateways`
      })
      throw new Error(
        `Failed to retrieve file for multihash ${multihash} after trying creator node gateways`
      )
    }

    // verify that the contents of the file match the file's cid
    try {
      const fileSize = (await fs.stat(expectedStoragePath)).size
      decisionTree.recordStage({
        name: 'About to verify the file contents for the CID',
        data: { multihash, fileSize }
      })

      const fileIsEmpty = fileSize === 0
      // there is one case where an empty file could be valid, check for that CID explicitly
      if (fileIsEmpty && multihash !== Utils.EMPTY_FILE_CID) {
        throw new Error(
          `File has no content, content length is 0: ${multihash}`
        )
      }

      const expectedCid = await LibsUtils.fileHasher.generateNonImageCid(
        expectedStoragePath
      )
      if (multihash !== expectedCid) {
        decisionTree.recordStage({
          name: `File contents don't match their expected CID`,
          data: { expectedCid }
        })
        throw new Error(
          `File contents don't match their expected CID. CID: ${multihash} expected CID: ${expectedCid}`
        )
      }
      decisionTree.recordStage({
        name: 'Successfully verified the file contents for the CID',
        data: { multihash }
      })
    } catch (e) {
      // On error, delete this file because the next time we run sync and we see it on disk, we'll assume we have it and it's correct
      await removeFile(expectedStoragePath)

      if (numRetries > 0) {
        return saveFileForMultihashToFS(
          libs,
          logger,
          multihash,
          expectedStoragePath,
          gatewaysToTry,
          fileNameForImage,
          trackId,
          numRetries - 1
        )
      }
      decisionTree.recordStage({
        name: `Error during content verification for multihash`
      })
      throw new Error(
        `Error during content verification for multihash ${multihash} ${e.message}`
      )
    }
>>>>>>> e99e7889
  } catch (e) {
    decisionTree.recordStage({
      name: 'saveFileForMultihashToFS Error',
      data: { errorMsg: e.message }
    })

    return e
  } finally {
    decisionTree.printTree()
  }

  // If no error, return nothing
}

/**
 * Removes all upload artifacts for track from filesystem. After successful upload these artifacts
 *    are all redundant since all synced content is replicated outside the upload folder.
 * (1) Remove all files in requested fileDir
 * (2) Confirm the only subdirectory is 'fileDir/segments'
 * (3) Remove all files in 'fileDir/segments' - throw if any subdirectories found
 * (4) Remove 'fileDir/segments' and fileDir
 * @dev - Eventually this function execution should be moved off of main server process
 */
async function removeTrackFolder({ logContext }, fileDir) {
  const logger = genericLogger.child(logContext)
  try {
    logger.info(`Removing track folder at fileDir ${fileDir}...`)
    if (!fileDir) {
      throw new Error('Cannot remove null fileDir')
    }

    const fileDirInfo = await fs.lstat(fileDir)
    if (!fileDirInfo.isDirectory()) {
      throw new Error('Expected directory input')
    }

    // Remove all contents of track dir (process sequentially to limit cpu load)
    const files = await fs.readdir(fileDir)
    for (const file of files) {
      const curPath = path.join(fileDir, file)

      if ((await fs.lstat(curPath)).isDirectory()) {
        // Only the 'segments' subdirectory is expected
        if (file !== 'segments') {
          throw new Error(`Unexpected subdirectory in ${fileDir} - ${curPath}`)
        }

        // Delete each segment file inside /fileDir/segments/ (process sequentially to limit cpu load)
        const segmentFiles = await fs.readdir(curPath)
        for (const segmentFile of segmentFiles) {
          const curSegmentPath = path.join(curPath, segmentFile)

          // Throw if a subdirectory found in /fileDir/segments/
          if ((await fs.lstat(curSegmentPath)).isDirectory()) {
            throw new Error(
              `Unexpected subdirectory in segments ${fileDir} - ${curPath}`
            )
          }

          // Delete segment file
          await fs.unlink(curSegmentPath)
        }

        // Delete /fileDir/segments/ directory after all its contents have been deleted
        await fs.rmdir(curPath)
      } else {
        // Delete file inside /fileDir/
        logger.info(`Removing ${curPath}`)
        await fs.unlink(curPath)
      }
    }

    // Delete fileDir after all its contents have been deleted
    await fs.rmdir(fileDir)
    logger.info(`Removed track folder at fileDir ${fileDir}`)
    return null
  } catch (err) {
    logger.error(`Error removing ${fileDir}. ${err}`)
    return err
  }
}

const getRandomFileName = () => {
  return getUuid()
}

const getTmpTrackUploadArtifactsPathWithInputUUID = (fileName) => {
  return path.join(DiskManager.getTmpTrackUploadArtifactsPath(), fileName)
}

const getTmpSegmentsPath = (fileName) => {
  return path.join(
    DiskManager.getTmpTrackUploadArtifactsPath(),
    fileName,
    'segments'
  )
}

// Simple in-memory storage for metadata/generic files
const memoryStorage = multer.memoryStorage()
const upload = multer({
  limits: { fileSize: MAX_MEMORY_FILE_SIZE },
  storage: memoryStorage
})

// Simple temp storage for metadata/generic files
const tempDiskStorage = multer.diskStorage({})
const uploadTempDiskStorage = multer({
  limits: { fileSize: MAX_MEMORY_FILE_SIZE },
  storage: tempDiskStorage
})

// Custom on-disk storage for track files to prep for segmentation
const trackDiskStorage = multer.diskStorage({
  destination: function (req, file, cb) {
    let fileName
    if (req.query.uuid) {
      // Use the file name provided in the headers during track hand off
      fileName = req.query.uuid
    } else {
      // Save file under randomly named folders to avoid collisions
      fileName = getRandomFileName()
    }

    const fileDir = getTmpTrackUploadArtifactsPathWithInputUUID(fileName)
    const segmentsDir = getTmpSegmentsPath(fileName)

    // create directories for original file and segments
    fs.mkdirSync(fileDir)
    fs.mkdirSync(segmentsDir)

    req.fileDir = fileDir
    const fileExtension = getFileExtension(file.originalname)
    req.fileNameNoExtension = fileName
    req.fileName = fileName + fileExtension

    req.logger.info(
      `Created track disk storage: ${req.fileDir}, ${req.fileName}`
    )
    cb(null, fileDir)
  },
  filename: function (req, file, cb) {
    cb(null, req.fileName)
  }
})

const trackFileUpload = multer({
  storage: trackDiskStorage,
  limits: { fileSize: MAX_AUDIO_FILE_SIZE },
  fileFilter: function (req, file, cb) {
    try {
      checkFileType(req.logger, {
        fileName: file.originalname,
        fileMimeType: file.mimetype
      })
      cb(null, true)
    } catch (e) {
      req.fileFilterError = e.message
      cb(e)
    }
  }
})

const handleTrackContentUpload = (req, res, next) => {
  trackFileUpload.single('file')(req, res, (err) => {
    if (err) {
      if (err.code === 'LIMIT_FILE_SIZE') {
        req.fileSizeError = err
      } else if (err instanceof multer.MulterError) {
        req.logger.error(`Multer error: ${err}`)
      } else {
        req.logger.error(`Content upload error: ${err}`)
      }
    }
    next()
  })
}

function getFileExtension(fileName) {
  return fileName.lastIndexOf('.') >= 0
    ? fileName.substr(fileName.lastIndexOf('.')).toLowerCase()
    : ''
}

/**
 * Checks the file type. Throws an error if not accepted.
 * @param {Object} logger the logger instance from the express request object
 * @param {Object} param
 * @param {string} param.fileName the file name
 * @param {string} param.fileMimeType the file type
 */
function checkFileType(logger, { fileName, fileMimeType }) {
  const fileExtension = getFileExtension(fileName).slice(1)
  // the function should call `cb` with a boolean to indicate if the file should be accepted
  if (
    ALLOWED_UPLOAD_FILE_EXTENSIONS.includes(fileExtension) &&
    AUDIO_MIME_TYPE_REGEX.test(fileMimeType)
  ) {
    logger.info(`Filetype: ${fileExtension}`)
    logger.info(`Mimetype: ${fileMimeType}`)
  } else {
    throw new Error(
      `File type not accepted. Must be one of [${ALLOWED_UPLOAD_FILE_EXTENSIONS}] with mime type matching ${AUDIO_MIME_TYPE_REGEX}, got file ${fileExtension} with mime ${fileMimeType}`
    )
  }
}

/**
 * Checks the file size. Throws an error if file is too big.
 * @param {number} fileSize file size in bytes
 */
function checkFileSize(fileSize) {
  if (fileSize > MAX_AUDIO_FILE_SIZE) {
    throw new Error(
      `File exceeded maximum size (${MAX_AUDIO_FILE_SIZE}): fileSize=${fileSize}`
    )
  }
}

/**
 * The middleware fn that checks file data existence, and calls `checkFileType` and `checkFileSize`.
 * @param {Object} req express request object
 * @param {string} req.filename the file name
 * @param {string} req.filemimetype the file type
 * @param {number} req.filesize file size in bytes
 * @param {Object} res express response object
 * @param {function} next callback to proceed to the next handler
 */
function checkFileMiddleware(req, res, next) {
  const {
    filename: fileName,
    filetype: fileMimeType,
    filesize: fileSize
  } = req.headers
  try {
    if (!fileName || !fileMimeType || !fileSize) {
      throw new Error(
        `Some/all file data not present: fileName=${fileName} fileType=${fileMimeType} fileSize=${fileSize}`
      )
    }
    checkFileType(req.logger, { fileName, fileMimeType })
    checkFileSize(fileSize)
  } catch (e) {
    return sendResponse(req, res, errorResponseBadRequest(e.message))
  }

  return next()
}

/**
 * Checks if the Content Node storage has reached the `maxStorageUsedPercent` defined in the config. `storagePathSize`
 * and `storagePathUsed` are values taken off of the Content Node monitoring system.
 * @param {Object} param
 * @param {number} param.storagePathSize size of total storage
 * @param {number} param.storagePathUsed size of used storage
 * @param {number} param.maxStorageUsedPercent max storage percentage allowed in a CNode
 * @returns {boolean} true if enough storage; false if storage is equal to or over `maxStorageUsedPercent`
 */
function hasEnoughStorageSpace({
  storagePathSize,
  storagePathUsed,
  maxStorageUsedPercent
}) {
  // If these values are not present, the Content Node did not initialize properly.
  if (
    storagePathSize === null ||
    storagePathSize === undefined ||
    storagePathUsed === null ||
    storagePathUsed === undefined
  ) {
    return false
  }

  return (100 * storagePathUsed) / storagePathSize < maxStorageUsedPercent
}

/**
 * Remove file from location on disk
 * @param {String} storagePath path on disk for file
 * @returns null if successfully removed file or throws error if didn't successfully remove file
 */
async function removeFile(storagePath) {
  try {
    await fs.unlink(storagePath)
  } catch (err) {
    const fileDoesntExistError = err && err.code === 'ENOENT'
    if (!fileDoesntExistError) throw err
  }
}

module.exports = {
  saveFileFromBufferToDisk,
  saveFileForMultihashToFS,
  removeTrackFolder,
  upload,
  uploadTempDiskStorage,
  trackFileUpload,
  handleTrackContentUpload,
  hasEnoughStorageSpace,
  getFileExtension,
  checkFileMiddleware,
  getTmpTrackUploadArtifactsPathWithInputUUID,
  getTmpSegmentsPath,
<<<<<<< HEAD
  copyMultihashToFs,
  fetchFileFromNetworkAndWriteToDisk,
  EMPTY_FILE_CID
=======
  copyMultihashToFs
>>>>>>> e99e7889
}<|MERGE_RESOLUTION|>--- conflicted
+++ resolved
@@ -19,10 +19,6 @@
 const MAX_MEMORY_FILE_SIZE = parseInt(config.get('maxMemoryFileSizeBytes')) // Default = 50,000,000 bytes = 50MB
 const ALLOWED_UPLOAD_FILE_EXTENSIONS = config.get('allowedUploadFileExtensions') // default set in config.json
 const AUDIO_MIME_TYPE_REGEX = /audio\/(.*)/
-<<<<<<< HEAD
-const EMPTY_FILE_CID = 'QmbFMke1KXqnYyBBWxB74N4c5SBnJMVAiMNRcGu6x1AwQH' // deterministic CID for a 0 byte, completely empty file
-=======
->>>>>>> e99e7889
 
 /**
  * Saves file to disk under /multihash name
@@ -398,7 +394,6 @@
       return
     }
 
-<<<<<<< HEAD
     await fetchFileFromNetworkAndWriteToDisk({
       libs,
       gatewayContentRoutes,
@@ -410,175 +405,6 @@
       decisionTree,
       trackId
     })
-=======
-    // If file not already stored, fetch and store at storagePath.
-    let fileFound = false
-
-    // First try to fetch from other cnode gateways if user has non-empty replica set.
-    if (gatewayUrlsMapped.length > 0) {
-      try {
-        let response
-
-        decisionTree.recordStage({
-          name: 'About to race requests via gateways',
-          data: { gatewayUrlsMapped }
-        })
-
-        // Note - Requests are intentionally not parallel to minimize additional load on gateways
-        for (let index = 0; index < gatewayUrlsMapped.length; index++) {
-          const url = gatewayUrlsMapped[index]
-
-          decisionTree.recordStage({
-            name: 'Fetching from gateway',
-            data: { url }
-          })
-
-          try {
-            const resp = await axios({
-              method: 'get',
-              url,
-              responseType: 'stream',
-              timeout: 20000 /* 20 sec - higher timeout to allow enough time to fetch copy320 */
-            })
-            if (resp.data) {
-              response = resp
-              decisionTree.recordStage({
-                name: 'Retrieved file from gateway',
-                data: { url }
-              })
-              break
-            }
-          } catch (e) {
-            decisionTree.recordStage({
-              name: 'Error - Could not retrieve file from gateway',
-              data: { url, errorMsg: e.message }
-            })
-            continue
-          }
-        }
-
-        if (!response || !response.data) {
-          decisionTree.recordStage({
-            name: `Error - Could not retrieve file from any gateway`,
-            data: { gatewayUrlsMapped }
-          })
-          throw new Error(
-            `Couldn't find files on other creator nodes, after trying URLs: ${gatewayUrlsMapped.toString()}`
-          )
-        }
-
-        // Write file to disk
-        await Utils.writeStreamToFileSystem(response.data, expectedStoragePath)
-        fileFound = true
-
-        decisionTree.recordStage({
-          name: 'Wrote file to file system after fetching from gateway',
-          data: { expectedStoragePath }
-        })
-      } catch (e) {
-        const errorMsg = `Failed to retrieve file for multihash ${multihash} from other creator node gateways`
-        decisionTree.recordStage({
-          name: errorMsg,
-          data: { errorMsg: e.message }
-        })
-      }
-    }
-
-    // If file is not found in replica set, check network (remaining registered nodes)
-    if (!fileFound) {
-      try {
-        const found = await findCIDInNetwork(
-          expectedStoragePath,
-          multihash,
-          logger,
-          libs,
-          /** trackId */ null,
-          /** excludeList */ gatewaysToTry
-        )
-        if (found) {
-          decisionTree.recordStage({
-            name: `Found file from findCIDInNetwork()`
-          })
-          fileFound = true
-        } else {
-          decisionTree.recordStage({
-            name: `Failed to find file from findCIDInNetwork()`
-          })
-        }
-      } catch (e) {
-        decisionTree.recordStage({
-          name: `Failed to find file from findCIDInNetwork()`,
-          data: { errorMsg: e.message }
-        })
-      }
-    }
-
-    // error if file was not found on any gateway
-    if (!fileFound) {
-      decisionTree.recordStage({
-        name: `Failed to retrieve file for multihash after trying creator node gateways`
-      })
-      throw new Error(
-        `Failed to retrieve file for multihash ${multihash} after trying creator node gateways`
-      )
-    }
-
-    // verify that the contents of the file match the file's cid
-    try {
-      const fileSize = (await fs.stat(expectedStoragePath)).size
-      decisionTree.recordStage({
-        name: 'About to verify the file contents for the CID',
-        data: { multihash, fileSize }
-      })
-
-      const fileIsEmpty = fileSize === 0
-      // there is one case where an empty file could be valid, check for that CID explicitly
-      if (fileIsEmpty && multihash !== Utils.EMPTY_FILE_CID) {
-        throw new Error(
-          `File has no content, content length is 0: ${multihash}`
-        )
-      }
-
-      const expectedCid = await LibsUtils.fileHasher.generateNonImageCid(
-        expectedStoragePath
-      )
-      if (multihash !== expectedCid) {
-        decisionTree.recordStage({
-          name: `File contents don't match their expected CID`,
-          data: { expectedCid }
-        })
-        throw new Error(
-          `File contents don't match their expected CID. CID: ${multihash} expected CID: ${expectedCid}`
-        )
-      }
-      decisionTree.recordStage({
-        name: 'Successfully verified the file contents for the CID',
-        data: { multihash }
-      })
-    } catch (e) {
-      // On error, delete this file because the next time we run sync and we see it on disk, we'll assume we have it and it's correct
-      await removeFile(expectedStoragePath)
-
-      if (numRetries > 0) {
-        return saveFileForMultihashToFS(
-          libs,
-          logger,
-          multihash,
-          expectedStoragePath,
-          gatewaysToTry,
-          fileNameForImage,
-          trackId,
-          numRetries - 1
-        )
-      }
-      decisionTree.recordStage({
-        name: `Error during content verification for multihash`
-      })
-      throw new Error(
-        `Error during content verification for multihash ${multihash} ${e.message}`
-      )
-    }
->>>>>>> e99e7889
   } catch (e) {
     decisionTree.recordStage({
       name: 'saveFileForMultihashToFS Error',
@@ -882,11 +708,6 @@
   checkFileMiddleware,
   getTmpTrackUploadArtifactsPathWithInputUUID,
   getTmpSegmentsPath,
-<<<<<<< HEAD
   copyMultihashToFs,
-  fetchFileFromNetworkAndWriteToDisk,
-  EMPTY_FILE_CID
-=======
-  copyMultihashToFs
->>>>>>> e99e7889
+  fetchFileFromNetworkAndWriteToDisk
 }