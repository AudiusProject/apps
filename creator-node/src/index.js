--- conflicted
+++ resolved
@@ -71,17 +71,12 @@
     await logIpfsPeerIds()
 
     await serviceRegistry.initServices()
-<<<<<<< HEAD
     logger.info('Initialized services')
 
     appInfo = initializeApp(config.get('port'), serviceRegistry)
     logger.info('Initialized app and server')
-=======
-    logger.info('Initialized services!')
-    appInfo = initializeApp(config.get('port'), serviceRegistry)
 
     await pinCID(serviceRegistry.ipfsLatest)
->>>>>>> 36c9036b
   }
 
   // when app terminates, close down any open DB connections gracefully
