--- conflicted
+++ resolved
@@ -15,13 +15,8 @@
 const { logger } = require('./logging')
 const BlacklistManager = require('./blacklistManager')
 
-<<<<<<< HEAD
-const exitWithError = (msg) => {
-  logger.error(msg)
-=======
 const exitWithError = (...msg) => {
   logger.error(...msg)
->>>>>>> 372ad263
   process.exit(1)
 }
 
@@ -31,14 +26,6 @@
     config.get('ethNetworkId'),
     /* requiresAccount */ false
   )
-<<<<<<< HEAD
-
-  const discoveryProviderWhitelist = (
-    config.get('discoveryProviderWhitelist')
-      ? new Set(config.get('discoveryProviderWhitelist').split(','))
-      : null
-  )
-=======
   const dataWeb3 = await AudiusLibs.Utils.configureWeb3(
     config.get('dataProviderUrl'),
     null,
@@ -47,7 +34,6 @@
   const discoveryProviderWhitelist = config.get('discoveryProviderWhitelist')
     ? new Set(config.get('discoveryProviderWhitelist').split(','))
     : null
->>>>>>> 372ad263
 
   const audiusLibs = new AudiusLibs({
     ethWeb3Config: AudiusLibs.configEthWeb3(
@@ -56,15 +42,6 @@
       ethWeb3,
       config.get('ethOwnerWallet')
     ),
-<<<<<<< HEAD
-    web3Config: AudiusLibs.configExternalWeb3(
-      config.get('dataRegistryAddress'),
-      new Web3(new Web3.providers.HttpProvider(config.get('dataProviderUrl'))),
-      config.get('dataNetworkId'),
-      config.get('delegateOwnerWallet')
-    ),
-    discoveryProviderConfig: AudiusLibs.configDiscoveryProvider(true, discoveryProviderWhitelist)
-=======
     web3Config: {
       registryAddress: config.get('dataRegistryAddress'),
       useExternalWeb3: true,
@@ -74,7 +51,6 @@
       }
     },
     discoveryProviderConfig: AudiusLibs.configDiscoveryProvider(discoveryProviderWhitelist)
->>>>>>> 372ad263
   })
   await audiusLibs.init()
   return audiusLibs
@@ -139,19 +115,12 @@
   // fail if delegateOwnerWallet & delegatePrivateKey not present
   const delegateOwnerWallet = config.get('delegateOwnerWallet')
   const delegatePrivateKey = config.get('delegatePrivateKey')
-<<<<<<< HEAD
   const spID = config.get('spID')
   console.log(`spID: ${spID} // typeof ${typeof (spID)}`)
   if (!delegateOwnerWallet || !delegatePrivateKey) {
     exitWithError('Cannot startup without delegateOwnerWallet and delegatePrivateKey')
   }
 
-=======
-
-  if (!delegateOwnerWallet || !delegatePrivateKey) {
-    exitWithError('Cannot startup without delegateOwnerWallet and delegatePrivateKey')
-  }
->>>>>>> 372ad263
   const storagePath = configFileStorage()
 
   const { ipfs, ipfsLatest } = await initIPFS()
