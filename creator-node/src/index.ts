--- conflicted
+++ resolved
@@ -1,4 +1,3 @@
-<<<<<<< HEAD
 /* eslint-disable import/first */
 import { setupTracing } from './tracer'
 setupTracing()
@@ -14,27 +13,10 @@
 import { runMigrations, clearRunningQueries } from './migrationManager'
 import { logger } from './logging'
 import { serviceRegistry } from './serviceRegistry'
+import { WalletWriteLock } from './redis'
 
 // eslint-disable-next-line @typescript-eslint/no-require-imports
 const { sequelize } = require('./models')
-=======
-'use strict'
-
-const { setupTracing } = require('./tracer')
-setupTracing('content-node')
-
-const ON_DEATH = require('death')
-const EthereumWallet = require('ethereumjs-wallet')
-const { Keypair } = require('@solana/web3.js')
-
-const initializeApp = require('./app')
-const config = require('./config')
-const { sequelize } = require('./models')
-const { runMigrations, clearRunningQueries } = require('./migrationManager')
-const { logger } = require('./logging')
-const { serviceRegistry } = require('./serviceRegistry')
-const redisClient = require('./redis')
->>>>>>> 4eca681d
 
 const exitWithError = (...msg: any[]) => {
   logger.error('ERROR: ', ...msg)
@@ -142,7 +124,7 @@
 
   // Clear all redis locks
   try {
-    await redisClient.WalletWriteLock.clearWriteLocks()
+    await WalletWriteLock.clearWriteLocks()
   } catch (e: any) {
     logger.warn(`Could not clear write locks. Skipping..: ${e.message}`)
   }
