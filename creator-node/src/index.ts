--- conflicted
+++ resolved
@@ -212,16 +212,12 @@
 
 // Workers don't share memory, so each one is its own Express instance with its own version of objects like serviceRegistry
 const startAppForWorker = async () => {
-<<<<<<< HEAD
+  debugLogTimer('startAppForWorker')
   if (process.env.isThisWorkerFirst === 'true')
     clusterUtilsForWorker.markThisWorkerAsFirst()
   if (process.env.isThisWorkerSpecial === 'true')
     clusterUtilsForWorker.markThisWorkerAsSpecial()
 
-=======
-  debugLogTimer('startAppForWorker')
-  if (process.env.isInitWorker) clusterUtils.markThisWorkerAsInit()
->>>>>>> 1ff8bfea
   logger.info(
     `Worker process with pid=${process.pid} and worker ID=${
       cluster.worker?.id
