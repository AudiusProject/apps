--- conflicted
+++ resolved
@@ -92,7 +92,6 @@
     )
   }
 
-<<<<<<< HEAD
   try {
     const solDelegateKeypair = Keypair.fromSeed(privateKeyBuffer)
     const solDelegatePrivateKey = solDelegateKeypair.secretKey
@@ -105,12 +104,8 @@
       `Failed to create and set solDelegatePrivateKeyBase64: ${e.message}`
     )
   }
-
-  const mode = getMode()
-  let appInfo: any
-=======
+  
   await connectToDBAndRunMigrations()
->>>>>>> 13fc5372
 
   const nodeMode = config.get('devMode') ? 'Dev Mode' : 'Production Mode'
   await serviceRegistry.initServices()
