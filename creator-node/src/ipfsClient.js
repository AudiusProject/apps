--- conflicted
+++ resolved
@@ -16,12 +16,8 @@
   protocol: 'http'
 })
 
-<<<<<<< HEAD
 async function logIpfsPeerIds () {
   genericLogger.info(`Starting IPFS, ipfsAddr=${ipfsAddr}`)
-=======
-async function logIpfsPeerIds() {
->>>>>>> 6d2a0853
   const identity = await ipfs.id()
   // Pretty print the JSON obj with no filter fn (e.g. filter by string or number) and spacing of size 2
   genericLogger.info(
