--- conflicted
+++ resolved
@@ -450,7 +450,6 @@
   }
 })
 
-<<<<<<< HEAD
 /**
  * Retrieves current FQDN registered on-chain with node's owner wallet
  *
@@ -932,8 +931,6 @@
   return userReplicaSetSpIDs
 }
 
-=======
->>>>>>> b3f47daa
 async function ensureValidSPMiddleware(req, res, next) {
   try {
     const { timestamp, signature, spID } = req.query
