const promiseAny = require('promise.any')

const {
  sendResponse,
  errorResponseUnauthorized,
  errorResponseServerError,
  errorResponseBadRequest
} = require('./apiHelpers')
const config = require('./config')
const sessionManager = require('./sessionManager')
const models = require('./models')
const { hasEnoughStorageSpace } = require('./fileManager')
const { getMonitors, MONITORS } = require('./monitors/monitors')
const { verifyRequesterIsValidSP } = require('./apiSigning')
const BlacklistManager = require('./blacklistManager')
const {
  issueSyncRequestsUntilSynced
} = require('./services/stateMachineManager/stateReconciliation/stateReconciliationUtils')
const { instrumentTracing, tracing } = require('./tracer')
const {
  getReplicaSetSpIdsByUserId,
  replicaSetSpIdsToEndpoints
} = require('./services/ContentNodeInfoManager')
const { isFqdn } = require('./utils')

/**
 * Ensure valid cnodeUser and session exist for provided session token
 */
async function authMiddleware(req, res, next) {
  // Get session token
  const sessionToken = req.get(sessionManager.sessionTokenHeader)
  if (!sessionToken) {
    return sendResponse(
      req,
      res,
      errorResponseUnauthorized('Authentication token not provided')
    )
  }

  // Ensure session exists for session token
  const cnodeUserUUID = await sessionManager.verifySession(sessionToken)
  if (!cnodeUserUUID) {
    return sendResponse(
      req,
      res,
      errorResponseUnauthorized('Invalid authentication token')
    )
  }

  // Ensure cnodeUser exists for session
  const cnodeUser = await models.CNodeUser.findOne({ where: { cnodeUserUUID } })
  if (!cnodeUser) {
    return sendResponse(
      req,
      res,
      errorResponseUnauthorized(
        'No node user exists for provided authentication token'
      )
    )
  }

  // Every libs session for a user logged into CN will pass a userId from POA.UserFactory
  let userId = req.get('User-Id')

  // Not every libs call passes this header until all clients upgrade to version 1.2.18
  // We fetch from DB as a fallback in the meantime
  if (!userId) {
    const resp = await models.AudiusUser.findOne({
      attributes: ['blockchainId'],
      where: { cnodeUserUUID }
    })
    if (resp && resp.blockchainId) {
      userId = parseInt(resp.blockchainId)
    }
  }

  const userBlacklisted = await BlacklistManager.userIdIsInBlacklist(userId)
  if (userBlacklisted) {
    return sendResponse(
      req,
      res,
      errorResponseUnauthorized('User not allowed to make changes on node')
    )
  }

  // Attach session object to request
  req.session = {
    cnodeUser: cnodeUser,
    wallet: cnodeUser.walletPublicKey,
    cnodeUserUUID: cnodeUserUUID,
    userId
  }
  next()
}

/**
 * Blocks writes if node is not the primary for audiusUser associated with wallet
 */
async function ensurePrimaryMiddleware(req, res, next) {
  const start = Date.now()
  let logPrefix = '[ensurePrimaryMiddleware]'
  const logger = req.logger

  const serviceRegistry = req.app.get('serviceRegistry')
  const { nodeConfig, libs } = serviceRegistry

  if (!req.session || !req.session.wallet) {
    return sendResponse(
      req,
      res,
      errorResponseUnauthorized(`${logPrefix} User must be logged in`)
    )
  }

  if (!req.session.userId) {
    return sendResponse(
      req,
      res,
      errorResponseBadRequest(
        `${logPrefix} User must specify 'User-Id' request header`
      )
    )
  }
  const userId = req.session.userId

  logPrefix = `${logPrefix} [userId = ${userId}]`

  const selfSpID = nodeConfig.get('spID')
  if (!selfSpID) {
    return sendResponse(
      req,
      res,
      errorResponseServerError(
        `${logPrefix} Node failed to recover its own spID. Cannot validate user write.`
      )
    )
  }

  /**
   * Fetch current user replicaSetSpIDs
   * Will throw error if selfSpID is not user primary
   */
  let replicaSetSpIDs
  try {
    replicaSetSpIDs = await getReplicaSetSpIdsByUserId({
      userReplicaSetManagerClient:
        serviceRegistry.libs.contracts.UserReplicaSetManagerClient,
      userId,
      blockNumber: req.body.blockNumber,
      ensurePrimary: true,
      selfSpId: selfSpID,
      parentLogger: req.logger
    })
  } catch (e) {
    return sendResponse(
      req,
      res,
      errorResponseServerError(`${logPrefix} ${e.message}`)
    )
  }

  req.session.replicaSetSpIDs = [
    replicaSetSpIDs.primaryId,
    replicaSetSpIDs.secondary1Id,
    replicaSetSpIDs.secondary2Id
  ]
  req.session.nodeIsPrimary = true

  /**
   * Currently `req.session.creatorNodeEndpoints` is only used by `issueAndWaitForSecondarySyncRequests()`
   * There is a possibility of failing to retrieve endpoints for each spID, so the consumer of req.session.creatorNodeEndpoints must perform null checks
   */
  req.session.creatorNodeEndpoints = await replicaSetSpIdsToEndpoints(
    replicaSetSpIDs
  )

  req.logger.info(
    `${logPrefix} succeeded ${Date.now() - start} ms. creatorNodeEndpoints: ${
      req.session.creatorNodeEndpoints
    }`
  )
  next()
}

/** Blocks writes if node has used over `maxStorageUsedPercent` of its capacity. */
async function ensureStorageMiddleware(req, res, next) {
  // Get storage data and max storage percentage allowed
  const [storagePathSize, storagePathUsed] = await getMonitors([
    MONITORS.STORAGE_PATH_SIZE,
    MONITORS.STORAGE_PATH_USED
  ])

  const maxStorageUsedPercent = config.get('maxStorageUsedPercent')

  // Check to see if CNode has enough storage
  const hasEnoughStorage = hasEnoughStorageSpace({
    storagePathSize,
    storagePathUsed,
    maxStorageUsedPercent
  })

  if (hasEnoughStorage) {
    next()
  } else {
    if (
      storagePathSize === null ||
      storagePathSize === undefined ||
      storagePathUsed === null ||
      storagePathUsed === undefined
    ) {
      const warnMsg = `The metrics storagePathUsed=${storagePathUsed} and/or storagePathSize=${storagePathSize} are unavailable. Continuing with request...`
      req.logger.warn(warnMsg)
      next()
    } else {
      const errorMsg = `Node is reaching storage space capacity. Current usage=${(
        (100 * storagePathUsed) /
        storagePathSize
      ).toFixed(2)}% | Max usage=${maxStorageUsedPercent}%`
      req.logger.error(errorMsg)
      return sendResponse(
        req,
        res,
        errorResponseServerError({
          msg: errorMsg,
          state: 'NODE_REACHED_CAPACITY'
        })
      )
    }
  }
}

/**
 * Issue sync requests to both secondaries, and wait for at least one to sync before returning.
 * If write quorum is enforced (determined by header + env var + ignoreWriteQuorum param) and no secondary
 * completes a sync in time, then the function throws an error.
 *
 * Order of precedence for determining if write quorum is enforced:
 * - If ignoreWriteQuorum param is passed, don't enforce write quorum regardless of header or env var
 * - If client passes Enforce-Write-Quorum header as false, don't enforce write quorum regardless of the enforceWriteQuorum env var
 * - If client passes Enforce-Write-Quorum header as true, enforce write quorum regardless of the enforceWriteQuorum env var
 * - If client doesn't pass Enforce-Write-Quorum header, enforce write quorum if enforceWriteQuorum env var is true
 *
 * @dev TODO - move out of middlewares layer because it's not used as middleware -- just as a function some routes call
 * @param ignoreWriteQuorum true if write quorum should not be enforced (don't fail the request if write quorum fails)
 */
async function _issueAndWaitForSecondarySyncRequests(
  req,
  ignoreWriteQuorum = false
) {
  const route = req.url.split('?')[0]
  const serviceRegistry = req.app.get('serviceRegistry')
  const { manualSyncQueue, prometheusRegistry } = serviceRegistry

  const histogram = prometheusRegistry.getMetric(
    prometheusRegistry.metricNames.WRITE_QUORUM_DURATION_SECONDS_HISTOGRAM
  )
  const endHistogramTimer = histogram.startTimer()

  // Parse request headers
  const pollingDurationMs =
    req.header('Polling-Duration-ms') ||
    config.get('issueAndWaitForSecondarySyncRequestsPollingDurationMs')
  const enforceWriteQuorumHeader = req.header('Enforce-Write-Quorum')
  const writeQuorumHeaderTrue =
    enforceWriteQuorumHeader === true || enforceWriteQuorumHeader === 'true'
  const writeQuorumHeaderFalse =
    enforceWriteQuorumHeader === false || enforceWriteQuorumHeader === 'false'
  const writeQuorumHeaderEmpty =
    !writeQuorumHeaderFalse || enforceWriteQuorumHeader === 'null'
  let enforceWriteQuorum = false

  if (!ignoreWriteQuorum) {
    if (writeQuorumHeaderTrue) enforceWriteQuorum = true
    // writeQuorumHeaderEmpty is for undefined/null/empty values where it's not explicitly false
    else if (writeQuorumHeaderEmpty && config.get('enforceWriteQuorum')) {
      enforceWriteQuorum = true
    }
  }

  // This sync request uses the manual sync queue, so we can't proceed if manual syncs are disabled
  if (config.get('manualSyncsDisabled')) {
    endHistogramTimer({
      enforceWriteQuorum: String(enforceWriteQuorum),
      ignoreWriteQuorum: String(ignoreWriteQuorum),
      route,
      result: 'failed_short_circuit'
    })
    const errorMsg = `issueAndWaitForSecondarySyncRequests Error - Cannot proceed due to manualSyncsDisabled ${config.get(
      'manualSyncsDisabled'
    )})`
    req.logger.error(errorMsg)
    if (enforceWriteQuorum) {
      throw new Error(errorMsg)
    }
    return
  }

  // Wallet is required and should've been set in auth middleware
  if (!req.session || !req.session.wallet) {
    endHistogramTimer({
      enforceWriteQuorum: String(enforceWriteQuorum),
      ignoreWriteQuorum: String(ignoreWriteQuorum),
      route,
      result: 'failed_short_circuit'
    })
    const errorMsg = `issueAndWaitForSecondarySyncRequests Error - req.session.wallet missing`
    req.logger.error(errorMsg)
    if (enforceWriteQuorum) {
      throw new Error(errorMsg)
    }
    return
  }
  const wallet = req.session.wallet

  try {
    if (
      !req.session.nodeIsPrimary ||
      !req.session.creatorNodeEndpoints ||
      !Array.isArray(req.session.creatorNodeEndpoints)
    ) {
      endHistogramTimer({
        enforceWriteQuorum: String(enforceWriteQuorum),
        ignoreWriteQuorum: String(ignoreWriteQuorum),
        route,
        result: 'failed_short_circuit'
      })
      const errorMsg =
        'issueAndWaitForSecondarySyncRequests Error - Cannot process sync op - this node is not primary or invalid creatorNodeEndpoints'
      req.logger.error(errorMsg)
      if (enforceWriteQuorum) {
        throw new Error(errorMsg)
      }
      return
    }

    let [primary, ...secondaries] = req.session.creatorNodeEndpoints
    secondaries = secondaries.filter(
      (secondary) => !!secondary && isFqdn(secondary)
    )

    if (primary !== config.get('creatorNodeEndpoint')) {
      endHistogramTimer({
        enforceWriteQuorum: String(enforceWriteQuorum),
        ignoreWriteQuorum: String(ignoreWriteQuorum),
        route,
        result: 'failed_short_circuit'
      })
      throw new Error(
        `issueAndWaitForSecondarySyncRequests Error - Cannot process sync op since this node is not the primary for user ${wallet}. Instead found ${primary}.`
      )
    }

    // Fetch current clock val on primary
    const cnodeUser = await models.CNodeUser.findOne({
      where: { walletPublicKey: wallet }
    })
    if (!cnodeUser || !cnodeUser.clock) {
      endHistogramTimer({
        enforceWriteQuorum: String(enforceWriteQuorum),
        ignoreWriteQuorum: String(ignoreWriteQuorum),
        route,
        result: 'failed_short_circuit'
      })
      throw new Error(
        `issueAndWaitForSecondarySyncRequests Error - Failed to retrieve current clock value for user ${wallet} on current node.`
      )
    }
    const primaryClockVal = cnodeUser.clock

    const replicationStart = Date.now()
    try {
      const secondaryPromises = secondaries.map((secondary) => {
        return issueSyncRequestsUntilSynced(
          primary,
          secondary,
          wallet,
          primaryClockVal,
          pollingDurationMs,
          manualSyncQueue
        )
      })

      // Resolve as soon as first promise resolves, or reject if all promises reject
      await promiseAny(secondaryPromises)

      req.logger.info(
        `issueAndWaitForSecondarySyncRequests - At least one secondary successfully replicated content for user ${wallet} in ${
          Date.now() - replicationStart
        }ms`
      )
      endHistogramTimer({
        enforceWriteQuorum: String(enforceWriteQuorum),
        ignoreWriteQuorum: String(ignoreWriteQuorum),
        route,
        result: 'succeeded'
      })
    } catch (e) {
      endHistogramTimer({
        enforceWriteQuorum: String(enforceWriteQuorum),
        ignoreWriteQuorum: String(ignoreWriteQuorum),
        route,
        result: 'failed_sync'
      })
      const errorMsg = `issueAndWaitForSecondarySyncRequests Error - Failed to reach 2/3 write quorum for user ${wallet} in ${
        Date.now() - replicationStart
      }ms`
      req.logger.error(`${errorMsg}: ${e.message}`)

      // Throw Error (ie reject content upload) if quorum is being enforced & neither secondary successfully synced new content
      if (enforceWriteQuorum) {
        throw new Error(`${errorMsg}: ${e.message}`)
      }
      // else do nothing
    }

    // If any error during replication, error if quorum is enforced
  } catch (e) {
    endHistogramTimer({
      enforceWriteQuorum: String(enforceWriteQuorum),
      ignoreWriteQuorum: String(ignoreWriteQuorum),
      route,
      result: 'failed_uncaught_error'
    })
    req.logger.error(
      `issueAndWaitForSecondarySyncRequests Error - wallet ${wallet} ||`,
      e.message
    )
    if (enforceWriteQuorum) {
      throw new Error(
        `issueAndWaitForSecondarySyncRequests Error - Failed to reach 2/3 write quorum for user ${wallet}: ${e.message}`
      )
    }
  }
}

const issueAndWaitForSecondarySyncRequests = instrumentTracing({
  fn: _issueAndWaitForSecondarySyncRequests,
  options: {
    attributes: {
      [tracing.CODE_FILEPATH]: __filename
    }
  }
})

<<<<<<< HEAD
=======
/**
 * Retrieves current FQDN registered on-chain with node's owner wallet
 *
 * @notice TODO - this can all be cached on startup, but we can't validate the spId on startup unless the
 *    services has been registered, and we can't register the service unless the service starts up.
 *    Bit of a chicken and egg problem here with timing of first time setup, but potential optimization here
 */
async function getOwnEndpoint({ libs }) {
  const creatorNodeEndpoint = config.get('creatorNodeEndpoint')

  if (!creatorNodeEndpoint) {
    throw new Error('Must provide either creatorNodeEndpoint config var.')
  }

  const spId =
    await libs.ethContracts.ServiceProviderFactoryClient.getServiceProviderIdFromEndpoint(
      creatorNodeEndpoint
    )

  if (!spId) {
    throw new Error('Cannot get spId for node')
  }

  const spInfo =
    await libs.ethContracts.ServiceProviderFactoryClient.getServiceEndpointInfo(
      'content-node',
      spId
    )

  // Confirm on-chain endpoint exists and is valid FQDN
  // Error condition is met if any of the following are true
  // - No spInfo returned from chain
  // - Configured spOwnerWallet does not match on chain spOwnerWallet
  // - Configured delegateOwnerWallet does not match on chain delegateOwnerWallet
  // - Endpoint returned from chain but is an invalid FQDN, preventing successful operations
  // - Endpoint returned from chain does not match configured endpoint
  if (
    !spInfo ||
    !spInfo.hasOwnProperty('endpoint') ||
    spInfo.owner.toLowerCase() !== config.get('spOwnerWallet').toLowerCase() ||
    spInfo.delegateOwnerWallet.toLowerCase() !==
      config.get('delegateOwnerWallet').toLowerCase() ||
    (spInfo.endpoint && !_isFQDN(spInfo.endpoint)) ||
    spInfo.endpoint !== creatorNodeEndpoint
  ) {
    throw new Error(
      `Cannot getOwnEndpoint for node. Returned from chain=${JSON.stringify(
        spInfo
      )}, configs=(creatorNodeEndpoint=${config.get(
        'creatorNodeEndpoint'
      )}, spOwnerWallet=${config.get(
        'spOwnerWallet'
      )}, delegateOwnerWallet=${config.get('delegateOwnerWallet')})`
    )
  }
  return spInfo.endpoint
}

/**
 * Retrieves user replica set endpoints from discprov
 *
 * Polls discprov conditionally as follows:
 *    - If blockNumber provided, polls discprov until it has indexed that blocknumber (for up to 200 seconds)
 *    - Else if ensurePrimary required, polls discprov until it has indexed myCnodeEndpoint (for up to 60 seconds)
 *      - Errors if retrieved primary does not match myCnodeEndpoint
 *    - If neither of above conditions are met, falls back to single discprov query without polling
 *
 * @param {string} wallet - wallet used to query discprov for user data
 * @param {Object} serviceRegistry
 * @param {Object} logger
 * @param {number} blockNumber - blocknumber of eth TX preceding CN call
 * @param {string} myCnodeEndpoint - endpoint of this CN
 * @param {boolean} ensurePrimary - determines if function should error if this CN is not primary
 *
 * @returns {ReplicaSet} - replica set object with optional primary, secondary1, and secondary2 properties
 */
async function getUserReplicaSetEndpointsFromDiscovery({
  wallet,
  libs,
  logger,
  blockNumber,
  ensurePrimary,
  myCnodeEndpoint
}) {
  logger.info(
    `Starting getUserReplicaSetEndpointsFromDiscovery for wallet ${wallet}`
  )
  const start = Date.now()

  let user = null

  if (blockNumber) {
    /**
     * If blockNumber provided, polls discprov until it has indexed that blocknumber (for up to 200 seconds)
     */
    const start2 = Date.now()

    // In total, will try for 200 seconds.
    const MaxRetries = 201
    const RetryTimeout = 1000 // 1 seconds

    let discprovBlockNumber = -1
    for (let retry = 1; retry <= MaxRetries; retry++) {
      logger.info(
        `getUserReplicaSetEndpointsFromDiscovery retry #${retry}/${MaxRetries} || time from start: ${
          Date.now() - start2
        } discprovBlockNumber ${discprovBlockNumber} || blockNumber ${blockNumber}`
      )

      try {
        const fetchedUser = await libs.User.getUsers(1, 0, null, wallet)

        if (
          !fetchedUser ||
          fetchedUser.length === 0 ||
          !fetchedUser[0].hasOwnProperty('blocknumber') ||
          !fetchedUser[0].hasOwnProperty('track_blocknumber')
        ) {
          throw new Error('Missing or malformatted user fetched from discprov.')
        }

        user = fetchedUser
        discprovBlockNumber = Math.max(
          user[0].blocknumber,
          user[0].track_blocknumber
        )

        if (discprovBlockNumber >= blockNumber) {
          break
        }
      } catch (e) {
        // Ignore all errors until MaxRetries exceeded.
        logger.info(e)
      }

      await utils.timeout(RetryTimeout)
      logger.info(
        `getUserReplicaSetEndpointsFromDiscovery AFTER TIMEOUT retry #${retry}/${MaxRetries} || time from start: ${
          Date.now() - start2
        } discprovBlockNumber ${discprovBlockNumber} || blockNumber ${blockNumber}`
      )
    }

    // Error if discprov doesn't return any user for wallet
    if (!user) {
      throw new Error(
        `Failed to retrieve user from discprov after ${MaxRetries} retries. Aborting.`
      )
    }

    // Error if discprov has still not indexed to target blockNumber
    if (discprovBlockNumber < blockNumber) {
      throw new Error(
        `Discprov still outdated after ${MaxRetries}. Discprov blocknumber ${discprovBlockNumber} requested blocknumber ${blockNumber}`
      )
    }
  } else if (ensurePrimary && myCnodeEndpoint) {
    /**
     * Else if ensurePrimary required, polls discprov until it has indexed myCnodeEndpoint (for up to 60 seconds)
     * Errors if retrieved primary does not match myCnodeEndpoint
     */
    logger.info(
      `getUserReplicaSetEndpointsFromDiscovery || no blockNumber passed, retrying until DN returns same endpoint`
    )

    const start2 = Date.now()

    // Will poll every sec for up to 1 minute (60 sec)
    const MaxRetries = 61
    const RetryTimeout = 1000 // 1 seconds

    let returnedPrimaryEndpoint = null
    for (let retry = 1; retry <= MaxRetries; retry++) {
      logger.info(
        `getUserReplicaSetEndpointsFromDiscovery retry #${retry}/${MaxRetries} || time from start: ${
          Date.now() - start2
        } myCnodeEndpoint ${myCnodeEndpoint}`
      )

      try {
        const fetchedUser = await libs.User.getUsers(1, 0, null, wallet)

        if (
          !fetchedUser ||
          fetchedUser.length === 0 ||
          !fetchedUser[0].hasOwnProperty('creator_node_endpoint')
        ) {
          throw new Error('Missing or malformatted user fetched from discprov.')
        }

        user = fetchedUser
        returnedPrimaryEndpoint = user[0].creator_node_endpoint.split(',')[0]

        if (returnedPrimaryEndpoint === myCnodeEndpoint) {
          break
        }
      } catch (e) {
        // Ignore all errors until MaxRetries exceeded
        logger.info(e)
      }

      await utils.timeout(RetryTimeout)
      logger.info(
        `getUserReplicaSetEndpointsFromDiscovery AFTER TIMEOUT retry #${retry}/${MaxRetries} || time from start: ${
          Date.now() - start2
        } myCnodeEndpoint ${myCnodeEndpoint}`
      )
    }

    // Error if discprov doesn't return any user for wallet
    if (!user) {
      throw new Error(
        `Failed to retrieve user from discprov after ${MaxRetries} retries. Aborting.`
      )
    }

    // Error if discprov has still not returned own endpoint as primary
    if (returnedPrimaryEndpoint !== myCnodeEndpoint) {
      throw new Error(
        `Discprov still hasn't returned own endpoint as primary after ${MaxRetries} retries. Discprov primary ${returnedPrimaryEndpoint} || own endpoint ${myCnodeEndpoint}`
      )
    }
  } else {
    /**
     * If neither of above conditions are met, falls back to single discprov query without polling
     */
    logger.info(
      `getUserReplicaSetEndpointsFromDiscovery || ensurePrimary === false, fetching user without retries`
    )
    user = await libs.User.getUsers(1, 0, null, wallet)
  }

  if (
    !user ||
    user.length === 0 ||
    !user[0].hasOwnProperty('creator_node_endpoint')
  ) {
    throw new Error(
      `Invalid return data from discovery provider for user with wallet ${wallet}`
    )
  }

  const endpoint = user[0].creator_node_endpoint
  const userReplicaSet = strToReplicaSet(endpoint || ',,')

  logger.info(
    `getUserReplicaSetEndpointsFromDiscovery route time ${Date.now() - start}`
  )
  return userReplicaSet
}

/**
 * Retrieves user replica set spIDs from chain (POA.UserReplicaSetManager)
 *
 * Polls contract (via web3 provider) conditionally as follows:
 *    - If `blockNumber` provided, polls contract until it has indexed that blockNumber (for up to 200 seconds)
 *    - Else if `ensurePrimary` required, polls contract until it has indexed selfSpID as primary (for up to 60 seconds)
 *      - Errors if retrieved primary spID does not match selfSpID
 *    - If neither of above conditions are met, falls back to single contract query without polling
 *
 * @param {Object} serviceRegistry
 * @param {Object} logger
 * @param {number} userId - userId used to query chain contract
 * @param {number} blockNumber - blocknumber of eth TX preceding CN call
 * @param {string} selfSpID
 * @param {boolean} ensurePrimary - determines if function should error if this CN is not primary
 *
 * @returns {Array} - array of strings of replica set
 */
async function getReplicaSetSpIDs({
  serviceRegistry,
  logger,
  userId,
  blockNumber,
  ensurePrimary,
  selfSpID
}) {
  const start = Date.now()
  const logPrefix = `[getReplicaSetSpIDs] [userId = ${userId}] [selfSpID = ${selfSpID}] [blockNumber = ${blockNumber}] [ensurePrimary = ${ensurePrimary}]`
  const { libs } = serviceRegistry

  // returns Object of schema { primaryId: string, secondaryIds: int[] }
  let replicaSet = null

  /**
   * If `blockNumber` provided, polls contract until it has indexed that blocknumber (for up to 200 seconds)
   */
  if (blockNumber) {
    // In total, will try for 200 seconds.
    const MAX_RETRIES = 201
    const RETRY_TIMEOUT_MS = 1000 // 1 seconds

    let errorMsg = null
    for (let retry = 1; retry <= MAX_RETRIES; retry++) {
      logger.info(
        `${logPrefix} retry #${retry}/${MAX_RETRIES} || time from start: ${
          Date.now() - start
        }. Polling until blockNumber ${blockNumber}.`
      )

      try {
        if (config.get('entityManagerReplicaSetEnabled')) {
          // will throw error if blocknumber not found
          const encodedUserId = libs.Utils.encodeHashId(userId)
          const spResponse = await libs.discoveryProvider.getUserReplicaSet({
            encodedUserId,
            blockNumber
          })

          if (spResponse) {
            if (spResponse.primarySpID) {
              replicaSet = {
                primaryId: spResponse.primarySpID,
                secondaryIds: [
                  spResponse.secondary1SpID,
                  spResponse.secondary2SpID
                ]
              }
              errorMsg = null
              break
            } else {
              // The blocknumber was indexed by discovery, but there's still no user replica set returned
              errorMsg = `User replica not found in discovery`
              break
            }
          }
        } else {
          replicaSet =
            await libs.contracts.UserReplicaSetManagerClient.getUserReplicaSetAtBlockNumber(
              userId,
              blockNumber
            )
          errorMsg = null
          break
        }
      } catch (e) {
        errorMsg = e.message
      } // Ignore all errors until MAX_RETRIES exceeded

      await utils.timeout(RETRY_TIMEOUT_MS)
    }

    // Error if indexed blockNumber but didn't find any replicaSet for user
    if (
      !replicaSet ||
      !replicaSet.hasOwnProperty('primaryId') ||
      !replicaSet.primaryId
    ) {
      throw new Error(
        `${logPrefix} ERROR || Failed to retrieve user from UserReplicaSetManager after ${MAX_RETRIES} retries. Aborting.`
      )
    }
  } else if (ensurePrimary && selfSpID) {
    /**
     * If ensurePrimary required but no blockNumber provided, poll URSM until returned primary = selfSpID
     * Error if still mismatched after specified timeout
     */

    // Will poll every second for 60 sec
    const MAX_RETRIES = 61
    const RETRY_TIMEOUT_MS = 1000 // 1 sec

    let errorMsg = null
    for (let retry = 1; retry <= MAX_RETRIES; retry++) {
      logger.info(
        `${logPrefix} retry #${retry}/${MAX_RETRIES} || time from start: ${
          Date.now() - start
        }. Polling until primaryEnsured.`
      )

      try {
        if (config.get('entityManagerReplicaSetEnabled')) {
          const encodedUserId = libs.Utils.encodeHashId(userId)
          const spResponse = await libs.discoveryProvider.getUserReplicaSet({
            encodedUserId
          })

          if (spResponse && spResponse.primarySpID) {
            replicaSet = {
              primaryId: spResponse.primarySpID,
              secondaryIds: [
                spResponse.secondary1SpID,
                spResponse.secondary2SpID
              ]
            }
            errorMsg = null
          } else {
            errorMsg = `User replica not found in discovery`
          }
        } else {
          replicaSet =
            await libs.contracts.UserReplicaSetManagerClient.getUserReplicaSet(
              userId
            )
        }

        if (
          replicaSet &&
          replicaSet.hasOwnProperty('primaryId') &&
          replicaSet.primaryId === selfSpID
        ) {
          break
        }
      } catch (e) {
        errorMsg = e.message
      } // Ignore all errors until MAX_RETRIES exceeded

      await utils.timeout(RETRY_TIMEOUT_MS)
    }

    // Error if failed to retrieve replicaSet
    if (
      !replicaSet ||
      !replicaSet.hasOwnProperty('primaryId') ||
      !replicaSet.primaryId
    ) {
      throw new Error(
        `${logPrefix} ERROR || Failed to retrieve user from UserReplicaSetManager after ${MAX_RETRIES} retries. Aborting. Error ${errorMsg}`
      )
    }

    // Error if returned primary spID does not match self spID
    if (replicaSet.primaryId !== selfSpID) {
      throw new Error(
        `${logPrefix} ERROR || After ${MAX_RETRIES} retries, found different primary (${replicaSet.primaryId}) for user. Aborting.`
      )
    }
  } else {
    /**
     * If neither of above conditions are met, falls back to single chain call without polling
     */

    logger.info(
      `${logPrefix} ensurePrimary = false, fetching user replicaSet without retries`
    )

    let errorMsg = null
    try {
      if (config.get('entityManagerReplicaSetEnabled')) {
        const encodedUserId = libs.Utils.encodeHashId(userId)
        const spResponse = await libs.discoveryProvider.getUserReplicaSet({
          encodedUserId
        })

        if (spResponse && spResponse.primarySpID) {
          replicaSet = {
            primaryId: spResponse.primarySpID,
            secondaryIds: [spResponse.secondary1SpID, spResponse.secondary2SpID]
          }
        }
      } else {
        replicaSet =
          await libs.contracts.UserReplicaSetManagerClient.getUserReplicaSet(
            userId
          )
      }
    } catch (e) {
      errorMsg = e.message
    }

    if (
      !replicaSet ||
      !replicaSet.hasOwnProperty('primaryId') ||
      !replicaSet.primaryId
    ) {
      throw new Error(
        `${logPrefix} ERROR || Failed to retrieve user from UserReplicaSetManager. Aborting. Error ${errorMsg}`
      )
    }
  }

  const userReplicaSetSpIDs = [replicaSet.primaryId, ...replicaSet.secondaryIds]

  logger.info(
    `${logPrefix} completed in ${
      Date.now() - start
    }. userReplicaSetSpIDs = [${userReplicaSetSpIDs}]`
  )
  return userReplicaSetSpIDs
}

>>>>>>> 8067ff56
async function ensureValidSPMiddleware(req, res, next) {
  try {
    const { timestamp, signature, spID } = req.query
    if (!timestamp || !signature || !spID) {
      throw new Error(
        `Missing values: timestamp=${timestamp}, signature=${signature}, and/or spID=${spID}`
      )
    }

    await verifyRequesterIsValidSP({
      audiusLibs: req.app.get('audiusLibs'),
      spID,
      reqTimestamp: timestamp,
      reqSignature: signature
    })
  } catch (e) {
    return sendResponse(
      req,
      res,
      errorResponseUnauthorized(`Request unauthorized -- ${e.message}`)
    )
  }

  next()
}

module.exports = {
  authMiddleware,
  ensurePrimaryMiddleware,
  ensureStorageMiddleware,
  ensureValidSPMiddleware,
  issueAndWaitForSecondarySyncRequests
}<|MERGE_RESOLUTION|>--- conflicted
+++ resolved
@@ -21,7 +21,7 @@
   getReplicaSetSpIdsByUserId,
   replicaSetSpIdsToEndpoints
 } = require('./services/ContentNodeInfoManager')
-const { isFqdn } = require('./utils')
+const { isFqdn, timeout, strToReplicaSet } = require('./utils')
 
 /**
  * Ensure valid cnodeUser and session exist for provided session token
@@ -442,8 +442,6 @@
   }
 })
 
-<<<<<<< HEAD
-=======
 /**
  * Retrieves current FQDN registered on-chain with node's owner wallet
  *
@@ -486,7 +484,7 @@
     spInfo.owner.toLowerCase() !== config.get('spOwnerWallet').toLowerCase() ||
     spInfo.delegateOwnerWallet.toLowerCase() !==
       config.get('delegateOwnerWallet').toLowerCase() ||
-    (spInfo.endpoint && !_isFQDN(spInfo.endpoint)) ||
+    (spInfo.endpoint && !isFqdn(spInfo.endpoint)) ||
     spInfo.endpoint !== creatorNodeEndpoint
   ) {
     throw new Error(
@@ -579,7 +577,7 @@
         logger.info(e)
       }
 
-      await utils.timeout(RetryTimeout)
+      await timeout(RetryTimeout)
       logger.info(
         `getUserReplicaSetEndpointsFromDiscovery AFTER TIMEOUT retry #${retry}/${MaxRetries} || time from start: ${
           Date.now() - start2
@@ -645,7 +643,7 @@
         logger.info(e)
       }
 
-      await utils.timeout(RetryTimeout)
+      await timeout(RetryTimeout)
       logger.info(
         `getUserReplicaSetEndpointsFromDiscovery AFTER TIMEOUT retry #${retry}/${MaxRetries} || time from start: ${
           Date.now() - start2
@@ -737,6 +735,7 @@
     const RETRY_TIMEOUT_MS = 1000 // 1 seconds
 
     let errorMsg = null
+    let blockNumberIndexed = false
     for (let retry = 1; retry <= MAX_RETRIES; retry++) {
       logger.info(
         `${logPrefix} retry #${retry}/${MAX_RETRIES} || time from start: ${
@@ -745,55 +744,38 @@
       )
 
       try {
-        if (config.get('entityManagerReplicaSetEnabled')) {
-          // will throw error if blocknumber not found
-          const encodedUserId = libs.Utils.encodeHashId(userId)
-          const spResponse = await libs.discoveryProvider.getUserReplicaSet({
-            encodedUserId,
+        // will throw error if blocknumber not found
+        replicaSet =
+          await libs.contracts.UserReplicaSetManagerClient.getUserReplicaSetAtBlockNumber(
+            userId,
             blockNumber
-          })
-
-          if (spResponse) {
-            if (spResponse.primarySpID) {
-              replicaSet = {
-                primaryId: spResponse.primarySpID,
-                secondaryIds: [
-                  spResponse.secondary1SpID,
-                  spResponse.secondary2SpID
-                ]
-              }
-              errorMsg = null
-              break
-            } else {
-              // The blocknumber was indexed by discovery, but there's still no user replica set returned
-              errorMsg = `User replica not found in discovery`
-              break
-            }
-          }
-        } else {
-          replicaSet =
-            await libs.contracts.UserReplicaSetManagerClient.getUserReplicaSetAtBlockNumber(
-              userId,
-              blockNumber
-            )
-          errorMsg = null
-          break
-        }
+          )
+        errorMsg = null
+        blockNumberIndexed = true
+        break
       } catch (e) {
         errorMsg = e.message
       } // Ignore all errors until MAX_RETRIES exceeded
 
-      await utils.timeout(RETRY_TIMEOUT_MS)
+      await timeout(RETRY_TIMEOUT_MS)
     }
 
     // Error if indexed blockNumber but didn't find any replicaSet for user
     if (
-      !replicaSet ||
-      !replicaSet.hasOwnProperty('primaryId') ||
-      !replicaSet.primaryId
+      blockNumberIndexed &&
+      (!replicaSet ||
+        !replicaSet.hasOwnProperty('primaryId') ||
+        !replicaSet.primaryId)
     ) {
       throw new Error(
         `${logPrefix} ERROR || Failed to retrieve user from UserReplicaSetManager after ${MAX_RETRIES} retries. Aborting.`
+      )
+    }
+
+    // Error if failed to index target blockNumber
+    if (!blockNumberIndexed) {
+      throw new Error(
+        `${logPrefix} ERROR || Web3 provider failed to index target blockNumber ${blockNumber} after ${MAX_RETRIES} retries. Aborting. Error ${errorMsg}`
       )
     }
   } else if (ensurePrimary && selfSpID) {
@@ -815,30 +797,12 @@
       )
 
       try {
-        if (config.get('entityManagerReplicaSetEnabled')) {
-          const encodedUserId = libs.Utils.encodeHashId(userId)
-          const spResponse = await libs.discoveryProvider.getUserReplicaSet({
-            encodedUserId
-          })
-
-          if (spResponse && spResponse.primarySpID) {
-            replicaSet = {
-              primaryId: spResponse.primarySpID,
-              secondaryIds: [
-                spResponse.secondary1SpID,
-                spResponse.secondary2SpID
-              ]
-            }
-            errorMsg = null
-          } else {
-            errorMsg = `User replica not found in discovery`
-          }
-        } else {
-          replicaSet =
-            await libs.contracts.UserReplicaSetManagerClient.getUserReplicaSet(
-              userId
-            )
-        }
+        replicaSet =
+          await libs.contracts.UserReplicaSetManagerClient.getUserReplicaSet(
+            userId
+          )
+
+        errorMsg = null
 
         if (
           replicaSet &&
@@ -851,7 +815,7 @@
         errorMsg = e.message
       } // Ignore all errors until MAX_RETRIES exceeded
 
-      await utils.timeout(RETRY_TIMEOUT_MS)
+      await timeout(RETRY_TIMEOUT_MS)
     }
 
     // Error if failed to retrieve replicaSet
@@ -882,24 +846,10 @@
 
     let errorMsg = null
     try {
-      if (config.get('entityManagerReplicaSetEnabled')) {
-        const encodedUserId = libs.Utils.encodeHashId(userId)
-        const spResponse = await libs.discoveryProvider.getUserReplicaSet({
-          encodedUserId
-        })
-
-        if (spResponse && spResponse.primarySpID) {
-          replicaSet = {
-            primaryId: spResponse.primarySpID,
-            secondaryIds: [spResponse.secondary1SpID, spResponse.secondary2SpID]
-          }
-        }
-      } else {
-        replicaSet =
-          await libs.contracts.UserReplicaSetManagerClient.getUserReplicaSet(
-            userId
-          )
-      }
+      replicaSet =
+        await libs.contracts.UserReplicaSetManagerClient.getUserReplicaSet(
+          userId
+        )
     } catch (e) {
       errorMsg = e.message
     }
@@ -925,7 +875,6 @@
   return userReplicaSetSpIDs
 }
 
->>>>>>> 8067ff56
 async function ensureValidSPMiddleware(req, res, next) {
   try {
     const { timestamp, signature, spID } = req.query
