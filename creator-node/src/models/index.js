'use strict'

const fs = require('fs-extra')
const path = require('path')
const Sequelize = require('sequelize')

const globalConfig = require('../config')

const basename = path.basename(__filename)
const db = {}

<<<<<<< HEAD
const QUERY_TIMEOUT = config.get('queryTimeout')

const sequelize = new Sequelize(config.get('dbUrl'), {
  logging: config.get('printSequelizeLogs'),
=======
const sequelize = new Sequelize(globalConfig.get('dbUrl'), {
  logging: globalConfig.get('printSequelizeLogs'),
>>>>>>> 2f62e38d
  operatorsAliases: false,
  pool: {
    max: globalConfig.get('dbConnectionPoolMax'),
    min: 5,
    acquire: 60000,
    idle: 10000
  },
  dialectOptions: {
    // number of milliseconds before a statement in query will time out, default is no timeout
    // statement_timeout: 1000,

    // number of milliseconds before a query call will timeout, default is no timeout
    query_timeout: QUERY_TIMEOUT,

    // number of milliseconds to wait for connection, default is no timeout
    // connectionTimeoutMillis: 1000

    // number of milliseconds before terminating any session with an open idle transaction, default is no timeout
    // idle_in_transaction_session_timeout: 1000
    options: {
      // Request to server timeout
      requestTimeout: QUERY_TIMEOUT
    }
  }
})

fs.readdirSync(__dirname)
  .filter((file) => {
    return (
      file.indexOf('.') !== 0 && file !== basename && file.slice(-3) === '.js'
    )
  })
  .forEach((file) => {
    const model = sequelize.import(path.join(__dirname, file))
    db[model.name] = model
  })

Object.keys(db).forEach((modelName) => {
  if (db[modelName].associate) {
    db[modelName].associate(db)
  }
})

db.sequelize = sequelize
db.Sequelize = Sequelize

module.exports = db<|MERGE_RESOLUTION|>--- conflicted
+++ resolved
@@ -9,15 +9,10 @@
 const basename = path.basename(__filename)
 const db = {}
 
-<<<<<<< HEAD
 const QUERY_TIMEOUT = config.get('queryTimeout')
 
-const sequelize = new Sequelize(config.get('dbUrl'), {
-  logging: config.get('printSequelizeLogs'),
-=======
 const sequelize = new Sequelize(globalConfig.get('dbUrl'), {
   logging: globalConfig.get('printSequelizeLogs'),
->>>>>>> 2f62e38d
   operatorsAliases: false,
   pool: {
     max: globalConfig.get('dbConnectionPoolMax'),
