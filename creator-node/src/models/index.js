'use strict'

const fs = require('fs-extra')
const path = require('path')
const Sequelize = require('sequelize')

const config = require('../config')
const { clusterUtils } = require('../utils/clusterUtils')

const basename = path.basename(__filename)
const db = {}

<<<<<<< HEAD
const QUERY_TIMEOUT = config.get('queryTimeout')

const sequelize = new Sequelize(globalConfig.get('dbUrl'), {
  logging: globalConfig.get('printSequelizeLogs'),
=======
const sequelize = new Sequelize(config.get('dbUrl'), {
  logging: config.get('printSequelizeLogs'),
>>>>>>> bab5dc01
  operatorsAliases: false,
  pool: {
    max: config.get('dbConnectionPoolMax') / clusterUtils.getNumWorkers(),
    min: 5,
    acquire: 60000,
    idle: 10000
  },
  dialectOptions: {
    // number of milliseconds before a statement in query will time out, default is no timeout
    // statement_timeout: 1000,

    // number of milliseconds before a query call will timeout, default is no timeout
    query_timeout: QUERY_TIMEOUT,

    // number of milliseconds to wait for connection, default is no timeout
    // connectionTimeoutMillis: 1000

    // number of milliseconds before terminating any session with an open idle transaction, default is no timeout
    // idle_in_transaction_session_timeout: 1000
    options: {
      // Request to server timeout
      requestTimeout: QUERY_TIMEOUT
    }
  }
})

fs.readdirSync(__dirname)
  .filter((file) => {
    return (
      file.indexOf('.') !== 0 && file !== basename && file.slice(-3) === '.js'
    )
  })
  .forEach((file) => {
    const model = sequelize.import(path.join(__dirname, file))
    db[model.name] = model
  })

Object.keys(db).forEach((modelName) => {
  if (db[modelName].associate) {
    db[modelName].associate(db)
  }
})

db.sequelize = sequelize
db.Sequelize = Sequelize

module.exports = db<|MERGE_RESOLUTION|>--- conflicted
+++ resolved
@@ -10,15 +10,10 @@
 const basename = path.basename(__filename)
 const db = {}
 
-<<<<<<< HEAD
 const QUERY_TIMEOUT = config.get('queryTimeout')
 
-const sequelize = new Sequelize(globalConfig.get('dbUrl'), {
-  logging: globalConfig.get('printSequelizeLogs'),
-=======
 const sequelize = new Sequelize(config.get('dbUrl'), {
   logging: config.get('printSequelizeLogs'),
->>>>>>> bab5dc01
   operatorsAliases: false,
   pool: {
     max: config.get('dbConnectionPoolMax') / clusterUtils.getNumWorkers(),
