const { Queue, Worker } = require('bullmq')

const redis = require('../redis')
const config = require('../config')
const {
  MONITORS,
  PROMETHEUS_MONITORS,
  getMonitorRedisKey
} = require('./monitors')
const { logger } = require('../logging')
const { clusterUtils } = require('../utils')

const QUEUE_INTERVAL_MS = 60 * 1000

const PROCESS_NAMES = Object.freeze({
  monitor: 'monitor'
})

const MONITORING_QUEUE_HISTORY = 500

/**
 * A persistent cron-style queue that periodically monitors various
 * health metrics and caches values in redis.
 *
 * The queue runs every minute on cron, but individual monitors establish
 * their own freshness/refresh rate to operate on.
 *  1. The queue spins up and for each monitor checks to see if it needs a refresh
 *  2. Refreshes the value and stores the update in redis
 */
class MonitoringQueue {
  constructor(prometheusRegistry) {
    const connection = {
      host: config.get('redisHost'),
      port: config.get('redisPort')
    }
    this.queue = new Queue('monitoring-queue', {
      connection,
      defaultJobOptions: {
        removeOnComplete: MONITORING_QUEUE_HISTORY,
        removeOnFail: MONITORING_QUEUE_HISTORY
      }
    })

<<<<<<< HEAD
    // Clean up anything that might be still stuck in the queue on restart
    this.queue.empty()

    this.seedInitialValues()

    this.queue.process(
      PROCESS_NAMES.monitor,
      /* concurrency */ 1,
      async (job, done) => {
        try {
          this.logStatus('Starting')

          // Iterate over each monitor and set a new value if the cached
          // value is not fresh.
          Object.values(MONITORS).forEach(async (monitor) => {
            try {
              await this.refresh(monitor)
            } catch (e) {
              this.logStatus(`Error on ${monitor.name} ${e}`)
            }
          })

          this.logStatus('Completed')

          done(null, {})
        } catch (e) {
          this.logStatus(`Error ${e}`)
          done(e)
        }
      }
    )
=======
    this.prometheusRegistry = prometheusRegistry

    // Clean up anything that might be still stuck in the queue on restart and run once instantly
    if (clusterUtils.isThisWorkerInit()) {
      this.queue.drain(true)
      this.seedInitialValues()
    }
    if (clusterUtils.isThisWorkerSpecial()) {
      const worker = new Worker(
        'monitoring-queue',
        async (job) => {
          try {
            await this.logStatus('Starting')

            // Iterate over each monitor and set a new value if the cached
            // value is not fresh.
            Object.entries(MONITORS).forEach(
              async ([monitorKey, monitorProps]) => {
                try {
                  await this.refresh(monitorProps, monitorKey)
                } catch (e) {
                  this.logStatus(`Error on ${monitorProps.name} ${e}`)
                }
              }
            )
          } catch (e) {
            this.logStatus(`Error ${e}`)
          }
        },
        { connection }
      )
    }
>>>>>>> 97926ed6
  }

  /**
   * These values are used in the ensureStorageMiddleware. There could be a small chance of a timing race
   * where the values are undefined after init and we need to wait for them to be populated, so populate
   * them on init
   */
  async seedInitialValues() {
    await this.refresh(MONITORS.STORAGE_PATH_SIZE, 'STORAGE_PATH_SIZE')
    await this.refresh(MONITORS.STORAGE_PATH_USED, 'STORAGE_PATH_USED')
  }

  /**
   * Refresh monitor in redis and prometheus (if integer)
   * @param {Object} monitorProps Object containing the monitor props like { func, ttl, type, name }
   * @param {*} monitorKey name of the monitor eg `THIRTY_DAY_ROLLING_SYNC_SUCCESS_COUNT`
   */
  async refresh(monitorProps, monitorKey) {
    const key = getMonitorRedisKey(monitorProps)
    const ttlKey = `${key}:ttl`

    // If the value is fresh, exit early
    const isFresh = await redis.get(ttlKey)
    if (isFresh) return

<<<<<<< HEAD
    const value = await monitor.func()
=======
    const value = await monitorProps.func()
    this.logStatus(`Computed value for ${monitorProps.name} ${value}`)

    // store integer monitors in prometheus
    try {
      if (PROMETHEUS_MONITORS.hasOwnProperty(monitorKey)) {
        const metric = this.prometheusRegistry.getMetric(
          this.prometheusRegistry.metricNames[`MONITOR_${monitorKey}`]
        )
        metric.set({}, value)
      }
    } catch (e) {
      logger.warn(
        `MonitoringQueue - Couldn't store value: ${value} in prometheus for metric: ${monitorKey} - ${e.message}`
      )
    }
>>>>>>> 97926ed6

    // Set the value
    await redis.set(key, value)

    if (monitorProps.ttl) {
      // Set a TTL (in seconds) key to track when this value needs refreshing.
      // We store a separate TTL key rather than expiring the value itself
      // so that in the case of an error, the current value can still be read
      await redis.set(ttlKey, 1, 'EX', monitorProps.ttl)
    }
  }

  /**
   * Logs a status message and includes current queue info
   * @param {string} message
   */
  async logStatus(message) {
    const { waiting, active, completed, failed, delayed } =
      await this.queue.getJobCounts()
    logger.info(
      `Monitoring Queue: ${message} || active: ${active}, waiting: ${waiting}, failed ${failed}, delayed: ${delayed}, completed: ${completed} `
    )
  }

  /**
   * Starts the monitoring queue on an every minute cron.
   */
  async start() {
    if (clusterUtils.isThisWorkerSpecial()) {
      try {
        // Run the job immediately
        await this.queue.add(PROCESS_NAMES.monitor, {})

        // Then enqueue the job to run on a regular interval
        setInterval(async () => {
          try {
            await this.queue.add(PROCESS_NAMES.monitor, {})
          } catch (e) {
            this.logStatus('Failed to enqueue!')
          }
        }, QUEUE_INTERVAL_MS)
      } catch (e) {
        this.logStatus('Startup failed!')
      }
    }
  }
}

module.exports = MonitoringQueue<|MERGE_RESOLUTION|>--- conflicted
+++ resolved
@@ -41,7 +41,6 @@
       }
     })
 
-<<<<<<< HEAD
     // Clean up anything that might be still stuck in the queue on restart
     this.queue.empty()
 
@@ -65,7 +64,6 @@
           })
 
           this.logStatus('Completed')
-
           done(null, {})
         } catch (e) {
           this.logStatus(`Error ${e}`)
@@ -73,40 +71,6 @@
         }
       }
     )
-=======
-    this.prometheusRegistry = prometheusRegistry
-
-    // Clean up anything that might be still stuck in the queue on restart and run once instantly
-    if (clusterUtils.isThisWorkerInit()) {
-      this.queue.drain(true)
-      this.seedInitialValues()
-    }
-    if (clusterUtils.isThisWorkerSpecial()) {
-      const worker = new Worker(
-        'monitoring-queue',
-        async (job) => {
-          try {
-            await this.logStatus('Starting')
-
-            // Iterate over each monitor and set a new value if the cached
-            // value is not fresh.
-            Object.entries(MONITORS).forEach(
-              async ([monitorKey, monitorProps]) => {
-                try {
-                  await this.refresh(monitorProps, monitorKey)
-                } catch (e) {
-                  this.logStatus(`Error on ${monitorProps.name} ${e}`)
-                }
-              }
-            )
-          } catch (e) {
-            this.logStatus(`Error ${e}`)
-          }
-        },
-        { connection }
-      )
-    }
->>>>>>> 97926ed6
   }
 
   /**
@@ -132,26 +96,7 @@
     const isFresh = await redis.get(ttlKey)
     if (isFresh) return
 
-<<<<<<< HEAD
     const value = await monitor.func()
-=======
-    const value = await monitorProps.func()
-    this.logStatus(`Computed value for ${monitorProps.name} ${value}`)
-
-    // store integer monitors in prometheus
-    try {
-      if (PROMETHEUS_MONITORS.hasOwnProperty(monitorKey)) {
-        const metric = this.prometheusRegistry.getMetric(
-          this.prometheusRegistry.metricNames[`MONITOR_${monitorKey}`]
-        )
-        metric.set({}, value)
-      }
-    } catch (e) {
-      logger.warn(
-        `MonitoringQueue - Couldn't store value: ${value} in prometheus for metric: ${monitorKey} - ${e.message}`
-      )
-    }
->>>>>>> 97926ed6
 
     // Set the value
     await redis.set(key, value)
