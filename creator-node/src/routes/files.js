const Redis = require('ioredis')
const fs = require('fs-extra')
const path = require('path')
const contentDisposition = require('content-disposition')

const { logger: genericLogger } = require('../logging')
const { getRequestRange, formatContentRange } = require('../utils/requestRange')
const { uploadTempDiskStorage } = require('../fileManager')
const {
  handleResponse,
  sendResponse,
  successResponse,
  errorResponseBadRequest,
  errorResponseServerError,
  errorResponseNotFound,
  errorResponseForbidden,
  errorResponseRangeNotSatisfiable,
  errorResponseUnauthorized,
  handleResponseWithHeartbeat
} = require('../apiHelpers')
const { recoverWallet } = require('../apiSigning')

const models = require('../models')
const config = require('../config.js')
const redisClient = new Redis(config.get('redisPort'), config.get('redisHost'))
const {
  authMiddleware,
  ensurePrimaryMiddleware,
  syncLockMiddleware,
  issueAndWaitForSecondarySyncRequests,
  ensureStorageMiddleware
} = require('../middlewares')
const {
  getIPFSPeerId,
  ipfsSingleByteCat,
  ipfsStat,
  getAllRegisteredCNodes,
  findCIDInNetwork,
  timeout
} = require('../utils')
const ImageProcessingQueue = require('../ImageProcessingQueue')
const RehydrateIpfsQueue = require('../RehydrateIpfsQueue')
const DBManager = require('../dbManager')
const DiskManager = require('../diskManager')
const { ipfsAddImages } = require('../ipfsAdd')

const { promisify } = require('util')

const fsStat = promisify(fs.stat)

const FILE_CACHE_EXPIRY_SECONDS = 5 * 60
const BATCH_CID_ROUTE_LIMIT = 500
const BATCH_CID_EXISTS_CONCURRENCY_LIMIT = 50
const IMAGE_UPLOAD_IPFS_VERIFICATION_RETRY_COUNT = 5

/**
 * Helper method to stream file from file system on creator node
 * Serves partial content if specified using range requests
 * By default, checks path for file existence before proceeding
 * If not provided, checks fs stats for path
 */
const streamFromFileSystem = async (
  req,
  res,
  path,
  checkExistence = true,
  fsStats = null
) => {
  try {
    if (checkExistence) {
      // If file cannot be found on disk, throw error
      if (!fs.existsSync(path)) {
        throw new Error(`File could not be found on disk, path=${path}`)
      }
    }

    // Stream file from file system
    let fileStream

    const stat = fsStats || (await fsStat(path))
    // Add 'Accept-Ranges' if streamable
    if (req.params.streamable) {
      res.set('Accept-Ranges', 'bytes')
    }

    // If a range header is present, use that to create the readstream
    // otherwise, stream the whole file.
    const range = getRequestRange(req)

    // TODO - route doesn't support multipart ranges.
    if (stat && range) {
      let { start, end } = range
      if (end >= stat.size) {
        // Set "Requested Range Not Satisfiable" header and exit
        res.status(416)
        return sendResponse(
          req,
          res,
          errorResponseRangeNotSatisfiable('Range not satisfiable')
        )
      }

      // set end in case end is undefined or null
      end = end || stat.size - 1

      fileStream = fs.createReadStream(path, { start, end })

      // Add a content range header to the response
      res.set('Content-Range', formatContentRange(start, end, stat.size))
      res.set('Content-Length', end - start + 1)
      // set 206 "Partial Content" success status response code
      res.status(206)
    } else {
      fileStream = fs.createReadStream(path)
      res.set('Content-Length', stat.size)
    }

    await new Promise((resolve, reject) => {
      fileStream
        .on('open', () => fileStream.pipe(res))
        .on('end', () => {
          res.end()
          resolve()
        })
        .on('error', (e) => {
          reject(e)
        })
    })
  } catch (e) {
    // Unable to stream from file system. Throw a server error message
    throw e
  }
}

const getStoragePathQueryCacheKey = (path) => `storagePathQuery:${path}`

const logGetCIDDecisionTree = (decisionTree, req) => {
  try {
    req.logger.info(`[getCID] Decision Tree: ${JSON.stringify(decisionTree)}`)
  } catch (e) {
    console.error(`[getCID] Decision Tree - Failed to print: ${e.message}`)
  }
}

/**
 * Given a CID, return the appropriate file
<<<<<<< HEAD
 * 1. Stream file from FS if available
=======
 * 1. Check if file exists at expected storage path (current and legacy)
 * 1. If found, stream from FS
>>>>>>> e31ce4fe
 * 2. Else, check if CID exists in DB. If not, return 404 error
 * 3. If exists in DB, fetch file from CN network, save to FS, and stream from FS
 * 4. If not avail in CN network, fetch file from IPFS and stream from IPFS
 * 5. If not avail in IPFS, respond with 400 server error
 */
const getCID = async (req, res) => {
  if (!(req.params && req.params.CID)) {
    return sendResponse(
      req,
      res,
      errorResponseBadRequest(`Invalid request, no CID provided`)
    )
  }

  const CID = req.params.CID
  const trackId = parseInt(req.query.trackId)

  const decisionTree = [{ stage: `BEGIN`, time: `${Date.now()}` }]
  const logPrefix = `[getCID] [CID=${CID}]`

  /**
   * Check if CID is servable from BlacklistManager; return error if not
   */
  let startMs = Date.now()
  const BlacklistManager = req.app.get('blacklistManager')
  const isServable = await BlacklistManager.isServable(CID, trackId)
  decisionTree.push({
    stage: `BLACKLIST_MANAGER_CHECK_IS_SERVABLE`,
    time: `${Date.now() - startMs}ms`
  })
  if (!isServable) {
    decisionTree.push({
      stage: `CID_IS_BLACKLISTED`
    })

    logGetCIDDecisionTree(decisionTree, req)
    return sendResponse(
      req,
      res,
      errorResponseForbidden(
        `${logPrefix} CID has been blacklisted by this node`
      )
    )
  }

  // Compute expected storagePath for CID
  let storagePath
  try {
    storagePath = DiskManager.computeFilePath(CID, false)
<<<<<<< HEAD
=======
    decisionTree.push({
      stage: `COMPUTE_FILE_PATH_COMPLETE`
    })
>>>>>>> e31ce4fe
  } catch (e) {
    decisionTree.push({
      stage: `COMPUTE_FILE_PATH_FAILURE`
    })
    logGetCIDDecisionTree(decisionTree, req)
    return sendResponse(
      req,
      res,
      errorResponseBadRequest(`${logPrefix} Invalid CID`)
    )
  }

  /**
   * Check if file exists on FS at storagePath
   * If found and not of file type, return error
   * If found and file type, continue
   * If not found, continue
   */
  startMs = Date.now()
  let fileFoundOnFS = false
<<<<<<< HEAD
  try {
    // Will throw if path does not exist
    // If exists, returns an instance of fs.stats class
    const fsStats = await fs.stat(storagePath)
=======
  let fsStats
  try {
    /**
     * fs.stat returns instance of fs.stats class, used to check if exists, an dir vs file
     * Throws error if nothing found
     * https://nodejs.org/api/fs.html#fspromisesstatpath-options
     */
    fsStats = await fs.stat(storagePath)
>>>>>>> e31ce4fe
    decisionTree.push({
      stage: `FS_STATS`,
      time: `${Date.now() - startMs}ms`
    })

    if (fsStats.isFile()) {
      decisionTree.push({
        stage: `CID_CONFIRMED_FILE`
      })
      fileFoundOnFS = true
    } else if (fsStats.isDirectory()) {
      decisionTree.push({
        stage: `CID_CONFIRMED_DIRECTORY`
      })
      logGetCIDDecisionTree(decisionTree, req)
      return sendResponse(
        req,
        res,
        errorResponseBadRequest('this dag node is a directory')
      )
    } else {
      decisionTree.push({
        stage: `CID_INVALID_TYPE`
      })
      logGetCIDDecisionTree(decisionTree, req)
      return sendResponse(
        req,
        res,
        errorResponseBadRequest('CID is of invalid file type')
      )
    }
  } catch (e) {
    decisionTree.push({
<<<<<<< HEAD
      stage: `CID_NOT_FOUND_ON_FS`,
=======
      stage: `FS_STATS_CID_NOT_FOUND`,
>>>>>>> e31ce4fe
      time: `${Date.now() - startMs}ms`
    })
    // continue
  }

  /**
   * If not found on FS at storagePath, check legacyStoragePath
   */
  if (!fileFoundOnFS) {
    // Compute expected legacyStoragePath for CID
    let legacyStoragePath
    try {
      legacyStoragePath = DiskManager.computeLegacyFilePath(CID)
<<<<<<< HEAD
=======
      decisionTree.push({
        stage: `COMPUTE_LEGACY_FILE_PATH_COMPLETE`
      })
>>>>>>> e31ce4fe
    } catch (e) {
      decisionTree.push({
        stage: `COMPUTE_LEGACY_FILE_PATH_FAILURE`
      })
      logGetCIDDecisionTree(decisionTree, req)
      return sendResponse(
        req,
        res,
        errorResponseBadRequest(`${logPrefix} Invalid CID`)
      )
    }

    /**
     * Check if file exists on FS at legacyStoragePath
     * If found and not of file type, return error
<<<<<<< HEAD
     * If found and file type, continue
=======
     * If found and of type file, continue with legacyStoragePath
>>>>>>> e31ce4fe
     * If not found, continue
     */
    startMs = Date.now()
    try {
      // Will throw if path does not exist
      // If exists, returns an instance of fs.stats class
<<<<<<< HEAD
      const fsStats = await fs.stat(legacyStoragePath)
=======
      fsStats = await fs.stat(legacyStoragePath)
>>>>>>> e31ce4fe
      decisionTree.push({
        stage: `FS_STATS_LEGACY_STORAGE_PATH`,
        time: `${Date.now() - startMs}ms`
      })

      if (fsStats.isFile()) {
        decisionTree.push({
          stage: `CID_CONFIRMED_FILE_LEGACY_STORAGE_PATH`
        })
        fileFoundOnFS = true
      } else if (fsStats.isDirectory()) {
        decisionTree.push({
          stage: `CID_CONFIRMED_DIRECTORY_LEGACY_STORAGE_PATH`
        })
        logGetCIDDecisionTree(decisionTree, req)
        return sendResponse(
          req,
          res,
          errorResponseBadRequest('this dag node is a directory')
        )
      } else {
        decisionTree.push({
          stage: `CID_INVALID_TYPE_LEGACY_STORAGE_PATH`
        })
        logGetCIDDecisionTree(decisionTree, req)
        return sendResponse(
          req,
          res,
          errorResponseBadRequest('CID is of invalid file type')
        )
      }
    } catch (e) {
      decisionTree.push({
<<<<<<< HEAD
        stage: `CID_NOT_FOUND_ON_FS_LEGACY_STORAGE_PATH`,
=======
        stage: `FS_STATS_LEGACY_STORAGE_PATH_CID_NOT_FOUND`,
>>>>>>> e31ce4fe
        time: `${Date.now() - startMs}ms`
      })
      // continue
    }

    if (fileFoundOnFS) {
      storagePath = legacyStoragePath
    }
  }

  // If client has provided filename, set filename in header to be auto-populated in download prompt.
  if (req.query.filename) {
    res.setHeader('Content-Disposition', contentDisposition(req.query.filename))
  }

  // Set the CID cache-control so that client caches the response for 30 days
  res.setHeader('cache-control', 'public, max-age=2592000, immutable')

<<<<<<< HEAD
  // Add background IPFS rehydrate task
  startMs = Date.now()
  try {
    RehydrateIpfsQueue.addRehydrateIpfsFromFsIfNecessaryTask(CID, storagePath, {
      logContext: req.logContext
    })
    decisionTree.push({
      stage: `ADD_REHYDRATE_IPFS_FROM_FS`,
      time: `${Date.now() - startMs}ms`
    })
  } catch (e) {
    decisionTree.push({
      stage: `ADD_REHYDRATE_IPFS_FROM_ERROR`,
      time: `${Date.now() - startMs}ms`,
      error: `${e.message}`
    })
  }

  /**
   * If file found on file system, stream
   */
  if (fileFoundOnFS) {
    startMs = Date.now()
    try {
      const fsStream = await streamFromFileSystem(req, res, storagePath)
=======
  /**
   * If file found on file system:
   * 1. add background task to rehydrate from disk to IPFS
   * 2. stream from FS
   */
  if (fileFoundOnFS) {
    /**
     * 1. add background task to rehydrate from disk to IPFS
     */
    startMs = Date.now()
    try {
      RehydrateIpfsQueue.addRehydrateIpfsFromFsIfNecessaryTask(
        CID,
        storagePath,
        {
          logContext: req.logContext
        }
      )
      decisionTree.push({
        stage: `ADD_REHYDRATE_IPFS_FROM_FS`,
        time: `${Date.now() - startMs}ms`
      })
    } catch (e) {
      decisionTree.push({
        stage: `ADD_REHYDRATE_IPFS_FROM_ERROR`,
        time: `${Date.now() - startMs}ms`,
        error: `${e.message}`
      })
    }

    /**
     * 2. stream from FS
     */
    startMs = Date.now()
    try {
      const fsStream = await streamFromFileSystem(
        req,
        res,
        storagePath,
        false,
        fsStats
      )
>>>>>>> e31ce4fe
      decisionTree.push({
        stage: `STREAM_FROM_FILE_SYSTEM_COMPLETE`,
        time: `${Date.now() - startMs}ms`
      })
      logGetCIDDecisionTree(decisionTree, req)
      return fsStream
    } catch (e) {
      decisionTree.push({
        stage: `STREAM_FROM_FILE_SYSTEM_FAILED`,
        time: `${Date.now() - startMs}ms`
      })
    }
  }

  /**
   * If not found on FS, check if CID record is in DB, error if not found
   */
  startMs = Date.now()
  try {
    const queryResults = await models.File.findOne({
      where: {
        multihash: CID
      },
      order: [['clock', 'DESC']]
    })
    decisionTree.push({
      stage: `DB_CID_QUERY`,
      time: `${Date.now() - startMs}ms`
    })

    if (!queryResults) {
      decisionTree.push({
        stage: `DB_CID_QUERY_CID_NOT_FOUND`
      })
      logGetCIDDecisionTree(decisionTree, req)
      return sendResponse(
        req,
        res,
        errorResponseNotFound(
          `${logPrefix} No valid file found for provided CID`
        )
<<<<<<< HEAD
      )
    } else if (queryResults.type === 'dir') {
      decisionTree.push({
        stage: `DB_CID_QUERY_CONFIRMED_DIR`
      })
      logGetCIDDecisionTree(decisionTree, req)
      return sendResponse(
        req,
        res,
        errorResponseBadRequest('this dag node is a directory')
      )
=======
      )
    } else if (queryResults.type === 'dir') {
      decisionTree.push({
        stage: `DB_CID_QUERY_CONFIRMED_DIR`
      })
      logGetCIDDecisionTree(decisionTree, req)
      return sendResponse(
        req,
        res,
        errorResponseBadRequest('this dag node is a directory')
      )
>>>>>>> e31ce4fe
    } else {
      decisionTree.push({
        stage: `DB_CID_QUERY_CID_FOUND`
      })
      // This should never happen, logging in case it does
      if (storagePath !== queryResults.storagePath) {
        req.logger.error(
          `${logPrefix} Found unexpected storagePath. Expected ${storagePath}, found ${queryResults.storagePath}.`
        )
      }
      storagePath = queryResults.storagePath
    }
  } catch (e) {
    decisionTree.push({
      stage: `DB_CID_QUERY_ERROR`,
      time: `${Date.now() - startMs}ms`,
      error: `${e.message}`
    })
    logGetCIDDecisionTree(decisionTree, req)
    return sendResponse(
      req,
      res,
      errorResponseServerError(`${logPrefix} DB query failed`)
    )
  }

  /**
<<<<<<< HEAD
   * If found in DB, but not file system:
=======
   * If found in DB (means not found in FS):
>>>>>>> e31ce4fe
   * 1. Attempt to retrieve file from network and save to file system
   * 2. If retrieved, stream from file system
   * 3. Else, continue
   */
  let blockStartMs = Date.now()
  try {
    startMs = Date.now()
    const libs = req.app.get('audiusLibs')
<<<<<<< HEAD
    await findCIDInNetwork(storagePath, CID, req.logger, libs, trackId)
=======
    const found = await findCIDInNetwork(
      storagePath,
      CID,
      req.logger,
      libs,
      trackId
    )
    if (!found) {
      throw new Error('Not found in network')
    }
>>>>>>> e31ce4fe
    decisionTree.push({
      stage: `FIND_CID_IN_NETWORK_COMPLETE`,
      time: `${Date.now() - startMs}ms`
    })

    startMs = Date.now()
<<<<<<< HEAD
    const fsStream = await streamFromFileSystem(req, res, storagePath)
=======
    const fsStream = await streamFromFileSystem(req, res, storagePath, false)
>>>>>>> e31ce4fe
    decisionTree.push({
      stage: `STREAM_FROM_FILE_SYSTEM_AFTER_FIND_CID_IN_NETWORK_COMPLETE`,
      time: `${Date.now() - startMs}ms`
    })

    logGetCIDDecisionTree(decisionTree, req)
    return fsStream
  } catch (e) {
    decisionTree.push({
      stage: `FIND_CID_IN_NETWORK_ERROR`,
      time: `${Date.now() - blockStartMs}ms`,
      error: `${e.message}`
    })
    // continue
  }

  /**
   * If found in DB, but not file system or network:
   * 1. Check avail on IPFS
   * 2. If avail, stream from IPFS
   * 3. Else, error
   */
  blockStartMs = Date.now()
  try {
    // If the IPFS stat call fails or times out, an error is thrown
    startMs = Date.now()
    const stat = await ipfsStat(CID, req.logContext, 500 /** timeoutMs */)
    decisionTree.push({
      stage: `IPFS_STAT_COMPLETE`,
      time: `${Date.now() - startMs}ms`
    })

    // Add content length headers
    res.set('Accept-Ranges', 'bytes')

    // Stream file from ipfs if cat one byte takes under 500ms
    // If catReadableStream() promise is rejected, throw an error and stream from file system
    startMs = Date.now()
    await new Promise((resolve, reject) => {
      let stream
      // If a range header is present, use that to create the ipfs stream
      const range = getRequestRange(req)

      if (req.params.streamable && range) {
        let { start, end } = range
        if (end >= stat.size) {
          // Set "Requested Range Not Satisfiable" header and exit
          decisionTree.push({
            stage: `ERROR_REQUESTED_RANGE_NOT_SATISFIABLE`,
            time: `${Date.now() - startMs}ms`
          })
          logGetCIDDecisionTree(decisionTree, req)
          res.status(416)
          return sendResponse(
            req,
            res,
            errorResponseRangeNotSatisfiable('Range not satisfiable')
          )
        }

        // set end in case end is undefined or null
        end = end || stat.size - 1

        // Set length to be end - start + 1 so it matches behavior of fs.createReadStream
        startMs = Date.now()
        const length = end - start + 1
        stream = req.app
          .get('ipfsAPI')
          .catReadableStream(CID, { offset: start, length })
        // Add a content range header to the response
        res.set('Content-Range', formatContentRange(start, end, stat.size))
        res.set('Content-Length', end - start + 1)
        // set 206 "Partial Content" success status response code
        res.status(206)
        decisionTree.push({
          stage: `IPFS_CAT_READABLE_STREAM_PARTIAL_CONTENT_COMPLETE`,
          time: `${Date.now() - startMs}ms`
        })
      } else {
        stream = req.app.get('ipfsAPI').catReadableStream(CID)
        res.set('Content-Length', stat.size)
        decisionTree.push({
          stage: `IPFS_CAT_READABLE_STREAM_COMPLETE`,
          time: `${Date.now() - startMs}ms`
        })
      }

      startMs = Date.now()
      stream
        .on('data', (streamData) => {
          res.write(streamData)
        })
        .on('end', () => {
          res.end()
          decisionTree.push({
            stage: `STREAM_WRITE_COMPLETE`,
            time: `${Date.now() - startMs}ms`
          })
          logGetCIDDecisionTree(decisionTree, req)
          resolve()
        })
        .on('error', (e) => {
          decisionTree.push({
            stage: `STREAM_WRITE_ERROR`,
            time: `${Date.now() - startMs}ms`,
            val: `${e.message}`
          })
          logGetCIDDecisionTree(decisionTree, req)
          reject(e)
        })
    })
  } catch (e) {
    // Unset the cache-control header so that a bad response is not cached
    res.removeHeader('cache-control')

    decisionTree.push({
      stage: 'STREAM_FROM_IPFS_FAILURE',
      time: `${Date.now() - blockStartMs}ms`
    })

    logGetCIDDecisionTree(decisionTree, req)
    return sendResponse(req, res, errorResponseServerError(e.message))
  }
}

// Gets a CID in a directory, streaming from the filesystem if available and
// falling back to IPFS if not
const getDirCID = async (req, res) => {
  if (!(req.params && req.params.dirCID && req.params.filename)) {
    return sendResponse(
      req,
      res,
      errorResponseBadRequest(`Invalid request, no multihash provided`)
    )
  }

  // Do not act as a public gateway. Only serve IPFS files that are tracked by this creator node.
  const dirCID = req.params.dirCID
  const filename = req.params.filename
  const ipfsPath = `${dirCID}/${filename}`

  const cacheKey = getStoragePathQueryCacheKey(ipfsPath)

  let storagePath = await redisClient.get(cacheKey)
  if (!storagePath) {
    // Don't serve if not found in DB.
    // Query for the file based on the dirCID and filename
    const queryResults = await models.File.findOne({
      where: {
        dirMultihash: dirCID,
        fileName: filename
      },
      order: [['clock', 'DESC']]
    })
    if (!queryResults) {
      return sendResponse(
        req,
        res,
        errorResponseNotFound(
          `No valid file found for provided dirCID: ${dirCID} and filename: ${filename}`
        )
      )
    }
    storagePath = queryResults.storagePath
    redisClient.set(cacheKey, storagePath, 'EX', FILE_CACHE_EXPIRY_SECONDS)
  }

  // Lop off the last bit of the storage path (the child CID)
  // to get the parent storage path for IPFS rehydration
  const parentStoragePath = storagePath.split('/').slice(0, -1).join('/')

  redisClient.incr('ipfsStandaloneReqs')
  const totalStandaloneIpfsReqs = parseInt(
    await redisClient.get('ipfsStandaloneReqs')
  )
  req.logger.info(`IPFS Standalone Request - ${ipfsPath}`)
  req.logger.info(
    `IPFS Stats - Standalone Requests: ${totalStandaloneIpfsReqs}`
  )

  // Set the CID cache-control so that client cache the response for 30 days
  res.setHeader('cache-control', 'public, max-age=2592000, immutable')

  try {
    // Add rehydrate task to queue to be processed in background
    RehydrateIpfsQueue.addRehydrateIpfsFromFsIfNecessaryTask(
      dirCID,
      parentStoragePath,
      { logContext: req.logContext },
      filename
    )
    // Attempt to stream file to client.
    req.logger.info(`Retrieving ${storagePath} directly from filesystem`)
    return await streamFromFileSystem(req, res, storagePath)
  } catch (e) {
    req.logger.info(`Failed to retrieve ${storagePath} from FS`)

    // ugly nested try/catch but don't want findCIDInNetwork to stop execution of the rest of the route
    try {
      // CID is the file CID, parse it from the storagePath
      const CID = storagePath.split('/').slice(-1).join('')
      const libs = req.app.get('audiusLibs')
      await findCIDInNetwork(storagePath, CID, req.logger, libs)
      return await streamFromFileSystem(req, res, storagePath)
    } catch (e) {
      req.logger.error(
        `Error calling findCIDInNetwork for path ${storagePath}`,
        e
      )
    }
  }

  try {
    // For files not found on disk, attempt to stream from IPFS
    // Cat 1 byte of CID in ipfs to determine if file exists
    // If the request takes under 500ms, stream the file from ipfs
    // else if the request takes over 500ms, throw an error
    await ipfsSingleByteCat(ipfsPath, req.logContext, 500)

    await new Promise((resolve, reject) => {
      req.app
        .get('ipfsAPI')
        .catReadableStream(ipfsPath)
        .on('data', (streamData) => {
          res.write(streamData)
        })
        .on('end', () => {
          res.end()
          resolve()
        })
        .on('error', (e) => {
          reject(e)
        })
    })
  } catch (e) {
    // Unset the cache-control header so that a bad response is not cached
    res.removeHeader('cache-control')
    return sendResponse(req, res, errorResponseServerError(e.message))
  }
}

/**
 * Perform IPFS verification with retries
 *
 * Use retries because for some reason IPFS (very rarely) fails due to some non-deterministic error. Seems to be with the verification step; the files are correct.
 * Wait fixed timeout between each retry, hopefully addresses IPFS non-deterministic errors
 * @param {Object} req
 * @param {File[]} resizeResp resizeImage.js response; should be a File[] of resized images
 * @param {string} dirCID the directory CID from `resizeResp`
 * @param {number?} maxRetries the max number of retries for ipfs verification
 * @param {boolean?} enableIPFSAdd flag to enable or disable ipfs daemon add
 */
const _dirCIDIPFSVerificationWithRetries = async function (
  req,
  resizeResp,
  dirCID,
  maxRetries = IMAGE_UPLOAD_IPFS_VERIFICATION_RETRY_COUNT,
  enableIPFSAdd = false
) {
  const ipfsAddContent = await _generateIpfsAddContent(resizeResp, dirCID)

  // Re-compute dirCID from all image files to ensure it matches dirCID returned above
  await _addToIpfsWithRetries({
    content: ipfsAddContent,
    enableIPFSAdd,
    dirCID,
    retriesLeft: maxRetries,
    maxRetries,
    logContext: req.logContext
  })
}

/**
 * Helper fn to generate the input for `ipfsAddImages()`
 * @param {File[]} resizeResp resizeImage.js response; should be a File[] of resized images
 * @param {string} dirCID the directory CID from `resizeResp`
 * @returns {Object[]} follows the structure [{path: <string>, cid: <string>}, ...] with the same number of elements
 * as the size of `resizeResp`
 */
async function _generateIpfsAddContent(resizeResp, dirCID) {
  const ipfsAddContent = []
  try {
    await Promise.all(
      resizeResp.files.map(async function (file) {
        const fileBuffer = await fs.readFile(file.storagePath)
        ipfsAddContent.push({
          path: file.sourceFile,
          content: fileBuffer
        })
      })
    )
  } catch (e) {
    throw new Error(`Failed to build ipfs add array for dirCID ${dirCID} ${e}`)
  }

  return ipfsAddContent
}

/**
 * Helper fn that recurisvely calls itself `maxRetries` amount of times. Will throw if inconsistency still
 * occurs after `maxRetries` attempts.
 * @param {Object[]} content content to add to ipfs. Has the structure [{path: <string>, content: <Buffer>}, ...]
 * @param {boolean} enableIPFSAdd flag to enable adding to ipfs daemon
 * @param {string} dirCID the directory CID from `resizeResp`
 * @param {number} retriesLeft the number of retires left for ipfs verification
 * @param {number} maxRetries the max number of retries for ipfs verification
 * @param {Object} logContext
 */
async function _addToIpfsWithRetries({
  content,
  enableIPFSAdd,
  dirCID,
  retriesLeft,
  maxRetries,
  logContext
}) {
  const logger = genericLogger.child(logContext)

  const ipfsAddRespArr = await ipfsAddImages(
    content,
    {
      pin: false,
      onlyHash: true,
      timeout: 1000
    },
    logContext,
    enableIPFSAdd
  )

  // Ensure actual and expected dirCIDs match
  const ipfsAddRetryDirCID =
    ipfsAddRespArr[ipfsAddRespArr.length - 1].cid.toString()
  if (ipfsAddRetryDirCID !== dirCID) {
    if (--retriesLeft > 0) {
      logger.warn(
        `Image file validation failed - dirCIDs do not match for dirCID=${dirCID} ipfsAddRetryDirCID=${ipfsAddRetryDirCID}. ${retriesLeft} retries remaining out of ${maxRetries}. Retrying...`
      )
      // If the only hash logic fails on first attempt, successive only hash logic attempts will produce the same results. At this point, add to ipfs
      await _addToIpfsWithRetries({
        content,
        enableIPFSAdd: true,
        dirCID,
        retriesLeft,
        maxRetries,
        logContext,
        logger
      })
    } else {
      const errMsg = `Image file validation failed - dirCIDs do not match for dirCID=${dirCID} ipfsAddRetryDirCID=${ipfsAddRetryDirCID}. Failed after all ${maxRetries} retries.`
      logger.error(errMsg)
      throw new Error(errMsg)
    }
  }
}

module.exports = function (app) {
  /**
   * TODO: Eventually deprecate '/track_content_status'
   */
  app.get(
    ['/track_content_status', '/async_processing_status'],
    handleResponse(async (req, res) => {
      const AsyncProcessingQueue =
        req.app.get('serviceRegistry').asyncProcessingQueue

      const redisKey = AsyncProcessingQueue.constructAsyncProcessingKey(
        req.query.uuid
      )
      const value = (await redisClient.get(redisKey)) || '{}'

      return successResponse(JSON.parse(value))
    })
  )

  /**
   * Store image in multiple-resolutions on disk + DB and make available via IPFS
   */
  app.post(
    '/image_upload',
    authMiddleware,
    ensurePrimaryMiddleware,
    ensureStorageMiddleware,
    syncLockMiddleware,
    uploadTempDiskStorage.single('file'),
    handleResponseWithHeartbeat(async (req, res) => {
      if (
        !req.body.square ||
        !(req.body.square === 'true' || req.body.square === 'false')
      ) {
        return errorResponseBadRequest(
          'Must provide square boolean param in request body'
        )
      }
      if (!req.file) {
        return errorResponseBadRequest(
          'Must provide image file in request body.'
        )
      }

      const routestart = Date.now()
      const imageBufferOriginal = req.file.path
      const originalFileName = req.file.originalname
      const cnodeUserUUID = req.session.cnodeUserUUID

      // Resize the images and add them to IPFS and filestorage
      let resizeResp
      try {
        if (req.body.square === 'true') {
          resizeResp = await ImageProcessingQueue.resizeImage({
            file: imageBufferOriginal,
            fileName: originalFileName,
            sizes: {
              '150x150.jpg': 150,
              '480x480.jpg': 480,
              '1000x1000.jpg': 1000
            },
            square: true,
            logContext: req.logContext
          })
        } /** req.body.square == 'false' */ else {
          resizeResp = await ImageProcessingQueue.resizeImage({
            file: imageBufferOriginal,
            fileName: originalFileName,
            sizes: {
              '640x.jpg': 640,
              '2000x.jpg': 2000
            },
            square: false,
            logContext: req.logContext
          })
        }

        req.logger.debug('ipfs add resp', resizeResp)
      } catch (e) {
        return errorResponseServerError(e)
      }

      const dirCID = resizeResp.dir.dirCID

      // Ensure image files written to disk match dirCID returned from resizeImage
      await _dirCIDIPFSVerificationWithRetries(req, resizeResp, dirCID)

      // Record image file entries in DB
      const transaction = await models.sequelize.transaction()
      try {
        // Record dir file entry in DB
        const createDirFileQueryObj = {
          multihash: dirCID,
          sourceFile: null,
          storagePath: resizeResp.dir.dirDestPath,
          type: 'dir' // TODO - replace with models enum
        }
        await DBManager.createNewDataRecord(
          createDirFileQueryObj,
          cnodeUserUUID,
          models.File,
          transaction
        )

        // Record all image res file entries in DB
        // Must be written sequentially to ensure clock values are correctly incremented and populated
        for (const file of resizeResp.files) {
          const createImageFileQueryObj = {
            multihash: file.multihash,
            sourceFile: file.sourceFile,
            storagePath: file.storagePath,
            type: 'image', // TODO - replace with models enum
            dirMultihash: dirCID,
            fileName: file.sourceFile.split('/').slice(-1)[0]
          }
          await DBManager.createNewDataRecord(
            createImageFileQueryObj,
            cnodeUserUUID,
            models.File,
            transaction
          )
        }

        req.logger.info(`route time = ${Date.now() - routestart}`)
        await transaction.commit()
      } catch (e) {
        await transaction.rollback()
        return errorResponseServerError(e)
      }

      // Must be awaitted and cannot be try-catched, ensuring that error from inside this rejects request
      await issueAndWaitForSecondarySyncRequests(req)

      return successResponse({ dirCID })
    })
  )

  app.get(
    '/ipfs_peer_info',
    handleResponse(async (req, res) => {
      const ipfs = req.app.get('ipfsAPI')
      const ipfsIDObj = await getIPFSPeerId(ipfs)
      if (req.query.caller_ipfs_id) {
        try {
          req.logger.info(`Connection to ${req.query.caller_ipfs_id}`)
          await ipfs.swarm.connect(req.query.caller_ipfs_id)
        } catch (e) {
          if (!e.message.includes('dial to self')) {
            req.logger.error(e)
          }
        }
      }
      return successResponse(ipfsIDObj)
    })
  )

  /**
   * Serve IPFS data hosted by creator node and create download route using query string pattern
   * `...?filename=<file_name.mp3>`.
   * @param req
   * @param req.query
   * @param {string} req.query.filename filename to set as the content-disposition header
   * @param {boolean} req.query.fromFS whether or not to retrieve directly from the filesystem and
   * rehydrate IPFS asynchronously
   * @dev This route does not handle responses by design, so we can pipe the response to client.
   * TODO: It seems like handleResponse does work with piped responses, as seen from the track/stream endpoint.
   */
  app.get('/ipfs/:CID', getCID)

  /**
   * Serve images hosted by creator node on IPFS.
   * @param req
   * @param req.query
   * @param {string} req.query.filename the actual filename to retrieve w/in the IPFS directory (e.g. 480x480.jpg)
   * @param {boolean} req.query.fromFS whether or not to retrieve directly from the filesystem and
   * rehydrate IPFS asynchronously
   * @dev This route does not handle responses by design, so we can pipe the gateway response.
   * TODO: It seems like handleResponse does work with piped responses, as seen from the track/stream endpoint.
   */
  app.get('/ipfs/:dirCID/:filename', getDirCID)

  /**
   * Serves information on existence of given cids
   * @param req
   * @param req.body
   * @param {string[]} req.body.cids the cids to check existence for, these cids can also be directories
   * @dev This route can have a large number of CIDs as input, therefore we use a POST request.
   */
  app.post(
    '/batch_cids_exist',
    handleResponse(async (req, res) => {
      const { cids } = req.body

      if (cids && cids.length > BATCH_CID_ROUTE_LIMIT) {
        return errorResponseBadRequest(
          `Too many CIDs passed in, limit is ${BATCH_CID_ROUTE_LIMIT}`
        )
      }

      const queryResults = await models.File.findAll({
        attributes: ['multihash', 'storagePath'],
        raw: true,
        where: {
          multihash: {
            [models.Sequelize.Op.in]: cids
          }
        }
      })

      const cidExists = {}

      // Check if hash exists in disk in batches (to limit concurrent load)
      for (
        let i = 0;
        i < queryResults.length;
        i += BATCH_CID_EXISTS_CONCURRENCY_LIMIT
      ) {
        const batch = queryResults.slice(
          i,
          i + BATCH_CID_EXISTS_CONCURRENCY_LIMIT
        )
        const exists = await Promise.all(
          batch.map(({ storagePath }) => fs.pathExists(storagePath))
        )
        batch.map(({ multihash }, idx) => {
          cidExists[multihash] = exists[idx]
        })

        await timeout(250)
      }

      const cidExistanceMap = {
        cids: cids.map((cid) => ({ cid, exists: cidExists[cid] || false }))
      }

      return successResponse(cidExistanceMap)
    })
  )

  /**
   * Serves information on existence of given image cids
   * @param req
   * @param req.body
   * @param {string[]} req.body.cids the cids to check existence for, these cids should be directories containing original.jpg
   * @dev This route can have a large number of CIDs as input, therefore we use a POST request.
   */
  app.post(
    '/batch_image_cids_exist',
    handleResponse(async (req, res) => {
      const { cids } = req.body

      if (cids && cids.length > BATCH_CID_ROUTE_LIMIT) {
        return errorResponseBadRequest(
          `Too many CIDs passed in, limit is ${BATCH_CID_ROUTE_LIMIT}`
        )
      }

      const queryResults = await models.File.findAll({
        attributes: ['dirMultihash', 'storagePath'],
        raw: true,
        where: {
          dirMultihash: {
            [models.Sequelize.Op.in]: cids
          },
          fileName: 'original.jpg'
        }
      })

      const cidExists = {}

      // Check if hash exists in disk in batches (to limit concurrent load)
      for (
        let i = 0;
        i < queryResults.length;
        i += BATCH_CID_EXISTS_CONCURRENCY_LIMIT
      ) {
        const batch = queryResults.slice(
          i,
          i + BATCH_CID_EXISTS_CONCURRENCY_LIMIT
        )
        const exists = await Promise.all(
          batch.map(({ storagePath }) => fs.pathExists(storagePath))
        )
        batch.map(({ dirMultihash }, idx) => {
          cidExists[dirMultihash] = exists[idx]
        })

        await timeout(250)
      }

      const cidExistanceMap = {
        cids: cids.map((cid) => ({ cid, exists: cidExists[cid] || false }))
      }

      return successResponse(cidExistanceMap)
    })
  )

  /**
   * Serve file from FS given a storage path
   * This is a cnode-cnode only route, not to be consumed by clients. It has auth restrictions to only
   * allow calls from cnodes with delegateWallets registered on chain
   * @dev No handleResponse around this route because it doesn't play well with our route handling abstractions,
   * same as the /ipfs route
   * @param req.query.filePath the fs path for the file. should be full path including leading /file_storage
   * @param req.query.delegateWallet the wallet address that signed this request
   * @param req.query.timestamp the timestamp when the request was made
   * @param req.query.signature the hashed signature of the object {filePath, delegateWallet, timestamp}
   * @param {string?} req.query.trackId the trackId of the requested file lookup
   */
  app.get('/file_lookup', async (req, res) => {
    const BlacklistManager = req.app.get('blacklistManager')
    const { filePath, timestamp, signature } = req.query
    let { delegateWallet, trackId } = req.query
    delegateWallet = delegateWallet.toLowerCase()
    trackId = parseInt(trackId)

    // no filePath passed in
    if (!filePath)
      return sendResponse(
        req,
        res,
        errorResponseBadRequest(`Invalid request, no path provided`)
      )

    // check that signature is correct and delegateWallet is registered on chain
    const recoveredWallet = recoverWallet(
      { filePath, delegateWallet, timestamp },
      signature
    ).toLowerCase()
    const libs = req.app.get('audiusLibs')
    const creatorNodes = await getAllRegisteredCNodes(libs)
    const foundDelegateWallet = creatorNodes.some(
      (node) => node.delegateOwnerWallet.toLowerCase() === recoveredWallet
    )
    if (recoveredWallet !== delegateWallet || !foundDelegateWallet) {
      return sendResponse(
        req,
        res,
        errorResponseUnauthorized(`Invalid wallet signature`)
      )
    }
    const filePathNormalized = path.normalize(filePath)

    // check that the regex works and verify it's not blacklisted
    const matchObj = DiskManager.extractCIDsFromFSPath(filePathNormalized)
    if (!matchObj)
      return sendResponse(
        req,
        res,
        errorResponseBadRequest(`Invalid filePathNormalized provided`)
      )

    const { outer, inner } = matchObj
    let isServable = await BlacklistManager.isServable(outer, trackId)
    if (!isServable) {
      return sendResponse(
        req,
        res,
        errorResponseForbidden(
          `CID=${outer} has been blacklisted by this node.`
        )
      )
    }

    res.setHeader('Content-Disposition', contentDisposition(outer))

    // inner will only be set for image dir CID
    // if there's an inner CID, check if CID is blacklisted and set content disposition header
    if (inner) {
      isServable = await BlacklistManager.isServable(inner, trackId)
      if (!isServable) {
        return sendResponse(
          req,
          res,
          errorResponseForbidden(
            `CID=${inner} has been blacklisted by this node.`
          )
        )
      }
      res.setHeader('Content-Disposition', contentDisposition(inner))
    }

    try {
      return await streamFromFileSystem(req, res, filePathNormalized)
    } catch (e) {
      return sendResponse(
        req,
        res,
        errorResponseNotFound(`File with path not found`)
      )
    }
  })
}

module.exports.getCID = getCID
module.exports.streamFromFileSystem = streamFromFileSystem<|MERGE_RESOLUTION|>--- conflicted
+++ resolved
@@ -144,12 +144,8 @@
 
 /**
  * Given a CID, return the appropriate file
-<<<<<<< HEAD
- * 1. Stream file from FS if available
-=======
  * 1. Check if file exists at expected storage path (current and legacy)
  * 1. If found, stream from FS
->>>>>>> e31ce4fe
  * 2. Else, check if CID exists in DB. If not, return 404 error
  * 3. If exists in DB, fetch file from CN network, save to FS, and stream from FS
  * 4. If not avail in CN network, fetch file from IPFS and stream from IPFS
@@ -199,12 +195,9 @@
   let storagePath
   try {
     storagePath = DiskManager.computeFilePath(CID, false)
-<<<<<<< HEAD
-=======
     decisionTree.push({
       stage: `COMPUTE_FILE_PATH_COMPLETE`
     })
->>>>>>> e31ce4fe
   } catch (e) {
     decisionTree.push({
       stage: `COMPUTE_FILE_PATH_FAILURE`
@@ -225,12 +218,6 @@
    */
   startMs = Date.now()
   let fileFoundOnFS = false
-<<<<<<< HEAD
-  try {
-    // Will throw if path does not exist
-    // If exists, returns an instance of fs.stats class
-    const fsStats = await fs.stat(storagePath)
-=======
   let fsStats
   try {
     /**
@@ -239,7 +226,6 @@
      * https://nodejs.org/api/fs.html#fspromisesstatpath-options
      */
     fsStats = await fs.stat(storagePath)
->>>>>>> e31ce4fe
     decisionTree.push({
       stage: `FS_STATS`,
       time: `${Date.now() - startMs}ms`
@@ -273,11 +259,7 @@
     }
   } catch (e) {
     decisionTree.push({
-<<<<<<< HEAD
-      stage: `CID_NOT_FOUND_ON_FS`,
-=======
       stage: `FS_STATS_CID_NOT_FOUND`,
->>>>>>> e31ce4fe
       time: `${Date.now() - startMs}ms`
     })
     // continue
@@ -291,12 +273,9 @@
     let legacyStoragePath
     try {
       legacyStoragePath = DiskManager.computeLegacyFilePath(CID)
-<<<<<<< HEAD
-=======
       decisionTree.push({
         stage: `COMPUTE_LEGACY_FILE_PATH_COMPLETE`
       })
->>>>>>> e31ce4fe
     } catch (e) {
       decisionTree.push({
         stage: `COMPUTE_LEGACY_FILE_PATH_FAILURE`
@@ -312,22 +291,14 @@
     /**
      * Check if file exists on FS at legacyStoragePath
      * If found and not of file type, return error
-<<<<<<< HEAD
-     * If found and file type, continue
-=======
      * If found and of type file, continue with legacyStoragePath
->>>>>>> e31ce4fe
      * If not found, continue
      */
     startMs = Date.now()
     try {
       // Will throw if path does not exist
       // If exists, returns an instance of fs.stats class
-<<<<<<< HEAD
-      const fsStats = await fs.stat(legacyStoragePath)
-=======
       fsStats = await fs.stat(legacyStoragePath)
->>>>>>> e31ce4fe
       decisionTree.push({
         stage: `FS_STATS_LEGACY_STORAGE_PATH`,
         time: `${Date.now() - startMs}ms`
@@ -361,11 +332,7 @@
       }
     } catch (e) {
       decisionTree.push({
-<<<<<<< HEAD
-        stage: `CID_NOT_FOUND_ON_FS_LEGACY_STORAGE_PATH`,
-=======
         stage: `FS_STATS_LEGACY_STORAGE_PATH_CID_NOT_FOUND`,
->>>>>>> e31ce4fe
         time: `${Date.now() - startMs}ms`
       })
       // continue
@@ -384,33 +351,6 @@
   // Set the CID cache-control so that client caches the response for 30 days
   res.setHeader('cache-control', 'public, max-age=2592000, immutable')
 
-<<<<<<< HEAD
-  // Add background IPFS rehydrate task
-  startMs = Date.now()
-  try {
-    RehydrateIpfsQueue.addRehydrateIpfsFromFsIfNecessaryTask(CID, storagePath, {
-      logContext: req.logContext
-    })
-    decisionTree.push({
-      stage: `ADD_REHYDRATE_IPFS_FROM_FS`,
-      time: `${Date.now() - startMs}ms`
-    })
-  } catch (e) {
-    decisionTree.push({
-      stage: `ADD_REHYDRATE_IPFS_FROM_ERROR`,
-      time: `${Date.now() - startMs}ms`,
-      error: `${e.message}`
-    })
-  }
-
-  /**
-   * If file found on file system, stream
-   */
-  if (fileFoundOnFS) {
-    startMs = Date.now()
-    try {
-      const fsStream = await streamFromFileSystem(req, res, storagePath)
-=======
   /**
    * If file found on file system:
    * 1. add background task to rehydrate from disk to IPFS
@@ -453,7 +393,6 @@
         false,
         fsStats
       )
->>>>>>> e31ce4fe
       decisionTree.push({
         stage: `STREAM_FROM_FILE_SYSTEM_COMPLETE`,
         time: `${Date.now() - startMs}ms`
@@ -495,7 +434,6 @@
         errorResponseNotFound(
           `${logPrefix} No valid file found for provided CID`
         )
-<<<<<<< HEAD
       )
     } else if (queryResults.type === 'dir') {
       decisionTree.push({
@@ -507,19 +445,6 @@
         res,
         errorResponseBadRequest('this dag node is a directory')
       )
-=======
-      )
-    } else if (queryResults.type === 'dir') {
-      decisionTree.push({
-        stage: `DB_CID_QUERY_CONFIRMED_DIR`
-      })
-      logGetCIDDecisionTree(decisionTree, req)
-      return sendResponse(
-        req,
-        res,
-        errorResponseBadRequest('this dag node is a directory')
-      )
->>>>>>> e31ce4fe
     } else {
       decisionTree.push({
         stage: `DB_CID_QUERY_CID_FOUND`
@@ -547,11 +472,7 @@
   }
 
   /**
-<<<<<<< HEAD
-   * If found in DB, but not file system:
-=======
    * If found in DB (means not found in FS):
->>>>>>> e31ce4fe
    * 1. Attempt to retrieve file from network and save to file system
    * 2. If retrieved, stream from file system
    * 3. Else, continue
@@ -560,9 +481,6 @@
   try {
     startMs = Date.now()
     const libs = req.app.get('audiusLibs')
-<<<<<<< HEAD
-    await findCIDInNetwork(storagePath, CID, req.logger, libs, trackId)
-=======
     const found = await findCIDInNetwork(
       storagePath,
       CID,
@@ -573,18 +491,13 @@
     if (!found) {
       throw new Error('Not found in network')
     }
->>>>>>> e31ce4fe
     decisionTree.push({
       stage: `FIND_CID_IN_NETWORK_COMPLETE`,
       time: `${Date.now() - startMs}ms`
     })
 
     startMs = Date.now()
-<<<<<<< HEAD
-    const fsStream = await streamFromFileSystem(req, res, storagePath)
-=======
     const fsStream = await streamFromFileSystem(req, res, storagePath, false)
->>>>>>> e31ce4fe
     decisionTree.push({
       stage: `STREAM_FROM_FILE_SYSTEM_AFTER_FIND_CID_IN_NETWORK_COMPLETE`,
       time: `${Date.now() - startMs}ms`
