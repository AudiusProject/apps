const Redis = require('ioredis')
const path = require('path')
const fs = require('fs')
const { promisify } = require('util')
const writeFile = promisify(fs.writeFile)
const mkdir = promisify(fs.mkdir)

const { upload } = require('../fileManager')
const { handleResponse, sendResponse, successResponse, errorResponseBadRequest, errorResponseServerError, errorResponseNotFound } = require('../apiHelpers')

const models = require('../models')
const { logger } = require('../logging')
const config = require('../config.js')
const redisClient = new Redis(config.get('redisPort'), config.get('redisHost'))
const resizeImage = require('../resizeImage')
<<<<<<< HEAD
const { authMiddleware, syncLockMiddleware, triggerSecondarySyncs } = require('../middlewares')
=======
const { getIPFSPeerId } = require('../utils')
>>>>>>> bd1186ad

module.exports = function (app) {
  /** Store image in multiple-resolutions on disk + DB and make available via IPFS */
  app.post('/image_upload', authMiddleware, syncLockMiddleware, upload.single('file'), handleResponse(async (req, res) => {
    if (!req.body.square || !(req.body.square === 'true' || req.body.square === 'false')) {
      return errorResponseBadRequest('Must provide square boolean param in request body')
    }
    let routestart = Date.now()

    const ipfs = req.app.get('ipfsAPI')
    const imageBufferOriginal = req.file.buffer
    let imageBuffers
    let ipfsAddResp

    const t = await models.sequelize.transaction()
    try {
      if (req.body.square === 'true') {
        // Resize image to desired resolutions
        const [imageBuffer1000x1000, imageBuffer480x480, imageBuffer150x150] = await Promise.all([
          resizeImage(req, imageBufferOriginal, 1000, true),
          resizeImage(req, imageBufferOriginal, 480, true),
          resizeImage(req, imageBufferOriginal, 150, true)
        ])
        imageBuffers = [imageBuffer1000x1000, imageBuffer480x480, imageBuffer150x150, imageBufferOriginal]

        // Add directory with all images to IPFS
        ipfsAddResp = await ipfs.add([
          { path: path.join(req.file.originalname, '1000x1000.jpg'), content: imageBuffer1000x1000 },
          { path: path.join(req.file.originalname, '480x480.jpg'), content: imageBuffer480x480 },
          { path: path.join(req.file.originalname, '150x150.jpg'), content: imageBuffer150x150 },
          { path: path.join(req.file.originalname, 'original.jpg'), content: imageBufferOriginal }
        ], { pin: true })
      } else /** req.body.square == 'false' */ {
        // Resize image to desired resolutions
        const [imageBuffer2000x, imageBuffer640x] = await Promise.all([
          resizeImage(req, imageBufferOriginal, 2000, false),
          resizeImage(req, imageBufferOriginal, 640, false)
        ])
        imageBuffers = [imageBuffer2000x, imageBuffer640x, imageBufferOriginal]

        // Add directory with all images to IPFS
        ipfsAddResp = await ipfs.add([
          { path: path.join(req.file.originalname, '2000x.jpg'), content: imageBuffer2000x },
          { path: path.join(req.file.originalname, '640x.jpg'), content: imageBuffer640x },
          { path: path.join(req.file.originalname, 'original.jpg'), content: imageBufferOriginal }
        ], { pin: true })
      }
      req.logger.info('ipfs add resp', ipfsAddResp)

      // Get dir CID (last entry in returned array)
      const dirCID = ipfsAddResp[ipfsAddResp.length - 1].hash
      req.logger.info('dirCID', dirCID)

      // Create dir in fs, and store files under this dir
      const dirDestPath = path.join(req.app.get('storagePath'), dirCID)
      try {
        await mkdir(dirDestPath)
      } catch (e) {
        // if error = 'already exists', ignore else throw
        if (e.message.indexOf('already exists') < 0) throw e
      }

      // Save dir file reference to DB
      const dir = (await models.File.findOrCreate({ where: {
        cnodeUserUUID: req.session.cnodeUserUUID,
        multihash: dirCID,
        sourceFile: null,
        storagePath: dirDestPath,
        type: 'dir'
      },
      transaction: t }))[0].dataValues

      // Save each file to disk + DB
      const ipfsFileResps = ipfsAddResp.slice(0, ipfsAddResp.length - 1)
      await Promise.all(ipfsFileResps.map(async (fileResp, i) => {
        req.logger.info('file CID', fileResp.hash)

        // Save file to disk
        const destPath = path.join(req.app.get('storagePath'), dirCID, fileResp.hash)
        await writeFile(destPath, imageBuffers[i])

        // Save file reference to DB
        const file = (await models.File.findOrCreate({ where: {
          cnodeUserUUID: req.session.cnodeUserUUID,
          multihash: fileResp.hash,
          sourceFile: fileResp.path,
          storagePath: destPath,
          type: 'image'
        },
        transaction: t }))[0].dataValues

        req.logger.info('Added file', fileResp, file)
      }))

      req.logger.info('Added all files for dir', dir)
      req.logger.info(`route time = ${Date.now() - routestart}`)

      await t.commit()
      triggerSecondarySyncs(req)
      return successResponse({ dirCID })
    } catch (e) {
      await t.rollback()
      return errorResponseServerError(e)
    }
  }))

  app.get('/ipfs_peer_info', handleResponse(async (req, res) => {
    const ipfs = req.app.get('ipfsAPI')
    const ipfsIDObj = await getIPFSPeerId(ipfs, config)

    return successResponse(ipfsIDObj)
  }))

  /**
   * Serve IPFS data hosted by creator node.
   * @dev This route does not handle responses by design, so we can pipe the response to client.
   */
  app.get('/ipfs/:CID', async (req, res) => {
    if (!(req.params && req.params.CID)) {
      return sendResponse(req, res, errorResponseBadRequest(`Invalid request, no CID provided`))
    }
    req.logger.info(req.params.CID)

    // Do not act as a public gateway. Only serve IPFS files that are hosted by this creator node.
    const CID = req.params.CID
    const queryResults = await models.File.findOne({ where: { multihash: CID } })
    if (!queryResults) {
      return sendResponse(req, res, errorResponseNotFound(`No file found for provided CID: ${CID}`))
    }

    redisClient.incr('ipfsStandaloneReqs')
    const totalStandaloneIpfsReqs = parseInt(await redisClient.get('ipfsStandaloneReqs'))
    logger.info(`IPFS Standalone Request - ${CID}`)
    logger.info(`IPFS Stats - Standalone Requests: ${totalStandaloneIpfsReqs}`)

    const ipfs = req.app.get('ipfsAPI')
    try {
      await new Promise((resolve, reject) => {
        ipfs.catReadableStream(CID)
          .on('data', streamData => { res.write(streamData) })
          .on('end', () => { res.end(); resolve() })
          .on('error', e => { reject(e) })
      })
    } catch (e) {
      return sendResponse(req, res, errorResponseServerError(e.message))
    }
  })

  /**
   * Serve images hosted by creator node on IPFS.
   * @dev This route does not handle responses by design, so we can pipe the gateway response.
   */
  app.get('/ipfs/:dirCID/:filename', async (req, res) => {
    if (!(req.params && req.params.dirCID && req.params.filename)) {
      return sendResponse(req, res, errorResponseBadRequest(`Invalid request, no multihash provided`))
    }
    req.logger.info(req.params.dirCID, req.params.filename)

    // Do not act as a public gateway. Only serve IPFS files that are tracked by this creator node.
    const dirCID = req.params.dirCID
    const filename = req.params.filename

    const queryResults = await models.File.findOne({ where: { multihash: dirCID } })
    if (!queryResults) {
      return sendResponse(req, res, errorResponseNotFound(`No file found for provided dirCID: ${dirCID}`))
    }

    // TODO - check if file with filename is also stored in CNODE

    const ipfsPath = `${dirCID}/${filename}`

    redisClient.incr('ipfsStandaloneReqs')
    const totalStandaloneIpfsReqs = parseInt(await redisClient.get('ipfsStandaloneReqs'))
    logger.info(`IPFS Standalone Request - ${ipfsPath}`)
    logger.info(`IPFS Stats - Standalone Requests: ${totalStandaloneIpfsReqs}`)

    const ipfs = req.app.get('ipfsAPI')
    try {
      await new Promise((resolve, reject) => {
        ipfs.catReadableStream(ipfsPath)
          .on('data', streamData => { res.write(streamData) })
          .on('end', () => { res.end(); resolve() })
          .on('error', e => { reject(e) })
      })
    } catch (e) {
      return sendResponse(req, res, errorResponseServerError(e.message))
    }
  })
}<|MERGE_RESOLUTION|>--- conflicted
+++ resolved
@@ -13,11 +13,8 @@
 const config = require('../config.js')
 const redisClient = new Redis(config.get('redisPort'), config.get('redisHost'))
 const resizeImage = require('../resizeImage')
-<<<<<<< HEAD
 const { authMiddleware, syncLockMiddleware, triggerSecondarySyncs } = require('../middlewares')
-=======
 const { getIPFSPeerId } = require('../utils')
->>>>>>> bd1186ad
 
 module.exports = function (app) {
   /** Store image in multiple-resolutions on disk + DB and make available via IPFS */
