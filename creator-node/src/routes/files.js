--- conflicted
+++ resolved
@@ -38,11 +38,7 @@
 const ImageProcessingQueue = require('../ImageProcessingQueue')
 const DBManager = require('../dbManager')
 const DiskManager = require('../diskManager')
-<<<<<<< HEAD
-const { FileHasher } = require('@audius/libs')
-=======
 const { fileHasher } = require('@audius/libs')
->>>>>>> 58c4f530
 
 const { promisify } = require('util')
 
@@ -565,11 +561,7 @@
   const content = await _generateContentToHash(resizeResp, dirCID)
 
   // Re-compute dirCID from all image files to ensure it matches dirCID returned above
-<<<<<<< HEAD
-  const multihashes = await FileHasher.generateImageCids(
-=======
   const multihashes = await fileHasher.generateImageCids(
->>>>>>> 58c4f530
     content,
     req.logContext
   )
