/* eslint-disable @typescript-eslint/no-misused-promises */
const express = require('express')
const Redis = require('ioredis')
const fs = require('fs-extra')
const path = require('path')
const contentDisposition = require('content-disposition')

const { logger: genericLogger } = require('../logging')
const { getRequestRange, formatContentRange } = require('../utils/requestRange')
const { uploadTempDiskStorage, EMPTY_FILE_CID } = require('../fileManager')
const {
  handleResponse,
  sendResponse,
  sendResponseWithMetric,
  successResponse,
  errorResponseBadRequest,
  errorResponseServerError,
  errorResponseNotFound,
  errorResponseForbidden,
  errorResponseRangeNotSatisfiable,
  errorResponseUnauthorized,
  handleResponseWithHeartbeat
} = require('../apiHelpers')
const { recoverWallet } = require('../apiSigning')

const models = require('../models')
const config = require('../config.js')
const redisClient = new Redis(config.get('redisPort'), config.get('redisHost'))
const {
  authMiddleware,
  ensurePrimaryMiddleware,
  issueAndWaitForSecondarySyncRequests,
  ensureStorageMiddleware,
  routeMetricMiddleware
} = require('../middlewares')
const {
  getAllRegisteredCNodes,
  findCIDInNetwork,
  timeout
} = require('../utils')
const DBManager = require('../dbManager')
const DiskManager = require('../diskManager')
const { libs } = require('@audius/sdk')
const Utils = libs.Utils

const {
  premiumContentMiddleware
} = require('../middlewares/premiumContent/premiumContentMiddleware')

const FILE_CACHE_EXPIRY_SECONDS = 5 * 60
const BATCH_CID_ROUTE_LIMIT = 500
const BATCH_CID_EXISTS_CONCURRENCY_LIMIT = 50

const router = express.Router()

/**
 * Helper method to stream file from file system on creator node
 * Serves partial content if specified using range requests
 * By default, checks path for file existence before proceeding
 * If not provided, checks fs stats for path
 */
const streamFromFileSystem = async (
  req,
  res,
  path,
  checkExistence = true,
  fsStats = null
) => {
  try {
    if (checkExistence) {
      // If file cannot be found on disk, throw error
      if (!(await fs.pathExists(path))) {
        throw new Error(`File could not be found on disk, path=${path}`)
      }
    }

    // Stream file from file system
    let fileStream

    const stat = fsStats || (await fs.stat(path))
    // Add 'Accept-Ranges' if streamable
    if (req.params.streamable) {
      res.set('Accept-Ranges', 'bytes')
    }

    // If a range header is present, use that to create the readstream
    // otherwise, stream the whole file.
    const range = getRequestRange(req)

    // TODO - route doesn't support multipart ranges.
    if (stat && range) {
      let { start, end } = range
      if (end >= stat.size) {
        // Set "Requested Range Not Satisfiable" header and exit
        res.status(416)
        return sendResponse(
          req,
          res,
          errorResponseRangeNotSatisfiable('Range not satisfiable')
        )
      }

      // set end in case end is undefined or null
      end = end || stat.size - 1

      fileStream = fs.createReadStream(path, { start, end })

      // Add a content range header to the response
      res.set('Content-Range', formatContentRange(start, end, stat.size))
      res.set('Content-Length', end - start + 1)
      // set 206 "Partial Content" success status response code
      res.status(206)
    } else {
      fileStream = fs.createReadStream(path)
      res.set('Content-Length', stat.size)
    }

    // If client has provided filename, set filename in header to be auto-populated in download prompt.
    if (req.query.filename) {
      res.setHeader(
        'Content-Disposition',
        contentDisposition(req.query.filename)
      )
    }

    // If content is premium, set cache-control to no-cache.
    // Otherwise, set the CID cache-control so that client caches the response for 30 days.
    // The premiumContentMiddleware sets the req.premiumContent object so that we do not
    // have to make another database round trip to get this info.
    if (req.premiumContent?.isPremium) {
      res.setHeader('cache-control', 'no-cache')
    } else {
      res.setHeader('cache-control', 'public, max-age=2592000, immutable')
    }

    await new Promise((resolve, reject) => {
      fileStream
        .on('open', () => fileStream.pipe(res))
        .on('end', () => {
          res.end()
          resolve()
        })
        .on('error', (e) => {
          reject(e)
        })
    })
  } catch (e) {
    // Unset the cache-control header so that a bad response is not cached
    res.removeHeader('cache-control')

    // Unable to stream from file system. Throw a server error message
    throw e
  }
}

const getStoragePathQueryCacheKey = (path) => `storagePathQuery:${path}`

<<<<<<< HEAD
=======
const logGetCIDDecisionTree = (decisionTree, req) => {
  try {
    req.logger.debug(`[getCID] Decision Tree: ${JSON.stringify(decisionTree)}`)
  } catch (e) {
    req.logger.error(`[getCID] Decision Tree - Failed to print: ${e.message}`)
  }
}

>>>>>>> bc9d86a3
/**
 * Given a CID, return the appropriate file
 * 1. Check if file exists at expected storage path (current and legacy)
 * 2. If found, stream from FS
 * 3. Else, check if CID exists in DB. If not, return 404 not found error
 * 4. If exists in DB, fetch file from CN network, save to FS, and stream from FS
 * 5. If not avail in CN network, respond with 400 server error
 */
const getCID = async (req, res) => {
  const CID = req.params.CID
  const trackId = parseInt(req.query.trackId)

  const prometheusResult = { result: null, mode: 'default' }

  /**
   * Check if CID is servable from BlacklistManager; return error if not
   */
  const BlacklistManager = req.app.get('blacklistManager')
  const isServable = await BlacklistManager.isServable(CID, trackId)
  if (!isServable) {
    prometheusResult.result = 'abort_delisted'
    return sendResponseWithMetric(
      req,
      res,
      errorResponseForbidden('CID has been delisted by this node'),
      prometheusResult
    )
  }

  const storagePaths = []

  // Compute expected storagePath for CID
  try {
    const currentStoragePath = await DiskManager.computeFilePath(CID, false)
    storagePaths.push({
      path: currentStoragePath,
      pathType: 'new_storage_path'
    })

    const legacyStoragePath = await DiskManager.computeLegacyFilePath(CID)
    storagePaths.push({
      path: legacyStoragePath,
      pathType: 'legacy_storage_path'
    })
  } catch (e) {
    prometheusResult.result = 'abort_bad_cid'
    return sendResponseWithMetric(
      req,
      res,
      errorResponseBadRequest('Invalid CID'),
      prometheusResult
    )
  }

  /**
   * Check if file exists on FS at storagePath with the new and legacy storage paths
   * If found and not of file type, return error
   * If found and file type, continue
   * If not found, continue
   */
  let fileFoundOnFS = false
  let storagePath, fsStats

  for (let i = 0; i < storagePaths.length; i++) {
    const { path: _storagePath, pathType: _pathType } = storagePaths[i]

    try {
      /**
       * fs.stat returns instance of fs.stats class, used to check if exists, an dir vs file
       * Throws error if nothing found
       * https://nodejs.org/api/fs.html#fspromisesstatpath-options
       */
      fsStats = await fs.stat(_storagePath)
      if (fsStats.isFile()) {
        if (CID !== EMPTY_FILE_CID && fsStats.size === 0) {
          // Remove file if it is empty and force fetch from CN network
          await fs.unlink(_storagePath)
        } else {
          fileFoundOnFS = true
          storagePath = _storagePath

          prometheusResult.mode = _pathType
          break
        }
      } else if (fsStats.isDirectory()) {
        prometheusResult.result = 'abort_cid_is_directory'
        prometheusResult.mode = _pathType
        return sendResponseWithMetric(
          req,
          res,
          errorResponseBadRequest('this dag node is a directory'),
          prometheusResult
        )
      } else {
        prometheusResult.result = 'abort_cid_is_not_file'
        prometheusResult.mode = _pathType
        return sendResponseWithMetric(
          req,
          res,
          errorResponseBadRequest('CID is of invalid file type'),
          prometheusResult
        )
      }
    } catch (e) {
      // swallow error
    }
  }

  /**
   * If the file is found on file system, stream from file system
   */
  if (fileFoundOnFS) {
    try {
      const fsStream = await streamFromFileSystem(
        req,
        res,
        storagePath,
        false,
        fsStats
      )

      if (req.endMetricTimer) {
        try {
          prometheusResult.result = 'success_found_in_fs'
          req.endMetricTimer(prometheusResult)
        } catch (e) {
          req.logger.warn(
            { cid: CID },
            `Could not end stream content metric: ${e.message}`
          )
        }
      }

      return fsStream
    } catch (e) {
      req.logger.warn(
        { cid: CID },
        `Could not stream CID from local fs. Attempting to fetch and stream from network..`
      )
    }
  }

  /**
   * If not found on FS, check if CID record is in DB, error if not found
   */
  try {
    const queryResults = await models.File.findOne({
      where: {
        multihash: CID
      },
      order: [['clock', 'DESC']]
    })

    if (!queryResults) {
      prometheusResult.result = 'abort_cid_not_found_in_db'
      return sendResponseWithMetric(
        req,
        res,
        errorResponseNotFound('No valid file found for provided CID'),
        prometheusResult
      )
    } else if (queryResults.type === 'dir') {
      prometheusResult.result = 'abort_cid_is_directory_from_db_query'
      return sendResponseWithMetric(
        req,
        res,
        errorResponseBadRequest('this dag node is a directory'),
        prometheusResult
      )
    } else {
      storagePath = queryResults.storagePath
    }
  } catch (e) {
    prometheusResult.result = 'failure_cid_db_query'
    return sendResponseWithMetric(
      req,
      res,
      errorResponseServerError('DB query failed'),
      prometheusResult
    )
  }

  /**
   * If found in DB (means not found in FS):
   * 1. Attempt to retrieve file from network and save to file system
   * 2. If retrieved, stream from file system
   * 3. Else, error
   */
  try {
    const libs = req.app.get('audiusLibs')
    const found = await findCIDInNetwork(
      storagePath,
      CID,
      req.logger,
      libs,
      trackId
    )
    if (!found) {
      throw new Error('Not found in network')
    }
  } catch (e) {
    prometheusResult.mode = 'abort_cid_not_found_in_network'
    req.logger.error(
      { cid: CID },
      `Could not find cid in network: ${e.message}`
    )
    return sendResponseWithMetric(
      req,
      res,
      errorResponseServerError('CID not found in network'),
      prometheusResult
    )
  }

  try {
    const fsStream = await streamFromFileSystem(req, res, storagePath, false)

    if (req.endMetricTimer) {
      try {
        prometheusResult.result = 'success_found_in_network'
        req.endMetricTimer(prometheusResult)
      } catch (e) {
        req.logger.warn(
          { cid: CID },
          `Could not end stream content metric: ${e.message}`
        )
      }
    }

    return fsStream
  } catch (e) {
    prometheusResult.mode = 'failure_stream'
    req.logger.error({ cid: CID }, `Could not stream: ${e.message}`)
    return sendResponseWithMetric(
      req,
      res,
      errorResponseServerError('Failed to stream track'),
      prometheusResult
    )
  }
}

// Gets a CID in a directory, streaming from the filesystem if available
const getDirCID = async (req, res) => {
  const prometheusResult = { result: null }

  if (!(req.params && req.params.dirCID && req.params.filename)) {
    prometheusResult.result = 'abort_improper_parameters'
    return sendResponseWithMetric(
      req,
      res,
      errorResponseBadRequest(`Invalid request, no multihash provided`),
      prometheusResult
    )
  }

  // Do not act as a public gateway. Only serve files that are tracked by this creator node.
  const dirCID = req.params.dirCID
  const filename = req.params.filename
  const path = `${dirCID}/${filename}`
  const logPrefix = '[getDirCID]'

  const cacheKey = getStoragePathQueryCacheKey(path)

  let storagePath = await redisClient.get(cacheKey)
  if (!storagePath) {
    // Don't serve if not found in DB.
    // Query for the file based on the dirCID and filename
    const queryResults = await models.File.findOne({
      where: {
        dirMultihash: dirCID,
        fileName: filename
      },
      order: [['clock', 'DESC']]
    })
    if (!queryResults) {
      prometheusResult.result = 'abort_cid_not_found_in_db'
      return sendResponseWithMetric(
        req,
        res,
        errorResponseNotFound(
          `No valid file found for provided dirCID: ${dirCID} and filename: ${filename}`
        ),
        prometheusResult
      )
    }
    storagePath = queryResults.storagePath
    redisClient.set(cacheKey, storagePath, 'EX', FILE_CACHE_EXPIRY_SECONDS)
  }

  // Attempt to stream file to client
  try {
<<<<<<< HEAD
    req.logger.info(`Retrieving ${storagePath} directly from filesystem`)
    const fsStream = await streamFromFileSystem(req, res, storagePath)

    if (req.endMetricTimer) {
      try {
        prometheusResult.result = 'success_found_in_fs'
        req.endMetricTimer(prometheusResult)
      } catch (e) {
        req.logger.warn(
          { cid: CID },
          `Could not end stream content dir metric: ${e.message}`
        )
      }
    }

    return fsStream
  } catch (e) {
    req.logger.warn(`Failed to retrieve ${storagePath} from FS`)
=======
    req.logger.info(
      `${logPrefix} - Retrieving ${storagePath} directly from filesystem`
    )
    return await streamFromFileSystem(req, res, storagePath)
  } catch (e) {
    req.logger.error(`${logPrefix} - Failed to retrieve ${storagePath} from FS`)
>>>>>>> bc9d86a3
  }

  // Attempt to find and stream CID from other content nodes in the network
  // CID is the file CID, parse it from the storagePath
  const CID = storagePath.split('/').slice(-1).join('')
  const libs = req.app.get('audiusLibs')

  try {
    const found = await findCIDInNetwork(storagePath, CID, req.logger, libs)
    if (!found) throw new Error(`CID=${CID} not found in network`)
  } catch (e) {
    prometheusResult.result = 'abort_cid_not_found_in_network'
    req.logger.error(
<<<<<<< HEAD
      `Error calling findCIDInNetwork for path ${storagePath}: ${e.message}`
    )
    return sendResponseWithMetric(
      req,
      res,
      errorResponseServerError('Could not find CID in network'),
      prometheusResult
    )
  }

  try {
    const fsStream = await streamFromFileSystem(req, res, storagePath)

    if (req.endMetricTimer) {
      try {
        prometheusResult.result = 'success_found_in_network'
        req.endMetricTimer(prometheusResult)
      } catch (e) {
        req.logger.warn(
          { cid: CID },
          `Could not end stream content metric: ${e.message}`
        )
      }
    }

    return fsStream
  } catch (e) {
    prometheusResult.mode = 'failure_stream'
    req.logger.error({ cid: CID }, `Could not stream: ${e.message}`)
    return sendResponseWithMetric(
      req,
      res,
      errorResponseServerError('Failed to stream'),
      prometheusResult
=======
      `${logPrefix} - Error calling findCIDInNetwork for path ${storagePath}`,
      e
>>>>>>> bc9d86a3
    )
  }
}

/**
 * Verify that content matches its hash using the IPFS deterministic content hashing algorithm.
 * @param {Object} req
 * @param {File[]} resizeResp resizeImage.js response; should be a File[] of resized images
 * @param {string} dirCID the directory CID from `resizeResp`
 */
const _verifyContentMatchesHash = async function (req, resizeResp, dirCID) {
  const logger = genericLogger.child(req.logContext)
  const content = await _generateContentToHash(resizeResp, dirCID)

  // Re-compute dirCID from all image files to ensure it matches dirCID returned above
  const multihashes = await Utils.fileHasher.generateImageCids(
    content,
    genericLogger.child(req.logContext)
  )

  // Ensure actual and expected dirCIDs match
  const computedDirCID = multihashes[multihashes.length - 1].cid.toString()
  if (computedDirCID !== dirCID) {
    const errMsg = `Image file validation failed - dirCIDs do not match for dirCID=${dirCID} computedDirCID=${computedDirCID}.`
    logger.error(errMsg)
    throw new Error(errMsg)
  }
}

/**
 * Helper fn to generate the input for `generateImageCids()`
 * @param {File[]} resizeResp resizeImage.js response; should be a File[] of resized images
 * @param {string} dirCID the directory CID from `resizeResp`
 * @returns {Object[]} follows the structure [{path: <string>, cid: <string>}, ...] with the same number of elements
 * as the size of `resizeResp`
 */
async function _generateContentToHash(resizeResp, dirCID) {
  const contentToHash = []
  try {
    await Promise.all(
      resizeResp.files.map(async function (file) {
        const fileBuffer = await fs.readFile(file.storagePath)
        contentToHash.push({
          path: file.sourceFile,
          content: fileBuffer
        })
      })
    )
  } catch (e) {
    throw new Error(`Failed to build hashing array for dirCID ${dirCID} ${e}`)
  }

  return contentToHash
}

router.get(
  '/async_processing_status',
  handleResponse(async (req, res) => {
    const AsyncProcessingQueue =
      req.app.get('serviceRegistry').asyncProcessingQueue

    const redisKey = AsyncProcessingQueue.constructAsyncProcessingKey(
      req.query.uuid
    )
    const value = (await redisClient.get(redisKey)) || '{}'

    return successResponse(JSON.parse(value))
  })
)

/**
 * Store image in multiple-resolutions on disk + DB
 */
router.post(
  '/image_upload',
  authMiddleware,
  ensurePrimaryMiddleware,
  ensureStorageMiddleware,
  uploadTempDiskStorage.single('file'),
  handleResponseWithHeartbeat(async (req, res) => {
    if (
      !req.body.square ||
      !(req.body.square === 'true' || req.body.square === 'false')
    ) {
      return errorResponseBadRequest(
        'Must provide square boolean param in request body'
      )
    }
    if (!req.file) {
      return errorResponseBadRequest('Must provide image file in request body.')
    }
    const imageProcessingQueue =
      req.app.get('serviceRegistry').imageProcessingQueue

    const routestart = Date.now()
    const imageBufferOriginal = req.file.path
    const originalFileName = req.file.originalname
    const cnodeUserUUID = req.session.cnodeUserUUID

    // Resize the images and add them to filestorage
    let resizeResp
    try {
      if (req.body.square === 'true') {
        resizeResp = await imageProcessingQueue.resizeImage({
          file: imageBufferOriginal,
          fileName: originalFileName,
          sizes: {
            '150x150.jpg': 150,
            '480x480.jpg': 480,
            '1000x1000.jpg': 1000
          },
          square: true,
          logContext: req.logContext
        })
      } /** req.body.square == 'false' */ else {
        resizeResp = await imageProcessingQueue.resizeImage({
          file: imageBufferOriginal,
          fileName: originalFileName,
          sizes: {
            '640x.jpg': 640,
            '2000x.jpg': 2000
          },
          square: false,
          logContext: req.logContext
        })
      }

      req.logger.debug('ipfs add resp', resizeResp)
    } catch (e) {
      return errorResponseServerError(e)
    }

    const dirCID = resizeResp.dir.dirCID

    // Ensure image files written to disk match dirCID returned from resizeImage
    await _verifyContentMatchesHash(req, resizeResp, dirCID)

    // Record image file entries in DB
    const transaction = await models.sequelize.transaction()
    try {
      // Record dir file entry in DB
      const createDirFileQueryObj = {
        multihash: dirCID,
        sourceFile: null,
        storagePath: resizeResp.dir.dirDestPath,
        type: 'dir' // TODO - replace with models enum
      }
      await DBManager.createNewDataRecord(
        createDirFileQueryObj,
        cnodeUserUUID,
        models.File,
        transaction
      )

      // Record all image res file entries in DB
      // Must be written sequentially to ensure clock values are correctly incremented and populated
      for (const file of resizeResp.files) {
        const createImageFileQueryObj = {
          multihash: file.multihash,
          sourceFile: file.sourceFile,
          storagePath: file.storagePath,
          type: 'image', // TODO - replace with models enum
          dirMultihash: dirCID,
          fileName: file.sourceFile.split('/').slice(-1)[0]
        }
        await DBManager.createNewDataRecord(
          createImageFileQueryObj,
          cnodeUserUUID,
          models.File,
          transaction
        )
      }

      req.logger.info(`route time = ${Date.now() - routestart}`)
      await transaction.commit()
    } catch (e) {
      await transaction.rollback()
      return errorResponseServerError(e)
    }

    // Discovery only indexes metadata and not files, so we eagerly replicate data but don't await it
    issueAndWaitForSecondarySyncRequests(req, true)

    return successResponse({ dirCID })
  })
)

/**
 * Serve data hosted by creator node and create download route using query string pattern
 * `...?filename=<file_name.mp3>`.
 * IPFS is not used anymore -- this route only exists with this name because the client uses it in prod
 *
 * This route uses the premium content middleware to check if content requested is premium.
 * If so, the middleware ensures that the user does have access to the content before
 * proceeding to the getCID logic that returns the premium content.
 *
 * @param req
 * @param req.query
 * @param {string} req.query.filename filename to set as the content-disposition header
 * @dev This route does not handle responses by design, so we can pipe the response to client.
 * TODO: It seems like handleResponse does work with piped responses, as seen from the track/stream endpoint.
 */
router.get(
  ['/ipfs/:CID', '/content/:CID'],
  routeMetricMiddleware,
  premiumContentMiddleware,
  getCID
)

/**
 * Serve images hosted by content node.
 * IPFS is not used anymore -- this route only exists with this name because the client uses it in prod
 * @param req
 * @param req.query
 * @param {string} req.query.filename the actual filename to retrieve w/in the IPFS directory (e.g. 480x480.jpg)
 * @dev This route does not handle responses by design, so we can pipe the gateway response.
 * TODO: It seems like handleResponse does work with piped responses, as seen from the track/stream endpoint.
 */
router.get(
  ['/ipfs/:dirCID/:filename', '/content/:dirCID/:filename'],
  routeMetricMiddleware,
  getDirCID
)

/**
 * Serves information on existence of given cids
 * @param req
 * @param req.body
 * @param {string[]} req.body.cids the cids to check existence for, these cids can also be directories
 * @dev This route can have a large number of CIDs as input, therefore we use a POST request.
 */
router.post(
  '/batch_cids_exist',
  handleResponse(async (req, res) => {
    const { cids } = req.body

    if (cids && cids.length > BATCH_CID_ROUTE_LIMIT) {
      return errorResponseBadRequest(
        `Too many CIDs passed in, limit is ${BATCH_CID_ROUTE_LIMIT}`
      )
    }

    const queryResults = await models.File.findAll({
      attributes: ['multihash', 'storagePath'],
      raw: true,
      where: {
        multihash: {
          [models.Sequelize.Op.in]: cids
        }
      }
    })

    const cidExists = {}

    // Check if hash exists in disk in batches (to limit concurrent load)
    for (
      let i = 0;
      i < queryResults.length;
      i += BATCH_CID_EXISTS_CONCURRENCY_LIMIT
    ) {
      const batch = queryResults.slice(
        i,
        i + BATCH_CID_EXISTS_CONCURRENCY_LIMIT
      )
      const exists = await Promise.all(
        batch.map(({ storagePath }) => fs.pathExists(storagePath))
      )
      batch.map(({ multihash }, idx) => {
        cidExists[multihash] = exists[idx]
      })

      await timeout(250)
    }

    const cidExistanceMap = {
      cids: cids.map((cid) => ({ cid, exists: cidExists[cid] || false }))
    }

    return successResponse(cidExistanceMap)
  })
)

/**
 * Serves information on existence of given image cids
 * @param req
 * @param req.body
 * @param {string[]} req.body.cids the cids to check existence for, these cids should be directories containing original.jpg
 * @dev This route can have a large number of CIDs as input, therefore we use a POST request.
 */
router.post(
  '/batch_image_cids_exist',
  handleResponse(async (req, res) => {
    const { cids } = req.body

    if (cids && cids.length > BATCH_CID_ROUTE_LIMIT) {
      return errorResponseBadRequest(
        `Too many CIDs passed in, limit is ${BATCH_CID_ROUTE_LIMIT}`
      )
    }

    const queryResults = await models.File.findAll({
      attributes: ['dirMultihash', 'storagePath'],
      raw: true,
      where: {
        dirMultihash: {
          [models.Sequelize.Op.in]: cids
        },
        fileName: 'original.jpg'
      }
    })

    const cidExists = {}

    // Check if hash exists in disk in batches (to limit concurrent load)
    for (
      let i = 0;
      i < queryResults.length;
      i += BATCH_CID_EXISTS_CONCURRENCY_LIMIT
    ) {
      const batch = queryResults.slice(
        i,
        i + BATCH_CID_EXISTS_CONCURRENCY_LIMIT
      )
      const exists = await Promise.all(
        batch.map(({ storagePath }) => fs.pathExists(storagePath))
      )
      batch.map(({ dirMultihash }, idx) => {
        cidExists[dirMultihash] = exists[idx]
      })

      await timeout(250)
    }

    const cidExistanceMap = {
      cids: cids.map((cid) => ({ cid, exists: cidExists[cid] || false }))
    }

    return successResponse(cidExistanceMap)
  })
)

/**
 * Serve file from FS given a storage path
 * This is a cnode-cnode only route, not to be consumed by clients. It has auth restrictions to only
 * allow calls from cnodes with delegateWallets registered on chain
 * @dev No handleResponse around this route because it doesn't play well with our route handling abstractions,
 * same as the /ipfs route
 * @param req.query.filePath the fs path for the file. should be full path including leading /file_storage
 * @param req.query.delegateWallet the wallet address that signed this request
 * @param req.query.timestamp the timestamp when the request was made
 * @param req.query.signature the hashed signature of the object {filePath, delegateWallet, timestamp}
 * @param {string?} req.query.trackId the trackId of the requested file lookup
 */
router.get('/file_lookup', async (req, res) => {
  const BlacklistManager = req.app.get('blacklistManager')
  const { filePath, timestamp, signature } = req.query
  let { delegateWallet, trackId } = req.query
  delegateWallet = delegateWallet.toLowerCase()
  trackId = parseInt(trackId)

  // no filePath passed in
  if (!filePath)
    return sendResponse(
      req,
      res,
      errorResponseBadRequest(`Invalid request, no path provided`)
    )

  // check that signature is correct and delegateWallet is registered on chain
  const recoveredWallet = recoverWallet(
    { filePath, delegateWallet, timestamp },
    signature
  ).toLowerCase()
  const libs = req.app.get('audiusLibs')
  const creatorNodes = await getAllRegisteredCNodes(libs)
  const foundDelegateWallet = creatorNodes.some(
    (node) => node.delegateOwnerWallet.toLowerCase() === recoveredWallet
  )
  if (recoveredWallet !== delegateWallet || !foundDelegateWallet) {
    return sendResponse(
      req,
      res,
      errorResponseUnauthorized(`Invalid wallet signature`)
    )
  }
  const filePathNormalized = path.normalize(filePath)

  // check that the regex works and verify it's not blacklisted
  const matchObj = DiskManager.extractCIDsFromFSPath(filePathNormalized)
  if (!matchObj)
    return sendResponse(
      req,
      res,
      errorResponseBadRequest(`Invalid filePathNormalized provided`)
    )

  const { outer, inner } = matchObj
  let isServable = await BlacklistManager.isServable(outer, trackId)
  if (!isServable) {
    return sendResponse(
      req,
      res,
      errorResponseForbidden(`CID=${outer} has been blacklisted by this node.`)
    )
  }

  res.setHeader('Content-Disposition', contentDisposition(outer))

  // inner will only be set for image dir CID
  // if there's an inner CID, check if CID is blacklisted and set content disposition header
  if (inner) {
    isServable = await BlacklistManager.isServable(inner, trackId)
    if (!isServable) {
      return sendResponse(
        req,
        res,
        errorResponseForbidden(
          `CID=${inner} has been blacklisted by this node.`
        )
      )
    }
    res.setHeader('Content-Disposition', contentDisposition(inner))
  }

  try {
    return await streamFromFileSystem(req, res, filePathNormalized)
  } catch (e) {
    return sendResponse(
      req,
      res,
      errorResponseNotFound(`File with path not found`)
    )
  }
})

module.exports = router

module.exports.getCID = getCID
module.exports.streamFromFileSystem = streamFromFileSystem<|MERGE_RESOLUTION|>--- conflicted
+++ resolved
@@ -155,17 +155,6 @@
 
 const getStoragePathQueryCacheKey = (path) => `storagePathQuery:${path}`
 
-<<<<<<< HEAD
-=======
-const logGetCIDDecisionTree = (decisionTree, req) => {
-  try {
-    req.logger.debug(`[getCID] Decision Tree: ${JSON.stringify(decisionTree)}`)
-  } catch (e) {
-    req.logger.error(`[getCID] Decision Tree - Failed to print: ${e.message}`)
-  }
-}
-
->>>>>>> bc9d86a3
 /**
  * Given a CID, return the appropriate file
  * 1. Check if file exists at expected storage path (current and legacy)
@@ -458,7 +447,6 @@
 
   // Attempt to stream file to client
   try {
-<<<<<<< HEAD
     req.logger.info(`Retrieving ${storagePath} directly from filesystem`)
     const fsStream = await streamFromFileSystem(req, res, storagePath)
 
@@ -477,14 +465,6 @@
     return fsStream
   } catch (e) {
     req.logger.warn(`Failed to retrieve ${storagePath} from FS`)
-=======
-    req.logger.info(
-      `${logPrefix} - Retrieving ${storagePath} directly from filesystem`
-    )
-    return await streamFromFileSystem(req, res, storagePath)
-  } catch (e) {
-    req.logger.error(`${logPrefix} - Failed to retrieve ${storagePath} from FS`)
->>>>>>> bc9d86a3
   }
 
   // Attempt to find and stream CID from other content nodes in the network
@@ -498,7 +478,6 @@
   } catch (e) {
     prometheusResult.result = 'abort_cid_not_found_in_network'
     req.logger.error(
-<<<<<<< HEAD
       `Error calling findCIDInNetwork for path ${storagePath}: ${e.message}`
     )
     return sendResponseWithMetric(
@@ -533,10 +512,6 @@
       res,
       errorResponseServerError('Failed to stream'),
       prometheusResult
-=======
-      `${logPrefix} - Error calling findCIDInNetwork for path ${storagePath}`,
-      e
->>>>>>> bc9d86a3
     )
   }
 }
