const Redis = require('ioredis')
const fs = require('fs-extra')
const path = require('path')
var contentDisposition = require('content-disposition')

const { getRequestRange, formatContentRange } = require('../utils/requestRange')
const { uploadTempDiskStorage } = require('../fileManager')
const {
  handleResponse,
  sendResponse,
  successResponse,
  errorResponseBadRequest,
  errorResponseServerError,
  errorResponseNotFound,
  errorResponseForbidden,
  errorResponseRangeNotSatisfiable,
  errorResponseUnauthorized,
  handleResponseWithHeartbeat
} = require('../apiHelpers')
const { recoverWallet } = require('../apiSigning')

const models = require('../models')
const config = require('../config.js')
const redisClient = new Redis(config.get('redisPort'), config.get('redisHost'))
const {
  authMiddleware,
  ensurePrimaryMiddleware,
  syncLockMiddleware,
  triggerSecondarySyncs,
  ensureStorageMiddleware
} = require('../middlewares')
const { getIPFSPeerId, ipfsSingleByteCat, ipfsStat, getAllRegisteredCNodes, findCIDInNetwork, timeout } = require('../utils')
const ImageProcessingQueue = require('../ImageProcessingQueue')
const RehydrateIpfsQueue = require('../RehydrateIpfsQueue')
const DBManager = require('../dbManager')
const DiskManager = require('../diskManager')
const { promisify } = require('util')

const fsStat = promisify(fs.stat)

const FILE_CACHE_EXPIRY_SECONDS = 5 * 60
const BATCH_CID_ROUTE_LIMIT = 500
<<<<<<< HEAD
const CID_EXISTS_CONCURRENCY_LIMIT = 10
=======
const BATCH_CID_EXISTS_CONCURRENCY_LIMIT = 50
>>>>>>> c1203303

/**
 * Helper method to stream file from file system on creator node
 * Serves partial content using range requests
 */
const streamFromFileSystem = async (req, res, path) => {
  try {
    // If file cannot be found on disk, throw error
    if (!fs.existsSync(path)) {
      throw new Error('File could not be found on disk.')
    }

    // Stream file from file system
    let fileStream

    let stat
    stat = await fsStat(path)
    // Add 'Accept-Ranges' if streamable
    if (req.params.streamable) {
      res.set('Accept-Ranges', 'bytes')
    }

    // If a range header is present, use that to create the readstream
    // otherwise, stream the whole file.
    const range = getRequestRange(req)

    // TODO - route doesn't support multipart ranges.
    if (stat && range) {
      let { start, end } = range
      if (end >= stat.size) {
        // Set "Requested Range Not Satisfiable" header and exit
        res.status(416)
        return sendResponse(req, res, errorResponseRangeNotSatisfiable('Range not satisfiable'))
      }

      // set end in case end is undefined or null
      end = end || (stat.size - 1)

      fileStream = fs.createReadStream(path, { start, end })

      // Add a content range header to the response
      res.set('Content-Range', formatContentRange(start, end, stat.size))
      res.set('Content-Length', end - start + 1)
      // set 206 "Partial Content" success status response code
      res.status(206)
    } else {
      fileStream = fs.createReadStream(path)
      res.set('Content-Length', stat.size)
    }

    await new Promise((resolve, reject) => {
      fileStream
        .on('open', () => fileStream.pipe(res))
        .on('end', () => { res.end(); resolve() })
        .on('error', e => { reject(e) })
    })
  } catch (e) {
    // Unable to stream from file system. Throw a server error message
    throw e
  }
}

const getStoragePathQueryCacheKey = (path) => `storagePathQuery:${path}`

// Gets a CID, streaming from the filesystem if available and falling back to IPFS if not
const getCID = async (req, res) => {
  if (!(req.params && req.params.CID)) {
    return sendResponse(req, res, errorResponseBadRequest(`Invalid request, no CID provided`))
  }

  // Do not act as a public gateway. Only serve IPFS files that are hosted by this creator node.
  const CID = req.params.CID

  // Don't serve if blacklisted.
  if (await req.app.get('blacklistManager').CIDIsInBlacklist(CID)) {
    return sendResponse(req, res, errorResponseForbidden(`CID ${CID} has been blacklisted by this node.`))
  }

  const cacheKey = getStoragePathQueryCacheKey(CID)

  let storagePath = await redisClient.get(cacheKey)
  if (!storagePath) {
    // Don't serve if not found in DB.
    const queryResults = await models.File.findOne({
      where: {
        multihash: CID
      },
      order: [['clock', 'DESC']]
    })
    if (!queryResults) {
      return sendResponse(req, res, errorResponseNotFound(`No valid file found for provided CID: ${CID}`))
    }

    if (queryResults.type === 'dir') {
      return sendResponse(req, res, errorResponseBadRequest('this dag node is a directory'))
    }

    storagePath = queryResults.storagePath
    redisClient.set(cacheKey, storagePath, 'EX', FILE_CACHE_EXPIRY_SECONDS)
  }

  redisClient.incr('ipfsStandaloneReqs')
  const totalStandaloneIpfsReqs = parseInt(await redisClient.get('ipfsStandaloneReqs'))
  req.logger.info(`IPFS Standalone Request - ${CID}`)
  req.logger.info(`IPFS Stats - Standalone Requests: ${totalStandaloneIpfsReqs}`)

  // If client has provided filename, set filename in header to be auto-populated in download prompt.
  if (req.query.filename) {
    res.setHeader('Content-Disposition', contentDisposition(req.query.filename))
  }

  // Set the CID cache-control so that client cache the response for 30 days
  res.setHeader('cache-control', 'public, max-age=2592000, immutable')

  try {
    // Add a rehydration task to the queue to be processed in the background
    RehydrateIpfsQueue.addRehydrateIpfsFromFsIfNecessaryTask(CID, storagePath, { logContext: req.logContext })
    // Attempt to stream file to client.
    req.logger.info(`Retrieving ${storagePath} directly from filesystem`)
    return await streamFromFileSystem(req, res, storagePath)
  } catch (e) {
    req.logger.info(`Failed to retrieve ${storagePath} from FS`)

    // ugly nested try/catch but don't want findCIDInNetwork to stop execution of the rest of the route
    try {
      const libs = req.app.get('audiusLibs')
      await findCIDInNetwork(storagePath, CID, req.logger, libs)
      return await streamFromFileSystem(req, res, storagePath)
    } catch (e) {
      req.logger.error(`Error calling findCIDInNetwork for path ${storagePath}`, e)
    }
  }

  try {
    // Add content length headers
    // If the IPFS stat call fails or timesout, an error is thrown
    const stat = await ipfsStat(CID, req.logContext, 500)
    res.set('Accept-Ranges', 'bytes')

    // Stream file from ipfs if cat one byte takes under 500ms
    // If catReadableStream() promise is rejected, throw an error and stream from file system
    await new Promise((resolve, reject) => {
      let stream
      // If a range header is present, use that to create the ipfs stream
      const range = getRequestRange(req)

      if (req.params.streamable && range) {
        let { start, end } = range
        if (end >= stat.size) {
          // Set "Requested Range Not Satisfiable" header and exit
          res.status(416)
          return sendResponse(req, res, errorResponseRangeNotSatisfiable('Range not satisfiable'))
        }

        // set end in case end is undefined or null
        end = end || (stat.size - 1)

        // Set length to be end - start + 1 so it matches behavior of fs.createReadStream
        const length = end - start + 1
        stream = req.app.get('ipfsAPI').catReadableStream(
          CID, { offset: start, length }
        )
        // Add a content range header to the response
        res.set('Content-Range', formatContentRange(start, end, stat.size))
        res.set('Content-Length', end - start + 1)
        // set 206 "Partial Content" success status response code
        res.status(206)
      } else {
        stream = req.app.get('ipfsAPI').catReadableStream(CID)
        res.set('Content-Length', stat.size)
      }

      stream
        .on('data', streamData => { res.write(streamData) })
        .on('end', () => { res.end(); resolve() })
        .on('error', e => { reject(e) })
    })
  } catch (e) {
    // Unset the cache-control header so that a bad response is not cached
    res.removeHeader('cache-control')

    // If the file cannot be retrieved through IPFS, return 500 without attempting to stream file.
    return sendResponse(req, res, errorResponseServerError(e.message))
  }
}

// Gets a CID in a directory, streaming from the filesystem if available and
// falling back to IPFS if not
const getDirCID = async (req, res) => {
  if (!(req.params && req.params.dirCID && req.params.filename)) {
    return sendResponse(req, res, errorResponseBadRequest(`Invalid request, no multihash provided`))
  }

  // Do not act as a public gateway. Only serve IPFS files that are tracked by this creator node.
  const dirCID = req.params.dirCID
  const filename = req.params.filename
  const ipfsPath = `${dirCID}/${filename}`

  const cacheKey = getStoragePathQueryCacheKey(ipfsPath)

  let storagePath = await redisClient.get(cacheKey)
  if (!storagePath) {
    // Don't serve if not found in DB.
    // Query for the file based on the dirCID and filename
    const queryResults = await models.File.findOne({
      where: {
        dirMultihash: dirCID,
        fileName: filename
      },
      order: [['clock', 'DESC']]
    })
    if (!queryResults) {
      return sendResponse(
        req,
        res,
        errorResponseNotFound(`No valid file found for provided dirCID: ${dirCID} and filename: ${filename}`)
      )
    }
    storagePath = queryResults.storagePath
    redisClient.set(cacheKey, storagePath, 'EX', FILE_CACHE_EXPIRY_SECONDS)
  }

  // Lop off the last bit of the storage path (the child CID)
  // to get the parent storage path for IPFS rehydration
  const parentStoragePath = storagePath.split('/').slice(0, -1).join('/')

  redisClient.incr('ipfsStandaloneReqs')
  const totalStandaloneIpfsReqs = parseInt(await redisClient.get('ipfsStandaloneReqs'))
  req.logger.info(`IPFS Standalone Request - ${ipfsPath}`)
  req.logger.info(`IPFS Stats - Standalone Requests: ${totalStandaloneIpfsReqs}`)

  // Set the CID cache-control so that client cache the response for 30 days
  res.setHeader('cache-control', 'public, max-age=2592000, immutable')

  try {
    // Add rehydrate task to queue to be processed in background
    RehydrateIpfsQueue.addRehydrateIpfsFromFsIfNecessaryTask(dirCID, parentStoragePath, { logContext: req.logContext }, filename)
    // Attempt to stream file to client.
    req.logger.info(`Retrieving ${storagePath} directly from filesystem`)
    return await streamFromFileSystem(req, res, storagePath)
  } catch (e) {
    req.logger.info(`Failed to retrieve ${storagePath} from FS`)

    // ugly nested try/catch but don't want findCIDInNetwork to stop execution of the rest of the route
    try {
      // CID is the file CID, parse it from the storagePath
      const CID = storagePath.split('/').slice(-1).join('')
      const libs = req.app.get('audiusLibs')
      await findCIDInNetwork(storagePath, CID, req.logger, libs)
      return await streamFromFileSystem(req, res, storagePath)
    } catch (e) {
      req.logger.error(`Error calling findCIDInNetwork for path ${storagePath}`, e)
    }
  }

  try {
    // For files not found on disk, attempt to stream from IPFS
    // Cat 1 byte of CID in ipfs to determine if file exists
    // If the request takes under 500ms, stream the file from ipfs
    // else if the request takes over 500ms, throw an error
    await ipfsSingleByteCat(ipfsPath, req.logContext, 500)

    await new Promise((resolve, reject) => {
      req.app.get('ipfsAPI').catReadableStream(ipfsPath)
        .on('data', streamData => { res.write(streamData) })
        .on('end', () => { res.end(); resolve() })
        .on('error', e => { reject(e) })
    })
  } catch (e) {
    // Unset the cache-control header so that a bad response is not cached
    res.removeHeader('cache-control')
    return sendResponse(req, res, errorResponseServerError(e.message))
  }
}

module.exports = function (app) {
  /**
   * Store image in multiple-resolutions on disk + DB and make available via IPFS
   */
  app.post('/image_upload', authMiddleware, ensurePrimaryMiddleware, ensureStorageMiddleware, syncLockMiddleware, uploadTempDiskStorage.single('file'), handleResponseWithHeartbeat(async (req, res) => {
    if (!req.body.square || !(req.body.square === 'true' || req.body.square === 'false')) {
      return errorResponseBadRequest('Must provide square boolean param in request body')
    }
    if (!req.file) {
      return errorResponseBadRequest('Must provide image file in request body.')
    }

    const routestart = Date.now()
    const imageBufferOriginal = req.file.path
    const originalFileName = req.file.originalname
    const cnodeUserUUID = req.session.cnodeUserUUID

    // Resize the images and add them to IPFS and filestorage
    let resizeResp
    try {
      if (req.body.square === 'true') {
        resizeResp = await ImageProcessingQueue.resizeImage({
          file: imageBufferOriginal,
          fileName: originalFileName,
          sizes: {
            '150x150.jpg': 150,
            '480x480.jpg': 480,
            '1000x1000.jpg': 1000
          },
          square: true,
          logContext: req.logContext
        })
      } else /** req.body.square == 'false' */ {
        resizeResp = await ImageProcessingQueue.resizeImage({
          file: imageBufferOriginal,
          fileName: originalFileName,
          sizes: {
            '640x.jpg': 640,
            '2000x.jpg': 2000
          },
          square: false,
          logContext: req.logContext
        })
      }

      req.logger.debug('ipfs add resp', resizeResp)
    } catch (e) {
      return errorResponseServerError(e)
    }

    /**
     * Ensure image files written to disk match dirCID returned from resizeImage
     */

    const ipfs = req.app.get('ipfsLatestAPI')

    const dirCID = resizeResp.dir.dirCID

    // build ipfs add array
    let ipfsAddArray = []
    try {
      await Promise.all(resizeResp.files.map(async function (file) {
        const fileBuffer = await fs.readFile(file.storagePath)
        ipfsAddArray.push({
          path: file.sourceFile,
          content: fileBuffer
        })
      }))
    } catch (e) {
      throw new Error(`Failed to build ipfs add array for dirCID ${dirCID} ${e}`)
    }

    // Re-compute dirCID from all image files to ensure it matches dirCID returned above
    let ipfsAddRespArr
    try {
      const ipfsAddResp = await ipfs.add(
        ipfsAddArray,
        {
          pin: false,
          onlyHash: true,
          timeout: 1000
        }
      )
      ipfsAddRespArr = []
      for await (const resp of ipfsAddResp) {
        ipfsAddRespArr.push(resp)
      }
    } catch (e) {
      // If ipfs.add op fails, log error and move on, since this is an ipfs error and not an image upload error
      req.logger.info(`Error calling ipfs.add on dir to re-compute dirCID ${dirCID} ${e}`)
    }

    // Ensure actual and expected dirCIDs match
    const expectedDirCID = ipfsAddRespArr[ipfsAddRespArr.length - 1].cid.toString()
    if (expectedDirCID !== dirCID) {
      throw new Error(`Image file validation failed - dirCIDs do not match for dirCID ${dirCID}`)
    }

    // Record image file entries in DB
    const transaction = await models.sequelize.transaction()
    try {
      // Record dir file entry in DB
      const createDirFileQueryObj = {
        multihash: resizeResp.dir.dirCID,
        sourceFile: null,
        storagePath: resizeResp.dir.dirDestPath,
        type: 'dir' // TODO - replace with models enum
      }
      await DBManager.createNewDataRecord(createDirFileQueryObj, cnodeUserUUID, models.File, transaction)

      // Record all image res file entries in DB
      // Must be written sequentially to ensure clock values are correctly incremented and populated
      for (const file of resizeResp.files) {
        const createImageFileQueryObj = {
          multihash: file.multihash,
          sourceFile: file.sourceFile,
          storagePath: file.storagePath,
          type: 'image', // TODO - replace with models enum
          dirMultihash: dirCID,
          fileName: file.sourceFile.split('/').slice(-1)[0]
        }
        await DBManager.createNewDataRecord(createImageFileQueryObj, cnodeUserUUID, models.File, transaction)
      }

      req.logger.info(`route time = ${Date.now() - routestart}`)
      await transaction.commit()
    } catch (e) {
      await transaction.rollback()
      return errorResponseServerError(e)
    }

    triggerSecondarySyncs(req)
    return successResponse({ dirCID })
  }))

  app.get('/ipfs_peer_info', handleResponse(async (req, res) => {
    const ipfs = req.app.get('ipfsAPI')
    const ipfsIDObj = await getIPFSPeerId(ipfs)
    if (req.query.caller_ipfs_id) {
      try {
        req.logger.info(`Connection to ${req.query.caller_ipfs_id}`)
        await ipfs.swarm.connect(req.query.caller_ipfs_id)
      } catch (e) {
        if (!e.message.includes('dial to self')) {
          req.logger.error(e)
        }
      }
    }
    return successResponse(ipfsIDObj)
  }))

  /**
   * Serve IPFS data hosted by creator node and create download route using query string pattern
   * `...?filename=<file_name.mp3>`.
   * @param req
   * @param req.query
   * @param {string} req.query.filename filename to set as the content-disposition header
   * @param {boolean} req.query.fromFS whether or not to retrieve directly from the filesystem and
   * rehydrate IPFS asynchronously
   * @dev This route does not handle responses by design, so we can pipe the response to client.
   * TODO: It seems like handleResponse does work with piped responses, as seen from the track/stream endpoint.
   */
  app.get('/ipfs/:CID', getCID)

  /**
   * Serve images hosted by creator node on IPFS.
   * @param req
   * @param req.query
   * @param {string} req.query.filename the actual filename to retrieve w/in the IPFS directory (e.g. 480x480.jpg)
   * @param {boolean} req.query.fromFS whether or not to retrieve directly from the filesystem and
   * rehydrate IPFS asynchronously
   * @dev This route does not handle responses by design, so we can pipe the gateway response.
   * TODO: It seems like handleResponse does work with piped responses, as seen from the track/stream endpoint.
   */
  app.get('/ipfs/:dirCID/:filename', getDirCID)

  /**
   * Serves information on existence of given cids
   * @param req
   * @param req.body
<<<<<<< HEAD
   * @param {string} req.body.cids the cids to check existence for
   * @dev This route can have a large number of CIDs as input, therefore we use a POST request.
   * TODO: Remove support for directories
=======
   * @param {string[]} req.body.cids the cids to check existence for, these cids can also be directories
   * @dev This route can have a large number of CIDs as input, therefore we use a POST request.
>>>>>>> c1203303
   */
  app.post('/batch_cids_exist', handleResponse(async (req, res) => {
    const { cids } = req.body

<<<<<<< HEAD
    if (cids.length > BATCH_CID_ROUTE_LIMIT) {
=======
    if (cids && cids.length > BATCH_CID_ROUTE_LIMIT) {
>>>>>>> c1203303
      return errorResponseBadRequest(`Too many CIDs passed in, limit is ${BATCH_CID_ROUTE_LIMIT}`)
    }

    const queryResults = (await models.File.findAll({
      attributes: ['multihash', 'storagePath'],
<<<<<<< HEAD
=======
      raw: true,
>>>>>>> c1203303
      where: {
        multihash: {
          [models.Sequelize.Op.in]: cids
        }
      }
    }))

<<<<<<< HEAD
    const cidExists = {}

    // Check if hash exists in disk in batches (to limit concurrent load)
    for (let i = 0; i < queryResults.length; i += CID_EXISTS_CONCURRENCY_LIMIT) {
      const batch = queryResults.slice(i, i + CID_EXISTS_CONCURRENCY_LIMIT)
      const exists = await Promise.all(batch.map(
        ({ multihash, storagePath }) => fs.pathExists(storagePath)
=======
    let cidExists = {}

    // Check if hash exists in disk in batches (to limit concurrent load)
    for (let i = 0; i < queryResults.length; i += BATCH_CID_EXISTS_CONCURRENCY_LIMIT) {
      const batch = queryResults.slice(i, i + BATCH_CID_EXISTS_CONCURRENCY_LIMIT)
      const exists = await Promise.all(batch.map(
        (storagePath) => fs.pathExists(storagePath)
>>>>>>> c1203303
      ))
      batch.map(({ multihash }, idx) => {
        cidExists[multihash] = exists[idx]
      })
<<<<<<< HEAD
=======

      await timeout(250)
>>>>>>> c1203303
    }

    const cidExistanceMap = {
      cids: cids.map(cid => ({ cid, exists: cidExists[cid] || false }))
    }

    return successResponse(cidExistanceMap)
  }))

  /**
   * Serve file from FS given a storage path
   * This is a cnode-cnode only route, not to be consumed by clients. It has auth restrictions to only
   * allow calls from cnodes with delegateWallets registered on chain
   * @dev No handleResponse around this route because it doesn't play well with our route handling abstractions,
   * same as the /ipfs route
   * @param req.query.filePath the fs path for the file. should be full path including leading /file_storage
   * @param req.query.delegateWallet the wallet address that signed this request
   * @param req.query.timestamp the timestamp when the request was made
   * @param req.query.signature the hashed signature of the object {filePath, delegateWallet, timestamp}
   */
  app.get('/file_lookup', async (req, res) => {
    const { filePath, timestamp, signature } = req.query
    let { delegateWallet } = req.query
    delegateWallet = delegateWallet.toLowerCase()

    // no filePath passed in
    if (!filePath) return sendResponse(req, res, errorResponseBadRequest(`Invalid request, no path provided`))

    // check that signature is correct and delegateWallet is registered on chain
    const recoveredWallet = recoverWallet({ filePath, delegateWallet, timestamp }, signature).toLowerCase()
    const libs = req.app.get('audiusLibs')
    const creatorNodes = await getAllRegisteredCNodes(libs)
    const foundDelegateWallet = creatorNodes.some(node => node.delegateOwnerWallet.toLowerCase() === recoveredWallet)
    if ((recoveredWallet !== delegateWallet) || !foundDelegateWallet) {
      return sendResponse(req, res, errorResponseUnauthorized(`Invalid wallet signature`))
    }
    const filePathNormalized = path.normalize(filePath)

    // check that the regex works and verify it's not blacklisted
    const matchObj = DiskManager.extractCIDsFromFSPath(filePathNormalized)
    if (!matchObj) return sendResponse(req, res, errorResponseBadRequest(`Invalid filePathNormalized provided`))

    const { outer, inner } = matchObj
    if (await req.app.get('blacklistManager').CIDIsInBlacklist(outer)) {
      return sendResponse(req, res, errorResponseForbidden(`CID ${outer} has been blacklisted by this node.`))
    }
    res.setHeader('Content-Disposition', contentDisposition(outer))

    // inner will only be set for image dir CID
    // if there's an inner CID, check if CID is blacklisted and set content disposition header
    if (inner) {
      if (await req.app.get('blacklistManager').CIDIsInBlacklist(inner)) {
        return sendResponse(req, res, errorResponseForbidden(`CID ${inner} has been blacklisted by this node.`))
      }
      res.setHeader('Content-Disposition', contentDisposition(inner))
    }

    try {
      return await streamFromFileSystem(req, res, filePathNormalized)
    } catch (e) {
      return sendResponse(req, res, errorResponseNotFound(`File with path not found`))
    }
  })
}

module.exports.getCID = getCID<|MERGE_RESOLUTION|>--- conflicted
+++ resolved
@@ -40,11 +40,7 @@
 
 const FILE_CACHE_EXPIRY_SECONDS = 5 * 60
 const BATCH_CID_ROUTE_LIMIT = 500
-<<<<<<< HEAD
-const CID_EXISTS_CONCURRENCY_LIMIT = 10
-=======
 const BATCH_CID_EXISTS_CONCURRENCY_LIMIT = 50
->>>>>>> c1203303
 
 /**
  * Helper method to stream file from file system on creator node
@@ -500,32 +496,19 @@
    * Serves information on existence of given cids
    * @param req
    * @param req.body
-<<<<<<< HEAD
-   * @param {string} req.body.cids the cids to check existence for
-   * @dev This route can have a large number of CIDs as input, therefore we use a POST request.
-   * TODO: Remove support for directories
-=======
    * @param {string[]} req.body.cids the cids to check existence for, these cids can also be directories
    * @dev This route can have a large number of CIDs as input, therefore we use a POST request.
->>>>>>> c1203303
    */
   app.post('/batch_cids_exist', handleResponse(async (req, res) => {
     const { cids } = req.body
 
-<<<<<<< HEAD
-    if (cids.length > BATCH_CID_ROUTE_LIMIT) {
-=======
     if (cids && cids.length > BATCH_CID_ROUTE_LIMIT) {
->>>>>>> c1203303
       return errorResponseBadRequest(`Too many CIDs passed in, limit is ${BATCH_CID_ROUTE_LIMIT}`)
     }
 
     const queryResults = (await models.File.findAll({
       attributes: ['multihash', 'storagePath'],
-<<<<<<< HEAD
-=======
       raw: true,
->>>>>>> c1203303
       where: {
         multihash: {
           [models.Sequelize.Op.in]: cids
@@ -533,15 +516,6 @@
       }
     }))
 
-<<<<<<< HEAD
-    const cidExists = {}
-
-    // Check if hash exists in disk in batches (to limit concurrent load)
-    for (let i = 0; i < queryResults.length; i += CID_EXISTS_CONCURRENCY_LIMIT) {
-      const batch = queryResults.slice(i, i + CID_EXISTS_CONCURRENCY_LIMIT)
-      const exists = await Promise.all(batch.map(
-        ({ multihash, storagePath }) => fs.pathExists(storagePath)
-=======
     let cidExists = {}
 
     // Check if hash exists in disk in batches (to limit concurrent load)
@@ -549,16 +523,12 @@
       const batch = queryResults.slice(i, i + BATCH_CID_EXISTS_CONCURRENCY_LIMIT)
       const exists = await Promise.all(batch.map(
         (storagePath) => fs.pathExists(storagePath)
->>>>>>> c1203303
       ))
       batch.map(({ multihash }, idx) => {
         cidExists[multihash] = exists[idx]
       })
-<<<<<<< HEAD
-=======
 
       await timeout(250)
->>>>>>> c1203303
     }
 
     const cidExistanceMap = {
