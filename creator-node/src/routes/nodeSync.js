const axios = require('axios')

const models = require('../models')
const { saveFileForMultihash } = require('../fileManager')
const { handleResponse, successResponse, errorResponse, errorResponseServerError } = require('../apiHelpers')
const config = require('../config')
const middlewares = require('../middlewares')
const { getIPFSPeerId } = require('../utils')
const RehydrateIpfsQueue = require('../RehydrateIpfsQueue')

// Dictionary tracking currently queued up syncs with debounce
const syncQueue = {}
const TrackSaveConcurrencyLimit = 10
const NonTrackFileSaveConcurrencyLimit = 10
const RehydrateIPFSConcurrencyLimit = 10

module.exports = function (app) {
  /**
   * Exports all db data (not files) associated with walletPublicKey[] as JSON.
   * Returns IPFS node ID object, so importing nodes can peer manually for optimized file transfer.
   * @return {
   *  cnodeUsers Map Object containing all db data keyed on cnodeUserUUID
   *  ipfsIDObj Object containing IPFS Node's peer ID
   * }
   */
  app.get('/export', handleResponse(async (req, res) => {
    const walletPublicKeys = req.query.wallet_public_key // array

    const transaction = await models.sequelize.transaction()
    try {
      // Fetch cnodeUser for each walletPublicKey.
      const cnodeUsers = await models.CNodeUser.findAll({ where: { walletPublicKey: walletPublicKeys }, transaction })
      const cnodeUserUUIDs = cnodeUsers.map((cnodeUser) => cnodeUser.cnodeUserUUID)

      // Fetch all data for cnodeUserUUIDs: audiusUsers, tracks, files, clockRecords.
      const [audiusUsers, tracks, files, clockRecords] = await Promise.all([
        models.AudiusUser.findAll({ where: { cnodeUserUUID: cnodeUserUUIDs }, transaction }),
        models.Track.findAll({ where: { cnodeUserUUID: cnodeUserUUIDs }, transaction }),
        models.File.findAll({ where: { cnodeUserUUID: cnodeUserUUIDs }, transaction }),
        models.ClockRecord.findAll({ where: { cnodeUserUUID: cnodeUserUUIDs }, transaction })
      ])
      await transaction.commit()

      /** Bundle all data into cnodeUser objects to maximize import speed. */

      const cnodeUsersDict = {}
      cnodeUsers.forEach(cnodeUser => {
        // Convert sequelize object to plain js object to allow adding additional fields.
        const cnodeUserDictObj = cnodeUser.toJSON()

        // Add cnodeUserUUID data fields.
        cnodeUserDictObj['audiusUsers'] = []
        cnodeUserDictObj['tracks'] = []
        cnodeUserDictObj['files'] = []
        cnodeUserDictObj['clockRecords'] = []

        cnodeUsersDict[cnodeUser.cnodeUserUUID] = cnodeUserDictObj
      })

      audiusUsers.forEach(audiusUser => {
        cnodeUsersDict[audiusUserDictObj['cnodeUserUUID']]['audiusUsers'].push(audiusUser.toJSON())
      })
      tracks.forEach(track => {
        cnodeUsersDict[trackDictObj['cnodeUserUUID']]['tracks'].push(track.toJSON())
      })
      files.forEach(file => {
        cnodeUsersDict[fileDictObj['cnodeUserUUID']]['files'].push(file.toJSON())
      })
      clockRecords.forEach(clockRecord => {
        cnodeUsersDict[clockRecordDictObj['cnodeUserUUID']]['clockRecords'].push(clockRecord.toJSON())
      })

      // Expose ipfs node's peer ID.
      const ipfs = req.app.get('ipfsAPI')
      const ipfsIDObj = await getIPFSPeerId(ipfs, config)

      // Rehydrate files if necessary
      for (let i = 0; i < files.length; i += RehydrateIPFSConcurrencyLimit) {
        const exportFilesSlice = files.slice(i, i + RehydrateIPFSConcurrencyLimit)
        req.logger.info(`Export rehydrateIpfs processing files ${i} to ${i + RehydrateIPFSConcurrencyLimit}`)
        // Ensure all relevant files are available through IPFS at export time
        await Promise.all(exportFilesSlice.map(async (file) => {
          try {
            if (
              (file.type === 'track' || file.type === 'metadata' || file.type === 'copy320') ||
              // to address legacy single-res image rehydration where images are stored directly under its file CID
              (file.type === 'image' && file.sourceFile === null)
            ) {
              await RehydrateIpfsQueue.addRehydrateIpfsFromFsIfNecessaryTask(file.multihash, file.storagePath, { logContext: req.logContext })
            } else if (file.type === 'dir') {
              await RehydrateIpfsQueue.addRehydrateIpfsDirFromFsIfNecessaryTask(file.multihash, { logContext: req.logContext })
            }
          } catch (e) {
            req.logger.info(`Export rehydrateIpfs processing files ${i} to ${i + RehydrateIPFSConcurrencyLimit}, ${e}`)
          }
        }))
      }
      return successResponse({ cnodeUsers: cnodeUsersDict, ipfsIDObj })
    } catch (e) {
      await t.rollback()
      return errorResponseServerError(e.message)
    }
  }))

  /**
   * Given walletPublicKeys array and target creatorNodeEndpoint, will request export
   * of all user data, update DB state accordingly, fetch all files and make them available.
   */
  app.post('/sync', handleResponse(async (req, res) => {
    const walletPublicKeys = req.body.wallet // array
    const creatorNodeEndpoint = req.body.creator_node_endpoint // string
    const immediate = (req.body.immediate === true || req.body.immediate === 'true')
    // option to sync just the db records as opposed to db records and files on disk, defaults to false
    const dbOnlySync = (req.body.db_only_sync === true || req.body.db_only_sync === 'true')

    if (!immediate) {
      req.logger.info('debounce time', config.get('debounceTime'))
      // Debounce nodeysnc op
      for (let wallet of walletPublicKeys) {
        if (wallet in syncQueue) {
          clearTimeout(syncQueue[wallet])
          req.logger.info('clear timeout for', wallet, 'time', Date.now())
        }
        syncQueue[wallet] = setTimeout(
          async () => _nodesync(req, [wallet], creatorNodeEndpoint, dbOnlySync),
          config.get('debounceTime')
        )
        req.logger.info('set timeout for', wallet, 'time', Date.now())
      }
    } else {
      await _nodesync(req, walletPublicKeys, creatorNodeEndpoint, dbOnlySync)
    }
    return successResponse()
  }))

  /** Checks if node sync is in progress for wallet. */
  app.get('/sync_status/:walletPublicKey', handleResponse(async (req, res) => {
    const walletPublicKey = req.params.walletPublicKey
    const redisClient = req.app.get('redisClient')
    const lockHeld = await redisClient.lock.getLock(redisClient.getNodeSyncRedisKey(walletPublicKey))
    if (lockHeld) {
      return errorResponse(423, `Cannot change state of wallet ${walletPublicKey}. Node sync currently in progress.`)
    }

    // Get & return latestBlockNumber for wallet
    const cnodeUser = await models.CNodeUser.findOne({ where: { walletPublicKey } })
    const latestBlockNumber = (cnodeUser) ? cnodeUser.latestBlockNumber : -1
    const clockValue = (cnodeUser) ? cnodeUser.clock : -1

    return successResponse({ walletPublicKey, latestBlockNumber, clockValue })
  }))
}

async function _nodesync (req, walletPublicKeys, creatorNodeEndpoint, dbOnlySync) {
  const start = Date.now()
  req.logger.info('begin nodesync for ', walletPublicKeys, 'time', start)

  // ensure access to each wallet, then acquire it for sync.
  const redisClient = req.app.get('redisClient')
  const redisLock = redisClient.lock
  // TODO - redisKey will be inaccurate when /sync is called with more than 1 walletPublicKey
  let redisKey
  for (let wallet of walletPublicKeys) {
    redisKey = redisClient.getNodeSyncRedisKey(wallet)
    let lockHeld = await redisLock.getLock(redisKey)
    if (lockHeld) {
      throw new Error(`Cannot change state of wallet ${wallet}. Node sync currently in progress.`)
    }
    await redisLock.setLock(redisKey)
  }

  try {
    // Fetch data export from creatorNodeEndpoint for given walletPublicKeys.
    const resp = await axios({
      method: 'get',
      baseURL: creatorNodeEndpoint,
      url: '/export',
      params: { wallet_public_key: walletPublicKeys },
      responseType: 'json'
    })
    if (resp.status !== 200) throw new Error(resp.data['error'])
    // TODO - explain patch
    if (!resp.data) {
      if (resp.request && resp.request.responseText) {
        resp.data = JSON.parse(resp.request.responseText)
      } else throw new Error(`Malformed response from ${creatorNodeEndpoint}.`)
    }
    if (!resp.data.hasOwnProperty('cnodeUsers') || !resp.data.hasOwnProperty('ipfsIDObj') || !resp.data.ipfsIDObj.hasOwnProperty('addresses')) {
      throw new Error(`Malformed response from ${creatorNodeEndpoint}.`)
    }

    // Attempt to connect directly to target CNode's IPFS node.
    await _initBootstrapAndRefreshPeers(req, resp.data.ipfsIDObj.addresses, redisKey)
    req.logger.info(redisKey, 'IPFS Nodes connected + data export received')

    // For each CNodeUser, replace local DB state with retrieved data + fetch + save missing files.
    for (const fetchedCNodeUser of Object.values(resp.data.cnodeUsers)) {
      // Since different nodes may assign different cnodeUserUUIDs to a given walletPublicKey,
      // retrieve local cnodeUserUUID from fetched walletPublicKey and delete all associated data.
      if (!fetchedCNodeUser.hasOwnProperty('walletPublicKey')) {
        throw new Error(`Malformed response received from ${creatorNodeEndpoint}. "walletPublicKey" property not found on CNodeUser in response object`)
      }
      const fetchedWalletPublicKey = fetchedCNodeUser.walletPublicKey
      let userReplicaSet = []
      try {
        const myCnodeEndpoint = await middlewares.getOwnEndpoint(req)
        userReplicaSet = await middlewares.getCreatorNodeEndpoints(req, fetchedWalletPublicKey)

        // push user metadata node to user's replica set if defined
        if (config.get('userMetadataNodeUrl')) userReplicaSet.push(config.get('userMetadataNodeUrl'))

        // filter out current node from user's replica set
        userReplicaSet = userReplicaSet.filter(url => url !== myCnodeEndpoint)

        // Spread + set uniq's the array
        userReplicaSet = [...new Set(userReplicaSet)]
      } catch (e) {
        req.logger.error(`Couldn't get user's replica sets, can't use cnode gateways in saveFileForMultihash`)
      }

      if (!walletPublicKeys.includes(fetchedWalletPublicKey)) {
        throw new Error(`Malformed response from ${creatorNodeEndpoint}. Returned data for walletPublicKey that was not requested.`)
      }
      const fetchedCnodeUserUUID = fetchedCNodeUser.cnodeUserUUID

      const transaction = await models.sequelize.transaction()

      try {
        const cnodeUser = await models.CNodeUser.findOne({
          where: { walletPublicKey: fetchedWalletPublicKey },
          transaction
        })
        const fetchedLatestBlockNumber = fetchedCNodeUser.latestBlockNumber

        // Delete any previously stored data for cnodeUser in reverse table dependency order (cannot be parallelized).
        if (cnodeUser) {
          // Ensure imported data has higher blocknumber than already stored.
          // TODO - replace this check with a clock check (!!!)
          const latestBlockNumber = cnodeUser.latestBlockNumber
          if ((fetchedLatestBlockNumber === -1 && latestBlockNumber !== -1) ||
            (fetchedLatestBlockNumber !== -1 && fetchedLatestBlockNumber <= latestBlockNumber)
          ) {
            throw new Error(`Imported data is outdated, will not sync. Imported latestBlockNumber \
              ${fetchedLatestBlockNumber} Self latestBlockNumber ${latestBlockNumber}`)
          }

          const cnodeUserUUID = cnodeUser.cnodeUserUUID
          req.logger.info(redisKey, `beginning delete ops for cnodeUserUUID ${cnodeUserUUID}`)

          const numAudiusUsersDeleted = await models.AudiusUser.destroy({
            where: { cnodeUserUUID },
            transaction
          })
          req.logger.info(redisKey, `numAudiusUsersDeleted ${numAudiusUsersDeleted}`)
          
          // TrackFiles must be deleted before associated Tracks can be deleted.
          const numTrackFilesDeleted = await models.File.destroy({
            where: {
<<<<<<< HEAD
              cnodeUserUUID: cnodeUserUUID,
              trackBlockchainId: { [models.Sequelize.Op.ne]: null } // Op.ne = notequal
=======
              cnodeUserUUID,
              trackUUID: { [models.Sequelize.Op.ne]: null } // Op.ne = notequal
>>>>>>> 6f723c43
            },
            transaction
          })
          req.logger.info(redisKey, `numTrackFilesDeleted ${numTrackFilesDeleted}`)
          
          const numTracksDeleted = await models.Track.destroy({
            where: { cnodeUserUUID },
            transaction
          })
          req.logger.info(redisKey, `numTracksDeleted ${numTracksDeleted}`)
          
          // Delete all remaining files (image / metadata files).
          const numNonTrackFilesDeleted = await models.File.destroy({
            where: { cnodeUserUUID },
            transaction
          })
          req.logger.info(redisKey, `numNonTrackFilesDeleted ${numNonTrackFilesDeleted}`)
          
          const numClockRecordsDeleted = await models.ClockRecord.destroy({
            where: { cnodeUserUUID },
            transaction
          })
          req.logger.info(redisKey, `numClockRecordsDeleted ${numClockRecordsDeleted}`)

          // Delete cnodeUser entry
          await cnodeUser.destroy({transaction})
          req.logger.info(redisKey, `deleted cnodeUserEntry`)
        }

        /* Populate all new data for fetched cnodeUser. */

        req.logger.info(redisKey, `beginning add ops for cnodeUserUUID ${fetchedCnodeUserUUID}`)

        // Upsert cnodeUser row.
        await models.CNodeUser.create({
          cnodeUserUUID: fetchedCnodeUserUUID,
          walletPublicKey: fetchedWalletPublicKey,
          latestBlockNumber: fetchedLatestBlockNumber,
          lastLogin: fetchedCNodeUser.lastLogin,
          clock: fetchedCNodeUser.clock
        }, { transaction })
        req.logger.info(redisKey, `Inserted nodeUser for cnodeUserUUID ${fetchedCnodeUserUUID}`)

        // Save all clockRecords to DB
        await models.ClockRecord.bulkCreate(fetchedCNodeUser.clockRecords.map(clockRecord => ({
          ...clockRecord,
          cnodeUserUUID: fetchedCnodeUserUUID
        })), { transaction })
        req.logger.info(redisKey, 'Recorded all ClockRecord entries in DB')

        /*
         * Make list of all track Files to add after track creation
         *
         * Files with trackUUIDs cannot be created until tracks have been created,
         *    but tracks cannot be created until metadata and cover art files have been created.
         */

<<<<<<< HEAD
        // Files with trackBlockchainIds cannot be created until tracks have been created,
        // but tracks cannot be created until metadata and cover art files have been created.
        const trackFiles = fetchedCNodeUser.files.filter(file => models.File.TrackTypes.includes(file.type))
        const nonTrackFiles = fetchedCNodeUser.files.filter(file => models.File.NonTrackTypes.includes(file.type))

        // if not just db records sync, sync everything
        if (!dbOnlySync) {
          // Save all track files to disk in batches (to limit concurrent load)
          for (let i = 0; i < trackFiles.length; i += TrackSaveConcurrencyLimit) {
            const trackFilesSlice = trackFiles.slice(i, i + TrackSaveConcurrencyLimit)
            req.logger.info(`TrackFiles saveFileForMultihash - processing trackFiles ${i} to ${i + TrackSaveConcurrencyLimit}...`)
            await Promise.all(trackFilesSlice.map(
              trackFile => saveFileForMultihash(req, trackFile.multihash, trackFile.storagePath, userReplicaSet)
            ))
          }

          req.logger.info('Saved all track files to disk.')

          // Save all non-track files to disk in batches (to limit concurrent load)
          for (let i = 0; i < nonTrackFiles.length; i += NonTrackFileSaveConcurrencyLimit) {
            const nonTrackFilesSlice = nonTrackFiles.slice(i, i + NonTrackFileSaveConcurrencyLimit)
            req.logger.info(`NonTrackFiles saveFileForMultihash - processing files ${i} to ${i + NonTrackFileSaveConcurrencyLimit}...`)
            await Promise.all(nonTrackFilesSlice.map(
              nonTrackFile => {
                // Skip over directories since there's no actual content to sync
                // The files inside the directory are synced separately
                if (nonTrackFile.type !== 'dir') {
                  // if it's an image file, we need to pass in the actual filename because the gateway request is /ipfs/Qm123/<filename>
                  // need to also check fileName is not null to make sure it's a dir-style image. non-dir images won't have a 'fileName' db column
                  if (nonTrackFile.type === 'image' && nonTrackFile.fileName !== null) {
                    return saveFileForMultihash(req, nonTrackFile.multihash, nonTrackFile.storagePath, userReplicaSet, nonTrackFile.fileName)
                  } else {
                    return saveFileForMultihash(req, nonTrackFile.multihash, nonTrackFile.storagePath, userReplicaSet)
                  }
=======
        const trackFiles = fetchedCNodeUser.files.filter(file => models.File.TrackTypes.includes(file.type))
        const nonTrackFiles = fetchedCNodeUser.files.filter(file => models.File.NonTrackTypes.includes(file.type))

        // Save all track files to disk in batches (to limit concurrent load)
        for (let i = 0; i < trackFiles.length; i += TrackSaveConcurrencyLimit) {
          const trackFilesSlice = trackFiles.slice(i, i + TrackSaveConcurrencyLimit)
          req.logger.info(`TrackFiles saveFileForMultihash - processing trackFiles ${i} to ${i + TrackSaveConcurrencyLimit}...`)
          await Promise.all(trackFilesSlice.map(
            trackFile => saveFileForMultihash(req, trackFile.multihash, trackFile.storagePath, userReplicaSet)
          ))
        }
        req.logger.info(redisKey, 'Saved all track files to disk.')

        // Save all non-track files to disk in batches (to limit concurrent load)
        for (let i = 0; i < nonTrackFiles.length; i += NonTrackFileSaveConcurrencyLimit) {
          const nonTrackFilesSlice = nonTrackFiles.slice(i, i + NonTrackFileSaveConcurrencyLimit)
          req.logger.info(`NonTrackFiles saveFileForMultihash - processing files ${i} to ${i + NonTrackFileSaveConcurrencyLimit}...`)
          await Promise.all(nonTrackFilesSlice.map(
            nonTrackFile => {
              // Skip over directories since there's no actual content to sync
              // The files inside the directory are synced separately
              if (nonTrackFile.type !== 'dir') {
                // if it's an image file, we need to pass in the actual filename because the gateway request is /ipfs/Qm123/<filename>
                // need to also check fileName is not null to make sure it's a dir-style image. non-dir images won't have a 'fileName' db column
                if (nonTrackFile.type === 'image' && nonTrackFile.fileName !== null) {
                  return saveFileForMultihash(req, nonTrackFile.multihash, nonTrackFile.storagePath, userReplicaSet, nonTrackFile.fileName)
                } else {
                  return saveFileForMultihash(req, nonTrackFile.multihash, nonTrackFile.storagePath, userReplicaSet)
>>>>>>> 6f723c43
                }
              }
            ))
          }
          req.logger.info('Saved all non-track files to disk.')
        }
<<<<<<< HEAD

        await models.File.bulkCreate(nonTrackFiles.map(file => ({
          ...file,
          trackBlockchainId: null,
          cnodeUserUUID: fetchedCnodeUserUUID
        })), { transaction: t })
        req.logger.info(redisKey, 'created all non-track files')

        await models.Track.bulkCreate(fetchedCNodeUser.tracks.map(track => ({
          ...track,
          cnodeUserUUID: fetchedCnodeUserUUID
        })), { transaction: t })
=======
        req.logger.info(redisKey, 'Saved all non-track files to disk.')

        await models.File.bulkCreate(nonTrackFiles.map(file => ({
          fileUUID: file.fileUUID,
          trackUUID: null,
          cnodeUserUUID: fetchedCnodeUserUUID,
          multihash: file.multihash,
          sourceFile: file.sourceFile,
          storagePath: file.storagePath,
          type: file.type,
          fileName: file.fileName,
          dirMultihash: file.dirMultihash,
          clock: file.clock
        })), { transaction })
        req.logger.info(redisKey, 'created all non-track files')

        await models.Track.bulkCreate(fetchedCNodeUser.tracks.map(track => ({
          trackUUID: track.trackUUID,
          blockchainId: track.blockchainId,
          cnodeUserUUID: fetchedCnodeUserUUID,
          metadataJSON: track.metadataJSON,
          metadataFileUUID: track.metadataFileUUID,
          coverArtFileUUID: track.coverArtFileUUID,
          clock: track.clock
        })), { transaction })
>>>>>>> 6f723c43
        req.logger.info(redisKey, 'created all tracks')

        // Save all track files to db
        await models.File.bulkCreate(trackFiles.map(trackFile => ({
<<<<<<< HEAD
          ...trackFile,
          cnodeUserUUID: fetchedCnodeUserUUID
        })), { transaction: t })
        req.logger.info('saved all track files to db')

        await models.AudiusUser.bulkCreate(fetchedCNodeUser.audiusUsers.map(audiusUser => ({
          ...audiusUser,
          cnodeUserUUID: fetchedCnodeUserUUID
        })), { transaction: t })
=======
          fileUUID: trackFile.fileUUID,
          trackUUID: trackFile.trackUUID,
          cnodeUserUUID: fetchedCnodeUserUUID,
          multihash: trackFile.multihash,
          sourceFile: trackFile.sourceFile,
          storagePath: trackFile.storagePath,
          type: trackFile.type,
          fileName: trackFile.fileName,
          dirMultihash: trackFile.dirMultihash,
          clock: trackFile.clock
        })), { transaction })
        req.logger.info('saved all track files to db')

        await models.AudiusUser.bulkCreate(fetchedCNodeUser.audiusUsers.map(audiusUser => ({
          audiusUserUUID: audiusUser.audiusUserUUID,
          cnodeUserUUID: fetchedCnodeUserUUID,
          blockchainId: audiusUser.blockchainId,
          metadataJSON: audiusUser.metadataJSON,
          metadataFileUUID: audiusUser.metadataFileUUID,
          coverArtFileUUID: audiusUser.coverArtFileUUID,
          profilePicFileUUID: audiusUser.profilePicFileUUID,
          clock: audiusUser.clock
        })), { transaction })
>>>>>>> 6f723c43
        req.logger.info('saved all audiususer data to db')

        await t.commit()
        req.logger.info(redisKey, `Transaction successfully committed for cnodeUserUUID ${fetchedCnodeUserUUID}`)
        redisKey = redisClient.getNodeSyncRedisKey(fetchedWalletPublicKey)
        await redisLock.removeLock(redisKey)
      } catch (e) {
        req.logger.error(redisKey, `Transaction failed for cnodeUserUUID ${fetchedCnodeUserUUID}`, e)
        await t.rollback()
        redisKey = redisClient.getNodeSyncRedisKey(fetchedWalletPublicKey)
        await redisLock.removeLock(redisKey)
        throw new Error(e)
      }
    }
  } catch (e) {
    req.logger.error('Sync Error', e)
  } finally {
    // Release all redis locks
    for (let wallet of walletPublicKeys) {
      let redisKey = redisClient.getNodeSyncRedisKey(wallet)
      await redisLock.removeLock(redisKey)
      delete (syncQueue[wallet])
    }
    req.logger.info(`DURATION SYNC ${Date.now() - start}`)
  }
}

/** Given IPFS node peer addresses, add to bootstrap peers list and manually connect. */
async function _initBootstrapAndRefreshPeers (req, targetIPFSPeerAddresses, redisKey) {
  req.logger.info(redisKey, 'Initializing Bootstrap Peers:')
  const ipfs = req.app.get('ipfsAPI')

  // Get own IPFS node's peer addresses
  const ipfsID = await ipfs.id()
  if (!ipfsID.hasOwnProperty('addresses')) {
    throw new Error('failed to retrieve ipfs node addresses')
  }
  const ipfsPeerAddresses = ipfsID.addresses

  // For each targetPeerAddress, add to trusted peer list and open connection.
  for (let targetPeerAddress of targetIPFSPeerAddresses) {
    if (targetPeerAddress.includes('ip6') || targetPeerAddress.includes('127.0.0.1')) continue
    if (ipfsPeerAddresses.includes(targetPeerAddress)) {
      req.logger.info(redisKey, 'ipfs addresses are same - do not connect')
      continue
    }

    // Add to list of bootstrap peers.
    let results = await ipfs.bootstrap.add(targetPeerAddress)
    req.logger.info(redisKey, 'ipfs bootstrap add results:', results)

    // Manually connect to peer.
    results = await ipfs.swarm.connect(targetPeerAddress)
    req.logger.info(redisKey, 'peer connection results:', results.Strings[0])
  }
}<|MERGE_RESOLUTION|>--- conflicted
+++ resolved
@@ -256,13 +256,8 @@
           // TrackFiles must be deleted before associated Tracks can be deleted.
           const numTrackFilesDeleted = await models.File.destroy({
             where: {
-<<<<<<< HEAD
-              cnodeUserUUID: cnodeUserUUID,
+              cnodeUserUUID,
               trackBlockchainId: { [models.Sequelize.Op.ne]: null } // Op.ne = notequal
-=======
-              cnodeUserUUID,
-              trackUUID: { [models.Sequelize.Op.ne]: null } // Op.ne = notequal
->>>>>>> 6f723c43
             },
             transaction
           })
@@ -316,13 +311,10 @@
         /*
          * Make list of all track Files to add after track creation
          *
-         * Files with trackUUIDs cannot be created until tracks have been created,
+         * Files with trackBlockchainIds cannot be created until tracks have been created,
          *    but tracks cannot be created until metadata and cover art files have been created.
          */
 
-<<<<<<< HEAD
-        // Files with trackBlockchainIds cannot be created until tracks have been created,
-        // but tracks cannot be created until metadata and cover art files have been created.
         const trackFiles = fetchedCNodeUser.files.filter(file => models.File.TrackTypes.includes(file.type))
         const nonTrackFiles = fetchedCNodeUser.files.filter(file => models.File.NonTrackTypes.includes(file.type))
 
@@ -336,8 +328,7 @@
               trackFile => saveFileForMultihash(req, trackFile.multihash, trackFile.storagePath, userReplicaSet)
             ))
           }
-
-          req.logger.info('Saved all track files to disk.')
+          req.logger.info(redisKey, 'Saved all track files to disk.')
 
           // Save all non-track files to disk in batches (to limit concurrent load)
           for (let i = 0; i < nonTrackFiles.length; i += NonTrackFileSaveConcurrencyLimit) {
@@ -355,121 +346,37 @@
                   } else {
                     return saveFileForMultihash(req, nonTrackFile.multihash, nonTrackFile.storagePath, userReplicaSet)
                   }
-=======
-        const trackFiles = fetchedCNodeUser.files.filter(file => models.File.TrackTypes.includes(file.type))
-        const nonTrackFiles = fetchedCNodeUser.files.filter(file => models.File.NonTrackTypes.includes(file.type))
-
-        // Save all track files to disk in batches (to limit concurrent load)
-        for (let i = 0; i < trackFiles.length; i += TrackSaveConcurrencyLimit) {
-          const trackFilesSlice = trackFiles.slice(i, i + TrackSaveConcurrencyLimit)
-          req.logger.info(`TrackFiles saveFileForMultihash - processing trackFiles ${i} to ${i + TrackSaveConcurrencyLimit}...`)
-          await Promise.all(trackFilesSlice.map(
-            trackFile => saveFileForMultihash(req, trackFile.multihash, trackFile.storagePath, userReplicaSet)
-          ))
-        }
-        req.logger.info(redisKey, 'Saved all track files to disk.')
-
-        // Save all non-track files to disk in batches (to limit concurrent load)
-        for (let i = 0; i < nonTrackFiles.length; i += NonTrackFileSaveConcurrencyLimit) {
-          const nonTrackFilesSlice = nonTrackFiles.slice(i, i + NonTrackFileSaveConcurrencyLimit)
-          req.logger.info(`NonTrackFiles saveFileForMultihash - processing files ${i} to ${i + NonTrackFileSaveConcurrencyLimit}...`)
-          await Promise.all(nonTrackFilesSlice.map(
-            nonTrackFile => {
-              // Skip over directories since there's no actual content to sync
-              // The files inside the directory are synced separately
-              if (nonTrackFile.type !== 'dir') {
-                // if it's an image file, we need to pass in the actual filename because the gateway request is /ipfs/Qm123/<filename>
-                // need to also check fileName is not null to make sure it's a dir-style image. non-dir images won't have a 'fileName' db column
-                if (nonTrackFile.type === 'image' && nonTrackFile.fileName !== null) {
-                  return saveFileForMultihash(req, nonTrackFile.multihash, nonTrackFile.storagePath, userReplicaSet, nonTrackFile.fileName)
-                } else {
-                  return saveFileForMultihash(req, nonTrackFile.multihash, nonTrackFile.storagePath, userReplicaSet)
->>>>>>> 6f723c43
                 }
               }
             ))
           }
           req.logger.info('Saved all non-track files to disk.')
         }
-<<<<<<< HEAD
 
         await models.File.bulkCreate(nonTrackFiles.map(file => ({
           ...file,
           trackBlockchainId: null,
           cnodeUserUUID: fetchedCnodeUserUUID
-        })), { transaction: t })
+        })), { transaction })
         req.logger.info(redisKey, 'created all non-track files')
 
         await models.Track.bulkCreate(fetchedCNodeUser.tracks.map(track => ({
           ...track,
           cnodeUserUUID: fetchedCnodeUserUUID
-        })), { transaction: t })
-=======
-        req.logger.info(redisKey, 'Saved all non-track files to disk.')
-
-        await models.File.bulkCreate(nonTrackFiles.map(file => ({
-          fileUUID: file.fileUUID,
-          trackUUID: null,
-          cnodeUserUUID: fetchedCnodeUserUUID,
-          multihash: file.multihash,
-          sourceFile: file.sourceFile,
-          storagePath: file.storagePath,
-          type: file.type,
-          fileName: file.fileName,
-          dirMultihash: file.dirMultihash,
-          clock: file.clock
         })), { transaction })
-        req.logger.info(redisKey, 'created all non-track files')
-
-        await models.Track.bulkCreate(fetchedCNodeUser.tracks.map(track => ({
-          trackUUID: track.trackUUID,
-          blockchainId: track.blockchainId,
-          cnodeUserUUID: fetchedCnodeUserUUID,
-          metadataJSON: track.metadataJSON,
-          metadataFileUUID: track.metadataFileUUID,
-          coverArtFileUUID: track.coverArtFileUUID,
-          clock: track.clock
-        })), { transaction })
->>>>>>> 6f723c43
         req.logger.info(redisKey, 'created all tracks')
 
         // Save all track files to db
         await models.File.bulkCreate(trackFiles.map(trackFile => ({
-<<<<<<< HEAD
           ...trackFile,
           cnodeUserUUID: fetchedCnodeUserUUID
-        })), { transaction: t })
+        })), { transaction })
         req.logger.info('saved all track files to db')
 
         await models.AudiusUser.bulkCreate(fetchedCNodeUser.audiusUsers.map(audiusUser => ({
           ...audiusUser,
           cnodeUserUUID: fetchedCnodeUserUUID
-        })), { transaction: t })
-=======
-          fileUUID: trackFile.fileUUID,
-          trackUUID: trackFile.trackUUID,
-          cnodeUserUUID: fetchedCnodeUserUUID,
-          multihash: trackFile.multihash,
-          sourceFile: trackFile.sourceFile,
-          storagePath: trackFile.storagePath,
-          type: trackFile.type,
-          fileName: trackFile.fileName,
-          dirMultihash: trackFile.dirMultihash,
-          clock: trackFile.clock
         })), { transaction })
-        req.logger.info('saved all track files to db')
-
-        await models.AudiusUser.bulkCreate(fetchedCNodeUser.audiusUsers.map(audiusUser => ({
-          audiusUserUUID: audiusUser.audiusUserUUID,
-          cnodeUserUUID: fetchedCnodeUserUUID,
-          blockchainId: audiusUser.blockchainId,
-          metadataJSON: audiusUser.metadataJSON,
-          metadataFileUUID: audiusUser.metadataFileUUID,
-          coverArtFileUUID: audiusUser.coverArtFileUUID,
-          profilePicFileUUID: audiusUser.profilePicFileUUID,
-          clock: audiusUser.clock
-        })), { transaction })
->>>>>>> 6f723c43
         req.logger.info('saved all audiususer data to db')
 
         await t.commit()
