const { createBullBoard } = require('@bull-board/api')
const { BullAdapter } = require('@bull-board/api/bullAdapter')
const { ExpressAdapter } = require('@bull-board/express')

const { libs: AudiusLibs } = require('@audius/sdk')
const redisClient = require('./redis')
const BlacklistManager = require('./blacklistManager')
const { SnapbackSM } = require('./snapbackSM/snapbackSM')
const config = require('./config')
const URSMRegistrationManager = require('./services/URSMRegistrationManager')
const {
  logger: genericLogger,
  getStartTime,
  logInfoWithDuration
} = require('./logging')
const utils = require('./utils')
const MonitoringQueue = require('./monitors/MonitoringQueue')
const SyncQueue = require('./services/sync/syncQueue')
const SkippedCIDsRetryQueue = require('./services/sync/skippedCIDsRetryService')
const SessionExpirationQueue = require('./services/SessionExpirationQueue')
const AsyncProcessingQueue = require('./AsyncProcessingQueue')
const TrustedNotifierManager = require('./services/TrustedNotifierManager')
const ImageProcessingQueue = require('./ImageProcessingQueue')
const TranscodingQueue = require('./TranscodingQueue')
const StateMachineManager = require('./services/stateMachineManager')
const PrometheusRegistry = require('./services/prometheusMonitoring/prometheusRegistry')

/**
 * `ServiceRegistry` is a container responsible for exposing various
 * services for use throughout CreatorNode.
 *
 */
class ServiceRegistry {
  constructor() {
    // TODO: this is redundant and we should just rely on the import, but this is too tightly coupled with existing logic
    this.nodeConfig = config

    // Some services are initialized to `null` and will be initialized in helper functions

    this.redis = redisClient // Redis Client
    this.prometheusRegistry = new PrometheusRegistry() // Service that tracks metrics
    this.libs = null // instance of Audius Libs
    this.blacklistManager = BlacklistManager // Service that handles blacklisted content
    this.stateMachineManager = null // Service that manages user states
    this.snapbackSM = null // Responsible for recurring sync and reconfig operations
    this.URSMRegistrationManager = null // Registers node on L2 URSM contract, no-ops afterward
    this.trustedNotifierManager = null // Service that blacklists content on behalf of Content Nodes

    // Queues
    this.monitoringQueue = new MonitoringQueue() // Recurring job to monitor node state & performance metrics
    this.sessionExpirationQueue = new SessionExpirationQueue() // Recurring job to clear expired session tokens from Redis and DB
    this.imageProcessingQueue = ImageProcessingQueue // Resizes all images on Audius
    this.transcodingQueue = TranscodingQueue // Transcodes and segments all tracks
    this.skippedCIDsRetryQueue = null // Retries syncing CIDs that were unable to sync on first try
    this.syncQueue = null // Handles syncing data to users' replica sets
    this.asyncProcessingQueue = null // Handles all jobs that should be performed asynchronously. Currently handles track upload and track hand off
    this.manualSyncQueue = null // Handles sync jobs triggered by client actions, e.g. track upload
    this.recurringSyncQueue = null // Handles syncs that occur on a cadence, e.g. every hour
    this.stateMonitoringQueue = null // Handles jobs for finding replica set updates and syncs for one slice of users at a time
    this.stateReconciliationQueue = null // Handles jobs for issuing sync requests and updating users' replica sets
    this.stateMachineQueue = null // DEPRECATED -- being removed very soon. Handles sync jobs based on user state

    // Flags that indicate whether categories of services have been initialized
    this.synchronousServicesInitialized = false
    this.asynchronousServicesInitialized = false
    this.servicesThatRequireServerInitialized = false
  }

  /**
   * Configure services that do not require the server and will be initialized synchronously
   */
  async initServices() {
    const start = getStartTime()

    this.libs = await this._initAudiusLibs()

    // Transcode handoff requires libs. Set libs in AsyncProcessingQueue after libs init is complete
    this.asyncProcessingQueue = new AsyncProcessingQueue(this.libs)

    this.synchronousServicesInitialized = true

    logInfoWithDuration(
      { logger: genericLogger, startTime: start },
      'ServiceRegistry || Initialized synchronous services'
    )
  }

  /**
   * These services do not need to be awaited and do not require the server.
   */
  async initServicesAsynchronously() {
    const start = getStartTime()

    // If error occurs in initializing these services, do not continue with app start up.
    try {
      await this.blacklistManager.init()

      this.trustedNotifierManager = new TrustedNotifierManager(
        config,
        this.libs
      )

      await this.trustedNotifierManager.init()

      await this.monitoringQueue.start()
      await this.sessionExpirationQueue.start()
    } catch (e) {
      this.logError(e.message)
      process.exit(1)
    }

    this.asynchronousServicesInitialized = true

    logInfoWithDuration(
      { logger: genericLogger, startTime: start },
      'ServiceRegistry || Initialized asynchronous services'
    )
  }

  /**
   * Initializes the blacklistManager if it is not already initialized, and then returns it
   * @returns initialized blacklistManager instance
   */
  async getBlacklistManager() {
    if (!this.blacklistManager.initialized) {
      await this.blacklistManager.init()
    }

    return this.blacklistManager
  }

  setupBullMonitoring(
    app,
    stateMonitoringQueue,
    cNodeEndpointToSpIdMapQueue,
    stateReconciliationQueue,
    manualSyncQueue
  ) {
    this.logInfo('Setting up Bull queue monitoring...')

    const serverAdapter = new ExpressAdapter()
<<<<<<< HEAD
    const { stateMachineQueue, recurringSyncQueue } = this.snapbackSM
=======
>>>>>>> 37fe3ac0
    const { queue: syncProcessingQueue } = this.syncQueue
    const { queue: asyncProcessingQueue } = this.asyncProcessingQueue
    const { queue: imageProcessingQueue } = this.imageProcessingQueue
    const { queue: transcodingQueue } = this.transcodingQueue
    const { queue: monitoringQueue } = this.monitoringQueue
    const { queue: sessionExpirationQueue } = this.sessionExpirationQueue
    const { queue: skippedCidsRetryQueue } = this.skippedCIDsRetryQueue

    // Make state machine queues truncate long data (they have jobs with large inputs and outputs)
    const stateMonitoringAdapter = new BullAdapter(stateMonitoringQueue, {
      readOnlyMode: true
    })
    const stateReconciliationAdapter = new BullAdapter(
      stateReconciliationQueue,
      { readOnlyMode: true }
    )

    // These queues have very large inputs and outputs, so we truncate job
    // data and results that are nested >=5 levels or contain strings >=10,000 characters
    stateMonitoringAdapter.setFormatter('data', this.truncateBull.bind(this))
    stateMonitoringAdapter.setFormatter(
      'returnValue',
      this.truncateBull.bind(this)
    )
    stateReconciliationAdapter.setFormatter(
      'data',
      this.truncateBull.bind(this)
    )
    stateReconciliationAdapter.setFormatter(
      'returnValue',
      this.truncateBull.bind(this)
    )

    // Dashboard to view queues at /health/bull endpoint. See https://github.com/felixmosh/bull-board#hello-world
    createBullBoard({
      queues: [
        stateMonitoringAdapter,
        stateReconciliationAdapter,
        new BullAdapter(cNodeEndpointToSpIdMapQueue, { readOnlyMode: true }),
        new BullAdapter(this.stateMachineQueue, { readOnlyMode: true }),
        new BullAdapter(this.manualSyncQueue, { readOnlyMode: true }),
        new BullAdapter(this.recurringSyncQueue, { readOnlyMode: true }),
        new BullAdapter(syncProcessingQueue, { readOnlyMode: true }),
        new BullAdapter(asyncProcessingQueue, { readOnlyMode: true }),
        new BullAdapter(imageProcessingQueue, { readOnlyMode: true }),
        new BullAdapter(transcodingQueue, { readOnlyMode: true }),
        new BullAdapter(monitoringQueue, { readOnlyMode: true }),
        new BullAdapter(sessionExpirationQueue, { readOnlyMode: true }),
        new BullAdapter(skippedCidsRetryQueue, { readOnlyMode: true })
      ],
      serverAdapter
    })

    serverAdapter.setBasePath('/health/bull')
    app.use('/health/bull', serverAdapter.getRouter())
  }

  /**
   * Truncates large JSON data in Bull Board after any of the following is exceeded:
   * - 7 levels of nesting
   * - 10,000 characters (strings only)
   * - 100 elements (arrays) or 100 keys (objects)
   *
   * Adapted from https://github.com/felixmosh/bull-board/pull/414#issuecomment-1134874761
   *
   * @param {Object} dataToTruncate the data that will be truncated as needed
   * @param {number} [curDepth] the current depth of the object (this function is called recursively)
   * @returns dataToTruncate with the following replacements when the above thresholds are exceeded:
   * - [Truncated string of length <length>]
   * - [Truncated array with <length> elements],
   * - [Truncated object with <length> keys]
   */
  truncateBull(dataToTruncate, curDepth = 0) {
    if (
      typeof dataToTruncate === 'object' &&
      dataToTruncate !== null &&
      dataToTruncate !== undefined
    ) {
      if (curDepth < 7) {
        const newDepth = curDepth + 1
        if (Array.isArray(dataToTruncate)) {
          if (dataToTruncate.length > 100) {
            return `[Truncated array with ${dataToTruncate.length} elements]`
          }
          const truncatedArr = []
          dataToTruncate.forEach((element) => {
            truncatedArr.push(this.truncateBull(element, newDepth))
          })
          return truncatedArr
        }
        const json = Object.assign({}, dataToTruncate)
        Object.entries(dataToTruncate).forEach(([key, value]) => {
          switch (typeof value) {
            case 'string':
              json[key] =
                value.length > 10_000
                  ? `[Truncated string of length ${value.length}]`
                  : value
              break
            case 'object':
              if (Array.isArray(value)) {
                json[key] =
                  value.length > 100
                    ? `[Truncated array with ${value.length} elements]`
                    : this.truncateBull(value, newDepth)
              } else {
                const length = Object.keys(value).length
                json[key] =
                  length > 100
                    ? `[Truncated object with ${length} keys]`
                    : this.truncateBull(value, newDepth)
              }
              break
            default:
              json[key] = value
              break
          }
        })
        return json
      }
      return Array.isArray(dataToTruncate)
        ? `[Truncated array with ${dataToTruncate.length} elements]`
        : `[Truncated object with ${Object.keys(dataToTruncate).length} keys]`
    }
    return dataToTruncate
  }

  /**
   * Some services require the node server to be running in order to initialize. Run those here.
   * Specifically:
   *  - recover node L1 identity (requires node health check from server to return success)
   *  - initialize SnapbackSM service (requires node L1 identity)
   *  - construct SyncQueue (requires node L1 identity)
   *  - register node on L2 URSM contract (requires node L1 identity)
   *  - construct & init SkippedCIDsRetryQueue (requires SyncQueue)
   *  - create bull queue monitoring dashboard, which needs other server-dependent services to be running
   */
  async initServicesThatRequireServer(app) {
    const start = getStartTime()

    // Cannot progress without recovering spID from node's record on L1 ServiceProviderFactory contract
    // Retries indefinitely
    await this._recoverNodeL1Identity()

    // SnapbackSM init (requires L1 identity)
    // Retries indefinitely
    await this._initSnapbackSM()
    this.stateMachineManager = new StateMachineManager()
    const {
      stateMonitoringQueue,
      cNodeEndpointToSpIdMapQueue,
      stateReconciliationQueue,
      manualSyncQueue
    } = await this.stateMachineManager.init(this.libs, this.prometheusRegistry)

    // SyncQueue construction (requires L1 identity)
    // Note - passes in reference to instance of self (serviceRegistry), a very sub-optimal workaround
    this.syncQueue = new SyncQueue(config, this.redis, this)

    // L2URSMRegistration (requires L1 identity)
    // Retries indefinitely
    await this._registerNodeOnL2URSM()

    // SkippedCIDsRetryQueue construction + init (requires SyncQueue)
    // Note - passes in reference to instance of self (serviceRegistry), a very sub-optimal workaround
    this.skippedCIDsRetryQueue = new SkippedCIDsRetryQueue(
      config,
      this.libs,
      this
    )
    await this.skippedCIDsRetryQueue.init()

    try {
      this.setupBullMonitoring(
        app,
        stateMonitoringQueue,
        cNodeEndpointToSpIdMapQueue,
        stateReconciliationQueue,
        manualSyncQueue
      )
    } catch (e) {
      this.logError(
        `Failed to initialize bull monitoring UI: ${e.message || e}. Skipping..`
      )
    }

    this.servicesThatRequireServerInitialized = true

    logInfoWithDuration(
      { logger: genericLogger, startTime: start },
      'ServiceRegistry || Initialized services that require server'
    )
  }

  /**
   * Poll L1 SPFactory for spID & set spID config once recovered.
   */
  async _recoverNodeL1Identity() {
    const endpoint = config.get('creatorNodeEndpoint')

    const retryTimeoutMs = 5000 // 5sec
    let isInitialized = false
    let attempt = 0
    while (!isInitialized) {
      this.logInfo(
        `Attempting to recover node L1 identity for ${endpoint} on ${retryTimeoutMs}ms interval || attempt #${++attempt} ...`
      )

      try {
        const spID =
          await this.libs.ethContracts.ServiceProviderFactoryClient.getServiceProviderIdFromEndpoint(
            endpoint
          )

        if (spID !== 0) {
          config.set('spID', spID)

          isInitialized = true
          // Short circuit earlier instead of waiting for another timeout and loop iteration
          break
        }

        // Swallow any errors during recovery attempt
      } catch (e) {
        this.logError(`RecoverNodeL1Identity Error ${e}`)
      }

      await utils.timeout(retryTimeoutMs, false)
    }

    this.logInfo(
      `Successfully recovered node L1 identity for endpoint ${endpoint} on attempt #${attempt}. spID = ${config.get(
        'spID'
      )}`
    )
  }

  /**
   * Wait until URSM contract is deployed, then attempt to register on L2 URSM with infinite retries
   * Requires L1 identity
   */
  async _registerNodeOnL2URSM() {
    // Wait until URSM contract has been deployed (for backwards-compatibility)
    let retryTimeoutMs = config.get('devMode')
      ? 10000 /** 10sec */
      : 600000 /* 10min */

    let isInitialized = false
    while (!isInitialized) {
      this.logInfo(
        `Attempting to init UserReplicaSetManagerClient on ${retryTimeoutMs}ms interval...`
      )
      try {
        await this.libs.contracts.initUserReplicaSetManagerClient(false)

        if (this.libs.contracts.UserReplicaSetManagerClient) {
          isInitialized = true
          // Short circuit earlier instead of waiting for another timeout and loop iteration
          break
        }

        // Swallow any errors in contract client init
      } catch (e) {
        this.logError(`Error initting UserReplicaSetManagerClient ${e}`)
      }

      await utils.timeout(retryTimeoutMs, false)
    }

    this.URSMRegistrationManager = new URSMRegistrationManager(
      config,
      this.libs
    )

    // Attempt to register on URSM with infinite retries
    isInitialized = false
    let attempt = 0
    retryTimeoutMs = 10000 // 10sec
    while (!isInitialized) {
      this.logInfo(
        `Attempting to register node on L2 URSM on ${retryTimeoutMs}ms interval || attempt #${++attempt} ...`
      )

      try {
        await this.URSMRegistrationManager.run()

        isInitialized = true
        // Short circuit earlier instead of waiting for another timeout and loop iteration
        break

        // Swallow any errors during registration attempt
      } catch (e) {
        this.logError(`RegisterNodeOnL2URSM Error ${e}`)
      }

      await utils.timeout(retryTimeoutMs, false)
    }

    this.logInfo('URSM Registration completed')
  }

  /**
   * Initialize SnapbackSM
   * Requires L1 identity
   */
  async _initSnapbackSM() {
    this.snapbackSM = new SnapbackSM(config, this.libs)
    const { stateMachineQueue, manualSyncQueue, recurringSyncQueue } =
      this.snapbackSM
    this.stateMachineQueue = stateMachineQueue
    this.manualSyncQueue = manualSyncQueue
    this.recurringSyncQueue = recurringSyncQueue

    let isInitialized = false
    const retryTimeoutMs = 10000 // ms
    while (!isInitialized) {
      try {
        this.logInfo(
          `Attempting to init SnapbackSM on ${retryTimeoutMs}ms interval...`
        )

        await this.snapbackSM.init()

        isInitialized = true
        // Short circuit earlier instead of waiting for another timeout and loop iteration
        break

        // Swallow all init errors
      } catch (e) {
        this.logError(`_initSnapbackSM Error ${e}`)
      }

      await utils.timeout(retryTimeoutMs, false)
    }

    this.logInfo(`SnapbackSM Init completed`)
  }

  /**
   * Creates, initializes, and returns an audiusLibs instance
   *
   * Configures dataWeb3 to be internal to libs, logged in with delegatePrivateKey in order to write chain TX
   */
  async _initAudiusLibs() {
    const ethWeb3 = await AudiusLibs.Utils.configureWeb3(
      config.get('ethProviderUrl'),
      config.get('ethNetworkId'),
      /* requiresAccount */ false
    )
    if (!ethWeb3) {
      throw new Error(
        'Failed to init audiusLibs due to ethWeb3 configuration error'
      )
    }

    const discoveryProviderWhitelist = config.get('discoveryProviderWhitelist')
      ? new Set(config.get('discoveryProviderWhitelist').split(','))
      : null
    const identityService = config.get('identityService')
    const discoveryNodeUnhealthyBlockDiff = config.get(
      'discoveryNodeUnhealthyBlockDiff'
    )

    const audiusLibs = new AudiusLibs({
      ethWeb3Config: AudiusLibs.configEthWeb3(
        config.get('ethTokenAddress'),
        config.get('ethRegistryAddress'),
        ethWeb3,
        config.get('ethOwnerWallet')
      ),
      web3Config: AudiusLibs.configInternalWeb3(
        config.get('dataRegistryAddress'),
        [config.get('dataProviderUrl')],
        // TODO - formatting this private key here is not ideal
        config.get('delegatePrivateKey').replace('0x', '')
      ),
      discoveryProviderConfig: {
        whitelist: discoveryProviderWhitelist,
        unhealthyBlockDiff: discoveryNodeUnhealthyBlockDiff
      },
      // If an identity service config is present, set up libs with the connection, otherwise do nothing
      identityServiceConfig: identityService
        ? AudiusLibs.configIdentityService(identityService)
        : undefined,
      isDebug: config.get('creatorNodeIsDebug'),
      isServer: true,
      preferHigherPatchForPrimary: true,
      preferHigherPatchForSecondaries: true,
      logger: genericLogger
    })

    await audiusLibs.init()
    return audiusLibs
  }

  logInfo(msg) {
    genericLogger.info(`ServiceRegistry || ${msg}`)
  }

  logError(msg) {
    genericLogger.error(`ServiceRegistry ERROR || ${msg}`)
  }
}

/*
 * Export a singleton instance of the ServiceRegistry
 */
const serviceRegistry = new ServiceRegistry()

module.exports = {
  serviceRegistry
}<|MERGE_RESOLUTION|>--- conflicted
+++ resolved
@@ -139,10 +139,6 @@
     this.logInfo('Setting up Bull queue monitoring...')
 
     const serverAdapter = new ExpressAdapter()
-<<<<<<< HEAD
-    const { stateMachineQueue, recurringSyncQueue } = this.snapbackSM
-=======
->>>>>>> 37fe3ac0
     const { queue: syncProcessingQueue } = this.syncQueue
     const { queue: asyncProcessingQueue } = this.asyncProcessingQueue
     const { queue: imageProcessingQueue } = this.imageProcessingQueue
@@ -183,7 +179,7 @@
         stateReconciliationAdapter,
         new BullAdapter(cNodeEndpointToSpIdMapQueue, { readOnlyMode: true }),
         new BullAdapter(this.stateMachineQueue, { readOnlyMode: true }),
-        new BullAdapter(this.manualSyncQueue, { readOnlyMode: true }),
+        new BullAdapter(manualSyncQueue, { readOnlyMode: true }),
         new BullAdapter(this.recurringSyncQueue, { readOnlyMode: true }),
         new BullAdapter(syncProcessingQueue, { readOnlyMode: true }),
         new BullAdapter(asyncProcessingQueue, { readOnlyMode: true }),
