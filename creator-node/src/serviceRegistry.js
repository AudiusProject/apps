<<<<<<< HEAD
const { createBullBoard } = require('@bull-board/api')
const { BullAdapter } = require('@bull-board/api/bullAdapter')
const { ExpressAdapter } = require('@bull-board/express')

const AudiusLibs = require('@audius/libs')
=======
const { libs: AudiusLibs } = require('@audius/sdk')
>>>>>>> 30d4ae58
const redisClient = require('./redis')
const BlacklistManager = require('./blacklistManager')
const { SnapbackSM } = require('./snapbackSM/snapbackSM')
const config = require('./config')
const URSMRegistrationManager = require('./services/URSMRegistrationManager')
const { logger } = require('./logging')
const utils = require('./utils')
const MonitoringQueue = require('./monitors/MonitoringQueue')
const SyncQueue = require('./services/sync/syncQueue')
const SkippedCIDsRetryQueue = require('./services/sync/skippedCIDsRetryService')
const SessionExpirationQueue = require('./services/SessionExpirationQueue')
const AsyncProcessingQueue = require('./AsyncProcessingQueue')
const TrustedNotifierManager = require('./services/TrustedNotifierManager')
const ImageProcessingQueue = require('./ImageProcessingQueue')
const TranscodingQueue = require('./TranscodingQueue')
const StateMachineManager = require('./services/stateMachineManager')
const PrometheusRegistry = require('./services/prometheusMonitoring/prometheusRegistry')

/**
 * `ServiceRegistry` is a container responsible for exposing various
 * services for use throughout CreatorNode.
 *
 * Services:
 *  - `nodeConfig`: exposes config object
 *  - `redis`: Redis Client
 *  - `blackListManager`: responsible for handling blacklisted content
 *  - `monitoringQueue`: recurring job to monitor node state & performance metrics
 *  - `sessionExpirationQueue`: recurring job to clear expired session tokens from Redis and DB
 *  - `asyncProcessingQueue`: queue that processes jobs asynchronously and adds job responses into redis
 *
 *  - `libs`: an instance of Audius Libs
 *  - `snapbackSM`: SnapbackStateMachine is responsible for recurring sync and reconfig operations
 *  - `URSMRegistrationManager`: registers node on L2 URSM contract, no-ops afterward
 *
 * `initServices` must be called prior to consuming services from the registry.
 */
class ServiceRegistry {
  constructor() {
    this.nodeConfig = config
    this.redis = redisClient
    this.blacklistManager = BlacklistManager
    this.monitoringQueue = new MonitoringQueue()
    this.sessionExpirationQueue = new SessionExpirationQueue()

    // below services are initialized separately in below functions `initServices()` and `initServicesThatRequireServer()`
    this.libs = null
    this.stateMachineManager = null
    this.snapbackSM = null
    this.URSMRegistrationManager = null
    this.syncQueue = null
    this.skippedCIDsRetryQueue = null
    this.trustedNotifierManager = null
    this.prometheusRegistry = null

    this.servicesInitialized = false
    this.servicesThatRequireServerInitialized = false
  }

  /**
   * Configure all services
   */
  async initServices() {
    await this.blacklistManager.init()

    // init libs
    this.libs = await this._initAudiusLibs()

    // Transcode handoff requires libs. Set libs in AsyncProcessingQueue after libs init is complete
    this.asyncProcessingQueue = new AsyncProcessingQueue(this.libs)

    this.trustedNotifierManager = new TrustedNotifierManager(config, this.libs)
    // do not await on this, if we cannot fetch the notifier from chain, it will stop the content node from coming up
    this.trustedNotifierManager.init()

    // Intentionally not awaitted
    this.monitoringQueue.start()
    this.sessionExpirationQueue.start()

    this.servicesInitialized = true
  }

  /**
   * Initializes the blacklistManager if it is not already initialized, and then returns it
   * @returns initialized blacklistManager instance
   */
  async getBlacklistManager() {
    if (!this.blacklistManager.initialized) {
      await this.blacklistManager.init()
    }

    return this.blacklistManager
  }

  setupBullMonitoring(app) {
    logger.info('Setting up Bull queue monitoring...')

    const serverAdapter = new ExpressAdapter()
    const { stateMachineQueue, manualSyncQueue, recurringSyncQueue } =
      this.snapbackSM
    const { queue: syncProcessingQueue } = this.syncQueue
    const { queue: asyncProcessingQueue } = this.asyncProcessingQueue
    const { queue: imageProcessingQueue } = ImageProcessingQueue
    const { queue: transcodingQueue } = TranscodingQueue
    const { queue: monitoringQueue } = this.monitoringQueue
    const { queue: sessionExpirationQueue } = this.sessionExpirationQueue
    const { queue: skippedCidsRetryQueue } = this.skippedCIDsRetryQueue
    const stateMonitoringQueue =
      this.stateMachineManager.getStateMonitoringQueue()

    // Dashboard to view queues at /health/bull endpoint. See https://github.com/felixmosh/bull-board#hello-world
    createBullBoard({
      queues: [
        new BullAdapter(stateMonitoringQueue, { readOnlyMode: true }),
        new BullAdapter(stateMachineQueue, { readOnlyMode: true }),
        new BullAdapter(manualSyncQueue, { readOnlyMode: true }),
        new BullAdapter(recurringSyncQueue, { readOnlyMode: true }),
        new BullAdapter(syncProcessingQueue, { readOnlyMode: true }),
        new BullAdapter(asyncProcessingQueue, { readOnlyMode: true }),
        new BullAdapter(imageProcessingQueue, { readOnlyMode: true }),
        new BullAdapter(transcodingQueue, { readOnlyMode: true }),
        new BullAdapter(monitoringQueue, { readOnlyMode: true }),
        new BullAdapter(sessionExpirationQueue, { readOnlyMode: true }),
        new BullAdapter(skippedCidsRetryQueue, { readOnlyMode: true })
      ],
      serverAdapter: serverAdapter
    })

    serverAdapter.setBasePath('/health/bull')
    app.use('/health/bull', serverAdapter.getRouter())
  }

  /**
   * Some services require the node server to be running in order to initialize. Run those here.
   * Specifically:
   *  - recover node L1 identity (requires node health check from server to return success)
   *  - initialize SnapbackSM service (requires node L1 identity)
   *  - construct SyncQueue (requires node L1 identity)
   *  - register node on L2 URSM contract (requires node L1 identity)
   *  - construct & init SkippedCIDsRetryQueue (requires SyncQueue)
   *  - create bull queue monitoring dashboard, which needs other server-dependent services to be running
   */
  async initServicesThatRequireServer(app) {
    this.prometheusRegistry = new PrometheusRegistry()
    this.prometheusRegistry.init({ collectDefaultMetrics: true })

    // Cannot progress without recovering spID from node's record on L1 ServiceProviderFactory contract
    // Retries indefinitely
    await this._recoverNodeL1Identity()

    // SnapbackSM init (requires L1 identity)
    // Retries indefinitely
    await this._initSnapbackSM()
    this.stateMachineManager = new StateMachineManager()
    await this.stateMachineManager.init(this.libs)

    // SyncQueue construction (requires L1 identity)
    // Note - passes in reference to instance of self (serviceRegistry), a very sub-optimal workaround
    this.syncQueue = new SyncQueue(this.nodeConfig, this.redis, this)

    // L2URSMRegistration (requires L1 identity)
    // Retries indefinitely
    await this._registerNodeOnL2URSM()

    // SkippedCIDsRetryQueue construction + init (requires SyncQueue)
    // Note - passes in reference to instance of self (serviceRegistry), a very sub-optimal workaround
    this.skippedCIDsRetryQueue = new SkippedCIDsRetryQueue(
      this.nodeConfig,
      this.libs,
      this
    )
    await this.skippedCIDsRetryQueue.init()

    this.servicesThatRequireServerInitialized = true
    this.logInfo(`All services that require server successfully initialized!`)

    try {
      this.setupBullMonitoring(app)
    } catch (e) {
      logger.error(`Failed to initialize bull monitoring UI: ${e.message || e}`)
    }
  }

  logInfo(msg) {
    logger.info(`ServiceRegistry || ${msg}`)
  }

  logError(msg) {
    logger.error(`ServiceRegistry ERROR || ${msg}`)
  }

  /**
   * Poll L1 SPFactory for spID & set spID config once recovered.
   */
  async _recoverNodeL1Identity() {
    const endpoint = config.get('creatorNodeEndpoint')

    const retryTimeoutMs = 5000 // 5sec
    let isInitialized = false
    let attempt = 0
    while (!isInitialized) {
      this.logInfo(
        `Attempting to recover node L1 identity for ${endpoint} on ${retryTimeoutMs}ms interval || attempt #${++attempt} ...`
      )

      try {
        const spID =
          await this.libs.ethContracts.ServiceProviderFactoryClient.getServiceProviderIdFromEndpoint(
            endpoint
          )

        if (spID !== 0) {
          this.nodeConfig.set('spID', spID)

          isInitialized = true
          // Short circuit earlier instead of waiting for another timeout and loop iteration
          break
        }

        // Swallow any errors during recovery attempt
      } catch (e) {
        this.logError(`RecoverNodeL1Identity Error ${e}`)
      }

      await utils.timeout(retryTimeoutMs, false)
    }

    this.logInfo(
      `Successfully recovered node L1 identity for endpoint ${endpoint} on attempt #${attempt}. spID = ${this.nodeConfig.get(
        'spID'
      )}`
    )
  }

  /**
   * Wait until URSM contract is deployed, then attempt to register on L2 URSM with infinite retries
   * Requires L1 identity
   */
  async _registerNodeOnL2URSM() {
    // Wait until URSM contract has been deployed (for backwards-compatibility)
    let retryTimeoutMs = this.nodeConfig.get('devMode')
      ? 10000 /** 10sec */
      : 600000 /* 10min */

    let isInitialized = false
    while (!isInitialized) {
      this.logInfo(
        `Attempting to init UserReplicaSetManagerClient on ${retryTimeoutMs}ms interval...`
      )
      try {
        await this.libs.contracts.initUserReplicaSetManagerClient(false)

        if (this.libs.contracts.UserReplicaSetManagerClient) {
          isInitialized = true
          // Short circuit earlier instead of waiting for another timeout and loop iteration
          break
        }

        // Swallow any errors in contract client init
      } catch (e) {
        this.logError(`Error initting UserReplicaSetManagerClient ${e}`)
      }

      await utils.timeout(retryTimeoutMs, false)
    }

    this.URSMRegistrationManager = new URSMRegistrationManager(
      this.nodeConfig,
      this.libs
    )

    // Attempt to register on URSM with infinite retries
    isInitialized = false
    let attempt = 0
    retryTimeoutMs = 10000 // 10sec
    while (!isInitialized) {
      this.logInfo(
        `Attempting to register node on L2 URSM on ${retryTimeoutMs}ms interval || attempt #${++attempt} ...`
      )

      try {
        await this.URSMRegistrationManager.run()

        isInitialized = true
        // Short circuit earlier instead of waiting for another timeout and loop iteration
        break

        // Swallow any errors during registration attempt
      } catch (e) {
        this.logError(`RegisterNodeOnL2URSM Error ${e}`)
      }

      await utils.timeout(retryTimeoutMs, false)
    }

    this.logInfo('URSM Registration completed')
  }

  /**
   * Initialize SnapbackSM
   * Requires L1 identity
   */
  async _initSnapbackSM() {
    this.snapbackSM = new SnapbackSM(this.nodeConfig, this.libs)

    let isInitialized = false
    const retryTimeoutMs = 10000 // ms
    while (!isInitialized) {
      try {
        this.logInfo(
          `Attempting to init SnapbackSM on ${retryTimeoutMs}ms interval...`
        )

        await this.snapbackSM.init()

        isInitialized = true
        // Short circuit earlier instead of waiting for another timeout and loop iteration
        break

        // Swallow all init errors
      } catch (e) {
        this.logError(`_initSnapbackSM Error ${e}`)
      }

      await utils.timeout(retryTimeoutMs, false)
    }

    this.logInfo(`SnapbackSM Init completed`)
  }

  /**
   * Creates, initializes, and returns an audiusLibs instance
   *
   * Configures dataWeb3 to be internal to libs, logged in with delegatePrivateKey in order to write chain TX
   */
  async _initAudiusLibs() {
    const ethWeb3 = await AudiusLibs.Utils.configureWeb3(
      config.get('ethProviderUrl'),
      config.get('ethNetworkId'),
      /* requiresAccount */ false
    )
    if (!ethWeb3) {
      throw new Error(
        'Failed to init audiusLibs due to ethWeb3 configuration error'
      )
    }

    const discoveryProviderWhitelist = config.get('discoveryProviderWhitelist')
      ? new Set(config.get('discoveryProviderWhitelist').split(','))
      : null
    const identityService = config.get('identityService')
    const discoveryNodeUnhealthyBlockDiff = config.get(
      'discoveryNodeUnhealthyBlockDiff'
    )

    const audiusLibs = new AudiusLibs({
      ethWeb3Config: AudiusLibs.configEthWeb3(
        config.get('ethTokenAddress'),
        config.get('ethRegistryAddress'),
        ethWeb3,
        config.get('ethOwnerWallet')
      ),
      web3Config: AudiusLibs.configInternalWeb3(
        config.get('dataRegistryAddress'),
        [config.get('dataProviderUrl')],
        // TODO - formatting this private key here is not ideal
        config.get('delegatePrivateKey').replace('0x', '')
      ),
      discoveryProviderConfig: {
        whitelist: discoveryProviderWhitelist,
        unhealthyBlockDiff: discoveryNodeUnhealthyBlockDiff
      },
      // If an identity service config is present, set up libs with the connection, otherwise do nothing
      identityServiceConfig: identityService
        ? AudiusLibs.configIdentityService(identityService)
        : undefined,
      isDebug: config.get('creatorNodeIsDebug'),
      isServer: true,
      preferHigherPatchForPrimary: true,
      preferHigherPatchForSecondaries: true,
      logger
    })

    await audiusLibs.init()
    return audiusLibs
  }
}

/*
 * Export a singleton instance of the ServiceRegistry
 */
const serviceRegistry = new ServiceRegistry()

module.exports = {
  serviceRegistry
}<|MERGE_RESOLUTION|>--- conflicted
+++ resolved
@@ -1,12 +1,8 @@
-<<<<<<< HEAD
 const { createBullBoard } = require('@bull-board/api')
 const { BullAdapter } = require('@bull-board/api/bullAdapter')
 const { ExpressAdapter } = require('@bull-board/express')
 
-const AudiusLibs = require('@audius/libs')
-=======
 const { libs: AudiusLibs } = require('@audius/sdk')
->>>>>>> 30d4ae58
 const redisClient = require('./redis')
 const BlacklistManager = require('./blacklistManager')
 const { SnapbackSM } = require('./snapbackSM/snapbackSM')
