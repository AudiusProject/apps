const _ = require('lodash')
const { createBullBoard } = require('@bull-board/api')
const { BullAdapter } = require('@bull-board/api/bullAdapter')
const { ExpressAdapter } = require('@bull-board/express')

const redisClient = require('./redis')
const BlacklistManager = require('./blacklistManager')
const initAudiusLibs = require('./services/initAudiusLibs')
const URSMRegistrationManager = require('./services/URSMRegistrationManager')
const {
  logger: genericLogger,
  getStartTime,
  logInfoWithDuration
} = require('./logging')
const utils = require('./utils')
const config = require('./config')
const MonitoringQueue = require('./monitors/MonitoringQueue')
const { SyncQueue } = require('./services/sync/syncQueue')
const SyncImmediateQueue = require('./services/sync/syncImmediateQueue')
const SkippedCIDsRetryQueue = require('./services/sync/skippedCIDsRetryService')
const { AsyncProcessingQueue } = require('./AsyncProcessingQueue')
const { SessionExpirationQueue } = require('./services/SessionExpirationQueue')
const { TrustedNotifierManager } = require('./services/TrustedNotifierManager')
const { ImageProcessingQueue } = require('./ImageProcessingQueue')
const TranscodingQueue = require('./TranscodingQueue')
const StateMachineManager = require('./services/stateMachineManager')
const PrometheusRegistry = require('./services/prometheusMonitoring/prometheusRegistry')
const {
  PremiumContentAccessChecker
} = require('./premiumContent/premiumContentAccessChecker')

/**
 * `ServiceRegistry` is a container responsible for exposing various
 * services for use throughout CreatorNode.
 *
 */
class ServiceRegistry {
  constructor() {
    // TODO: this is redundant and we should just rely on the import, but this is too tightly coupled with existing logic
    this.nodeConfig = config

    // Some services are initialized to `null` and will be initialized in helper functions

    this.redis = redisClient // Redis Client
    this.prometheusRegistry = new PrometheusRegistry() // Service that tracks metrics
    this.libs = null // instance of Audius Libs
    this.blacklistManager = BlacklistManager // Service that handles blacklisted content
    this.stateMachineManager = null // Service that manages user states
    this.snapbackSM = null // Responsible for recurring sync and reconfig operations
    this.URSMRegistrationManager = null // Registers node on L2 URSM contract, no-ops afterward
    this.trustedNotifierManager = null // Service that blacklists content on behalf of Content Nodes
    this.premiumContentAccessChecker = new PremiumContentAccessChecker() // Service that checks for premium content access

    // Queues
    this.monitoringQueue = null // Recurring job to monitor node state & performance metrics
    this.sessionExpirationQueue = new SessionExpirationQueue() // Recurring job to clear expired session tokens from Redis and DB
    this.imageProcessingQueue = new ImageProcessingQueue() // Resizes all images on Audius
    this.transcodingQueue = TranscodingQueue // Transcodes and segments all tracks
    this.skippedCIDsRetryQueue = null // Retries syncing CIDs that were unable to sync on first try
    this.syncQueue = null // Handles syncing data to users' replica sets
    this.syncImmediateQueue = null // Handles syncing manual immediate jobs
    this.asyncProcessingQueue = null // Handles all jobs that should be performed asynchronously. Currently handles track upload and track hand off
    this.monitorStateQueue = null // Handles jobs for slicing batches of users and gathering data about them
    this.findSyncRequestsQueue = null // Handles jobs for finding sync requests
    this.findReplicaSetUpdatesQueue = null // Handles jobs for finding replica set updates
    this.cNodeEndpointToSpIdMapQueue = null // Handles jobs for updating CNodeEndpointToSpIdMap
    this.manualSyncQueue = null // Handles jobs for issuing a manual sync request
    this.recurringSyncQueue = null // Handles jobs for issuing a recurring sync request
    this.updateReplicaSetQueue = null // Handles jobs for updating a replica set
    this.recoverOrphanedDataQueue = null // Handles jobs for finding+reconciling state on nodes outside of a user's replica set
    this.stateMonitoringManager = null // Handles all the queues for monitoring state of the system
    this.stateReconciliationManager = null // Handles all the queues for reconciliting state of the system

    // Flags that indicate whether categories of services have been initialized
    this.synchronousServicesInitialized = false
    this.asynchronousServicesInitialized = false
    this.servicesThatRequireServerInitialized = false
  }

  /**
   * Configure services that do not require the server and will be initialized synchronously
   */
  async initServices() {
    const start = getStartTime()

    this.libs = await initAudiusLibs({})

    // Transcode handoff requires libs. Set libs in AsyncProcessingQueue after libs init is complete
    this.asyncProcessingQueue = new AsyncProcessingQueue(
      this.libs,
      this.prometheusRegistry
    )

    this.trustedNotifierManager = new TrustedNotifierManager(config, this.libs)

    await this.trustedNotifierManager.init()

    this.synchronousServicesInitialized = true

<<<<<<< HEAD
    this.monitoringQueue = new MonitoringQueue()
    await this.monitoringQueue.init(this.prometheusRegistry)

    // Cannot progress without recovering spID from node's record on L1 ServiceProviderFactory contract
    // Retries indefinitely
    await this._recoverNodeL1Identity()

    // Init StateMachineManager
    this.stateMachineManager = new StateMachineManager()
    const {
      monitorStateQueue,
      findSyncRequestsQueue,
      findReplicaSetUpdatesQueue,
      cNodeEndpointToSpIdMapQueue,
      manualSyncQueue,
      recurringSyncQueue,
      updateReplicaSetQueue,
      recoverOrphanedDataQueue,
      stateMonitoringManager,
      stateReconciliationManager
    } = await this.stateMachineManager.init(this.libs, this.prometheusRegistry)
    this.monitorStateQueue = monitorStateQueue
    this.findSyncRequestsQueue = findSyncRequestsQueue
    this.findReplicaSetUpdatesQueue = findReplicaSetUpdatesQueue
    this.cNodeEndpointToSpIdMapQueue = cNodeEndpointToSpIdMapQueue
    this.manualSyncQueue = manualSyncQueue
    this.recurringSyncQueue = recurringSyncQueue
    this.updateReplicaSetQueue = updateReplicaSetQueue
    this.recoverOrphanedDataQueue = recoverOrphanedDataQueue
    this.stateMonitoringManager = stateMonitoringManager
    this.stateReconciliationManager = stateReconciliationManager

=======
>>>>>>> 1ff8bfea
    logInfoWithDuration(
      { logger: genericLogger, startTime: start },
      'ServiceRegistry || Initialized synchronous services'
    )
  }

  /**
   * These services do not need to be awaited and do not require the server.
   */
  async initServicesAsynchronously() {
    const start = getStartTime()

    // If error occurs in initializing these services, do not continue with app start up.
    try {
      await this.monitoringQueue.start()
      await this.sessionExpirationQueue.start()
      await this.blacklistManager.init()
    } catch (e) {
      this.logError(e.message)
      // eslint-disable-next-line no-process-exit
      process.exit(1)
    }

    this.asynchronousServicesInitialized = true

    logInfoWithDuration(
      { logger: genericLogger, startTime: start },
      'ServiceRegistry || Initialized asynchronous services'
    )
  }

  /**
   * Initializes the blacklistManager if it is not already initialized, and then returns it
   * @returns initialized blacklistManager instance
   */
  async getBlacklistManager() {
    if (!this.blacklistManager.initialized) {
      await this.blacklistManager.init()
    }

    return this.blacklistManager
  }

  _setupBullMonitoring(app) {
    this.logInfo('Setting up Bull queue monitoring...')

    const { queue: syncProcessingQueue } = this.syncQueue
    const { queue: syncImmediateProcessingQueue } = this.syncImmediateQueue
    const { queue: asyncProcessingQueue } = this.asyncProcessingQueue
    const { queue: imageProcessingQueue } = this.imageProcessingQueue
    const { queue: transcodingQueue } = this.transcodingQueue
    const { queue: monitoringQueue } = this.monitoringQueue
    const { queue: sessionExpirationQueue } = this.sessionExpirationQueue
    const { queue: skippedCidsRetryQueue } = this.skippedCIDsRetryQueue

    // These queues have very large inputs and outputs, so we truncate job
    // data and results that are nested >=5 levels or contain strings >=10,000 characters
    const monitorStateAdapter = new BullAdapter(this.monitorStateQueue, {
      readOnlyMode: true
    })
    const findSyncRequestsAdapter = new BullAdapter(
      this.findSyncRequestsQueue,
      {
        readOnlyMode: true
      }
    )
    const findReplicaSetUpdatesAdapter = new BullAdapter(
      this.findReplicaSetUpdatesQueue,
      {
        readOnlyMode: true
      }
    )
    monitorStateAdapter.setFormatter(
      'returnValue',
      this._truncateBull.bind(this)
    )
    findSyncRequestsAdapter.setFormatter('data', this._truncateBull.bind(this))
    findSyncRequestsAdapter.setFormatter(
      'returnValue',
      this._truncateBull.bind(this)
    )
    findReplicaSetUpdatesAdapter.setFormatter(
      'data',
      this._truncateBull.bind(this)
    )
    findReplicaSetUpdatesAdapter.setFormatter(
      'returnValue',
      this._truncateBull.bind(this)
    )

    // Dashboard to view queues at /health/bull endpoint. See https://github.com/felixmosh/bull-board#hello-world
    const serverAdapter = new ExpressAdapter()
    createBullBoard({
      queues: [
        monitorStateAdapter,
        findSyncRequestsAdapter,
        findReplicaSetUpdatesAdapter,
        new BullAdapter(this.cNodeEndpointToSpIdMapQueue, {
          readOnlyMode: true
        }),
        new BullAdapter(this.manualSyncQueue, { readOnlyMode: true }),
        new BullAdapter(this.recurringSyncQueue, { readOnlyMode: true }),
        new BullAdapter(this.updateReplicaSetQueue, { readOnlyMode: true }),
        new BullAdapter(this.recoverOrphanedDataQueue, { readOnlyMode: true }),
        new BullAdapter(imageProcessingQueue, { readOnlyMode: true }),
        new BullAdapter(syncProcessingQueue, { readOnlyMode: true }),
        new BullAdapter(syncImmediateProcessingQueue, { readOnlyMode: true }),
        new BullAdapter(asyncProcessingQueue, { readOnlyMode: true }),
        new BullAdapter(transcodingQueue, { readOnlyMode: true }),
        new BullAdapter(monitoringQueue, { readOnlyMode: true }),
        new BullAdapter(sessionExpirationQueue, { readOnlyMode: true }),
        new BullAdapter(skippedCidsRetryQueue, { readOnlyMode: true })
      ],
      serverAdapter
    })

    serverAdapter.setBasePath('/health/bull')
    app.use('/health/bull', serverAdapter.getRouter())
  }

  /**
   * Truncates large JSON data in Bull Board after any of the following is exceeded:
   * - 7 levels of nesting
   * - 10,000 characters (strings only)
   * - 100 elements (arrays) or 100 keys (objects)
   *
   * Adapted from https://github.com/felixmosh/bull-board/pull/414#issuecomment-1134874761
   *
   * @param {Object} dataToTruncate the data that will be truncated as needed
   * @param {number} [curDepth] the current depth of the object (this function is called recursively)
   * @returns dataToTruncate with the following replacements when the above thresholds are exceeded:
   * - [Truncated string of length <length>]
   * - [Truncated array with <length> elements],
   * - [Truncated object with <length> keys]
   */
  _truncateBull(dataToTruncate, curDepth = 0) {
    if (
      typeof dataToTruncate === 'object' &&
      dataToTruncate !== null &&
      dataToTruncate !== undefined
    ) {
      if (curDepth < 7) {
        const newDepth = curDepth + 1
        if (Array.isArray(dataToTruncate)) {
          if (dataToTruncate.length > 100) {
            return `[Truncated array with ${dataToTruncate.length} elements]`
          }
          const truncatedArr = []
          dataToTruncate.forEach((element) => {
            truncatedArr.push(this._truncateBull(element, newDepth))
          })
          return truncatedArr
        }
        const json = Object.assign({}, dataToTruncate)
        Object.entries(dataToTruncate).forEach(([key, value]) => {
          switch (typeof value) {
            case 'string':
              json[key] =
                value.length > 10_000
                  ? `[Truncated string of length ${value.length}]`
                  : value
              break
            case 'object':
              if (Array.isArray(value)) {
                json[key] =
                  value.length > 100
                    ? `[Truncated array with ${value.length} elements]`
                    : this._truncateBull(value, newDepth)
              } else if (_.isEmpty(value)) {
                json[key] = value
              } else {
                const length = Object.keys(value).length
                json[key] =
                  length > 100
                    ? `[Truncated object with ${length} keys]`
                    : this._truncateBull(value, newDepth)
              }
              break
            default:
              json[key] = value
              break
          }
        })
        return json
      }
      return Array.isArray(dataToTruncate)
        ? `[Truncated array with ${dataToTruncate.length} elements]`
        : `[Truncated object with ${Object.keys(dataToTruncate).length} keys]`
    }
    return dataToTruncate
  }

  /**
   * Some services require the node server to be running in order to initialize. Run those here.
   * Specifically:
   *  - construct SyncQueue (requires node L1 identity)
   *  - register node on L2 URSM contract (requires node L1 identity)
   *  - construct & init SkippedCIDsRetryQueue (requires SyncQueue)
   *  - create bull queue monitoring dashboard, which needs other server-dependent services to be running
   *
   * The server will be in read only mode at the beginning of this function. Once the L1 identity
   * has been recovered, it will be in read + write mode
   */
  async initServicesThatRequireServer(app) {
    const start = getStartTime()

    // Cannot progress without recovering spID from node's record on L1 ServiceProviderFactory contract
    // because some queues and write routes depend on spID
    // Retries indefinitely
    await this._recoverNodeL1Identity()

    // Init StateMachineManager
    this.stateMachineManager = new StateMachineManager()
    const {
      monitorStateQueue,
      findSyncRequestsQueue,
      findReplicaSetUpdatesQueue,
      cNodeEndpointToSpIdMapQueue,
      manualSyncQueue,
      recurringSyncQueue,
      updateReplicaSetQueue,
      recoverOrphanedDataQueue
    } = await this.stateMachineManager.init(this.libs, this.prometheusRegistry)
    this.monitorStateQueue = monitorStateQueue
    this.findSyncRequestsQueue = findSyncRequestsQueue
    this.findReplicaSetUpdatesQueue = findReplicaSetUpdatesQueue
    this.cNodeEndpointToSpIdMapQueue = cNodeEndpointToSpIdMapQueue
    this.manualSyncQueue = manualSyncQueue
    this.recurringSyncQueue = recurringSyncQueue
    this.updateReplicaSetQueue = updateReplicaSetQueue
    this.recoverOrphanedDataQueue = recoverOrphanedDataQueue

    // SyncQueue construction (requires L1 identity)
    // Note - passes in reference to instance of self (serviceRegistry), a very sub-optimal workaround
    this.syncQueue = new SyncQueue()
    await this.syncQueue.init(config, this.redis, this)
    this.syncImmediateQueue = new SyncImmediateQueue()
    await this.syncImmediateQueue.init(config, this.redis, this)

    // If entity manager is enabled, there's no need to register on L2 because
    // discovery node will use L1 to validate
    if (config.get('entityManagerReplicaSetEnabled')) {
      config.set('isRegisteredOnURSM', true)
      this.logInfo(
        `When EntityManager is enabled, skip register node on l2 ursm`
      )
    } else {
      // L2URSMRegistration (requires L1 identity)
      // Retries indefinitely
      await this._registerNodeOnL2URSM()
    }

    // SkippedCIDsRetryQueue construction + init (requires SyncQueue)
    // Note - passes in reference to instance of self (serviceRegistry), a very sub-optimal workaround
    this.skippedCIDsRetryQueue = new SkippedCIDsRetryQueue(config, this.libs)
    await this.skippedCIDsRetryQueue.init()

    try {
      this._setupBullMonitoring(app)
    } catch (e) {
      this.logError(
        `Failed to initialize bull monitoring UI: ${e.message || e}. Skipping..`
      )
    }

    this.servicesThatRequireServerInitialized = true

    logInfoWithDuration(
      { logger: genericLogger, startTime: start },
      'ServiceRegistry || Initialized services that require server'
    )
  }

  /**
   * Checks for queues that are missing a job and adds a job to them.
   * Some queues run on a cron and should always have 1 job either active or delayed.
   */
  async recoverStateMachineQueues() {
    if (await this._isQueueEmpty(this.cNodeEndpointToSpIdMapQueue)) {
      this.logError('cNodeEndpointToSpIdMapQueue was empty - restarting it')
      await this.stateMonitoringManager.startEndpointToSpIdMapQueue(
        this.cNodeEndpointToSpIdMapQueue
      )
    }
    if (await this._isQueueEmpty(this.monitorStateQueue)) {
      this.logError('monitorStateQueue was empty - restarting it')
      await this.stateMonitoringManager.startMonitorStateQueue(
        this.monitorStateQueue,
        this.libs.discoveryProvider.discoveryProviderEndpoint
      )
    }
    if (await this._isQueueEmpty(this.recoverOrphanedDataQueue)) {
      this.logError('recoverOrphanedDataQueue was empty - restarting it')
      await this.stateReconciliationManager.startRecoverOrphanedDataQueue(
        this.recoverOrphanedDataQueue,
        this.libs.discoveryProvider.discoveryProviderEndpoint
      )
    }
  }

  async _isQueueEmpty(queue) {
    const activeAndDelayedJobs = await queue.getJobs(['active', 'delayed'])
    return !activeAndDelayedJobs?.length
  }

  /**
   * Poll L1 SPFactory for spID & set spID config once recovered.
   */
  async _recoverNodeL1Identity() {
    const endpoint = config.get('creatorNodeEndpoint')

    const retryTimeoutMs = 5000 // 5sec
    let isInitialized = false
    let attempt = 0
    while (!isInitialized) {
      this.logInfo(
        `Attempting to recover node L1 identity for ${endpoint} on ${retryTimeoutMs}ms interval || attempt #${++attempt} ...`
      )

      try {
        const spID =
          await this.libs.ethContracts.ServiceProviderFactoryClient.getServiceProviderIdFromEndpoint(
            endpoint
          )

        if (spID !== 0) {
          config.set('spID', spID)

          isInitialized = true
          // Short circuit earlier instead of waiting for another timeout and loop iteration
          break
        }

        // Swallow any errors during recovery attempt
      } catch (e) {
        this.logError(`RecoverNodeL1Identity Error ${e}`)
      }

      await utils.timeout(retryTimeoutMs, false)
    }

    this.logInfo(
      `Successfully recovered node L1 identity for endpoint ${endpoint} on attempt #${attempt}. spID = ${config.get(
        'spID'
      )}`
    )
  }

  /**
   * Wait until URSM contract is deployed, then attempt to register on L2 URSM with infinite retries
   * Requires L1 identity
   */
  async _registerNodeOnL2URSM() {
    // Wait until URSM contract has been deployed (for backwards-compatibility)
    let retryTimeoutMs = config.get('devMode')
      ? 10000 /** 10sec */
      : 600000 /* 10min */

    let isInitialized = false
    while (!isInitialized) {
      this.logInfo(
        `Attempting to init UserReplicaSetManagerClient on ${retryTimeoutMs}ms interval...`
      )
      try {
        await this.libs.contracts.initUserReplicaSetManagerClient(false)

        if (this.libs.contracts.UserReplicaSetManagerClient) {
          isInitialized = true
          // Short circuit earlier instead of waiting for another timeout and loop iteration
          break
        }

        // Swallow any errors in contract client init
      } catch (e) {
        this.logError(`Error initting UserReplicaSetManagerClient ${e}`)
      }

      await utils.timeout(retryTimeoutMs, false)
    }

    this.URSMRegistrationManager = new URSMRegistrationManager(
      config,
      this.libs
    )

    // Attempt to register on URSM with infinite retries
    isInitialized = false
    let attempt = 0
    retryTimeoutMs = 10000 // 10sec
    while (!isInitialized) {
      this.logInfo(
        `Attempting to register node on L2 URSM on ${retryTimeoutMs}ms interval || attempt #${++attempt} ...`
      )

      try {
        await this.URSMRegistrationManager.run()

        isInitialized = true
        // Short circuit earlier instead of waiting for another timeout and loop iteration
        break

        // Swallow any errors during registration attempt
      } catch (e) {
        this.logError(`RegisterNodeOnL2URSM Error ${e}`)
      }

      await utils.timeout(retryTimeoutMs, false)
    }

    this.logInfo('URSM Registration completed')
  }

  logInfo(msg) {
    genericLogger.info(`ServiceRegistry || ${msg}`)
  }

  logError(msg) {
    genericLogger.error(`ServiceRegistry ERROR || ${msg}`)
  }
}

//  Export a singleton instance of the ServiceRegistry
module.exports = {
  serviceRegistry: new ServiceRegistry()
}<|MERGE_RESOLUTION|>--- conflicted
+++ resolved
@@ -97,41 +97,9 @@
 
     this.synchronousServicesInitialized = true
 
-<<<<<<< HEAD
     this.monitoringQueue = new MonitoringQueue()
     await this.monitoringQueue.init(this.prometheusRegistry)
 
-    // Cannot progress without recovering spID from node's record on L1 ServiceProviderFactory contract
-    // Retries indefinitely
-    await this._recoverNodeL1Identity()
-
-    // Init StateMachineManager
-    this.stateMachineManager = new StateMachineManager()
-    const {
-      monitorStateQueue,
-      findSyncRequestsQueue,
-      findReplicaSetUpdatesQueue,
-      cNodeEndpointToSpIdMapQueue,
-      manualSyncQueue,
-      recurringSyncQueue,
-      updateReplicaSetQueue,
-      recoverOrphanedDataQueue,
-      stateMonitoringManager,
-      stateReconciliationManager
-    } = await this.stateMachineManager.init(this.libs, this.prometheusRegistry)
-    this.monitorStateQueue = monitorStateQueue
-    this.findSyncRequestsQueue = findSyncRequestsQueue
-    this.findReplicaSetUpdatesQueue = findReplicaSetUpdatesQueue
-    this.cNodeEndpointToSpIdMapQueue = cNodeEndpointToSpIdMapQueue
-    this.manualSyncQueue = manualSyncQueue
-    this.recurringSyncQueue = recurringSyncQueue
-    this.updateReplicaSetQueue = updateReplicaSetQueue
-    this.recoverOrphanedDataQueue = recoverOrphanedDataQueue
-    this.stateMonitoringManager = stateMonitoringManager
-    this.stateReconciliationManager = stateReconciliationManager
-
-=======
->>>>>>> 1ff8bfea
     logInfoWithDuration(
       { logger: genericLogger, startTime: start },
       'ServiceRegistry || Initialized synchronous services'
@@ -353,7 +321,9 @@
       manualSyncQueue,
       recurringSyncQueue,
       updateReplicaSetQueue,
-      recoverOrphanedDataQueue
+      recoverOrphanedDataQueue,
+      stateMonitoringManager,
+      stateReconciliationManager
     } = await this.stateMachineManager.init(this.libs, this.prometheusRegistry)
     this.monitorStateQueue = monitorStateQueue
     this.findSyncRequestsQueue = findSyncRequestsQueue
@@ -363,6 +333,8 @@
     this.recurringSyncQueue = recurringSyncQueue
     this.updateReplicaSetQueue = updateReplicaSetQueue
     this.recoverOrphanedDataQueue = recoverOrphanedDataQueue
+    this.stateMonitoringManager = stateMonitoringManager
+    this.stateReconciliationManager = stateReconciliationManager
 
     // SyncQueue construction (requires L1 identity)
     // Note - passes in reference to instance of self (serviceRegistry), a very sub-optimal workaround
