const { createBullBoard } = require('@bull-board/api')
const { BullAdapter } = require('@bull-board/api/bullAdapter')
const { ExpressAdapter } = require('@bull-board/express')

const { libs: AudiusLibs } = require('@audius/sdk')
const redisClient = require('./redis')
const BlacklistManager = require('./blacklistManager')
const { SnapbackSM } = require('./snapbackSM/snapbackSM')
const config = require('./config')
const URSMRegistrationManager = require('./services/URSMRegistrationManager')
const {
  logger: genericLogger,
  getStartTime,
  logInfoWithDuration
} = require('./logging')
const utils = require('./utils')
const MonitoringQueue = require('./monitors/MonitoringQueue')
const SyncQueue = require('./services/sync/syncQueue')
const SkippedCIDsRetryQueue = require('./services/sync/skippedCIDsRetryService')
const SessionExpirationQueue = require('./services/SessionExpirationQueue')
const AsyncProcessingQueue = require('./AsyncProcessingQueue')
const TrustedNotifierManager = require('./services/TrustedNotifierManager')
const ImageProcessingQueue = require('./ImageProcessingQueue')
const TranscodingQueue = require('./TranscodingQueue')
const StateMachineManager = require('./services/stateMachineManager')
const PrometheusRegistry = require('./services/prometheusMonitoring/prometheusRegistry')

/**
 * `ServiceRegistry` is a container responsible for exposing various
 * services for use throughout CreatorNode.
 *
 */
class ServiceRegistry {
  constructor() {
    // TODO: this is redundant and we should just rely on the import, but this is too tightly coupled with existing logic
    this.nodeConfig = config

    // Some services are initialized to `null` and will be initialized in helper functions

    this.redis = redisClient // Redis Client
    this.prometheusRegistry = new PrometheusRegistry() // Service that tracks metrics
    this.libs = null // instance of Audius Libs
    this.blacklistManager = BlacklistManager // Service that handles blacklisted content
    this.stateMachineManager = null // Service that manages user states
    this.snapbackSM = null // Responsible for recurring sync and reconfig operations
    this.URSMRegistrationManager = null // Registers node on L2 URSM contract, no-ops afterward
    this.trustedNotifierManager = null // Service that blacklists content on behalf of Content Nodes

    // Queues
    this.monitoringQueue = new MonitoringQueue() // Recurring job to monitor node state & performance metrics
    this.sessionExpirationQueue = new SessionExpirationQueue() // Recurring job to clear expired session tokens from Redis and DB
    this.imageProcessingQueue = ImageProcessingQueue // Resizes all images on Audius
    this.transcodingQueue = TranscodingQueue // Transcodes and segments all tracks
    this.skippedCIDsRetryQueue = null // Retries syncing CIDs that were unable to sync on first try
    this.syncQueue = null // Handles syncing data to users' replica sets
    this.asyncProcessingQueue = null // Handles all jobs that should be performed asynchronously. Currently handles track upload and track hand off
    this.manualSyncQueue = null // Handles sync jobs triggered by client actions, e.g. track upload
    this.recurringSyncQueue = null // Handles syncs that occur on a cadence, e.g. every hour
    this.stateMonitoringQueue = null // Handles jobs for finding replica set updates and syncs for one slice of users at a time
    this.stateReconciliationQueue = null // Handles jobs for issuing sync requests and updating users' replica sets
    this.stateMachineQueue = null // DEPRECATED -- being removed very soon. Handles sync jobs based on user state

    // Flags that indicate whether categories of services have been initialized
    this.synchronousServicesInitialized = false
    this.asynchronousServicesInitialized = false
    this.servicesThatRequireServerInitialized = false
  }

  /**
   * Configure services that do not require the server and will be initialized synchronously
   */
  async initServices() {
    const start = getStartTime()

    this.libs = await this._initAudiusLibs()

    // Transcode handoff requires libs. Set libs in AsyncProcessingQueue after libs init is complete
    this.asyncProcessingQueue = new AsyncProcessingQueue(this.libs)

    this.synchronousServicesInitialized = true

<<<<<<< HEAD
    this.imageProcessingQueue = ImageProcessingQueue
    this.transcodingQueue = TranscodingQueue

    this.servicesInitialized = true
=======
    logInfoWithDuration(
      { logger: genericLogger, startTime: start },
      'ServiceRegistry || Initialized synchronous services'
    )
>>>>>>> d49e4726
  }

  /**
   * These services do not need to be awaited and do not require the server.
   */
  async initServicesAsynchronously() {
    const start = getStartTime()

    // If error occurs in initializing these services, do not continue with app start up.
    try {
      await this.blacklistManager.init()

      this.trustedNotifierManager = new TrustedNotifierManager(
        config,
        this.libs
      )

      await this.trustedNotifierManager.init()

      await this.monitoringQueue.start()
      await this.sessionExpirationQueue.start()
    } catch (e) {
      this.logError(e.message)
      process.exit(1)
    }

    this.asynchronousServicesInitialized = true

    logInfoWithDuration(
      { logger: genericLogger, startTime: start },
      'ServiceRegistry || Initialized asynchronous services'
    )
  }

  /**
   * Initializes the blacklistManager if it is not already initialized, and then returns it
   * @returns initialized blacklistManager instance
   */
  async getBlacklistManager() {
    if (!this.blacklistManager.initialized) {
      await this.blacklistManager.init()
    }

    return this.blacklistManager
  }

  setupBullMonitoring(
    app,
    stateMonitoringQueue,
    cNodeEndpointToSpIdMapQueue,
    stateReconciliationQueue
  ) {
    this.logInfo('Setting up Bull queue monitoring...')

    const serverAdapter = new ExpressAdapter()
    const { queue: syncProcessingQueue } = this.syncQueue
    const { queue: asyncProcessingQueue } = this.asyncProcessingQueue
    const { queue: imageProcessingQueue } = this.imageProcessingQueue
    const { queue: transcodingQueue } = this.transcodingQueue
    const { queue: monitoringQueue } = this.monitoringQueue
    const { queue: sessionExpirationQueue } = this.sessionExpirationQueue
    const { queue: skippedCidsRetryQueue } = this.skippedCIDsRetryQueue

    // Make state machine queues truncate long data (they have jobs with large inputs and outputs)
    const stateMonitoringAdapter = new BullAdapter(stateMonitoringQueue, {
      readOnlyMode: true
    })
    const stateReconciliationAdapter = new BullAdapter(
      stateReconciliationQueue,
      { readOnlyMode: true }
    )

    // These queues have very large inputs and outputs, so we truncate job
    // data and results that are nested >=5 levels or contain strings >=10,000 characters
    stateMonitoringAdapter.setFormatter('data', this.truncateBull.bind(this))
    stateMonitoringAdapter.setFormatter(
      'returnValue',
      this.truncateBull.bind(this)
    )
    stateReconciliationAdapter.setFormatter(
      'data',
      this.truncateBull.bind(this)
    )
    stateReconciliationAdapter.setFormatter(
      'returnValue',
      this.truncateBull.bind(this)
    )

    // Dashboard to view queues at /health/bull endpoint. See https://github.com/felixmosh/bull-board#hello-world
    createBullBoard({
      queues: [
        stateMonitoringAdapter, // stateMonitoringQueue
        stateReconciliationAdapter, // stateReconciliationQueue
        new BullAdapter(cNodeEndpointToSpIdMapQueue, { readOnlyMode: true }),
        new BullAdapter(this.stateMachineQueue, { readOnlyMode: true }),
        new BullAdapter(this.manualSyncQueue, { readOnlyMode: true }),
        new BullAdapter(this.recurringSyncQueue, { readOnlyMode: true }),
        new BullAdapter(syncProcessingQueue, { readOnlyMode: true }),
        new BullAdapter(asyncProcessingQueue, { readOnlyMode: true }),
        new BullAdapter(imageProcessingQueue, { readOnlyMode: true }),
        new BullAdapter(transcodingQueue, { readOnlyMode: true }),
        new BullAdapter(monitoringQueue, { readOnlyMode: true }),
        new BullAdapter(sessionExpirationQueue, { readOnlyMode: true }),
        new BullAdapter(skippedCidsRetryQueue, { readOnlyMode: true })
      ],
      serverAdapter
    })

    serverAdapter.setBasePath('/health/bull')
    app.use('/health/bull', serverAdapter.getRouter())
  }

  async wrapUpQueueJobs() {
    const { stateMachineQueue, manualSyncQueue, recurringSyncQueue } =
      this.snapbackSM
    const { queue: syncProcessingQueue } = this.syncQueue
    const { queue: asyncProcessingQueue } = this.asyncProcessingQueue
    const { queue: imageProcessingQueue } = ImageProcessingQueue
    const { queue: transcodingQueue } = TranscodingQueue
    const { queue: monitoringQueue } = this.monitoringQueue
    const { queue: sessionExpirationQueue } = this.sessionExpirationQueue
    const { queue: skippedCidsRetryQueue } = this.skippedCIDsRetryQueue

    // Make state mac
  }

  /**
   * Truncates large JSON data in Bull Board after any of the following is exceeded:
   * - 7 levels of nesting
   * - 10,000 characters (strings only)
   * - 100 elements (arrays) or 100 keys (objects)
   *
   * Adapted from https://github.com/felixmosh/bull-board/pull/414#issuecomment-1134874761
   *
   * @param {Object} dataToTruncate the data that will be truncated as needed
   * @param {number} [curDepth] the current depth of the object (this function is called recursively)
   * @returns dataToTruncate with the following replacements when the above thresholds are exceeded:
   * - [Truncated string of length <length>]
   * - [Truncated array with <length> elements],
   * - [Truncated object with <length> keys]
   */
  truncateBull(dataToTruncate, curDepth = 0) {
    if (
      typeof dataToTruncate === 'object' &&
      dataToTruncate !== null &&
      dataToTruncate !== undefined
    ) {
      if (curDepth < 7) {
        const newDepth = curDepth + 1
        if (Array.isArray(dataToTruncate)) {
          if (dataToTruncate.length > 100) {
            return `[Truncated array with ${dataToTruncate.length} elements]`
          }
          const truncatedArr = []
          dataToTruncate.forEach((element) => {
            truncatedArr.push(this.truncateBull(element, newDepth))
          })
          return truncatedArr
        }
        const json = Object.assign({}, dataToTruncate)
        Object.entries(dataToTruncate).forEach(([key, value]) => {
          switch (typeof value) {
            case 'string':
              json[key] =
                value.length > 10_000
                  ? `[Truncated string of length ${value.length}]`
                  : value
              break
            case 'object':
              if (Array.isArray(value)) {
                json[key] =
                  value.length > 100
                    ? `[Truncated array with ${value.length} elements]`
                    : this.truncateBull(value, newDepth)
              } else {
                const length = Object.keys(value).length
                json[key] =
                  length > 100
                    ? `[Truncated object with ${length} keys]`
                    : this.truncateBull(value, newDepth)
              }
              break
            default:
              json[key] = value
              break
          }
        })
        return json
      }
      return Array.isArray(dataToTruncate)
        ? `[Truncated array with ${dataToTruncate.length} elements]`
        : `[Truncated object with ${Object.keys(dataToTruncate).length} keys]`
    }
    return dataToTruncate
  }

  /**
   * Some services require the node server to be running in order to initialize. Run those here.
   * Specifically:
   *  - recover node L1 identity (requires node health check from server to return success)
   *  - initialize SnapbackSM service (requires node L1 identity)
   *  - construct SyncQueue (requires node L1 identity)
   *  - register node on L2 URSM contract (requires node L1 identity)
   *  - construct & init SkippedCIDsRetryQueue (requires SyncQueue)
   *  - create bull queue monitoring dashboard, which needs other server-dependent services to be running
   */
  async initServicesThatRequireServer(app) {
    const start = getStartTime()

    // Cannot progress without recovering spID from node's record on L1 ServiceProviderFactory contract
    // Retries indefinitely
    await this._recoverNodeL1Identity()

    // SnapbackSM init (requires L1 identity)
    // Retries indefinitely
    await this._initSnapbackSM()
    this.stateMachineManager = new StateMachineManager()
    const {
      stateMonitoringQueue,
      cNodeEndpointToSpIdMapQueue,
      stateReconciliationQueue
    } = await this.stateMachineManager.init(this.libs, this.prometheusRegistry)

    this.stateMonitoringQueue = stateMonitoringQueue
    this.cNodeEndpointToSpIdMapQueue = cNodeEndpointToSpIdMapQueue
    this.stateReconciliationQueue = stateReconciliationQueue

    // SyncQueue construction (requires L1 identity)
    // Note - passes in reference to instance of self (serviceRegistry), a very sub-optimal workaround
    this.syncQueue = new SyncQueue(config, this.redis, this)

    // L2URSMRegistration (requires L1 identity)
    // Retries indefinitely
    await this._registerNodeOnL2URSM()

    // SkippedCIDsRetryQueue construction + init (requires SyncQueue)
    // Note - passes in reference to instance of self (serviceRegistry), a very sub-optimal workaround
    this.skippedCIDsRetryQueue = new SkippedCIDsRetryQueue(
      config,
      this.libs,
      this
    )
    await this.skippedCIDsRetryQueue.init()

    try {
      this.setupBullMonitoring(
        app,
        stateMonitoringQueue,
        cNodeEndpointToSpIdMapQueue,
        stateReconciliationQueue
      )
    } catch (e) {
      this.logError(
        `Failed to initialize bull monitoring UI: ${e.message || e}. Skipping..`
      )
    }

    this.servicesThatRequireServerInitialized = true

    logInfoWithDuration(
      { logger: genericLogger, startTime: start },
      'ServiceRegistry || Initialized services that require server'
    )
  }

  /**
   * Poll L1 SPFactory for spID & set spID config once recovered.
   */
  async _recoverNodeL1Identity() {
    const endpoint = config.get('creatorNodeEndpoint')

    const retryTimeoutMs = 5000 // 5sec
    let isInitialized = false
    let attempt = 0
    while (!isInitialized) {
      this.logInfo(
        `Attempting to recover node L1 identity for ${endpoint} on ${retryTimeoutMs}ms interval || attempt #${++attempt} ...`
      )

      try {
        const spID =
          await this.libs.ethContracts.ServiceProviderFactoryClient.getServiceProviderIdFromEndpoint(
            endpoint
          )

        if (spID !== 0) {
          config.set('spID', spID)

          isInitialized = true
          // Short circuit earlier instead of waiting for another timeout and loop iteration
          break
        }

        // Swallow any errors during recovery attempt
      } catch (e) {
        this.logError(`RecoverNodeL1Identity Error ${e}`)
      }

      await utils.timeout(retryTimeoutMs, false)
    }

    this.logInfo(
      `Successfully recovered node L1 identity for endpoint ${endpoint} on attempt #${attempt}. spID = ${config.get(
        'spID'
      )}`
    )
  }

  /**
   * Wait until URSM contract is deployed, then attempt to register on L2 URSM with infinite retries
   * Requires L1 identity
   */
  async _registerNodeOnL2URSM() {
    // Wait until URSM contract has been deployed (for backwards-compatibility)
    let retryTimeoutMs = config.get('devMode')
      ? 10000 /** 10sec */
      : 600000 /* 10min */

    let isInitialized = false
    while (!isInitialized) {
      this.logInfo(
        `Attempting to init UserReplicaSetManagerClient on ${retryTimeoutMs}ms interval...`
      )
      try {
        await this.libs.contracts.initUserReplicaSetManagerClient(false)

        if (this.libs.contracts.UserReplicaSetManagerClient) {
          isInitialized = true
          // Short circuit earlier instead of waiting for another timeout and loop iteration
          break
        }

        // Swallow any errors in contract client init
      } catch (e) {
        this.logError(`Error initting UserReplicaSetManagerClient ${e}`)
      }

      await utils.timeout(retryTimeoutMs, false)
    }

    this.URSMRegistrationManager = new URSMRegistrationManager(
      config,
      this.libs
    )

    // Attempt to register on URSM with infinite retries
    isInitialized = false
    let attempt = 0
    retryTimeoutMs = 10000 // 10sec
    while (!isInitialized) {
      this.logInfo(
        `Attempting to register node on L2 URSM on ${retryTimeoutMs}ms interval || attempt #${++attempt} ...`
      )

      try {
        await this.URSMRegistrationManager.run()

        isInitialized = true
        // Short circuit earlier instead of waiting for another timeout and loop iteration
        break

        // Swallow any errors during registration attempt
      } catch (e) {
        this.logError(`RegisterNodeOnL2URSM Error ${e}`)
      }

      await utils.timeout(retryTimeoutMs, false)
    }

    this.logInfo('URSM Registration completed')
  }

  /**
   * Initialize SnapbackSM
   * Requires L1 identity
   */
  async _initSnapbackSM() {
    this.snapbackSM = new SnapbackSM(config, this.libs)
    const { stateMachineQueue, manualSyncQueue, recurringSyncQueue } =
      this.snapbackSM
    this.stateMachineQueue = stateMachineQueue
    this.manualSyncQueue = manualSyncQueue
    this.recurringSyncQueue = recurringSyncQueue

    let isInitialized = false
    const retryTimeoutMs = 10000 // ms
    while (!isInitialized) {
      try {
        this.logInfo(
          `Attempting to init SnapbackSM on ${retryTimeoutMs}ms interval...`
        )

        await this.snapbackSM.init()

        isInitialized = true
        // Short circuit earlier instead of waiting for another timeout and loop iteration
        break

        // Swallow all init errors
      } catch (e) {
        this.logError(`_initSnapbackSM Error ${e}`)
      }

      await utils.timeout(retryTimeoutMs, false)
    }

    this.logInfo(`SnapbackSM Init completed`)
  }

  /**
   * Creates, initializes, and returns an audiusLibs instance
   *
   * Configures dataWeb3 to be internal to libs, logged in with delegatePrivateKey in order to write chain TX
   */
  async _initAudiusLibs() {
    const ethWeb3 = await AudiusLibs.Utils.configureWeb3(
      config.get('ethProviderUrl'),
      config.get('ethNetworkId'),
      /* requiresAccount */ false
    )
    if (!ethWeb3) {
      throw new Error(
        'Failed to init audiusLibs due to ethWeb3 configuration error'
      )
    }

    const discoveryProviderWhitelist = config.get('discoveryProviderWhitelist')
      ? new Set(config.get('discoveryProviderWhitelist').split(','))
      : null
    const identityService = config.get('identityService')
    const discoveryNodeUnhealthyBlockDiff = config.get(
      'discoveryNodeUnhealthyBlockDiff'
    )

    const audiusLibs = new AudiusLibs({
      ethWeb3Config: AudiusLibs.configEthWeb3(
        config.get('ethTokenAddress'),
        config.get('ethRegistryAddress'),
        ethWeb3,
        config.get('ethOwnerWallet')
      ),
      web3Config: AudiusLibs.configInternalWeb3(
        config.get('dataRegistryAddress'),
        [config.get('dataProviderUrl')],
        // TODO - formatting this private key here is not ideal
        config.get('delegatePrivateKey').replace('0x', '')
      ),
      discoveryProviderConfig: {
        whitelist: discoveryProviderWhitelist,
        unhealthyBlockDiff: discoveryNodeUnhealthyBlockDiff
      },
      // If an identity service config is present, set up libs with the connection, otherwise do nothing
      identityServiceConfig: identityService
        ? AudiusLibs.configIdentityService(identityService)
        : undefined,
      isDebug: config.get('creatorNodeIsDebug'),
      isServer: true,
      preferHigherPatchForPrimary: true,
      preferHigherPatchForSecondaries: true,
      logger: genericLogger
    })

    await audiusLibs.init()
    return audiusLibs
  }

  logInfo(msg) {
    genericLogger.info(`ServiceRegistry || ${msg}`)
  }

  logError(msg) {
    genericLogger.error(`ServiceRegistry ERROR || ${msg}`)
  }
}

/*
 * Export a singleton instance of the ServiceRegistry
 */
const serviceRegistry = new ServiceRegistry()

module.exports = {
  serviceRegistry
}<|MERGE_RESOLUTION|>--- conflicted
+++ resolved
@@ -79,17 +79,10 @@
 
     this.synchronousServicesInitialized = true
 
-<<<<<<< HEAD
-    this.imageProcessingQueue = ImageProcessingQueue
-    this.transcodingQueue = TranscodingQueue
-
-    this.servicesInitialized = true
-=======
     logInfoWithDuration(
       { logger: genericLogger, startTime: start },
       'ServiceRegistry || Initialized synchronous services'
     )
->>>>>>> d49e4726
   }
 
   /**
