const redisClient = require('./redis')
const { ipfs, ipfsLatest } = require('./ipfsClient')
const BlacklistManager = require('./blacklistManager')
const MonitoringQueue = require('./monitors/MonitoringQueue')
const { SnapbackSM } = require('./snapbackSM')
const AudiusLibs = require('@audius/libs')
const URSMService = require('./URSMService')
const config = require('./config')

/**
 * `ServiceRegistry` is a container responsible for exposing various
 * services for use throughout CreatorNode.
 *
 * Services:
 *  - `redis`: Redis Client
 *  - `ipfs`: IPFS Client
 *  - `ipfsLatest`: IPFS Client, latest version
 *  - `blackListManager`: responsible for handling blacklisted content
 *  - `audiusLibs`: an instance of Audius Libs
 *
 * `initServices` must be called prior to consuming services from the registry.
 */
class ServiceRegistry {
  constructor () {
    this.redis = redisClient
    this.ipfs = ipfs
    this.ipfsLatest = ipfsLatest
    this.blacklistManager = BlacklistManager
    this.monitoringQueue = new MonitoringQueue()
    this.nodeConfig = config

    // below properties aren't initialized until 'initServices' is called
<<<<<<< HEAD
    this.audiusLibs = null
=======
    this.libs = null
>>>>>>> c9c7c250
    this.snapbackSM = null
    this.URSMService = null
  }

  /**
   * Configure all services, including libs init
   */
  async initServices () {
    // Initialize private IPFS gateway counters
    this.redis.set('ipfsGatewayReqs', 0)
    this.redis.set('ipfsStandaloneReqs', 0)

    await this.blacklistManager.init()

    if (!config.get('isUserMetadataNode')) {
<<<<<<< HEAD
      this.audiusLibs = await initAudiusLibs()

      this.snapbackSM = new SnapbackSM(this.audiusLibs)
=======
      this.libs = await initAudiusLibs()

      this.snapbackSM = new SnapbackSM(this.libs)
>>>>>>> c9c7c250
      await this.snapbackSM.init()

      if (this.nodeConfig.get('spID')) {
        this.URSMService = new URSMService(this.nodeConfig, this.audiusLibs)
      }
    }

    this.monitoringQueue.start()
  }
}

/** Private helper used by ServiceRegistry for initializing libs */
const initAudiusLibs = async () => {
  const ethWeb3 = await AudiusLibs.Utils.configureWeb3(
    config.get('ethProviderUrl'),
    config.get('ethNetworkId'),
    /* requiresAccount */ false
  )
  const dataWeb3 = await AudiusLibs.Utils.configureWeb3(
    config.get('dataProviderUrl'),
    /* chainNetworkId */ null,
    /* requiresAccount */ false
  )

  if (!ethWeb3 || !dataWeb3) {
<<<<<<< HEAD
    throw new Error('Web3 incorrectly configured')
=======
    throw new Error('Failed to init audiusLibs due to web3 configuration error')
>>>>>>> c9c7c250
  }

  const discoveryProviderWhitelist = config.get('discoveryProviderWhitelist')
    ? new Set(config.get('discoveryProviderWhitelist').split(','))
    : null
  const identityService = config.get('identityService')

  const audiusLibs = new AudiusLibs({
    ethWeb3Config: AudiusLibs.configEthWeb3(
      config.get('ethTokenAddress'),
      config.get('ethRegistryAddress'),
      ethWeb3,
      config.get('ethOwnerWallet')
    ),
    // web3Config: {
    //   registryAddress: config.get('dataRegistryAddress'),
    //   useExternalWeb3: true,
    //   externalWeb3Config: {
    //     web3: dataWeb3,
    //     ownerWallet: config.get('delegateOwnerWallet')
    //   }
    // },
    web3Config: AudiusLibs.configInternalWeb3(
      config.get('dataRegistryAddress'),
      [config.get('dataProviderUrl')],
      config.get('delegatePrivateKey').replace('0x', '')
    ),
    discoveryProviderConfig: AudiusLibs.configDiscoveryProvider(discoveryProviderWhitelist),
    // If an identity service config is present, set up libs with the connection, otherwise do nothing
    identityServiceConfig: identityService ? AudiusLibs.configIdentityService(identityService) : undefined,
    isDebug: config.get('creatorNodeIsDebug'),
    isServer: true
  })

  await audiusLibs.init()
  return audiusLibs
}

/* Export a single instance of the ServiceRegistry. */
const serviceRegistry = new ServiceRegistry()

module.exports = {
  serviceRegistry
}<|MERGE_RESOLUTION|>--- conflicted
+++ resolved
@@ -4,7 +4,6 @@
 const MonitoringQueue = require('./monitors/MonitoringQueue')
 const { SnapbackSM } = require('./snapbackSM')
 const AudiusLibs = require('@audius/libs')
-const URSMService = require('./URSMService')
 const config = require('./config')
 
 /**
@@ -30,13 +29,8 @@
     this.nodeConfig = config
 
     // below properties aren't initialized until 'initServices' is called
-<<<<<<< HEAD
-    this.audiusLibs = null
-=======
     this.libs = null
->>>>>>> c9c7c250
     this.snapbackSM = null
-    this.URSMService = null
   }
 
   /**
@@ -50,20 +44,10 @@
     await this.blacklistManager.init()
 
     if (!config.get('isUserMetadataNode')) {
-<<<<<<< HEAD
-      this.audiusLibs = await initAudiusLibs()
-
-      this.snapbackSM = new SnapbackSM(this.audiusLibs)
-=======
       this.libs = await initAudiusLibs()
 
       this.snapbackSM = new SnapbackSM(this.libs)
->>>>>>> c9c7c250
       await this.snapbackSM.init()
-
-      if (this.nodeConfig.get('spID')) {
-        this.URSMService = new URSMService(this.nodeConfig, this.audiusLibs)
-      }
     }
 
     this.monitoringQueue.start()
@@ -84,11 +68,7 @@
   )
 
   if (!ethWeb3 || !dataWeb3) {
-<<<<<<< HEAD
-    throw new Error('Web3 incorrectly configured')
-=======
     throw new Error('Failed to init audiusLibs due to web3 configuration error')
->>>>>>> c9c7c250
   }
 
   const discoveryProviderWhitelist = config.get('discoveryProviderWhitelist')
@@ -103,24 +83,18 @@
       ethWeb3,
       config.get('ethOwnerWallet')
     ),
-    // web3Config: {
-    //   registryAddress: config.get('dataRegistryAddress'),
-    //   useExternalWeb3: true,
-    //   externalWeb3Config: {
-    //     web3: dataWeb3,
-    //     ownerWallet: config.get('delegateOwnerWallet')
-    //   }
-    // },
-    web3Config: AudiusLibs.configInternalWeb3(
-      config.get('dataRegistryAddress'),
-      [config.get('dataProviderUrl')],
-      config.get('delegatePrivateKey').replace('0x', '')
-    ),
+    web3Config: {
+      registryAddress: config.get('dataRegistryAddress'),
+      useExternalWeb3: true,
+      externalWeb3Config: {
+        web3: dataWeb3,
+        ownerWallet: config.get('delegateOwnerWallet')
+      }
+    },
     discoveryProviderConfig: AudiusLibs.configDiscoveryProvider(discoveryProviderWhitelist),
     // If an identity service config is present, set up libs with the connection, otherwise do nothing
     identityServiceConfig: identityService ? AudiusLibs.configIdentityService(identityService) : undefined,
-    isDebug: config.get('creatorNodeIsDebug'),
-    isServer: true
+    isDebug: config.get('creatorNodeIsDebug')
   })
 
   await audiusLibs.init()
