const { createBullBoard } = require('@bull-board/api')
const { BullAdapter } = require('@bull-board/api/bullAdapter')
const { ExpressAdapter } = require('@bull-board/express')

const { libs: AudiusLibs } = require('@audius/sdk')
const redisClient = require('./redis')
const BlacklistManager = require('./blacklistManager')
const { SnapbackSM } = require('./snapbackSM/snapbackSM')
const config = require('./config')
const URSMRegistrationManager = require('./services/URSMRegistrationManager')
const {
  logger: genericLogger,
  getStartTime,
  logInfoWithDuration
} = require('./logging')
const utils = require('./utils')
const MonitoringQueue = require('./monitors/MonitoringQueue')
const SyncQueue = require('./services/sync/syncQueue')
const SkippedCIDsRetryQueue = require('./services/sync/skippedCIDsRetryService')
const SessionExpirationQueue = require('./services/SessionExpirationQueue')
const AsyncProcessingQueue = require('./AsyncProcessingQueue')
const TrustedNotifierManager = require('./services/TrustedNotifierManager')
const ImageProcessingQueue = require('./ImageProcessingQueue')
const TranscodingQueue = require('./TranscodingQueue')
const StateMachineManager = require('./services/stateMachineManager')
const PrometheusRegistry = require('./services/prometheusMonitoring/prometheusRegistry')

/**
 * `ServiceRegistry` is a container responsible for exposing various
 * services for use throughout CreatorNode.
 *
 */
class ServiceRegistry {
  constructor() {
    // TODO: this is redundant and we should just rely on the import, but this is too tightly coupled with existing logic
    this.nodeConfig = config

    // Some services are initialized to `null` and will be initialized in helper functions

    this.redis = redisClient // Redis Client
    this.prometheusRegistry = new PrometheusRegistry() // Service that tracks metrics
    this.libs = null // instance of Audius Libs
    this.blacklistManager = BlacklistManager // Service that handles blacklisted content
    this.stateMachineManager = null // Service that manages user states
    this.snapbackSM = null // Responsible for recurring sync and reconfig operations
    this.URSMRegistrationManager = null // Registers node on L2 URSM contract, no-ops afterward
    this.trustedNotifierManager = null // Service that blacklists content on behalf of Content Nodes

    // Queues
    this.monitoringQueue = new MonitoringQueue() // Recurring job to monitor node state & performance metrics
    this.sessionExpirationQueue = new SessionExpirationQueue() // Recurring job to clear expired session tokens from Redis and DB
    this.imageProcessingQueue = ImageProcessingQueue // Resizes all images on Audius
    this.transcodingQueue = TranscodingQueue // Transcodes and segments all tracks
    this.skippedCIDsRetryQueue = null // Retries syncing CIDs that were unable to sync on first try
    this.syncQueue = null // Handles syncing data to users' replica sets
    this.asyncProcessingQueue = null // Handles all jobs that should be performed asynchronously. Currently handles track upload and track hand off
    this.stateMonitoringQueue = null // Handles jobs for finding replica set updates and syncs for one slice of users at a time
    this.cNodeEndpointToSpIdMapQueue = null // Handles jobs for updating CNodeEndpointToSpIdMap
    this.stateReconciliationQueue = null // Handles jobs for issuing sync requests and updating users' replica sets
    this.stateMachineQueue = null // DEPRECATED -- being removed very soon. Handles sync jobs based on user state
    this.manualSyncQueue = null // Handles sync jobs triggered by client actions, e.g. track upload
    this.recurringSyncQueue = null // DEPRECATED -- Handles syncs that occur on a cadence, e.g. every hour

    // Flags that indicate whether categories of services have been initialized
    this.synchronousServicesInitialized = false
    this.asynchronousServicesInitialized = false
    this.servicesThatRequireServerInitialized = false
  }

  /**
   * Configure services that do not require the server and will be initialized synchronously
   */
  async initServices() {
<<<<<<< HEAD
=======
    const start = getStartTime()

>>>>>>> 9a46c646
    this.libs = await this._initAudiusLibs()

    // Transcode handoff requires libs. Set libs in AsyncProcessingQueue after libs init is complete
    this.asyncProcessingQueue = new AsyncProcessingQueue(this.libs)

    this.synchronousServicesInitialized = true

    logInfoWithDuration(
      { logger: genericLogger, startTime: start },
      'ServiceRegistry || Initialized synchronous services'
    )
  }

  async initLibs() {
    this.libs = this.libs || (await this._initAudiusLibs())
  }

  /**
   * These services do not need to be awaited and do not require the server.
   */
  async initServicesAsynchronously() {
    const start = getStartTime()

    // If error occurs in initializing these services, do not continue with app start up.
    try {
      await this.blacklistManager.init()

      this.trustedNotifierManager = new TrustedNotifierManager(
        config,
        this.libs
      )

      await this.trustedNotifierManager.init()

      await this.monitoringQueue.start()
      await this.sessionExpirationQueue.start()
    } catch (e) {
      this.logError(e.message)
      process.exit(1)
    }

    this.asynchronousServicesInitialized = true

    logInfoWithDuration(
      { logger: genericLogger, startTime: start },
      'ServiceRegistry || Initialized asynchronous services'
    )
  }

  /**
   * Initializes the blacklistManager if it is not already initialized, and then returns it
   * @returns initialized blacklistManager instance
   */
  async getBlacklistManager() {
    if (!this.blacklistManager.initialized) {
      await this.blacklistManager.init()
    }

    return this.blacklistManager
  }

  _setupBullMonitoring(app) {
    this.logInfo('Setting up Bull queue monitoring...')

    const { queue: syncProcessingQueue } = this.syncQueue
    const { queue: asyncProcessingQueue } = this.asyncProcessingQueue
    const { queue: imageProcessingQueue } = this.imageProcessingQueue
    const { queue: transcodingQueue } = this.transcodingQueue
    const { queue: monitoringQueue } = this.monitoringQueue
    const { queue: sessionExpirationQueue } = this.sessionExpirationQueue
    const { queue: skippedCidsRetryQueue } = this.skippedCIDsRetryQueue

    // Make state machine queues truncate long data (they have jobs with large inputs and outputs)
    const stateMonitoringAdapter = new BullAdapter(this.stateMonitoringQueue, {
      readOnlyMode: true
    })
    const stateReconciliationAdapter = new BullAdapter(
      this.stateReconciliationQueue,
      { readOnlyMode: true }
    )

    // These queues have very large inputs and outputs, so we truncate job
    // data and results that are nested >=5 levels or contain strings >=10,000 characters
    stateMonitoringAdapter.setFormatter('data', this._truncateBull.bind(this))
    stateMonitoringAdapter.setFormatter(
      'returnValue',
      this._truncateBull.bind(this)
    )
    stateReconciliationAdapter.setFormatter(
      'data',
      this._truncateBull.bind(this)
    )
    stateReconciliationAdapter.setFormatter(
      'returnValue',
      this._truncateBull.bind(this)
    )

    // Dashboard to view queues at /health/bull endpoint. See https://github.com/felixmosh/bull-board#hello-world
    const serverAdapter = new ExpressAdapter()
    createBullBoard({
      queues: [
        stateMonitoringAdapter,
        stateReconciliationAdapter,
        new BullAdapter(this.cNodeEndpointToSpIdMapQueue, {
          readOnlyMode: true
        }),
        new BullAdapter(this.stateMachineQueue, { readOnlyMode: true }),
        new BullAdapter(this.manualSyncQueue, { readOnlyMode: true }),
        new BullAdapter(this.recurringSyncQueue, { readOnlyMode: true }),
        new BullAdapter(syncProcessingQueue, { readOnlyMode: true }),
        new BullAdapter(asyncProcessingQueue, { readOnlyMode: true }),
        new BullAdapter(imageProcessingQueue, { readOnlyMode: true }),
        new BullAdapter(transcodingQueue, { readOnlyMode: true }),
        new BullAdapter(monitoringQueue, { readOnlyMode: true }),
        new BullAdapter(sessionExpirationQueue, { readOnlyMode: true }),
        new BullAdapter(skippedCidsRetryQueue, { readOnlyMode: true })
      ],
      serverAdapter
    })

    serverAdapter.setBasePath('/health/bull')
    app.use('/health/bull', serverAdapter.getRouter())
  }

  /**
   * Truncates large JSON data in Bull Board after any of the following is exceeded:
   * - 7 levels of nesting
   * - 10,000 characters (strings only)
   * - 100 elements (arrays) or 100 keys (objects)
   *
   * Adapted from https://github.com/felixmosh/bull-board/pull/414#issuecomment-1134874761
   *
   * @param {Object} dataToTruncate the data that will be truncated as needed
   * @param {number} [curDepth] the current depth of the object (this function is called recursively)
   * @returns dataToTruncate with the following replacements when the above thresholds are exceeded:
   * - [Truncated string of length <length>]
   * - [Truncated array with <length> elements],
   * - [Truncated object with <length> keys]
   */
  _truncateBull(dataToTruncate, curDepth = 0) {
    if (
      typeof dataToTruncate === 'object' &&
      dataToTruncate !== null &&
      dataToTruncate !== undefined
    ) {
      if (curDepth < 7) {
        const newDepth = curDepth + 1
        if (Array.isArray(dataToTruncate)) {
          if (dataToTruncate.length > 100) {
            return `[Truncated array with ${dataToTruncate.length} elements]`
          }
          const truncatedArr = []
          dataToTruncate.forEach((element) => {
            truncatedArr.push(this._truncateBull(element, newDepth))
          })
          return truncatedArr
        }
        const json = Object.assign({}, dataToTruncate)
        Object.entries(dataToTruncate).forEach(([key, value]) => {
          switch (typeof value) {
            case 'string':
              json[key] =
                value.length > 10_000
                  ? `[Truncated string of length ${value.length}]`
                  : value
              break
            case 'object':
              if (Array.isArray(value)) {
                json[key] =
                  value.length > 100
                    ? `[Truncated array with ${value.length} elements]`
                    : this._truncateBull(value, newDepth)
              } else {
                const length = Object.keys(value).length
                json[key] =
                  length > 100
                    ? `[Truncated object with ${length} keys]`
                    : this._truncateBull(value, newDepth)
              }
              break
            default:
              json[key] = value
              break
          }
        })
        return json
      }
      return Array.isArray(dataToTruncate)
        ? `[Truncated array with ${dataToTruncate.length} elements]`
        : `[Truncated object with ${Object.keys(dataToTruncate).length} keys]`
    }
    return dataToTruncate
  }

  /**
   * Some services require the node server to be running in order to initialize. Run those here.
   * Specifically:
   *  - recover node L1 identity (requires node health check from server to return success)
   *  - initialize SnapbackSM service (requires node L1 identity)
   *  - construct SyncQueue (requires node L1 identity)
   *  - register node on L2 URSM contract (requires node L1 identity)
   *  - construct & init SkippedCIDsRetryQueue (requires SyncQueue)
   *  - create bull queue monitoring dashboard, which needs other server-dependent services to be running
   */
  async initServicesThatRequireServer(app) {
    const start = getStartTime()

    // Cannot progress without recovering spID from node's record on L1 ServiceProviderFactory contract
    // Retries indefinitely
    await this._recoverNodeL1Identity()

    // SnapbackSM init (requires L1 identity)
    // Retries indefinitely
    await this._initSnapbackSM()

    // Init StateMachineManager
    this.stateMachineManager = new StateMachineManager()
    const {
      stateMonitoringQueue,
      cNodeEndpointToSpIdMapQueue,
      stateReconciliationQueue
    } = await this.stateMachineManager.init(this.libs, this.prometheusRegistry)
    this.stateMonitoringQueue = stateMonitoringQueue
    this.cNodeEndpointToSpIdMapQueue = cNodeEndpointToSpIdMapQueue
    this.stateReconciliationQueue = stateReconciliationQueue

    // SyncQueue construction (requires L1 identity)
    // Note - passes in reference to instance of self (serviceRegistry), a very sub-optimal workaround
    this.syncQueue = new SyncQueue(config, this.redis, this)

    // L2URSMRegistration (requires L1 identity)
    // Retries indefinitely
    await this._registerNodeOnL2URSM()

    // SkippedCIDsRetryQueue construction + init (requires SyncQueue)
    // Note - passes in reference to instance of self (serviceRegistry), a very sub-optimal workaround
    this.skippedCIDsRetryQueue = new SkippedCIDsRetryQueue(
      config,
      this.libs,
      this
    )
    await this.skippedCIDsRetryQueue.init()

    try {
      this._setupBullMonitoring(app)
    } catch (e) {
      this.logError(
        `Failed to initialize bull monitoring UI: ${e.message || e}. Skipping..`
      )
    }

    this.servicesThatRequireServerInitialized = true

    logInfoWithDuration(
      { logger: genericLogger, startTime: start },
      'ServiceRegistry || Initialized services that require server'
    )
  }

  /**
   * Poll L1 SPFactory for spID & set spID config once recovered.
   */
  async _recoverNodeL1Identity() {
    const endpoint = config.get('creatorNodeEndpoint')

    const retryTimeoutMs = 5000 // 5sec
    let isInitialized = false
    let attempt = 0
    while (!isInitialized) {
      this.logInfo(
        `Attempting to recover node L1 identity for ${endpoint} on ${retryTimeoutMs}ms interval || attempt #${++attempt} ...`
      )

      try {
        const spID =
          await this.libs.ethContracts.ServiceProviderFactoryClient.getServiceProviderIdFromEndpoint(
            endpoint
          )

        if (spID !== 0) {
          config.set('spID', spID)

          isInitialized = true
          // Short circuit earlier instead of waiting for another timeout and loop iteration
          break
        }

        // Swallow any errors during recovery attempt
      } catch (e) {
        this.logError(`RecoverNodeL1Identity Error ${e}`)
      }

      await utils.timeout(retryTimeoutMs, false)
    }

    this.logInfo(
      `Successfully recovered node L1 identity for endpoint ${endpoint} on attempt #${attempt}. spID = ${config.get(
        'spID'
      )}`
    )
  }

  /**
   * Wait until URSM contract is deployed, then attempt to register on L2 URSM with infinite retries
   * Requires L1 identity
   */
  async _registerNodeOnL2URSM() {
    // Wait until URSM contract has been deployed (for backwards-compatibility)
    let retryTimeoutMs = config.get('devMode')
      ? 10000 /** 10sec */
      : 600000 /* 10min */

    let isInitialized = false
    while (!isInitialized) {
      this.logInfo(
        `Attempting to init UserReplicaSetManagerClient on ${retryTimeoutMs}ms interval...`
      )
      try {
        await this.libs.contracts.initUserReplicaSetManagerClient(false)

        if (this.libs.contracts.UserReplicaSetManagerClient) {
          isInitialized = true
          // Short circuit earlier instead of waiting for another timeout and loop iteration
          break
        }

        // Swallow any errors in contract client init
      } catch (e) {
        this.logError(`Error initting UserReplicaSetManagerClient ${e}`)
      }

      await utils.timeout(retryTimeoutMs, false)
    }

    this.URSMRegistrationManager = new URSMRegistrationManager(
      config,
      this.libs
    )

    // Attempt to register on URSM with infinite retries
    isInitialized = false
    let attempt = 0
    retryTimeoutMs = 10000 // 10sec
    while (!isInitialized) {
      this.logInfo(
        `Attempting to register node on L2 URSM on ${retryTimeoutMs}ms interval || attempt #${++attempt} ...`
      )

      try {
        await this.URSMRegistrationManager.run()

        isInitialized = true
        // Short circuit earlier instead of waiting for another timeout and loop iteration
        break

        // Swallow any errors during registration attempt
      } catch (e) {
        this.logError(`RegisterNodeOnL2URSM Error ${e}`)
      }

      await utils.timeout(retryTimeoutMs, false)
    }

    this.logInfo('URSM Registration completed')
  }

  /**
   * Initialize SnapbackSM
   * Requires L1 identity
   */
  async _initSnapbackSM() {
    this.snapbackSM = new SnapbackSM(config, this.libs)
    const { stateMachineQueue, manualSyncQueue, recurringSyncQueue } =
      this.snapbackSM
    this.stateMachineQueue = stateMachineQueue
    this.manualSyncQueue = manualSyncQueue
    this.recurringSyncQueue = recurringSyncQueue

    let isInitialized = false
    const retryTimeoutMs = 10000 // ms
    while (!isInitialized) {
      try {
        this.logInfo(
          `Attempting to init SnapbackSM on ${retryTimeoutMs}ms interval...`
        )

        await this.snapbackSM.init()

        isInitialized = true
        // Short circuit earlier instead of waiting for another timeout and loop iteration
        break

        // Swallow all init errors
      } catch (e) {
        this.logError(`_initSnapbackSM Error ${e}`)
      }

      await utils.timeout(retryTimeoutMs, false)
    }

    this.logInfo(`SnapbackSM Init completed`)
  }

  /**
   * Creates, initializes, and returns an audiusLibs instance
   *
   * Configures dataWeb3 to be internal to libs, logged in with delegatePrivateKey in order to write chain TX
   */
  async _initAudiusLibs() {
    const ethWeb3 = await AudiusLibs.Utils.configureWeb3(
      config.get('ethProviderUrl'),
      config.get('ethNetworkId'),
      /* requiresAccount */ false
    )
    if (!ethWeb3) {
      throw new Error(
        'Failed to init audiusLibs due to ethWeb3 configuration error'
      )
    }

    const discoveryProviderWhitelist = config.get('discoveryProviderWhitelist')
      ? new Set(config.get('discoveryProviderWhitelist').split(','))
      : null
    const identityService = config.get('identityService')
    const discoveryNodeUnhealthyBlockDiff = config.get(
      'discoveryNodeUnhealthyBlockDiff'
    )

    const audiusLibs = new AudiusLibs({
      ethWeb3Config: AudiusLibs.configEthWeb3(
        config.get('ethTokenAddress'),
        config.get('ethRegistryAddress'),
        ethWeb3,
        config.get('ethOwnerWallet')
      ),
      web3Config: AudiusLibs.configInternalWeb3(
        config.get('dataRegistryAddress'),
        [config.get('dataProviderUrl')],
        // TODO - formatting this private key here is not ideal
        config.get('delegatePrivateKey').replace('0x', '')
      ),
      discoveryProviderConfig: {
        whitelist: discoveryProviderWhitelist,
        unhealthyBlockDiff: discoveryNodeUnhealthyBlockDiff
      },
      // If an identity service config is present, set up libs with the connection, otherwise do nothing
      identityServiceConfig: identityService
        ? AudiusLibs.configIdentityService(identityService)
        : undefined,
      isDebug: config.get('creatorNodeIsDebug'),
      isServer: true,
      preferHigherPatchForPrimary: true,
      preferHigherPatchForSecondaries: true,
      logger: genericLogger
    })

    await audiusLibs.init()
    return audiusLibs
  }

  logInfo(msg) {
    genericLogger.info(`ServiceRegistry || ${msg}`)
  }

  logError(msg) {
    genericLogger.error(`ServiceRegistry ERROR || ${msg}`)
  }
}

/*
 * Export a singleton instance of the ServiceRegistry
 */
const serviceRegistry = new ServiceRegistry()

module.exports = {
  serviceRegistry
}<|MERGE_RESOLUTION|>--- conflicted
+++ resolved
@@ -71,11 +71,8 @@
    * Configure services that do not require the server and will be initialized synchronously
    */
   async initServices() {
-<<<<<<< HEAD
-=======
     const start = getStartTime()
 
->>>>>>> 9a46c646
     this.libs = await this._initAudiusLibs()
 
     // Transcode handoff requires libs. Set libs in AsyncProcessingQueue after libs init is complete
