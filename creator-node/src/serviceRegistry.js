--- conflicted
+++ resolved
@@ -170,17 +170,11 @@
     const serverAdapter = new ExpressAdapter()
     createBullBoard({
       queues: [
-<<<<<<< HEAD
-        stateMonitoringAdapter, // stateMonitoringQueue
-        stateReconciliationAdapter, // stateReconciliationQueue
-        new BullAdapter(cNodeEndpointToSpIdMapQueue, { readOnlyMode: true }),
-=======
         stateMonitoringAdapter,
         stateReconciliationAdapter,
         new BullAdapter(this.cNodeEndpointToSpIdMapQueue, {
           readOnlyMode: true
         }),
->>>>>>> 9a46c646
         new BullAdapter(this.stateMachineQueue, { readOnlyMode: true }),
         new BullAdapter(this.manualSyncQueue, { readOnlyMode: true }),
         new BullAdapter(this.recurringSyncQueue, { readOnlyMode: true }),
