--- conflicted
+++ resolved
@@ -563,70 +563,6 @@
     this.logInfo(`SnapbackSM Init completed`)
   }
 
-<<<<<<< HEAD
-  /**
-   * Creates, initializes, and returns an audiusLibs instance
-   *
-   * Configures dataWeb3 to be internal to libs, logged in with delegatePrivateKey in order to write chain TX
-   */
-  async _initAudiusLibs() {
-    const ethWeb3 = await AudiusLibs.Utils.configureWeb3(
-      config.get('ethProviderUrl'),
-      config.get('ethNetworkId'),
-      /* requiresAccount */ false
-    )
-    if (!ethWeb3) {
-      throw new Error(
-        'Failed to init audiusLibs due to ethWeb3 configuration error'
-      )
-    }
-
-    const discoveryProviderWhitelist = config.get('discoveryProviderWhitelist')
-      ? new Set(config.get('discoveryProviderWhitelist').split(','))
-      : null
-    const identityService = config.get('identityService')
-    const discoveryNodeUnhealthyBlockDiff = config.get(
-      'discoveryNodeUnhealthyBlockDiff'
-    )
-
-    const audiusLibs = new AudiusLibs({
-      ethWeb3Config: AudiusLibs.configEthWeb3(
-        config.get('ethTokenAddress'),
-        config.get('ethRegistryAddress'),
-        ethWeb3,
-        config.get('ethOwnerWallet')
-      ),
-      web3Config: AudiusLibs.configInternalWeb3(
-        config.get('dataRegistryAddress'),
-        [config.get('dataProviderUrl')],
-        // TODO - formatting this private key here is not ideal
-        config.get('delegatePrivateKey').replace('0x', '')
-      ),
-      discoveryProviderConfig: {
-        whitelist: discoveryProviderWhitelist,
-        unhealthyBlockDiff: discoveryNodeUnhealthyBlockDiff
-      },
-      // If an identity service config is present, set up libs with the connection, otherwise do nothing
-      identityServiceConfig: identityService
-        ? AudiusLibs.configIdentityService(identityService)
-        : undefined,
-      isDebug: config.get('creatorNodeIsDebug'),
-      isServer: true,
-      preferHigherPatchForPrimary: true,
-      preferHigherPatchForSecondaries: true,
-      logger: genericLogger
-    })
-
-    await audiusLibs.init()
-    return audiusLibs
-  }
-
-  logDebug(msg) {
-    genericLogger.debug(`ServiceRegistry DEBUG || ${msg}`)
-  }
-
-=======
->>>>>>> af2e6503
   logInfo(msg) {
     genericLogger.info(`ServiceRegistry || ${msg}`)
   }
