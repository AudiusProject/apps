const promClient = require('prom-client')
const _ = require('lodash')
const config = require('../../config')
const { exponentialBucketsRange } = require('./prometheusUtils')
const {
  JOB_NAMES: STATE_MACHINE_JOB_NAMES,
  SyncType,
  SYNC_MODES
} = require('../stateMachineManager/stateMachineConstants')

/**
 * For explanation of Metrics, and instructions on how to add a new metric, please see `prometheusMonitoring/README.md`
 */

// We add a namespace prefix to differentiate internal metrics from those exported by different exporters from the same host
const NAMESPACE_PREFIX = 'audius_cn'

/**
 * @notice Counter and Summary metric types are currently disabled, see README for details.
 */
const METRIC_TYPES = Object.freeze({
  GAUGE: promClient.Gauge,
  HISTOGRAM: promClient.Histogram
  // COUNTER: promClient.Counter,
  // SUMMARY: promClient.Summary
})

/**
 * Types for recording a metric value.
 */
const METRIC_RECORD_TYPE = Object.freeze({
  GAUGE_INC: 'GAUGE_INC',
  HISTOGRAM_OBSERVE: 'HISTOGRAM_OBSERVE'
})

const metricNames = {
  SYNC_QUEUE_JOBS_TOTAL_GAUGE: 'sync_queue_jobs_total',
<<<<<<< HEAD
  ISSUE_SYNC_REQUEST_MONITORING_DURATION_SECONDS_HISTOGRAM:
    'issue_sync_request_monitoring_duration_seconds',
=======
  ROUTE_POST_TRACKS_DURATION_SECONDS_HISTOGRAM:
    'route_post_tracks_duration_seconds',
  ISSUE_SYNC_REQUEST_DURATION_SECONDS_HISTOGRAM:
    'issue_sync_request_duration_seconds',
>>>>>>> af2e6503
  FIND_SYNC_REQUEST_COUNTS_GAUGE: 'find_sync_request_counts',
  WRITE_QUORUM_DURATION_SECONDS_HISTOGRAM: 'write_quorum_duration_seconds'
}
// Add a histogram for each job in the state machine queues.
// Some have custom labels below, and all of them use the label: uncaughtError=true/false
for (const jobName of Object.values(STATE_MACHINE_JOB_NAMES)) {
  metricNames[
    `STATE_MACHINE_${jobName}_JOB_DURATION_SECONDS_HISTOGRAM`
  ] = `state_machine_${_.snakeCase(jobName)}_job_duration_seconds`
}
const METRIC_NAMES = Object.freeze(
  _.mapValues(metricNames, (metricName) => `${NAMESPACE_PREFIX}_${metricName}`)
)

<<<<<<< HEAD
const METRIC_LABELS = Object.freeze({
  [METRIC_NAMES.ISSUE_SYNC_REQUEST_MONITORING_DURATION_SECONDS_HISTOGRAM]: {
    // The type of sync issued -- manual or recurring
    syncType: [_.snakeCase(SyncType.Manual), _.snakeCase(SyncType.Recurring)],
    // The reason another sync is needed
    reason_for_additional_sync: [
      'secondary_progressed_too_slow', // The secondary sync went through, but its clock value didn't increase enough
      'secondary_failed_to_progress', // The secondary's clock value did not increase at all
      'none' // No additional sync is required -- the first sync was successful
    ]
  },
  [METRIC_NAMES[
=======
const MetricLabels = Object.freeze({
  [MetricNames.ISSUE_SYNC_REQUEST_DURATION_SECONDS_HISTOGRAM]: {
    sync_type: Object.values(SyncType).map(_.snakeCase),
    sync_mode: Object.values(SYNC_MODES).map(_.snakeCase),
    result: [
      'failure_validate_job_data',
      'success',
      'failure_secondary_failure_count_threshold_met',
      'success_mode_disabled',
      'failure_primary_sync_from_secondary',
      'failure_issue_sync_request',
      'success_secondary_caught_up',
      'success_secondary_partially_caught_up',
      'failure_secondary_failed_to_progress'
    ]
  },

  [MetricNames[
>>>>>>> af2e6503
    `STATE_MACHINE_${STATE_MACHINE_JOB_NAMES.UPDATE_REPLICA_SET}_JOB_DURATION_SECONDS_HISTOGRAM`
  ]]: {
    // Whether or not the user's replica set was updated during this job
    issuedReconfig: ['false', 'true'],
    // The type of reconfig, if any, that happened during this job (or that would happen if reconfigs were enabled)
    reconfigType: [
      'one_secondary', // Only one secondary was replaced in the user's replica set
      'multiple_secondaries', // Both secondaries were replaced in the user's replica set
      'primary_and_or_secondaries', // A secondary gets promoted to new primary and one or both secondaries get replaced with new random nodes
      'null' // No change was made to the user's replica set because the job short-circuited before selecting or was unable to select new node(s)
    ]
  },
<<<<<<< HEAD
  [METRIC_NAMES.FIND_SYNC_REQUEST_COUNTS_GAUGE]: {
=======

  [MetricNames.FIND_SYNC_REQUEST_COUNTS_GAUGE]: {
>>>>>>> af2e6503
    sync_mode: Object.values(SYNC_MODES).map(_.snakeCase),
    result: [
      'not_checked', // Default value -- means the logic short-circuited before checking if the primary should sync to the secondary. This can be expected if this node wasn't the user's primary
      'no_sync_already_marked_unhealthy', // Sync not found because the secondary was marked unhealthy before being passed to the find-sync-requests job
      'no_sync_sp_id_mismatch', // Sync not found because the secondary's spID mismatched what the chain reported
      'no_sync_success_rate_too_low', // Sync not found because the success rate of syncing to this secondary is below the acceptable threshold
      'no_sync_error_computing_sync_mode', // Sync not found because of failure to compute sync mode
      'no_sync_secondary_data_matches_primary', // Sync not found because the secondary's clock value and filesHash match primary's
      'no_sync_unexpected_error', // Sync not found because some uncaught error was thrown
      'new_sync_request_enqueued', // Sync found because all other conditions were met
      'sync_request_already_enqueued', // Sync was found but a duplicate request has already been enqueued so no need to enqueue another
      'new_sync_request_unable_to_enqueue' // Sync was found but something prevented a new request from being created
    ]
  },
<<<<<<< HEAD
  [METRIC_NAMES.WRITE_QUORUM_DURATION_SECONDS_HISTOGRAM]: {
=======

  [MetricNames.WRITE_QUORUM_DURATION_SECONDS_HISTOGRAM]: {
>>>>>>> af2e6503
    // Whether or not write quorum is enabled/enforced
    enforceWriteQuorum: ['false', 'true'],
    // Whether or not write quorum is ignored for this specific route (even if it's enabled in general).
    // If it's ignored, it will still attempt replication but not fail the request if replication fails
    ignoreWriteQuorum: ['false', 'true'],
    // The route that triggered write quorum
    route: [
      // Routes that use write quorum but don't enforce it (ignoreWriteQuorum should be true):
      '/image_upload',
      '/audius_users',
      '/playlists',
      '/tracks',
      // Routes that strictly enforce write quorum (ignoreWriteQuorum should be false)
      '/audius_users/metadata',
      '/playlists/metadata',
      '/tracks/metadata'
    ],
    result: [
      'succeeded', // Data was replicated to one or more secondaries
      'failed_short_circuit', // Failed before attempting to sync because some basic condition wasn't met (node not primary, missing wallet, or manual syncs disabled)
      'failed_uncaught_error', // Failed due to some uncaught exception. This should never happen
      'failed_sync' // Failed to reach 2/3 quorum because no syncs were successful
    ]
  }
})

const MetricLabelNames = Object.freeze(
  Object.fromEntries(
    Object.entries(METRIC_LABELS).map(([metric, metricLabels]) => [
      metric,
      Object.keys(metricLabels)
    ])
  )
)

const METRICS = Object.freeze({
  [METRIC_NAMES.SYNC_QUEUE_JOBS_TOTAL_GAUGE]: {
    metricType: METRIC_TYPES.GAUGE,
    metricConfig: {
      name: METRIC_NAMES.SYNC_QUEUE_JOBS_TOTAL_GAUGE,
      help: 'Current job counts for SyncQueue by status',
      labelNames: ['status']
    }
  },
<<<<<<< HEAD
  [METRIC_NAMES.ISSUE_SYNC_REQUEST_MONITORING_DURATION_SECONDS_HISTOGRAM]: {
    metricType: METRIC_TYPES.HISTOGRAM,
    metricConfig: {
      name: METRIC_NAMES.ISSUE_SYNC_REQUEST_MONITORING_DURATION_SECONDS_HISTOGRAM,
      help: 'Seconds spent monitoring an outgoing sync request issued by this node to be completed (successfully or not)',
      labelNames:
        MetricLabelNames[
          METRIC_NAMES.ISSUE_SYNC_REQUEST_MONITORING_DURATION_SECONDS_HISTOGRAM
=======

  /** @notice This metric will eventually be replaced by an express route metrics middleware */
  [MetricNames.ROUTE_POST_TRACKS_DURATION_SECONDS_HISTOGRAM]: {
    metricType: MetricTypes.HISTOGRAM,
    metricConfig: {
      name: MetricNames.ROUTE_POST_TRACKS_DURATION_SECONDS_HISTOGRAM,
      help: 'Duration for POST /tracks route',
      labelNames: ['code'],
      buckets: [0.1, 0.3, 0.5, 1, 3, 5, 10] // 0.1 to 10 seconds
    }
  },

  [MetricNames.ISSUE_SYNC_REQUEST_DURATION_SECONDS_HISTOGRAM]: {
    metricType: MetricTypes.HISTOGRAM,
    metricConfig: {
      name: MetricNames.ISSUE_SYNC_REQUEST_DURATION_SECONDS_HISTOGRAM,
      help: 'Time spent to issue a sync request and wait for completion (seconds)',
      labelNames:
        MetricLabelNames[
          MetricNames.ISSUE_SYNC_REQUEST_DURATION_SECONDS_HISTOGRAM
>>>>>>> af2e6503
        ],
      // 4 buckets in the range of 1 second to max before timing out a sync request
      buckets: exponentialBucketsRange(
        1,
        config.get('maxSyncMonitoringDurationInMs') / 1000,
        4
      )
    }
  },

  // Add histogram for each job in the state machine queues
  ...Object.fromEntries(
    Object.values(STATE_MACHINE_JOB_NAMES).map((jobName) => [
      METRIC_NAMES[`STATE_MACHINE_${jobName}_JOB_DURATION_SECONDS_HISTOGRAM`],
      {
        metricType: METRIC_TYPES.HISTOGRAM,
        metricConfig: {
          name: METRIC_NAMES[
            `STATE_MACHINE_${jobName}_JOB_DURATION_SECONDS_HISTOGRAM`
          ],
          help: `Duration in seconds for a ${jobName} job to complete`,
          labelNames: [
            // Whether the job completed (including with a caught error) or quit unexpectedly
            'uncaughtError',
            // Label names, if any, that are specific to this job type
            ...(MetricLabelNames[
              METRIC_NAMES[
                `STATE_MACHINE_${jobName}_JOB_DURATION_SECONDS_HISTOGRAM`
              ]
            ] || [])
          ],
          buckets: [1, 5, 10, 30, 60, 120] // 1 second to 2 minutes
        }
      }
    ])
  ),
<<<<<<< HEAD
  [METRIC_NAMES.FIND_SYNC_REQUEST_COUNTS_GAUGE]: {
    metricType: METRIC_TYPES.GAUGE,
=======

  [MetricNames.FIND_SYNC_REQUEST_COUNTS_GAUGE]: {
    metricType: MetricTypes.GAUGE,
>>>>>>> af2e6503
    metricConfig: {
      name: METRIC_NAMES.FIND_SYNC_REQUEST_COUNTS_GAUGE,
      help: "Counts for each find-sync-requests job's result when looking for syncs that should be requested from a primary to a secondary",
      labelNames: MetricLabelNames[METRIC_NAMES.FIND_SYNC_REQUEST_COUNTS_GAUGE]
    }
  },
<<<<<<< HEAD
  [METRIC_NAMES.WRITE_QUORUM_DURATION_SECONDS_HISTOGRAM]: {
    metricType: METRIC_TYPES.HISTOGRAM,
=======

  [MetricNames.WRITE_QUORUM_DURATION_SECONDS_HISTOGRAM]: {
    metricType: MetricTypes.HISTOGRAM,
>>>>>>> af2e6503
    metricConfig: {
      name: METRIC_NAMES.WRITE_QUORUM_DURATION_SECONDS_HISTOGRAM,
      help: 'Seconds spent attempting to replicate data to a secondary node for write quorum',
      labelNames:
        MetricLabelNames[METRIC_NAMES.WRITE_QUORUM_DURATION_SECONDS_HISTOGRAM],
      // 5 buckets in the range of 1 second to max seconds before timing out write quorum
      buckets: exponentialBucketsRange(
        1,
        config.get('issueAndWaitForSecondarySyncRequestsPollingDurationMs') /
          1000,
        5
      )
    }
  }
})

module.exports = {
  NAMESPACE_PREFIX,
  METRIC_TYPES,
  METRIC_NAMES,
  METRIC_LABELS,
  METRIC_RECORD_TYPE,
  METRICS
}<|MERGE_RESOLUTION|>--- conflicted
+++ resolved
@@ -35,15 +35,8 @@
 
 const metricNames = {
   SYNC_QUEUE_JOBS_TOTAL_GAUGE: 'sync_queue_jobs_total',
-<<<<<<< HEAD
   ISSUE_SYNC_REQUEST_MONITORING_DURATION_SECONDS_HISTOGRAM:
     'issue_sync_request_monitoring_duration_seconds',
-=======
-  ROUTE_POST_TRACKS_DURATION_SECONDS_HISTOGRAM:
-    'route_post_tracks_duration_seconds',
-  ISSUE_SYNC_REQUEST_DURATION_SECONDS_HISTOGRAM:
-    'issue_sync_request_duration_seconds',
->>>>>>> af2e6503
   FIND_SYNC_REQUEST_COUNTS_GAUGE: 'find_sync_request_counts',
   WRITE_QUORUM_DURATION_SECONDS_HISTOGRAM: 'write_quorum_duration_seconds'
 }
@@ -58,22 +51,8 @@
   _.mapValues(metricNames, (metricName) => `${NAMESPACE_PREFIX}_${metricName}`)
 )
 
-<<<<<<< HEAD
 const METRIC_LABELS = Object.freeze({
-  [METRIC_NAMES.ISSUE_SYNC_REQUEST_MONITORING_DURATION_SECONDS_HISTOGRAM]: {
-    // The type of sync issued -- manual or recurring
-    syncType: [_.snakeCase(SyncType.Manual), _.snakeCase(SyncType.Recurring)],
-    // The reason another sync is needed
-    reason_for_additional_sync: [
-      'secondary_progressed_too_slow', // The secondary sync went through, but its clock value didn't increase enough
-      'secondary_failed_to_progress', // The secondary's clock value did not increase at all
-      'none' // No additional sync is required -- the first sync was successful
-    ]
-  },
-  [METRIC_NAMES[
-=======
-const MetricLabels = Object.freeze({
-  [MetricNames.ISSUE_SYNC_REQUEST_DURATION_SECONDS_HISTOGRAM]: {
+  [METRIC_NAMES.ISSUE_SYNC_REQUEST_DURATION_SECONDS_HISTOGRAM]: {
     sync_type: Object.values(SyncType).map(_.snakeCase),
     sync_mode: Object.values(SYNC_MODES).map(_.snakeCase),
     result: [
@@ -89,8 +68,7 @@
     ]
   },
 
-  [MetricNames[
->>>>>>> af2e6503
+  [METRIC_NAMES[
     `STATE_MACHINE_${STATE_MACHINE_JOB_NAMES.UPDATE_REPLICA_SET}_JOB_DURATION_SECONDS_HISTOGRAM`
   ]]: {
     // Whether or not the user's replica set was updated during this job
@@ -103,12 +81,8 @@
       'null' // No change was made to the user's replica set because the job short-circuited before selecting or was unable to select new node(s)
     ]
   },
-<<<<<<< HEAD
+
   [METRIC_NAMES.FIND_SYNC_REQUEST_COUNTS_GAUGE]: {
-=======
-
-  [MetricNames.FIND_SYNC_REQUEST_COUNTS_GAUGE]: {
->>>>>>> af2e6503
     sync_mode: Object.values(SYNC_MODES).map(_.snakeCase),
     result: [
       'not_checked', // Default value -- means the logic short-circuited before checking if the primary should sync to the secondary. This can be expected if this node wasn't the user's primary
@@ -123,12 +97,8 @@
       'new_sync_request_unable_to_enqueue' // Sync was found but something prevented a new request from being created
     ]
   },
-<<<<<<< HEAD
+
   [METRIC_NAMES.WRITE_QUORUM_DURATION_SECONDS_HISTOGRAM]: {
-=======
-
-  [MetricNames.WRITE_QUORUM_DURATION_SECONDS_HISTOGRAM]: {
->>>>>>> af2e6503
     // Whether or not write quorum is enabled/enforced
     enforceWriteQuorum: ['false', 'true'],
     // Whether or not write quorum is ignored for this specific route (even if it's enabled in general).
@@ -173,37 +143,15 @@
       labelNames: ['status']
     }
   },
-<<<<<<< HEAD
-  [METRIC_NAMES.ISSUE_SYNC_REQUEST_MONITORING_DURATION_SECONDS_HISTOGRAM]: {
+
+  [METRIC_NAMES.ISSUE_SYNC_REQUEST_DURATION_SECONDS_HISTOGRAM]: {
     metricType: METRIC_TYPES.HISTOGRAM,
     metricConfig: {
-      name: METRIC_NAMES.ISSUE_SYNC_REQUEST_MONITORING_DURATION_SECONDS_HISTOGRAM,
-      help: 'Seconds spent monitoring an outgoing sync request issued by this node to be completed (successfully or not)',
-      labelNames:
-        MetricLabelNames[
-          METRIC_NAMES.ISSUE_SYNC_REQUEST_MONITORING_DURATION_SECONDS_HISTOGRAM
-=======
-
-  /** @notice This metric will eventually be replaced by an express route metrics middleware */
-  [MetricNames.ROUTE_POST_TRACKS_DURATION_SECONDS_HISTOGRAM]: {
-    metricType: MetricTypes.HISTOGRAM,
-    metricConfig: {
-      name: MetricNames.ROUTE_POST_TRACKS_DURATION_SECONDS_HISTOGRAM,
-      help: 'Duration for POST /tracks route',
-      labelNames: ['code'],
-      buckets: [0.1, 0.3, 0.5, 1, 3, 5, 10] // 0.1 to 10 seconds
-    }
-  },
-
-  [MetricNames.ISSUE_SYNC_REQUEST_DURATION_SECONDS_HISTOGRAM]: {
-    metricType: MetricTypes.HISTOGRAM,
-    metricConfig: {
-      name: MetricNames.ISSUE_SYNC_REQUEST_DURATION_SECONDS_HISTOGRAM,
+      name: METRIC_NAMES.ISSUE_SYNC_REQUEST_DURATION_SECONDS_HISTOGRAM,
       help: 'Time spent to issue a sync request and wait for completion (seconds)',
       labelNames:
         MetricLabelNames[
-          MetricNames.ISSUE_SYNC_REQUEST_DURATION_SECONDS_HISTOGRAM
->>>>>>> af2e6503
+          METRIC_NAMES.ISSUE_SYNC_REQUEST_DURATION_SECONDS_HISTOGRAM
         ],
       // 4 buckets in the range of 1 second to max before timing out a sync request
       buckets: exponentialBucketsRange(
@@ -240,28 +188,16 @@
       }
     ])
   ),
-<<<<<<< HEAD
   [METRIC_NAMES.FIND_SYNC_REQUEST_COUNTS_GAUGE]: {
     metricType: METRIC_TYPES.GAUGE,
-=======
-
-  [MetricNames.FIND_SYNC_REQUEST_COUNTS_GAUGE]: {
-    metricType: MetricTypes.GAUGE,
->>>>>>> af2e6503
     metricConfig: {
       name: METRIC_NAMES.FIND_SYNC_REQUEST_COUNTS_GAUGE,
       help: "Counts for each find-sync-requests job's result when looking for syncs that should be requested from a primary to a secondary",
       labelNames: MetricLabelNames[METRIC_NAMES.FIND_SYNC_REQUEST_COUNTS_GAUGE]
     }
   },
-<<<<<<< HEAD
   [METRIC_NAMES.WRITE_QUORUM_DURATION_SECONDS_HISTOGRAM]: {
     metricType: METRIC_TYPES.HISTOGRAM,
-=======
-
-  [MetricNames.WRITE_QUORUM_DURATION_SECONDS_HISTOGRAM]: {
-    metricType: MetricTypes.HISTOGRAM,
->>>>>>> af2e6503
     metricConfig: {
       name: METRIC_NAMES.WRITE_QUORUM_DURATION_SECONDS_HISTOGRAM,
       help: 'Seconds spent attempting to replicate data to a secondary node for write quorum',
