--- conflicted
+++ resolved
@@ -96,11 +96,7 @@
   },
 
   [MetricNames.FIND_SYNC_REQUEST_COUNTS_GAUGE]: {
-<<<<<<< HEAD
-    syncMode: Object.values(SYNC_MODES).map(_.snakeCase),
-=======
     sync_mode: Object.values(SYNC_MODES).map(_.snakeCase),
->>>>>>> df69fa66
     result: [
       'not_checked', // Default value -- means the logic short-circuited before checking if the primary should sync to the secondary. This can be expected if this node wasn't the user's primary
       'no_sync_already_marked_unhealthy', // Sync not found because the secondary was marked unhealthy before being passed to the find-sync-requests job
