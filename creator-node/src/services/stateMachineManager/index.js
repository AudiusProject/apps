const _ = require('lodash')

const config = require('../../config')
const { logger: baseLogger } = require('../../logging')
const StateMonitoringManager = require('./stateMonitoring')
const StateReconciliationManager = require('./stateReconciliation')
const { RECONFIG_MODES, QUEUE_NAMES } = require('./stateMachineConstants')
const makeOnCompleteCallback = require('./makeOnCompleteCallback')
const CNodeToSpIdMapManager = require('./CNodeToSpIdMapManager')

/**
 * Manages the queue for monitoring the state of Content Nodes and
 * the queue for reconciling anomalies in the state (syncs and replica set updates).
 */
class StateMachineManager {
  async init(audiusLibs, prometheusRegistry) {
    this.updateEnabledReconfigModesSet()

<<<<<<< HEAD
=======
    // TODO: Remove this and libs another way -- maybe init a new instance for each updateReplicaSet job
    QueueInterfacer.init(audiusLibs)

    // Initialize class immediately since bull jobs are run on cadence even on deploy
    await CNodeToSpIdMapManager.updateCnodeEndpointToSpIdMap(
      audiusLibs.ethContracts
    )

>>>>>>> f9ac2dd5
    // Initialize queues
    const stateMonitoringManager = new StateMonitoringManager()
    const stateReconciliationManager = new StateReconciliationManager()
    const {
      monitorStateQueue,
      findSyncRequestsQueue,
      findReplicaSetUpdatesQueue,
      cNodeEndpointToSpIdMapQueue
    } = await stateMonitoringManager.init(
      audiusLibs.discoveryProvider.discoveryProviderEndpoint,
      prometheusRegistry
    )
    const { manualSyncQueue, recurringSyncQueue, updateReplicaSetQueue } =
      await stateReconciliationManager.init(prometheusRegistry)

    // Upon completion, make queue jobs record metrics and enqueue other jobs as necessary
    const queueNameToQueueMap = {
      [QUEUE_NAMES.MONITOR_STATE]: monitorStateQueue,
      [QUEUE_NAMES.FIND_SYNC_REQUESTS]: findSyncRequestsQueue,
      [QUEUE_NAMES.FIND_REPLICA_SET_UPDATES]: findReplicaSetUpdatesQueue,
      [QUEUE_NAMES.MANUAL_SYNC]: manualSyncQueue,
      [QUEUE_NAMES.RECURRING_SYNC]: recurringSyncQueue,
      [QUEUE_NAMES.UPDATE_REPLICA_SET]: updateReplicaSetQueue
    }
    for (const queue of Object.values(queueNameToQueueMap)) {
      queue.on(
        'global:completed',
        makeOnCompleteCallback(queueNameToQueueMap, prometheusRegistry).bind(
          this
        )
      )
    }

    // Update the mapping in this StateMachineManager whenever a job successfully fetches it
    cNodeEndpointToSpIdMapQueue.on(
      'global:completed',
      this.updateMapOnMapFetchJobComplete.bind(this)
    )

    return {
      monitorStateQueue,
      findSyncRequestsQueue,
      findReplicaSetUpdatesQueue,
      cNodeEndpointToSpIdMapQueue,
      manualSyncQueue,
      recurringSyncQueue,
      updateReplicaSetQueue
    }
  }

  /**
   * Deserializes the results of a job and updates the enabled reconfig modes to be either:
   * - enabled (to the highest enabled mode configured) if the job fetched the mapping successfully
   * - disabled if the job encountered an error fetching the mapping
   * @param {number} jobId the ID of the job that completed
   * @param {string} resultString the stringified JSON of the job's returnValue
   */
  async updateMapOnMapFetchJobComplete(jobId, resultString) {
    // Bull serializes the job result into redis, so we have to deserialize it into JSON
    let jobResult = {}
    try {
      jobResult = JSON.parse(resultString) || {}
    } catch (e) {
      baseLogger.warn(
        `Failed to parse cNodeEndpoint->spId map jobId ${jobId} result string: ${resultString}`
      )
      return
    }

    const { errorMsg } = jobResult
    if (errorMsg?.length) {
      // Disable reconfigs if there was an error fetching the mapping
      this.updateEnabledReconfigModesSet(
        /* override */ RECONFIG_MODES.RECONFIG_DISABLED.key
      )
    } else {
      // Update the reconfig mode to the highest enabled mode if there was no error
      this.updateEnabledReconfigModesSet()
    }
  }

  /**
   * Updates `enabledReconfigModesSet` and `highestEnabledReconfigMode`.
   * Uses `override` if provided, else uses config var.
   * `enabledReconfigModesSet` contains every mode with rank <= `highestEnabledReconfigMode`
   *   - e.g. `highestEnabledReconfigMode = 'PRIMARY_AND_SECONDARY'
   *      `enabledReconfigModesSet = { 'RECONFIG_DISABLED', 'ONE_SECONDARY', 'MULTIPLE_SECONDARIES', 'PRIMARY_AND_SECONDARY' }
   */
  updateEnabledReconfigModesSet(override) {
    let highestEnabledReconfigMode

    const reconfigModeKeys = Object.keys(RECONFIG_MODES)

    // Set mode to override if provided
    if (override) {
      highestEnabledReconfigMode = override

      // Else, set mode to config var, defaulting to RECONFIG_DISABLED if invalid
    } else {
      highestEnabledReconfigMode = reconfigModeKeys.includes(
        config.get('snapbackHighestReconfigMode')
      )
        ? config.get('snapbackHighestReconfigMode')
        : RECONFIG_MODES.RECONFIG_DISABLED.key
    }

    // All modes with lower rank than `highestEnabledReconfigMode` should be enabled
    const enabledReconfigModesSet = new Set(
      reconfigModeKeys.filter(
        (mode) =>
          RECONFIG_MODES[mode].value <=
          RECONFIG_MODES[highestEnabledReconfigMode].value
      )
    )

    // Update class variables for external access
    this.highestEnabledReconfigMode = highestEnabledReconfigMode
    this.enabledReconfigModesSet = enabledReconfigModesSet
  }
}

module.exports = StateMachineManager<|MERGE_RESOLUTION|>--- conflicted
+++ resolved
@@ -16,17 +16,11 @@
   async init(audiusLibs, prometheusRegistry) {
     this.updateEnabledReconfigModesSet()
 
-<<<<<<< HEAD
-=======
-    // TODO: Remove this and libs another way -- maybe init a new instance for each updateReplicaSet job
-    QueueInterfacer.init(audiusLibs)
-
     // Initialize class immediately since bull jobs are run on cadence even on deploy
     await CNodeToSpIdMapManager.updateCnodeEndpointToSpIdMap(
       audiusLibs.ethContracts
     )
 
->>>>>>> f9ac2dd5
     // Initialize queues
     const stateMonitoringManager = new StateMonitoringManager()
     const stateReconciliationManager = new StateReconciliationManager()
