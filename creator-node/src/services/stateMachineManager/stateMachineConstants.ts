--- conflicted
+++ resolved
@@ -162,13 +162,6 @@
 // Seconds to hold the cache of healthy content nodes for update-replica-set jobs
 export const HEALTHY_SERVICES_TTL_SEC = 60 /* 1 min */
 
-<<<<<<< HEAD
-// Number of users to query in each orphaned data recovery query to Discovery and to its own db
-export const ORPHANED_DATA_NUM_USERS_PER_QUERY = 10_000
-
-// Number of users to fetch from redis and issue requests for (sequentially) in each batch
-export const ORPHANED_DATA_NUM_USERS_TO_RECOVER_PER_BATCH = 1000
-=======
 export enum UpdateReplicaSetJobResult {
   Success = 'success',
   SuccessIssueReconfigDisabled = 'success_issue_reconfig_disabled',
@@ -182,4 +175,9 @@
   FailureGetCurrentReplicaSet = 'failure_get_current_replica_set',
   FailureInitAudiusLibs = 'failure_init_audius_libs'
 }
->>>>>>> 2389d8f0
+
+// Number of users to query in each orphaned data recovery query to Discovery and to its own db
+export const ORPHANED_DATA_NUM_USERS_PER_QUERY = 10_000
+
+// Number of users to fetch from redis and issue requests for (sequentially) in each batch
+export const ORPHANED_DATA_NUM_USERS_TO_RECOVER_PER_BATCH = 1000