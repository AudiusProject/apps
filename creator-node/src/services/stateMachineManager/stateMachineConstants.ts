// Max number of completed/failed jobs to keep in redis for the state monitoring queue
export const MONITORING_QUEUE_HISTORY = 20

// Millis to delay starting the first job in the StateMonitoringQueue (30 seconds)
export const STATE_MONITORING_QUEUE_INIT_DELAY_MS = 1000 * 30

// Millis to timeout request for getting users who have a node as their primary/secondary (60 seconds)
export const GET_NODE_USERS_TIMEOUT_MS = 1000 * 60

// Millis to forcibly cancel getNodeUsers request if axios timeout doesn't work (70 seconds)
export const GET_NODE_USERS_CANCEL_TOKEN_MS = 1000 * 70

// Max number of users to fetch if no maximum is given
export const GET_NODE_USERS_DEFAULT_PAGE_SIZE = 100_000

// Timeout for fetching a clock value for a single user (2 seconds)
export const CLOCK_STATUS_REQUEST_TIMEOUT_MS = 2000

// Timeout for fetching batch clock values (10 seconds)
export const BATCH_CLOCK_STATUS_REQUEST_TIMEOUT = 1000 * 10

// Max number of attempts to fetch clock statuses from /users/batch_clock_status
export const MAX_USER_BATCH_CLOCK_FETCH_RETRIES = 5

// Number of users to process in each batch when calculating reconfigs
export const FIND_REPLICA_SET_UPDATES_BATCH_SIZE = 500

// Number of users to process in each batch when calculating reconfigs and syncs
export const AGGREGATE_RECONFIG_AND_POTENTIAL_SYNC_OPS_BATCH_SIZE = 500

// Retry delay (in millis) between requests while monitoring a sync
export const SYNC_MONITORING_RETRY_DELAY_MS = 15_000

// Max number of attempts to select new replica set in reconfig
export const MAX_SELECT_NEW_REPLICA_SET_ATTEMPTS = 20

// Max number of attempts to run a job that attempts to issue a manual sync
export const MAX_ISSUE_MANUAL_SYNC_JOB_ATTEMPTS = 2

// Max number of attempts to run a job that attempts to issue a recurring sync
export const MAX_ISSUE_RECURRING_SYNC_JOB_ATTEMPTS = 2

export const QUEUE_HISTORY = Object.freeze({
  // Max number of completed/failed jobs to keep in redis for the monitor-state queue
  MONITOR_STATE: 100,
  // Max number of completed/failed jobs to keep in redis for the find-sync-requests queue
  FIND_SYNC_REQUESTS: 100,
  // Max number of completed/failed jobs to keep in redis for the find-replica-set-updates queue
  FIND_REPLICA_SET_UPDATES: 100,
  // Max number of completed/failed jobs to keep in redis for the cNodeEndpoint->spId map queue
  FETCH_C_NODE_ENDPOINT_TO_SP_ID_MAP: 100,
  // Max number of completed/failed jobs to keep in redis for the manual sync queue
  MANUAL_SYNC: 100_000,
  // Max number of completed/failed jobs to keep in redis for the recurring sync queue
  RECURRING_SYNC: 100_000,
  // Max number of completed/failed jobs to keep in redis for the update-replica-set queue
  UPDATE_REPLICA_SET: 100_000,
  // Max number of completed/failed jobs to keep in redis for the recover-orphaned-data queue
  RECOVER_ORPHANED_DATA: 10_000
})

export const QUEUE_NAMES = {
  // Queue to slice users and gather data about them
  MONITOR_STATE: 'monitor-state-queue',
  // Queue to find sync requests
  FIND_SYNC_REQUESTS: 'find-sync-requests-queue',
  // Queue to find replica set updates
  FIND_REPLICA_SET_UPDATES: 'find-replica-set-updates-queue',
  // Queue that only processes jobs to fetch the cNodeEndpoint->spId mapping,
  FETCH_C_NODE_ENDPOINT_TO_SP_ID_MAP: 'c-node-to-endpoint-sp-id-map-queue',
  // Queue to issue a manual sync
  MANUAL_SYNC: 'manual-sync-queue',
  // Queue to issue a recurring sync
  RECURRING_SYNC: 'recurring-sync-queue',
<<<<<<< HEAD
  // Queue to update a replica set
  UPDATE_REPLICA_SET: 'update-replica-set-queue'
=======
  // Name of queue that only processes jobs to update a replica set
  UPDATE_REPLICA_SET: 'update-replica-set-queue',
  // Name of queue that only processes jobs to search for nodes with orphaned data and merge it into a Replica Set
  RECOVER_ORPHANED_DATA: 'recover-orphaned-data-queue'
>>>>>>> 1afa5d5a
} as const
export type TQUEUE_NAMES = typeof QUEUE_NAMES[keyof typeof QUEUE_NAMES]

export const MAX_QUEUE_RUNTIMES = Object.freeze({
  // Max millis to run a monitor-state job for before marking it as stalled
  MONITOR_STATE:
    30 /* min */ *
    60 *
    1000 /* Should actually be 5 minutes after optimizations */,
  // Max millis to run a find-sync-requests job for before marking it as stalled
  FIND_SYNC_REQUESTS: 5 /* min */ * 60 * 1000,
  // Max millis to run a find-replica-set-updates job for before marking it as stalled
  FIND_REPLICA_SET_UPDATES: 5 /* min */ * 60 * 1000,
  // Max millis to run a fetch cNodeEndpoint->spId mapping job for before marking it as stalled
  FETCH_C_NODE_ENDPOINT_TO_SP_ID_MAP: 5 /* min */ * 60 * 1000,
  // Max millis to run a manual sync job for before marking it as stalled
  MANUAL_SYNC: 1 /* min */ * 60 * 1000,
  // Max millis to run a recurring sync job for before marking it as stalled
  RECURRING_SYNC: 6 /* min */ * 60 * 1000,
  // Max millis to run an update-replica-set job for before marking it as stalled
  UPDATE_REPLICA_SET: 5 /* min */ * 60 * 1000,
  // Max millis to run a recover-orphaned-data job for before marking it as stalled
  RECOVER_ORPHANED_DATA: 60 /* min */ * 60 * 1000
})

/**
 * Modes used in issuing a reconfig. Each successive mode is a superset of the mode prior.
 * The `key` of the reconfig states is used to identify the current reconfig mode.
 * The `value` of the reconfig states is used in the superset logic of determining which type of reconfig is enabled.
 */
export const RECONFIG_MODES = Object.freeze({
  // Reconfiguration is entirely disabled
  RECONFIG_DISABLED: {
    key: 'RECONFIG_DISABLED',
    value: 0
  },
  // Reconfiguration is enabled only if one secondary is unhealthy
  ONE_SECONDARY: {
    key: 'ONE_SECONDARY',
    value: 1
  },
  // Reconfiguration is enabled for one secondary and multiple secondaries (currently two secondaries)
  MULTIPLE_SECONDARIES: {
    key: 'MULTIPLE_SECONDARIES',
    value: 2
  },
  // Reconfiguration is enabled for one secondary, multiple secondaries, a primary, and a primary and one secondary
  PRIMARY_AND_OR_SECONDARIES: {
    key: 'PRIMARY_AND_OR_SECONDARIES',
    value: 3
  },
  // Reconfiguration is enabled for one secondary, multiple secondaries, a primary, and a primary and one secondary,
  // and entire replica set
  // Note: this mode will probably be disabled.
  ENTIRE_REPLICA_SET: {
    key: 'ENTIRE_REPLICA_SET',
    value: 4
  }
})

// Describes the type of sync operation
export const SyncType = Object.freeze({
  Recurring: 'RECURRING', // Scheduled background sync to keep secondaries up to date
  Manual: 'MANUAL' // Triggered by a user data write to primary
})

// Sync mode for a (primary, secondary) pair for a user
export const SYNC_MODES = Object.freeze({
  // Replicas already in sync - no further sync needed
  None: 'NONE',

  // Base case - secondary should sync its local state to primary's state
  SyncSecondaryFromPrimary: 'SYNC_SECONDARY_FROM_PRIMARY',

  // Edge case - secondary has state that primary needs: primary should merge its local state with secondary's state, and have secondary re-sync its entire local state
  MergePrimaryAndSecondary: 'MERGE_PRIMARY_AND_SECONDARY'
})

export const FETCH_FILES_HASH_NUM_RETRIES = 3

// Seconds to hold the cache of healthy content nodes for update-replica-set jobs
export const HEALTHY_SERVICES_TTL_SEC = 60 /* 1 min */<|MERGE_RESOLUTION|>--- conflicted
+++ resolved
@@ -72,15 +72,10 @@
   MANUAL_SYNC: 'manual-sync-queue',
   // Queue to issue a recurring sync
   RECURRING_SYNC: 'recurring-sync-queue',
-<<<<<<< HEAD
   // Queue to update a replica set
-  UPDATE_REPLICA_SET: 'update-replica-set-queue'
-=======
-  // Name of queue that only processes jobs to update a replica set
   UPDATE_REPLICA_SET: 'update-replica-set-queue',
-  // Name of queue that only processes jobs to search for nodes with orphaned data and merge it into a Replica Set
+  // Queue to search for nodes with orphaned data and merge it into a Replica Set
   RECOVER_ORPHANED_DATA: 'recover-orphaned-data-queue'
->>>>>>> 1afa5d5a
 } as const
 export type TQUEUE_NAMES = typeof QUEUE_NAMES[keyof typeof QUEUE_NAMES]
 
