const { libs } = require('@audius/sdk')
const CreatorNode = libs.CreatorNode
const axios = require('axios')
const retry = require('async-retry')

const {
  MetricNames,
  MetricLabels
} = require('../../services/prometheusMonitoring/prometheus.constants')
const config = require('../../config')
const { logger } = require('../../logging')
const { generateTimestampAndSignature } = require('../../apiSigning')
const {
  BATCH_CLOCK_STATUS_REQUEST_TIMEOUT,
  CLOCK_STATUS_REQUEST_TIMEOUT_MS,
  MAX_USER_BATCH_CLOCK_FETCH_RETRIES
} = require('./stateMachineConstants')

const MAX_BATCH_CLOCK_STATUS_BATCH_SIZE = config.get(
  'maxBatchClockStatusBatchSize'
)
const DELEGATE_PRIVATE_KEY = config.get('delegatePrivateKey')

/**
 * Given map(replica set node => userWallets[]), retrieves user info for every (node, userWallet) pair
 * Also updates unhealthyPeers param with nodes that were unhealthy when queried
 *
 * @param {Object} replicaSetNodesToUserWalletsMap map of <replica set node : wallets>
 *
 * @returns {Object} response
 * @returns {Object} response.replicaToUserInfoMap map(replica => map(wallet => { clock, filesHash }))
 * @returns {Set} response.unhealthyPeers unhealthy peer endpoints
 */
const retrieveUserInfoFromReplicaSet = async (replicaToWalletMap) => {
  const replicaToUserInfoMap = {}
  const unhealthyPeers = new Set()

<<<<<<< HEAD
  // In parallel for every replica, fetch info for all users on that replica
  const replicas = Object.keys(replicaToWalletMap)
=======
  const spID = config.get('spID')

  /** In parallel for every replica, fetch clock status for all users on that replica */
  const replicas = Object.keys(replicasToWalletsMap)
>>>>>>> d6b4647d
  await Promise.all(
    replicas.map(async (replica) => {
      replicaToUserInfoMap[replica] = {}

      const walletsOnReplica = replicaToWalletMap[replica]

      // Make requests in batches, sequentially, since this is an expensive query
      for (
        let i = 0;
        i < walletsOnReplica.length;
        i += MAX_BATCH_CLOCK_STATUS_BATCH_SIZE
      ) {
        const walletsOnReplicaSlice = walletsOnReplica.slice(
          i,
          i + MAX_BATCH_CLOCK_STATUS_BATCH_SIZE
        )

        const axiosReqParams = {
          baseURL: replica,
          url: '/users/batch_clock_status?returnFilesHash=true',
          method: 'post',
          data: { walletPublicKeys: walletsOnReplicaSlice },
          timeout: BATCH_CLOCK_STATUS_REQUEST_TIMEOUT
        }

        // Generate and attach SP signature to bypass route rate limits
        const { timestamp, signature } = generateTimestampAndSignature(
          { spID: spID },
          DELEGATE_PRIVATE_KEY
        )
        axiosReqParams.params = { spID: spID, timestamp, signature }

        let batchClockStatusResp = []
        let errorMsg
        try {
          batchClockStatusResp = (
            await retry(async () => axios(axiosReqParams), {
              retries: MAX_USER_BATCH_CLOCK_FETCH_RETRIES
            })
          ).data.data.users
        } catch (e) {
          errorMsg = e
        }

        // If failed to get response after all attempts, add replica to `unhealthyPeers` list for reconfig
        if (errorMsg) {
          logger.error(
            `[retrieveUserInfoFromReplicaSet] Could not fetch clock values from replica ${replica}: ${errorMsg.toString()}`
          )
          unhealthyPeers.add(replica)
        }

        // Add response data to output aggregate map
        batchClockStatusResp.forEach((clockStatusResp) => {
          /**
           * @notice `filesHash` will be null if node has no files for user. This can happen even if clock > 0 if user has AudiusUser or Track table records without any File table records
           */
          const { walletPublicKey, clock, filesHash } = clockStatusResp
          replicaToUserInfoMap[replica][walletPublicKey] = {
            clock,
            filesHash
          }
        })
      }
    })
  )

  return {
    replicaToUserInfoMap,
    unhealthyPeers
  }
}

/**
 * Make request to given replica to get its clock value for given user
 * Signs request with spID to bypass rate limits
 */
const retrieveClockValueForUserFromReplica = async (replica, wallet) => {
  const spID = config.get('spID')

  const { timestamp, signature } = generateTimestampAndSignature(
    { spID },
    DELEGATE_PRIVATE_KEY
  )

  const clockValue = await CreatorNode.getClockValue(
    replica,
    wallet,
    CLOCK_STATUS_REQUEST_TIMEOUT_MS,
    {
      spID,
      timestamp,
      signature
    }
  )

  return clockValue
}

/**
 * Returns an object that can be returned from any state machine job to record a histogram metric being observed.
 * Example: to call histogram.observe('response_time', { code: '200' }, 1000), you would call this function with:
 * makeHistogramToRecord('response_time', 1000, { code: '200' })
 * @param {string} metricName the name of the metric from prometheus.constants
 * @param {number} metricValue the value to observe
 * @param {string} [metricLabels] the optional mapping of metric label name => metric label value
 */
const makeHistogramToRecord = (metricName, metricValue, metricLabels = {}) => {
  if (!Object.values(MetricNames).includes(metricName)) {
    throw new Error(`Invalid metricName: ${metricName}`)
  }
  if (typeof metricValue !== 'number') {
    throw new Error(`Invalid non-numerical metricValue: ${metricValue}`)
  }
  const labelNames = Object.keys(MetricLabels[metricName])
  for (const [labelName, labelValue] of Object.entries(metricLabels)) {
    if (!labelNames?.includes(labelName)) {
      throw new Error(`Metric label has invliad name: ${labelName}`)
    }
    const labelValues = MetricLabels[metricName][labelName]
    if (!labelValues?.includes(labelValue)) {
      throw new Error(`Metric label has invalid value: ${labelValue}`)
    }
  }

  const metric = {
    metricName,
    metricType: 'HISTOGRAM',
    metricValue,
    metricLabels
  }
  return metric
}

module.exports = {
  retrieveClockValueForUserFromReplica,
  retrieveUserInfoFromReplicaSet,
  makeHistogramToRecord
}<|MERGE_RESOLUTION|>--- conflicted
+++ resolved
@@ -35,15 +35,10 @@
   const replicaToUserInfoMap = {}
   const unhealthyPeers = new Set()
 
-<<<<<<< HEAD
-  // In parallel for every replica, fetch info for all users on that replica
-  const replicas = Object.keys(replicaToWalletMap)
-=======
   const spID = config.get('spID')
 
   /** In parallel for every replica, fetch clock status for all users on that replica */
   const replicas = Object.keys(replicasToWalletsMap)
->>>>>>> d6b4647d
   await Promise.all(
     replicas.map(async (replica) => {
       replicaToUserInfoMap[replica] = {}
