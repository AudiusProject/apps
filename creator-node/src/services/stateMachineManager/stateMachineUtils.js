const { libs } = require('@audius/sdk')
const CreatorNode = libs.CreatorNode
const axios = require('axios')
const retry = require('async-retry')

const {
<<<<<<< HEAD
  MetricRecordType,
=======
>>>>>>> cac7d423
  MetricNames,
  MetricLabels
} = require('../../services/prometheusMonitoring/prometheus.constants')
const config = require('../../config')
const { logger } = require('../../logging')
const { generateTimestampAndSignature } = require('../../apiSigning')
const {
  BATCH_CLOCK_STATUS_REQUEST_TIMEOUT,
  CLOCK_STATUS_REQUEST_TIMEOUT_MS,
  MAX_USER_BATCH_CLOCK_FETCH_RETRIES
} = require('./stateMachineConstants')

const MAX_BATCH_CLOCK_STATUS_BATCH_SIZE = config.get(
  'maxBatchClockStatusBatchSize'
)
const DELEGATE_PRIVATE_KEY = config.get('delegatePrivateKey')

/**
 * Given map(replica set node => userWallets[]), retrieves user info for every (node, userWallet) pair
 * Also updates unhealthyPeers param with nodes that were unhealthy when queried
 *
 * @param {Object} replicaSetNodesToUserWalletsMap map of <replica set node : wallets>
 *
 * @returns {Object} response
 * @returns {Object} response.replicaToUserInfoMap map(replica => map(wallet => { clock, filesHash }))
 * @returns {Set} response.unhealthyPeers unhealthy peer endpoints
 */
const retrieveUserInfoFromReplicaSet = async (replicaToWalletMap) => {
  const replicaToUserInfoMap = {}
  const unhealthyPeers = new Set()

  const spID = config.get('spID')

  /** In parallel for every replica, fetch clock status for all users on that replica */
  const replicas = Object.keys(replicaToWalletMap)
  await Promise.all(
    replicas.map(async (replica) => {
      replicaToUserInfoMap[replica] = {}

      const walletsOnReplica = replicaToWalletMap[replica]

      // Make requests in batches, sequentially, since this is an expensive query
      for (
        let i = 0;
        i < walletsOnReplica.length;
        i += MAX_BATCH_CLOCK_STATUS_BATCH_SIZE
      ) {
        const walletsOnReplicaSlice = walletsOnReplica.slice(
          i,
          i + MAX_BATCH_CLOCK_STATUS_BATCH_SIZE
        )

        const axiosReqParams = {
          baseURL: replica,
          url: '/users/batch_clock_status?returnFilesHash=true',
          method: 'post',
          data: { walletPublicKeys: walletsOnReplicaSlice },
          timeout: BATCH_CLOCK_STATUS_REQUEST_TIMEOUT
        }

        // Generate and attach SP signature to bypass route rate limits
        const { timestamp, signature } = generateTimestampAndSignature(
          { spID: spID },
          DELEGATE_PRIVATE_KEY
        )
        axiosReqParams.params = { spID: spID, timestamp, signature }

        let batchClockStatusResp = []
        let errorMsg
        try {
          batchClockStatusResp = (
            await retry(async () => axios(axiosReqParams), {
              retries: MAX_USER_BATCH_CLOCK_FETCH_RETRIES
            })
          ).data.data.users
        } catch (e) {
          errorMsg = e
        }

        // If failed to get response after all attempts, add replica to `unhealthyPeers` list for reconfig
        if (errorMsg) {
          logger.error(
            `[retrieveUserInfoFromReplicaSet] Could not fetch clock values from replica ${replica}: ${errorMsg.toString()}`
          )
          unhealthyPeers.add(replica)
        }

        // Add response data to output aggregate map
        batchClockStatusResp.forEach((clockStatusResp) => {
          /**
           * @notice `filesHash` will be null if node has no files for user. This can happen even if clock > 0 if user has AudiusUser or Track table records without any File table records
           */
          const { walletPublicKey, clock, filesHash } = clockStatusResp
          replicaToUserInfoMap[replica][walletPublicKey] = {
            clock,
            filesHash
          }
        })
      }
    })
  )

  return {
    replicaToUserInfoMap,
    unhealthyPeers
  }
}

/**
 * Make request to given replica to get its clock value for given user
 * Signs request with spID to bypass rate limits
 */
const retrieveClockValueForUserFromReplica = async (replica, wallet) => {
  const spID = config.get('spID')

  const { timestamp, signature } = generateTimestampAndSignature(
    { spID },
    DELEGATE_PRIVATE_KEY
  )

  const clockValue = await CreatorNode.getClockValue(
    replica,
    wallet,
    CLOCK_STATUS_REQUEST_TIMEOUT_MS,
    {
      spID,
      timestamp,
      signature
    }
  )

  return clockValue
}

/**
 * Returns an object that can be returned from any state machine job to record a histogram metric being observed.
 * Example: to call responseTimeHistogram.observe({ code: '200' }, 1000), you would call this function with:
 * makeHistogramToRecord('response_time', 1000, { code: '200' })
 * @param {string} metricName the name of the metric from prometheus.constants
 * @param {number} metricValue the value to observe
 * @param {string} [metricLabels] the optional mapping of metric label name => metric label value
 */
const makeHistogramToRecord = (metricName, metricValue, metricLabels = {}) => {
  return makeMetricToRecord(
    MetricRecordType.HISTOGRAM_OBSERVE,
    metricName,
    metricValue,
    metricLabels
  )
}

/**
 * Returns an object that can be returned from any state machine job to record an increase in a gauge metric.
 * Example: to call testGuage.inc({ status: 'success' }, 1), you would call this function with:
 * makeGaugeIncToRecord('test_gauge', 1, { status: 'success' })
 * @param {string} metricName the name of the metric from prometheus.constants
 * @param {number} incBy the metric value to increment by in Metric#inc for the prometheus gauge
 * @param {string} [metricLabels] the optional mapping of metric label name => metric label value
 */
const makeGaugeIncToRecord = (metricName, incBy, metricLabels = {}) => {
  return makeMetricToRecord(
    MetricRecordType.GAUGE_INC,
    metricName,
    incBy,
    metricLabels
  )
}

/**
 * Returns an object that can be returned from any state machine job to record a change in a metric.
 * Validates the params to make sure the metric is valid.
 * @param {string} metricType the type of metric being recorded -- HISTOGRAM or GAUGE_INC
 * @param {string} metricName the name of the metric from prometheus.constants
 * @param {number} metricValue the value to observe
 * @param {string} [metricLabels] the optional mapping of metric label name => metric label value
 */
const makeMetricToRecord = (
  metricType,
  metricName,
  metricValue,
  metricLabels = {}
) => {
  if (!Object.values(MetricRecordType).includes(metricType)) {
    throw new Error(`Invalid metricType: ${metricType}`)
  }
  if (!Object.values(MetricNames).includes(metricName)) {
    throw new Error(`Invalid metricName: ${metricName}`)
  }
  if (typeof metricValue !== 'number') {
    throw new Error(`Invalid non-numerical metricValue: ${metricValue}`)
  }
  const labelNames = Object.keys(MetricLabels[metricName])
  for (const [labelName, labelValue] of Object.entries(metricLabels)) {
    if (!labelNames?.includes(labelName)) {
      throw new Error(`Metric label has invalid name: ${labelName}`)
    }
    const labelValues = MetricLabels[metricName][labelName]
    if (!labelValues?.includes(labelValue) && labelValues?.length !== 0) {
      throw new Error(`Metric label has invalid value: ${labelValue}`)
    }
  }

  const metric = {
    metricName,
    metricType,
    metricValue,
    metricLabels
  }
  return metric
}

module.exports = {
  retrieveClockValueForUserFromReplica,
<<<<<<< HEAD
  makeHistogramToRecord,
  makeGaugeIncToRecord
=======
  retrieveUserInfoFromReplicaSet,
  makeHistogramToRecord
>>>>>>> cac7d423
}<|MERGE_RESOLUTION|>--- conflicted
+++ resolved
@@ -4,10 +4,7 @@
 const retry = require('async-retry')
 
 const {
-<<<<<<< HEAD
   MetricRecordType,
-=======
->>>>>>> cac7d423
   MetricNames,
   MetricLabels
 } = require('../../services/prometheusMonitoring/prometheus.constants')
@@ -221,11 +218,7 @@
 
 module.exports = {
   retrieveClockValueForUserFromReplica,
-<<<<<<< HEAD
   makeHistogramToRecord,
-  makeGaugeIncToRecord
-=======
-  retrieveUserInfoFromReplicaSet,
-  makeHistogramToRecord
->>>>>>> cac7d423
+  makeGaugeIncToRecord,
+  retrieveUserInfoFromReplicaSet
 }