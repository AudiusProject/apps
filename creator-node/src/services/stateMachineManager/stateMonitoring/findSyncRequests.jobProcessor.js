--- conflicted
+++ resolved
@@ -51,26 +51,26 @@
   const unhealthyPeersSet = new Set(unhealthyPeers || [])
   const metricsToRecord = []
 
-  // Mapping of primary -> (secondary -> { result: numTimesSeenResult })
-  const primaryToSecondaryToResultCountsMap = {}
+  // mapping ( syncMode => mapping ( result => count ) )
+  const outcomeCountsMap = {}
 
   // Find any syncs that should be performed from each user to any of their secondaries
   let syncReqsToEnqueue = []
   let duplicateSyncReqs = []
   let errors = []
   for (const user of users) {
-    const userSecondarySyncMetrics = userSecondarySyncMetricsMap[
-      user.wallet
-    ] || {
-      [user.secondary1]: { successRate: 1, failureCount: 0 },
-      [user.secondary2]: { successRate: 1, failureCount: 0 }
+    const { wallet, primary, secondary1, secondary2 } = user
+
+    const userSecondarySyncMetrics = userSecondarySyncMetricsMap[wallet] || {
+      [secondary1]: { successRate: 1, failureCount: 0 },
+      [secondary2]: { successRate: 1, failureCount: 0 }
     }
 
     const {
       syncReqsToEnqueue: userSyncReqsToEnqueue,
       duplicateSyncReqs: userDuplicateSyncReqs,
       errors: userErrors,
-      resultBySecondary: userResultsBySecondary
+      outcomesBySecondary: userOutcomesBySecondary
     } = await _findSyncsForUser(
       user,
       unhealthyPeersSet,
@@ -83,68 +83,56 @@
 
     if (userSyncReqsToEnqueue?.length) {
       syncReqsToEnqueue = syncReqsToEnqueue.concat(userSyncReqsToEnqueue)
-    } else if (userDuplicateSyncReqs?.length) {
+    }
+    if (userDuplicateSyncReqs?.length) {
       duplicateSyncReqs = duplicateSyncReqs.concat(userDuplicateSyncReqs)
-    } else if (userErrors?.length) errors = errors.concat(userErrors)
-
-    // Increment total counters for the user's 2 secondaries so we can report an aggregate total
-    const { primary } = user
-    if (!primaryToSecondaryToResultCountsMap[primary]) {
-      primaryToSecondaryToResultCountsMap[primary] = {}
-    }
-    for (const [secondary, resultForSecondary] of Object.entries(
-      userResultsBySecondary
+    }
+    if (userErrors?.length) {
+      errors = errors.concat(userErrors)
+    }
+
+    // Emit a log for every result except for default
+    for (const [secondary, outcome] of Object.entries(
+      userOutcomesBySecondary
     )) {
-      if (!primaryToSecondaryToResultCountsMap[primary][secondary]) {
-        primaryToSecondaryToResultCountsMap[primary][secondary] = {}
+      if (outcome.result !== 'not_checked') {
+        logger.info(
+          `Recorded findSyncRequests from primary=${primary} to secondary=${secondary} for wallet ${wallet} with syncMode=${outcome.syncMode} and result=${outcome.result}`
+        )
       }
-      if (
-        !primaryToSecondaryToResultCountsMap[primary][secondary][
-          resultForSecondary
-        ]
-      ) {
-        primaryToSecondaryToResultCountsMap[primary][secondary][
-          resultForSecondary
-        ] = 0
+    }
+
+    // Update aggregate outcome counts for metric reporting
+    for (const outcome of Object.values(userOutcomesBySecondary)) {
+      const { syncMode, result } = outcome
+      if (!outcomeCountsMap[syncMode]) {
+        outcomeCountsMap[syncMode] = {}
       }
-      primaryToSecondaryToResultCountsMap[primary][secondary][
-        resultForSecondary
-      ]++
-    }
-  }
-
-  // Map the result of each findSyncs call to metrics for the reason a sync was found / not found
-  for (const [primary, secondaryToResultCountMap] of Object.entries(
-    primaryToSecondaryToResultCountsMap
-  )) {
-    for (const [secondary, resultCountMap] of Object.entries(
-      secondaryToResultCountMap
-    )) {
-      for (const [labelValue, metricValue] of Object.entries(resultCountMap)) {
-        metricsToRecord.push(
-          makeGaugeIncToRecord(
-            MetricNames.FIND_SYNC_REQUEST_COUNTS_GAUGE,
-            metricValue,
-            { result: labelValue }
-          )
+      if (!outcomeCountsMap[syncMode][result]) {
+        outcomeCountsMap[syncMode][result] = 0
+      }
+      outcomeCountsMap[syncMode][result] += 1
+    }
+  }
+
+  // Report aggregate metrics
+  for (const [syncMode, resultCountsMap] of Object.entries(outcomeCountsMap)) {
+    for (const [result, count] of Object.entries(resultCountsMap)) {
+      metricsToRecord.push(
+        makeGaugeIncToRecord(
+          MetricNames.FIND_SYNC_REQUEST_COUNTS_GAUGE,
+          count,
+          { sync_mode: _.snakeCase(syncMode), result }
         )
-
-        // Log so we can find the primary+secondary for each result, but don't spam logs with the default result
-        if (labelValue !== 'not_checked') {
-          logger.info(
-            `Recorded findSyncRequests from primary=${primary} to secondary=${secondary} with result=${labelValue}`
-          )
-        }
-      }
-    }
-  }
+      )
+    }
+  }
+
   return {
     duplicateSyncReqs,
     errors,
     jobsToEnqueue: syncReqsToEnqueue?.length
-      ? {
-          [QUEUE_NAMES.STATE_RECONCILIATION]: syncReqsToEnqueue
-        }
+      ? { [QUEUE_NAMES.STATE_RECONCILIATION]: syncReqsToEnqueue }
       : {},
     metricsToRecord
   }
@@ -200,18 +188,14 @@
  * @param {number} minFailedSyncRequestsBeforeReconfig minimum number of failed sync requests to a secondary before the user's replica set gets updated to not include the secondary
  * @param {Object} replicaToUserInfoMap map(secondary endpoint => map(user wallet => { clock value, filesHash }))
  */
-const _findSyncsForUser = async (
+async function _findSyncsForUser(
   user,
   unhealthyPeers,
   userSecondarySyncMetricsMap,
   minSecondaryUserSyncSuccessPercent,
   minFailedSyncRequestsBeforeReconfig,
   replicaToUserInfoMap
-) => {
-  const syncReqsToEnqueue = []
-  const duplicateSyncReqs = []
-  const errors = []
-
+) {
   const {
     wallet,
     primary,
@@ -221,16 +205,14 @@
     secondary2SpID
   } = user
 
-  const resultBySecondary = {
-    [secondary1]: 'not_checked',
-    [secondary2]: 'not_checked'
+  const outcomesBySecondary = {
+    [secondary1]: { syncMode: SYNC_MODES.None, result: 'not_checked' },
+    [secondary2]: { syncMode: SYNC_MODES.None, result: 'not_checked' }
   }
 
   // Only sync from this node to other nodes if this node is the user's primary
   if (primary !== thisContentNodeEndpoint) {
-    return {
-      resultBySecondary
-    }
+    return { outcomesBySecondary }
   }
 
   const replicaSetNodesToObserve = [
@@ -243,6 +225,10 @@
     (entry) => entry.endpoint
   )
 
+  const syncReqsToEnqueue = []
+  const duplicateSyncReqs = []
+  const errors = []
+
   // For each secondary, add a potential sync request if healthy
   for (const secondaryInfo of secondariesInfo) {
     const secondary = secondaryInfo.endpoint
@@ -251,7 +237,7 @@
 
     // Secondary is unhealthy if we already marked it as unhealthy previously -- don't sync to it
     if (unhealthyPeers.has(secondary)) {
-      resultBySecondary[secondary] = 'no_sync_already_marked_unhealthy'
+      outcomesBySecondary[secondary].result = 'no_sync_already_marked_unhealthy'
       continue
     }
 
@@ -260,7 +246,7 @@
       CNodeToSpIdMapManager.getCNodeEndpointToSpIdMap()[secondary] !==
       secondaryInfo.spId
     ) {
-      resultBySecondary[secondary] = 'no_sync_sp_id_mismatch'
+      outcomesBySecondary[secondary].result = 'no_sync_sp_id_mismatch'
       continue
     }
 
@@ -269,17 +255,16 @@
       failureCount >= minFailedSyncRequestsBeforeReconfig &&
       successRate < minSecondaryUserSyncSuccessPercent
     ) {
-      resultBySecondary[secondary] = 'no_sync_success_rate_too_low'
+      outcomesBySecondary[secondary].result = 'no_sync_success_rate_too_low'
       continue
     }
 
     // Determine if secondary requires a sync by comparing its user data against primary (this node)
+    let syncMode
     const { clock: primaryClock, filesHash: primaryFilesHash } =
       replicaToUserInfoMap[primary][wallet]
     const { clock: secondaryClock, filesHash: secondaryFilesHash } =
       replicaToUserInfoMap[secondary][wallet]
-
-    let syncMode
     try {
       syncMode = await computeSyncModeForUserAndReplica({
         wallet,
@@ -289,13 +274,18 @@
         secondaryFilesHash
       })
     } catch (e) {
+      outcomesBySecondary[secondary].result =
+        'no_sync_error_computing_sync_mode'
       errors.push(
         `Error computing sync mode for user ${wallet} and secondary ${secondary} - ${e.message}`
       )
       continue
     }
 
-    if (
+    let result
+    if (syncMode === SYNC_MODES.None) {
+      result = 'no_sync_secondary_data_matches_primary'
+    } else if (
       syncMode === SYNC_MODES.SyncSecondaryFromPrimary ||
       syncMode === SYNC_MODES.MergePrimaryAndSecondary
     ) {
@@ -309,47 +299,33 @@
         })
 
         if (!_.isEmpty(syncReqToEnqueue)) {
-          resultBySecondary[secondary] =
-            'new_sync_request_enqueued_primary_to_secondary'
+          result = 'new_sync_request_enqueued_primary_to_secondary'
           syncReqsToEnqueue.push(syncReqToEnqueue)
         } else if (!_.isEmpty(duplicateSyncReq)) {
-          resultBySecondary[secondary] = 'sync_request_already_enqueued'
+          result = 'sync_request_already_enqueued'
           duplicateSyncReqs.push(duplicateSyncReq)
         } else {
-          resultBySecondary[secondary] = 'new_sync_request_unable_to_enqueue'
+          result = 'new_sync_request_unable_to_enqueue'
         }
       } catch (e) {
-        resultBySecondary[secondary] = 'no_sync_unexpected_error'
+        result = 'no_sync_unexpected_error'
         errors.push(
           `Error getting new or existing sync request for syncMode ${syncMode}, user ${wallet} and secondary ${secondary} - ${e.message}`
         )
-        continue
       }
-<<<<<<< HEAD
-=======
-    } else if (syncMode === SYNC_MODES.MergePrimaryAndSecondary) {
-      /**
-       * TODO - currently just logs as placeholder
-       * 1. Primary will sync all content from secondary
-       * 2. Primary will force secondary to wipe its local state and resync all content
-       */
-      logger.info(
-        `[findSyncRequests][_findSyncsForUser][MergePrimaryAndSecondary = true][SyncType = ${SyncType.Recurring}] wallet ${wallet} secondary ${secondary} Clocks: [${primaryClock},${secondaryClock}] Files hashes: [${primaryFilesHash},${secondaryFilesHash}]`
-      )
-
-      // Note that this metric says a sync was enqueued, but once implemented it could be a duplicate so will need to be changed to be more like the log in the if block above this
-      resultBySecondary[secondary] =
-        'new_sync_request_enqueued_secondary_to_primary'
-    } else if (syncMode === SYNC_MODES.None) {
-      resultBySecondary[secondary] = 'no_sync_secondary_data_matches_primary'
->>>>>>> 9a46c646
-    }
+    }
+
+    outcomesBySecondary[secondary] = {
+      syncMode,
+      result
+    }
+    continue
   }
 
   return {
     syncReqsToEnqueue,
     duplicateSyncReqs,
     errors,
-    resultBySecondary
+    outcomesBySecondary
   }
 }