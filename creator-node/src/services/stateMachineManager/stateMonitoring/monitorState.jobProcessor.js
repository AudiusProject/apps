--- conflicted
+++ resolved
@@ -127,11 +127,7 @@
         { error: e.message }
       )
       throw new Error(
-<<<<<<< HEAD
-        'processStateMonitoringJob retrieveUserInfoFromReplicaSet Error'
-=======
-        'monitor-state job processor retrieveClockStatusesForUsersAcrossReplicaSet Error'
->>>>>>> 81456b10
+        'monitor-state job processor retrieveUserInfoFromReplicaSet Error'
       )
     }
 
