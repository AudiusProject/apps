--- conflicted
+++ resolved
@@ -83,13 +83,8 @@
         port: redisPort
       },
       defaultJobOptions: {
-<<<<<<< HEAD
         removeOnComplete: removeOnComplete,
         removeOnFail: removeOnFail
-=======
-        removeOnComplete: QUEUE_HISTORY.RECONCILIATION_QUEUE_HISTORY,
-        removeOnFail: QUEUE_HISTORY.RECONCILIATION_QUEUE_HISTORY
->>>>>>> 37fe3ac0
       },
       settings: {
         // Should be sufficiently larger than expected job runtime
