const config = require('../../../config')
const {
  QUEUE_HISTORY,
  QUEUE_NAMES,
  MAX_QUEUE_RUNTIMES
} = require('../stateMachineConstants')
const { makeQueue, registerQueueEvents } = require('../stateMachineUtils')
const processJob = require('../processJob')
const { logger: baseLogger, createChildLogger } = require('../../../logging')
const handleSyncRequestJobProcessor = require('./issueSyncRequest.jobProcessor')
const updateReplicaSetJobProcessor = require('./updateReplicaSet.jobProcessor')

const recurringSyncLogger = createChildLogger(baseLogger, {
  queue: QUEUE_NAMES.RECURRING_SYNC
})
const manualSyncLogger = createChildLogger(baseLogger, {
  queue: QUEUE_NAMES.MANUAL_SYNC
})
const updateReplicaSetLogger = createChildLogger(baseLogger, {
  queue: QUEUE_NAMES.UPDATE_REPLICA_SET
})

/**
 * Handles setup and job processing of the queue with jobs for:
 * - issuing sync requests to nodes (this can be other nodes or this node)
 * - updating user's replica sets when one or more nodes in their replica set becomes unhealthy
 */
class StateReconciliationManager {
  async init(prometheusRegistry) {
    const manualSyncQueue = makeQueue({
      name: QUEUE_NAMES.MANUAL_SYNC,
      removeOnComplete: QUEUE_HISTORY.MANUAL_SYNC,
      removeOnFail: QUEUE_HISTORY.MANUAL_SYNC,
      lockDuration: MAX_QUEUE_RUNTIMES.MANUAL_SYNC,
      prometheusRegistry
    })

    const recurringSyncQueue = makeQueue({
      name: QUEUE_NAMES.RECURRING_SYNC,
      removeOnComplete: QUEUE_HISTORY.RECURRING_SYNC,
      removeOnFail: QUEUE_HISTORY.RECURRING_SYNC,
<<<<<<< HEAD
      lockDuration: MAX_QUEUE_RUNTIMES.FETCH_C_NODE_ENDPOINT_TO_SP_ID_MAP,
      prometheusRegistry
=======
      lockDuration: MAX_QUEUE_RUNTIMES.RECURRING_SYNC
>>>>>>> 1cb2b141
    })

    const updateReplicaSetQueue = makeQueue({
      name: QUEUE_NAMES.UPDATE_REPLICA_SET,
      removeOnComplete: QUEUE_HISTORY.UPDATE_REPLICA_SET,
      removeOnFail: QUEUE_HISTORY.UPDATE_REPLICA_SET,
      lockDuration: MAX_QUEUE_RUNTIMES.UPDATE_REPLICA_SET,
      prometheusRegistry
    })

    // Clear any old state if redis was running but the rest of the server restarted
    await manualSyncQueue.clean({ force: true })
    await recurringSyncQueue.clean({ force: true })
    await updateReplicaSetQueue.clean({ force: true })

    this.registerQueueEventHandlersAndJobProcessors({
      manualSyncQueue,
      recurringSyncQueue,
      updateReplicaSetQueue,
      processManualSync:
        this.makeProcessManualSyncJob(prometheusRegistry).bind(this),
      processRecurringSync:
        this.makeProcessRecurringSyncJob(prometheusRegistry).bind(this),
      processUpdateReplicaSet:
        this.makeProcessUpdateReplicaSetJob(prometheusRegistry).bind(this)
    })

    return {
      manualSyncQueue,
      recurringSyncQueue,
      updateReplicaSetQueue
    }
  }

  /**
   * Registers event handlers for logging and job success/failure.
   * @param {Object} params.queue the queue to register events for
   * @param {Object} params.manualSyncQueue the manual sync queue
   * @param {Object} params.recurringSyncQueue the recurring sync queue
   * @param {Object} params.updateReplicaSetQueue the updateReplicaSetQueue queue
   * @param {Function<job>} params.processManualSync the function to call when processing a manual sync job from the queue
   * @param {Function<job>} params.processRecurringSync the function to call when processing a recurring sync job from the queue
   * @param {Function<job>} params.processUpdateReplicaSet the function to call when processing an update-replica-set job from the queue
   */
  registerQueueEventHandlersAndJobProcessors({
    manualSyncQueue,
    recurringSyncQueue,
    updateReplicaSetQueue,
    processManualSync,
    processRecurringSync,
    processUpdateReplicaSet
  }) {
    // Add handlers for logging
    registerQueueEvents(manualSyncQueue, manualSyncLogger)
    registerQueueEvents(recurringSyncQueue, recurringSyncLogger)
    registerQueueEvents(updateReplicaSetQueue, updateReplicaSetLogger)

    // Log when a job fails to complete
    manualSyncQueue.on('failed', (job, err) => {
      const logger = createChildLogger(manualSyncLogger, {
        jobId: job?.id || 'unknown'
      })
      logger.error(`Job failed to complete. ID=${job?.id}. Error=${err}`)
    })
    recurringSyncQueue.on('failed', (job, err) => {
      const logger = createChildLogger(recurringSyncLogger, {
        jobId: job?.id || 'unknown'
      })
      logger.error(`Job failed to complete. ID=${job?.id}. Error=${err}`)
    })
    updateReplicaSetQueue.on('failed', (job, err) => {
      const logger = createChildLogger(updateReplicaSetLogger, {
        jobId: job?.id || 'unknown'
      })
      logger.error(`Job failed to complete. ID=${job?.id}. Error=${err}`)
    })

    // Register the logic that gets executed to process each new job from the queues
    manualSyncQueue.process(
      config.get('maxManualRequestSyncJobConcurrency'),
      processManualSync
    )
    recurringSyncQueue.process(
      config.get('maxRecurringRequestSyncJobConcurrency'),
      processRecurringSync
    )
    updateReplicaSetQueue.process(
      config.get('maxUpdateReplicaSetJobConcurrency'),
      processUpdateReplicaSet
    )
  }

  /*
   * Job processor boilerplate
   */

  makeProcessManualSyncJob(prometheusRegistry) {
    return async (job) =>
      processJob(
        job,
        handleSyncRequestJobProcessor,
        manualSyncLogger,
        prometheusRegistry
      )
  }

  makeProcessRecurringSyncJob(prometheusRegistry) {
    return async (job) =>
      processJob(
        job,
        handleSyncRequestJobProcessor,
        recurringSyncLogger,
        prometheusRegistry
      )
  }

  makeProcessUpdateReplicaSetJob(prometheusRegistry) {
    return async (job) =>
      processJob(
        job,
        updateReplicaSetJobProcessor,
        updateReplicaSetLogger,
        prometheusRegistry
      )
  }
}

module.exports = StateReconciliationManager<|MERGE_RESOLUTION|>--- conflicted
+++ resolved
@@ -39,12 +39,8 @@
       name: QUEUE_NAMES.RECURRING_SYNC,
       removeOnComplete: QUEUE_HISTORY.RECURRING_SYNC,
       removeOnFail: QUEUE_HISTORY.RECURRING_SYNC,
-<<<<<<< HEAD
-      lockDuration: MAX_QUEUE_RUNTIMES.FETCH_C_NODE_ENDPOINT_TO_SP_ID_MAP,
+      lockDuration: MAX_QUEUE_RUNTIMES.RECURRING_SYNC
       prometheusRegistry
-=======
-      lockDuration: MAX_QUEUE_RUNTIMES.RECURRING_SYNC
->>>>>>> 1cb2b141
     })
 
     const updateReplicaSetQueue = makeQueue({
