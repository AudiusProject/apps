--- conflicted
+++ resolved
@@ -44,7 +44,6 @@
  * @param {Object} param.syncRequestParameters axios params to make the sync request. Shape: { baseURL, url, method, data }
  */
 module.exports = async function ({
-<<<<<<< HEAD
   syncType,
   syncMode,
   syncRequestParameters,
@@ -133,50 +132,6 @@
 
   if (syncMode === SYNC_MODES.None) {
     return { result: 'success' }
-=======
-  logger,
-  syncType,
-  syncMode,
-  syncRequestParameters
-}) {
-  _validateJobData(logger, syncType, syncMode, syncRequestParameters)
-
-  const isValidSyncJobData =
-    'baseURL' in syncRequestParameters &&
-    'url' in syncRequestParameters &&
-    'method' in syncRequestParameters &&
-    'data' in syncRequestParameters
-  if (!isValidSyncJobData) {
-    const errorMsg = `Invalid sync data found: ${JSON.stringify(
-      syncRequestParameters
-    )}`
-    logger.error(errorMsg)
-    return {
-      error: {
-        message: errorMsg
-      },
-      jobsToEnqueue: {}
-    }
-  }
-  if (
-    !(syncRequestParameters.data.wallet instanceof Array) ||
-    !syncRequestParameters.data.wallet?.length
-  ) {
-    const errorMsg = `Invalid sync data wallets (expected non-empty array): ${syncRequestParameters.data.wallet}`
-    logger.error(errorMsg)
-    return {
-      error: {
-        message: errorMsg
-      },
-      jobsToEnqueue: {}
-    }
-  }
-  if (syncMode === SYNC_MODES.None) {
-    return {
-      error: {},
-      jobsToEnqueue: {}
-    }
->>>>>>> df69fa66
   }
 
   const userWallet = syncRequestParameters.data.wallet[0]
@@ -206,25 +161,7 @@
     return {
       result: 'failure_secondary_failure_count_threshold_met',
       error: {
-<<<<<<< HEAD
         message: `${logMsgString} || Secondary has already met SecondaryUserSyncDailyFailureCountThreshold (${secondaryUserSyncDailyFailureCountThreshold}). Will not issue further syncRequests today.`
-=======
-        message: errorMsg
-      },
-      jobsToEnqueue: {}
-    }
-  }
-
-  if (syncMode === SYNC_MODES.MergePrimaryAndSecondary) {
-    // Short-circuit if this syncMode is disabled
-    if (!mergePrimaryAndSecondaryEnabled) {
-      logger.info(
-        `${logMsgString} || Sync mode is disabled - Will not issue sync request`
-      )
-      return {
-        error: {},
-        jobsToEnqueue: {}
->>>>>>> df69fa66
       }
     }
 
@@ -281,18 +218,10 @@
    */
   try {
     if (syncMode === SYNC_MODES.MergePrimaryAndSecondary) {
-<<<<<<< HEAD
       await axios({
         ...syncRequestParameters,
         data: { ...syncRequestParameters.data, forceResync: true }
       })
-=======
-      const syncRequestParametersForceResync = {
-        ...syncRequestParameters,
-        data: { ...syncRequestParameters.data, forceResync: true }
-      }
-      await axios(syncRequestParametersForceResync)
->>>>>>> df69fa66
     } else {
       await axios(syncRequestParameters)
     }
@@ -310,7 +239,6 @@
     }
   }
 
-<<<<<<< HEAD
   // primaryClockValue is used in additionalSyncIsRequired() call below
   const primaryClockValue = (await _getUserPrimaryClockValues([userWallet]))[
     userWallet
@@ -326,78 +254,17 @@
     logger
   )
 
-=======
-  // Wait until has sync has completed (within time threshold)
-  const startWaitingForCompletion = Date.now()
-  const { additionalSyncIsRequired, reasonForAdditionalSync } =
-    await _additionalSyncIsRequired(
-      userWallet,
-      primaryClockValue,
-      secondaryEndpoint,
-      syncType,
-      syncMode,
-      logger
-    )
-
-  const metricsToRecord = [
-    makeHistogramToRecord(
-      MetricNames.ISSUE_SYNC_REQUEST_MONITORING_DURATION_SECONDS_HISTOGRAM,
-      (Date.now() - startWaitingForCompletion) / 1000, // Metric is in seconds
-      {
-        syncType: _.snakeCase(syncType),
-        reason_for_additional_sync: reasonForAdditionalSync
-      }
-    )
-  ]
-
-  // Re-enqueue sync if required
-  let error = {}
-  let additionalSyncReq = {}
-  if (additionalSyncIsRequired) {
-    const { syncReqToEnqueue, duplicateSyncReq } = getNewOrExistingSyncReq({
-      userWallet,
-      secondaryEndpoint,
-      primaryEndpoint: thisContentNodeEndpoint,
-      syncType,
-      syncMode: SYNC_MODES.SyncSecondaryFromPrimary
-    })
-    if (duplicateSyncReq && !_.isEmpty(duplicateSyncReq)) {
-      error = {
-        message:
-          'Additional sync request was required but not able to be enqueued due to a duplicate',
-        duplicateSyncReq
-      }
-    } else if (syncReqToEnqueue) {
-      additionalSyncReq = syncReqToEnqueue
-    }
-  }
-
-  logger.info(
-    `------------------END Process SYNC | ${logMsgString}------------------`
-  )
-
->>>>>>> df69fa66
   return {
     result: outcome,
     syncReqToEnqueue
   }
 }
 
-<<<<<<< HEAD
 /**
  * Throw error on failure, else return nothing
  */
 const _validateJobData = (syncType, syncMode, syncRequestParameters) => {
   if (typeof syncType !== 'string') {
-=======
-const _validateJobData = (
-  logger,
-  syncType,
-  syncMode,
-  syncRequestParameters
-) => {
-  if (typeof logger !== 'object') {
->>>>>>> df69fa66
     throw new Error(
       `Invalid type ("${typeof syncType}") or value ("${syncType}") of syncType param`
     )
@@ -408,15 +275,7 @@
       `Invalid type ("${typeof syncMode}") or value ("${syncMode}") of syncMode param`
     )
   }
-<<<<<<< HEAD
-
-=======
-  if (typeof syncMode !== 'string') {
-    throw new Error(
-      `Invalid type ("${typeof syncMode}") or value ("${syncMode}") of syncMode param`
-    )
-  }
->>>>>>> df69fa66
+
   if (
     typeof syncRequestParameters !== 'object' ||
     syncRequestParameters instanceof Array
