import type Logger from 'bunyan'
import type { LoDashStatic } from 'lodash'
import { ReplicaSet } from '../../../utils'
import type {
  DecoratedJobParams,
  DecoratedJobReturnValue,
  JobsToEnqueue
} from '../types'
import type {
  IssueSyncRequestJobParams,
  IssueSyncRequestJobReturnValue,
  SyncRequestAxiosParams
} from './types'

<<<<<<< HEAD
import { QUEUE_NAMES } from '../stateMachineConstants'
import { instrumentTracing, tracing } from '../../../tracer'
=======
import {
  SYNC_MONITORING_RETRY_DELAY_MS,
  SYNC_MODES,
  SyncType,
  QUEUE_NAMES,
  MAX_ISSUE_MANUAL_SYNC_JOB_ATTEMPTS,
  MAX_ISSUE_RECURRING_SYNC_JOB_ATTEMPTS
} from '../stateMachineConstants'
>>>>>>> aabd49a9

const axios = require('axios')
const _: LoDashStatic = require('lodash')

const config = require('../../../config')
const models = require('../../../models')
const Utils = require('../../../utils')
const {
  getUserReplicaSetEndpointsFromDiscovery
} = require('../../../middlewares')
const {
  METRIC_NAMES
} = require('../../prometheusMonitoring/prometheus.constants')
const {
  retrieveClockValueForUserFromReplica,
  makeHistogramToRecord
} = require('../stateMachineUtils')
const SecondarySyncHealthTracker = require('./SecondarySyncHealthTracker')

const primarySyncFromSecondary = require('../../sync/primarySyncFromSecondary')
const SyncRequestDeDuplicator = require('./SyncRequestDeDuplicator')
const {
  generateDataForSignatureRecovery
} = require('../../sync/secondarySyncFromPrimaryUtils')
const initAudiusLibs = require('../../initAudiusLibs')
const { generateTimestampAndSignature } = require('../../../apiSigning')

const secondaryUserSyncDailyFailureCountThreshold = config.get(
  'secondaryUserSyncDailyFailureCountThreshold'
)
const maxSyncMonitoringDurationInMs = config.get(
  'maxSyncMonitoringDurationInMs'
)
const maxManualSyncMonitoringDurationInMs = config.get(
  'maxManualSyncMonitoringDurationInMs'
)
const mergePrimaryAndSecondaryEnabled = config.get(
  'mergePrimaryAndSecondaryEnabled'
)

type HandleIssueSyncReqParams = {
  syncType: string
  syncMode: string
  syncRequestParameters: SyncRequestAxiosParams
  logger: Logger
}
type HandleIssueSyncReqResult = {
  result: string
  error?: any
  syncReqsToEnqueue: IssueSyncRequestJobParams[]
  additionalSync?: IssueSyncRequestJobParams
}
type AdditionalSyncIsRequiredResponse = {
  outcome: string
  syncReqToEnqueue?: IssueSyncRequestJobParams
}

/**
 * Processes a job to issue a sync request from a user's primary (this node) to a user's secondary with syncType and syncMode
 * Secondary is specified in param.syncRequestParameters
 *
 * @param {Object} param job data
 * @param {Object} param.logger the logger that can be filtered by jobName and jobId
 * @param {string} param.syncType the type of sync (manual or recurring)
 * @param {string} param.syncMode from SYNC_MODES object
 * @param {Object} param.syncRequestParameters axios params to make the sync request. Shape: { baseURL, url, method, data }
 * @param {number} [param.attemptNumber] optional number of times this job has been run. It will be a no-op if it exceeds MAX_ISSUE_SYNC_JOB_ATTEMPTS
 */
async function issueSyncRequest({
  syncType,
  syncMode,
  syncRequestParameters,
  logger,
  attemptNumber = 1
}: DecoratedJobParams<IssueSyncRequestJobParams>): Promise<
  DecoratedJobReturnValue<IssueSyncRequestJobReturnValue>
> {
  const jobsToEnqueue: JobsToEnqueue = {
    [QUEUE_NAMES.MANUAL_SYNC]: [],
    [QUEUE_NAMES.RECURRING_SYNC]: []
  }
  let metricsToRecord = []
  let error: any = {}

  const startTimeMs = Date.now()

  const {
    syncReqsToEnqueue,
    additionalSync,
    result,
    error: errorResp
  } = await _handleIssueSyncRequest({
    syncType,
    syncMode,
    syncRequestParameters,
    logger
  })
  if (errorResp) {
    error = errorResp
    logger.error(error.message)
  }

  // Enqueue a new sync request if one needs to be enqueued and we haven't retried too many times yet
  const maxRetries =
    additionalSync?.syncType === SyncType.Manual
      ? MAX_ISSUE_MANUAL_SYNC_JOB_ATTEMPTS
      : MAX_ISSUE_RECURRING_SYNC_JOB_ATTEMPTS
  if (!_.isEmpty(additionalSync)) {
    if (attemptNumber < maxRetries) {
      logger.info(`Retrying issue-sync-request after attempt #${attemptNumber}`)
      const queueName =
        additionalSync?.syncType === SyncType.Manual
          ? QUEUE_NAMES.MANUAL_SYNC
          : QUEUE_NAMES.RECURRING_SYNC
      jobsToEnqueue[queueName]!.push({
        ...additionalSync!,
        attemptNumber: attemptNumber + 1
      })
    } else {
      logger.info(
        `Gave up retrying issue-sync-request (type: ${additionalSync?.syncType}) after ${attemptNumber} failed attempts`
      )
    }
  }

  jobsToEnqueue[QUEUE_NAMES.RECURRING_SYNC]!.push(...syncReqsToEnqueue)

  // Make metrics to record
  metricsToRecord = [
    makeHistogramToRecord(
      METRIC_NAMES.ISSUE_SYNC_REQUEST_DURATION_SECONDS_HISTOGRAM,
      (Date.now() - startTimeMs) / 1000, // Metric is in seconds
      {
        sync_type: _.snakeCase(syncType),
        sync_mode: _.snakeCase(syncMode),
        result: _.snakeCase(result)
      }
    )
  ]

  return {
    jobsToEnqueue,
    metricsToRecord,
    error
  }
}

async function _handleIssueSyncRequest({
  syncType,
  syncMode,
  syncRequestParameters,
  logger
}: HandleIssueSyncReqParams): Promise<HandleIssueSyncReqResult> {
  const syncReqsToEnqueue: IssueSyncRequestJobParams[] = []

  if (!syncRequestParameters?.data?.wallet?.length) {
    return { result: 'failure_missing_wallet', syncReqsToEnqueue }
  }
  if (syncMode === SYNC_MODES.None) {
    return { result: 'success', syncReqsToEnqueue }
  }

  const userWallet = syncRequestParameters.data.wallet[0]
  const secondaryEndpoint = syncRequestParameters.baseURL
  const immediate = syncRequestParameters.data.immediate

  const logMsgString = `_handleIssueSyncRequest() (${syncType})(${syncMode}) User ${userWallet} | Secondary: ${secondaryEndpoint}`

  /**
   * Remove sync from SyncRequestDeDuplicator once it moves to Active status, before processing.
   * It is ok for two identical syncs to be present in Active and Waiting, just not two in Waiting.
   */
  SyncRequestDeDuplicator.removeSync(
    syncType,
    userWallet,
    secondaryEndpoint,
    immediate
  )

  /**
   * Do not issue syncRequest if SecondaryUserSyncFailureCountForToday already exceeded threshold
   */
  const secondaryUserSyncFailureCountForToday =
    await SecondarySyncHealthTracker.getSecondaryUserSyncFailureCountForToday(
      secondaryEndpoint,
      userWallet,
      syncType
    )
  if (
    secondaryUserSyncFailureCountForToday >
    secondaryUserSyncDailyFailureCountThreshold
  ) {
    return {
      result: 'failure_secondary_failure_count_threshold_met',
      error: {
        message: `${logMsgString} || Secondary has already met SecondaryUserSyncDailyFailureCountThreshold (${secondaryUserSyncDailyFailureCountThreshold}). Will not issue further syncRequests today.`
      },
      syncReqsToEnqueue
    }
  }

  /**
   * For now, if primarySyncFromSecondary fails, we just log & error without any retries
   * Eventually should make this more robust, but proceeding with caution
   */
  if (
    syncMode === SYNC_MODES.MergePrimaryAndSecondary ||
    syncMode === SYNC_MODES.MergePrimaryThenWipeSecondary
  ) {
    const syncEvenIfDisabled = syncRequestParameters.data.sync_even_if_disabled

    // Short-circuit if this syncMode is disabled and override flag is not set
    if (!mergePrimaryAndSecondaryEnabled && !syncEvenIfDisabled) {
      return { result: 'success_mode_disabled', syncReqsToEnqueue }
    }

    const userReplicaSet: ReplicaSet =
      await getUserReplicaSetEndpointsFromDiscovery({
        libs: await initAudiusLibs({
          enableEthContracts: true,
          enableContracts: false,
          enableDiscovery: true,
          enableIdentity: false,
          logger
        }),
        logger,
        wallet: userWallet,
        blockNumber: null,
        ensurePrimary: false
      })

    const syncCorrectnessError = _ensureSyncsEnqueuedToCorrectNodes(
      userReplicaSet,
      syncMode,
      syncRequestParameters.baseURL
    )
    if (syncCorrectnessError) {
      return {
        result: 'failure_sync_correctness',
        error: syncCorrectnessError,
        syncReqsToEnqueue
      }
    }

    const error = await primarySyncFromSecondary({
      wallet: userWallet,
      secondary: secondaryEndpoint
    })

    if (error) {
      return {
        result: 'failure_primary_sync_from_secondary',
        error,
        syncReqsToEnqueue
      }
    }

    // Add syncs to be returned to later sync recovered orphaned data from this primary to secondaries
    if (syncMode === SYNC_MODES.MergePrimaryThenWipeSecondary) {
      ;[userReplicaSet.secondary1, userReplicaSet.secondary2]
        .filter(Boolean)
        .forEach((secondary) => {
          syncReqsToEnqueue.push({
            syncType: SyncType.Recurring,
            syncMode: SYNC_MODES.SyncSecondaryFromPrimary,
            syncRequestParameters: {
              baseURL: secondary!,
              url: '/sync',
              method: 'post',
              data: {
                creator_node_endpoint: userReplicaSet.primary!,
                sync_type: SyncType.Recurring,
                wallet: [userWallet]
              }
            },
            parentSpanContext: tracing.currentSpanContext()
          })
        })
    }
  }

  /**
   * Issue sync request to secondary
   * - If SyncMode = MergePrimaryAndSecondary - issue sync request with forceResync = true
   *   or if SyncMode = MergePrimaryThenWipeSecondary - issue sync request with forceWipe = true
   *    - above call to primarySyncFromSecondary must have succeeded to get here
   *    - Only apply forceResync flag to this initial sync request, any future syncs proceed as usual
   */
  try {
    if (
      syncMode === SYNC_MODES.MergePrimaryAndSecondary ||
      syncMode === SYNC_MODES.MergePrimaryThenWipeSecondary
    ) {
      const data = generateDataForSignatureRecovery(syncRequestParameters.data)
      const { timestamp, signature } = generateTimestampAndSignature(
        data,
        config.get('delegatePrivateKey')
      )

      await axios({
        ...syncRequestParameters,
        data: {
          ...syncRequestParameters.data,
          forceResync: syncMode === SYNC_MODES.MergePrimaryAndSecondary,
          forceWipe: syncMode === SYNC_MODES.MergePrimaryThenWipeSecondary,
          timestamp,
          signature
        }
      })
    } else {
      await axios(syncRequestParameters)
    }
  } catch (e: any) {
    tracing.recordException(e)

    // Retry a failed sync in all scenarios except recovering orphaned data
    let additionalSync
    if (syncMode !== SYNC_MODES.MergePrimaryThenWipeSecondary) {
      additionalSync = {
        syncType,
        syncMode: SYNC_MODES.SyncSecondaryFromPrimary,
        syncRequestParameters,
        parentSpanContext: tracing.currentSpanContext()
      }
    }

    return {
      result: 'failure_issue_sync_request',
      error: {
        message: `${logMsgString} || Error issuing sync request: ${e.message}`
      },
      syncReqsToEnqueue,
      additionalSync
    }
  }

  // primaryClockValue is used in additionalSyncIsRequired() call below
  const primaryClockValue = (await _getUserPrimaryClockValues([userWallet]))[
    userWallet
  ]

  // Wait until has sync has completed (within time threshold)
  const { outcome, syncReqToEnqueue: additionalSync } =
    await _additionalSyncIsRequired(
      primaryClockValue,
      syncType,
      syncMode,
      syncRequestParameters,
      logger
    )

  tracing.info(outcome)

  return {
    result: outcome,
    syncReqsToEnqueue,
    additionalSync
  }
}

/**
 * Given wallets array, queries DB and returns a map of all users with
 *    those wallets and their clock values, or -1 if wallet not found
 *
 * @returns map(wallet -> clock val)
 */
const _getUserPrimaryClockValues = async (wallets: string[]) => {
  // Query DB for all cnodeUsers with walletPublicKey in `wallets` arg array
  const cnodeUsersFromDB = await models.CNodeUser.findAll({
    where: {
      walletPublicKey: {
        [models.Sequelize.Op.in]: wallets
      }
    }
  })

  // Initialize clock values for all users to -1
  const cnodeUserClockValuesMap: { [wallet: string]: number } = {}
  wallets.forEach((wallet: string) => {
    cnodeUserClockValuesMap[wallet] = -1
  })

  // Populate clock values into map with DB data
  cnodeUsersFromDB.forEach((cnodeUser: any) => {
    cnodeUserClockValuesMap[cnodeUser.walletPublicKey] = cnodeUser.clock
  })

  return cnodeUserClockValuesMap
}

/**
 * Monitor an ongoing sync operation for a given secondaryUrl and user wallet
 * Return boolean indicating if an additional sync is required and reason why (or 'none' if no additional sync is required)
 * Record SyncRequest outcomes to SecondarySyncHealthTracker
 */
const _additionalSyncIsRequired = async (
  primaryClockValue = -1,
  syncType: string,
  syncMode: string,
  syncRequestParameters: SyncRequestAxiosParams,
  logger: any
): Promise<AdditionalSyncIsRequiredResponse> => {
  const userWallet = syncRequestParameters.data.wallet[0]
  const secondaryUrl = syncRequestParameters.baseURL
  const logMsgString = `additionalSyncIsRequired() (${syncType}): wallet ${userWallet} secondary ${secondaryUrl} primaryClock ${primaryClockValue}`

  const startTimeMs = Date.now()
  const maxMonitoringTimeMs =
    startTimeMs +
    (syncType === SyncType.Manual
      ? maxManualSyncMonitoringDurationInMs
      : maxSyncMonitoringDurationInMs)

  /**
   * Poll secondary for sync completion, up to `maxMonitoringTimeMs`
   */

  let secondaryCaughtUpToPrimary = false
  let initialSecondaryClock = null
  let finalSecondaryClock = null

  while (Date.now() < maxMonitoringTimeMs) {
    try {
      const secondaryClockValue = await retrieveClockValueForUserFromReplica(
        secondaryUrl,
        userWallet
      )
      logger.info(`${logMsgString} secondaryClock ${secondaryClockValue}`)

      // Stop monitoring if the orphaned node successfully wiped the user's state
      if (
        syncMode === SYNC_MODES.MergePrimaryThenWipeSecondary &&
        secondaryClockValue === -1
      ) {
        return {
          outcome: 'success_orphan_wiped'
        }
      }

      // Record starting and current clock values for secondary to determine future action
      if (syncMode === SYNC_MODES.MergePrimaryAndSecondary) {
        initialSecondaryClock = -1
      } else if (initialSecondaryClock === null) {
        initialSecondaryClock = secondaryClockValue
      }
      finalSecondaryClock = secondaryClockValue

      /**
       * Stop monitoring if secondary has caught up to primary
       * Note - secondaryClockValue can be greater than primaryClockValue if additional
       *    data was written to primary after primaryClockValue was computed
       */
      if (
        secondaryClockValue >= primaryClockValue &&
        syncMode !== SYNC_MODES.MergePrimaryThenWipeSecondary
      ) {
        secondaryCaughtUpToPrimary = true
        break
      }
    } catch (e: any) {
      tracing.recordException(e)
      logger.warn(`${logMsgString} || Error: ${e.message}`)
    }

    // Delay between retries
    await Utils.timeout(SYNC_MONITORING_RETRY_DELAY_MS, false)
  }

  // Orphaned data sync failed to wipe the orphan node if we reach this far
  if (syncMode === SYNC_MODES.MergePrimaryThenWipeSecondary) {
    return {
      outcome: 'failure_orphan_not_wiped'
    }
  }

  const monitoringTimeMs = Date.now() - startTimeMs

  /**
   * As Primary for user, record SyncRequest outcomes to all secondaries
   * Also check whether additional sync is required
   */
  let additionalSyncIsRequired
  let outcome
  if (secondaryCaughtUpToPrimary) {
    await SecondarySyncHealthTracker.recordSuccess(
      secondaryUrl,
      userWallet,
      syncType
    )
    outcome = 'success_secondary_caught_up'
    additionalSyncIsRequired = false
    logger.info(`${logMsgString} || Sync completed in ${monitoringTimeMs}ms`)

    // Secondary completed sync but is still behind primary since it was behind by more than max export range
    // Since syncs are all-or-nothing, if secondary clock has increased at all, we know it successfully completed sync
  } else if (finalSecondaryClock > initialSecondaryClock) {
    await SecondarySyncHealthTracker.recordSuccess(
      secondaryUrl,
      userWallet,
      syncType
    )
    additionalSyncIsRequired = true
    outcome = 'success_secondary_partially_caught_up'
    logger.info(
      `${logMsgString} || Secondary successfully synced from clock ${initialSecondaryClock} to ${finalSecondaryClock} but hasn't caught up to Primary. Enqueuing additional syncRequest.`
    )

    // (1) secondary did not catch up to primary AND (2) secondary did not complete sync
  } else {
    await SecondarySyncHealthTracker.recordFailure(
      secondaryUrl,
      userWallet,
      syncType
    )
    additionalSyncIsRequired = true
    outcome = 'failure_secondary_failed_to_progress'
    logger.error(
      `${logMsgString} || Secondary failed to progress from clock ${initialSecondaryClock}. Enqueuing additional syncRequest.`
    )
  }

  const response: AdditionalSyncIsRequiredResponse = { outcome }
  if (additionalSyncIsRequired) {
    response.syncReqToEnqueue = {
      syncType,
      syncMode: SYNC_MODES.SyncSecondaryFromPrimary,
      syncRequestParameters
    }
  }

  return response
}

const _ensureSyncsEnqueuedToCorrectNodes = (
  userReplicaSet: ReplicaSet,
  syncMode: string,
  syncTargetEndpoint: string
) => {
  // Ensure this node is the user's primary
  const thisContentNodeEndpoint = config.get('creatorNodeEndpoint')
  if (userReplicaSet.primary !== thisContentNodeEndpoint) {
    return `This node is not primary for user. This node: ${thisContentNodeEndpoint} Primary: ${userReplicaSet.primary}`
  }

  // Ensure a MergePrimaryAndSecondary request is being made to a secondary
  if (
    syncMode === SYNC_MODES.MergePrimaryAndSecondary &&
    syncTargetEndpoint !== userReplicaSet.secondary1 &&
    syncTargetEndpoint !== userReplicaSet.secondary2
  ) {
    return `Sync request is not being made to secondary. Request endpoint: ${syncTargetEndpoint} Secondaries: [${userReplicaSet.secondary1},${userReplicaSet.secondary2}]`
  }

  // Ensure a MergePrimaryThenWipeSecondary (orphaned data) request is being made to a node outside the Replica Set
  if (
    syncMode === SYNC_MODES.MergePrimaryThenWipeSecondary &&
    (syncTargetEndpoint === userReplicaSet.primary ||
      syncTargetEndpoint === userReplicaSet.secondary1 ||
      syncTargetEndpoint === userReplicaSet.secondary2)
  ) {
    return `Orphaned data sync request is being made to node in replica set. Request endpoint: ${syncTargetEndpoint} Replica set: ${JSON.stringify(
      userReplicaSet
    )}`
  }

  return ''
}

module.exports = async (
  params: DecoratedJobParams<IssueSyncRequestJobParams>
) => {
  const { parentSpanContext } = params
  const jobProcessor = instrumentTracing({
    name: 'issueSyncRequest.jobProcessor',
    fn: issueSyncRequest,
    options: {
      links: parentSpanContext
        ? [
            {
              context: parentSpanContext
            }
          ]
        : [],
      attributes: {
        [tracing.CODE_FILEPATH]: __filename
      }
    }
  })

  return await jobProcessor(params)
}<|MERGE_RESOLUTION|>--- conflicted
+++ resolved
@@ -12,10 +12,7 @@
   SyncRequestAxiosParams
 } from './types'
 
-<<<<<<< HEAD
-import { QUEUE_NAMES } from '../stateMachineConstants'
 import { instrumentTracing, tracing } from '../../../tracer'
-=======
 import {
   SYNC_MONITORING_RETRY_DELAY_MS,
   SYNC_MODES,
@@ -24,7 +21,6 @@
   MAX_ISSUE_MANUAL_SYNC_JOB_ATTEMPTS,
   MAX_ISSUE_RECURRING_SYNC_JOB_ATTEMPTS
 } from '../stateMachineConstants'
->>>>>>> aabd49a9
 
 const axios = require('axios')
 const _: LoDashStatic = require('lodash')
