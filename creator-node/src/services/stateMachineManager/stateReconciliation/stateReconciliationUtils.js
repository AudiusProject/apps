--- conflicted
+++ resolved
@@ -52,13 +52,8 @@
     secondaryEndpoint,
     immediate
   )
-<<<<<<< HEAD
-  if (duplicateSyncJobInfo && syncType !== SyncType.Manual) {
+  if (duplicateSyncJobInfo) {
     genericLogger.info(
-=======
-  if (duplicateSyncJobInfo) {
-    logger.info(
->>>>>>> 0d54bfd3
       `getNewOrExistingSyncReq() Failure - a sync of type ${syncType} is already waiting for user wallet ${userWallet} against secondary ${secondaryEndpoint}`
     )
 
