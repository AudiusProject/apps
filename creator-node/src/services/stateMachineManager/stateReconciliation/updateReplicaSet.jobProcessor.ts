--- conflicted
+++ resolved
@@ -601,14 +601,9 @@
      * TODO: Remove this after rollout. This is an extra gating condition that only applies to primary reconfigs:
      * ONLY issue reconfigs of primaries when the cause of the reconfig is that the primary endpoint was deregistered or changed.
      */
-<<<<<<< HEAD
-    const primaryExistsOnChain =
-      ContentNodeInfoManager.getCNodeEndpointToSpIdMap().hasOwnProperty(primary)
-=======
     const primaryExistsOnChain = await getMapOfCNodeEndpointToSpId(
       logger
     ).hasOwnProperty(primary)
->>>>>>> 1b22fc95
     const isPrimaryReconfig =
       reconfigType === RECONFIG_MODES.PRIMARY_AND_OR_SECONDARIES
     const shouldSkipPrimaryReconfig = isPrimaryReconfig && primaryExistsOnChain
