const _ = require('lodash')

const config = require('../../config')
const redis = require('../../redis')
const { WalletWriteLock } = redis
const models = require('../../models')
const { logger: genericLogger } = require('../../logging')
const DBManager = require('../../dbManager')
const { getUserReplicaSetEndpointsFromDiscovery } = require('../../middlewares')
const { saveFileForMultihashToFS } = require('../../fileManager')
const SyncHistoryAggregator = require('../../snapbackSM/syncHistoryAggregator')
const initAudiusLibs = require('../initAudiusLibs')
const DecisionTree = require('../../utils/decisionTree')
const UserSyncFailureCountService = require('./UserSyncFailureCountService')
const { instrumentTracing, tracing } = require('../../tracer')
const { fetchExportFromNode } = require('./syncUtil')
const {
  FILTER_OUT_ALREADY_PRESENT_DB_ENTRIES_CONSTS
} = require('../stateMachineManager/stateMachineConstants')

const DEFAULT_LOG_CONTEXT = {}
const DB_QUERY_LIMIT = config.get('devMode') ? 5 : 10000
const SyncRequestMaxUserFailureCountBeforeSkip = config.get(
  'syncRequestMaxUserFailureCountBeforeSkip'
)

const {
  LOCAL_DB_ENTRIES_SET_KEY_PREFIX,
  FETCHED_ENTRIES_SET_KEY_PREFIX,
  UNIQUE_FETCHED_ENTRIES_SET_KEY_PREFIX
} = FILTER_OUT_ALREADY_PRESENT_DB_ENTRIES_CONSTS

/**
 * Export data for user from secondary and save locally, until complete
 * Should never error, instead return errorObj, else null
 */
async function _primarySyncFromSecondary({
  wallet,
  secondary,
  logContext = DEFAULT_LOG_CONTEXT
}) {
  const logger = genericLogger.child({
    ...logContext,
    wallet,
    sync: 'primarySyncFromSecondary',
    secondary
  })

  const decisionTree = new DecisionTree({
    name: `[primarySyncFromSecondary][Wallet: ${wallet}][Secondary: ${secondary}]`,
    logger
  })
  decisionTree.recordStage({ name: 'Begin', log: true })

  try {
    const selfEndpoint = config.get('creatorNodeEndpoint')

    if (!selfEndpoint) {
      decisionTree.recordStage({ name: 'selfEndpoint missing', log: false })
      throw new Error('selfEndpoint missing')
    }

    let libs
    try {
      tracing.info('init AudiusLibs')
      libs = await initAudiusLibs({ logger })
      decisionTree.recordStage({ name: 'initAudiusLibs() success', log: true })
    } catch (e) {
      tracing.recordException(e)
      decisionTree.recordStage({
        name: 'initAudiusLibs() Error',
        data: { errorMsg: e.message }
      })
      throw new Error(`InitAudiusLibs Error - ${e.message}`)
    }

    await WalletWriteLock.acquire(
      wallet,
      WalletWriteLock.VALID_ACQUIRERS.PrimarySyncFromSecondary
    )

    // TODO should be able to pass this through from StateMachine / caller
    const userReplicaSet = await getUserReplicaSetEndpointsFromDiscovery({
      libs,
      logger,
      wallet,
      blockNumber: null,
      ensurePrimary: false
    })
    decisionTree.recordStage({ name: 'getUserReplicaSet() success', log: true })

    // Error if this node is not primary for user
    if (userReplicaSet.primary !== selfEndpoint) {
      decisionTree.recordStage({
        name: 'Error - Node is not primary for user',
        data: { userReplicaSet }
      })
      throw new Error(`Node is not primary for user`)
    }

    // Use the user's non-empty secondaries as gateways to try
    const gatewaysToTry = [
      userReplicaSet.secondary1,
      userReplicaSet.secondary2
    ].filter(Boolean)

    // Keep importing data from secondary until full clock range has been retrieved
    let completed = false
    let exportClockRangeMin = 0
    while (!completed) {
      decisionTree.recordStage({
        name: 'Begin data import batch',
        data: { exportClockRangeMin },
        log: true
      })

      const { fetchedCNodeUser, error } = await fetchExportFromNode({
        nodeEndpointToFetchFrom: secondary,
        wallet,
        clockRangeMin: exportClockRangeMin,
        selfEndpoint,
        logger,
        forceExport: true
      })
      if (!_.isEmpty(error)) {
        decisionTree.recordStage({
          name: 'fetchExportFromSecondary() Error',
          data: { errorMsg: error.message }
        })
        throw new Error(error.message)
      }
      decisionTree.recordStage({
        name: 'fetchExportFromSecondary() Success',
        data: { localClockMax: fetchedCNodeUser?.clockInfo?.localClockMax },
        log: true
      })

      // Save all files to disk separately from DB writes to minimize DB transaction duration
      let CIDsThatFailedSaveFileOp
      try {
        // saveFilesToDisk() will short-circuit if files already exist on disk
        CIDsThatFailedSaveFileOp = await saveFilesToDisk({
          files: fetchedCNodeUser.files,
          gatewaysToTry,
          wallet,
          libs,
          logger
        })
        decisionTree.recordStage({
          name: 'saveFilesToDisk() Success',
          data: {
            numSaved:
              fetchedCNodeUser.files.length - CIDsThatFailedSaveFileOp.size,
            numCIDsThatFailedSaveFileOp: CIDsThatFailedSaveFileOp.size,
            CIDsThatFailedSaveFileOp
          },
          log: true
        })
      } catch (e) {
        tracing.recordException(e)
        decisionTree.recordStage({
          name: 'saveFilesToDisk() Error',
          data: { errorMsg: e.message }
        })
        throw e
      }

      // Save all entries from export to DB
      try {
        await saveEntriesToDB({
          fetchedCNodeUser,
          CIDsThatFailedSaveFileOp,
          decisionTree,
          logger
        })
        decisionTree.recordStage({
          name: 'saveEntriesToDB() Success',
          log: true
        })
      } catch (e) {
        decisionTree.recordStage({
          name: 'saveEntriesToDB() Error',
          data: { errorMsg: e.message }
        })
        throw e
      }

      const clockInfo = fetchedCNodeUser.clockInfo
      if (clockInfo.localClockMax <= clockInfo.requestedClockRangeMax) {
        completed = true
      } else {
        exportClockRangeMin = clockInfo.requestedClockRangeMax + 1
      }
    }

    decisionTree.recordStage({ name: 'Complete Success' })
  } catch (e) {
    tracing.recordException(e)
    await SyncHistoryAggregator.recordSyncFail(wallet)
    return e
  } finally {
    await WalletWriteLock.release(wallet)

    decisionTree.printTree()
  }
}

const primarySyncFromSecondary = instrumentTracing({
  fn: _primarySyncFromSecondary,
  options: {
    attributes: {
      [tracing.CODE_FILEPATH]: __filename
    }
  }
})

/**
 * Fetch data for all files & save to disk
 *
 * - `saveFileForMultihashToFS` will short-circuit if file already exists on disk
 * - Performed in batches to limit concurrent load
 */
async function saveFilesToDisk({ files, gatewaysToTry, wallet, libs, logger }) {
  const FileSaveMaxConcurrency = config.get('nodeSyncFileSaveMaxConcurrency')

  const trackFiles = files.filter((file) =>
    models.File.TrackTypes.includes(file.type)
  )
  const nonTrackFiles = files.filter((file) =>
    models.File.NonTrackTypes.includes(file.type)
  )

  const CIDsThatFailedSaveFileOp = new Set()

  /**
   * Save all Track files to disk
   */
  for (let i = 0; i < trackFiles.length; i += FileSaveMaxConcurrency) {
    const trackFilesSlice = trackFiles.slice(i, i + FileSaveMaxConcurrency)

    /**
     * Fetch content for each CID + save to FS
     * Record any CIDs that failed retrieval/saving for later use
     *
     * - `saveFileForMultihashToFS()` should never reject - it will return error indicator for post processing
     */
    await Promise.all(
      trackFilesSlice.map(async (trackFile) => {
        const error = await saveFileForMultihashToFS(
          libs,
          logger,
          trackFile.multihash,
          trackFile.storagePath,
          gatewaysToTry,
          null, // fileNameForImage
          trackFile.trackBlockchainId
        )

        // If saveFile op failed, record CID for later processing
        if (error) {
          CIDsThatFailedSaveFileOp.add(trackFile.multihash)
        }
      })
    )
  }

  /**
   * Save all non-Track files to disk
   */
  for (let i = 0; i < nonTrackFiles.length; i += FileSaveMaxConcurrency) {
    const nonTrackFilesSlice = nonTrackFiles.slice(
      i,
      i + FileSaveMaxConcurrency
    )

    await Promise.all(
      nonTrackFilesSlice.map(async (nonTrackFile) => {
        // Skip over directories since there's no actual content to sync
        // The files inside the directory are synced separately
        if (nonTrackFile.type === 'dir') {
          return
        }

        const multihash = nonTrackFile.multihash

        // if it's an image file, we need to pass in the actual filename because the gateway request is /ipfs/Qm123/<filename>
        // need to also check fileName is not null to make sure it's a dir-style image. non-dir images won't have a 'fileName' db column
        let error
        if (nonTrackFile.type === 'image' && nonTrackFile.fileName !== null) {
          error = await saveFileForMultihashToFS(
            libs,
            logger,
            multihash,
            nonTrackFile.storagePath,
            gatewaysToTry,
            nonTrackFile.fileName
          )
        } else {
          error = await saveFileForMultihashToFS(
            libs,
            logger,
            multihash,
            nonTrackFile.storagePath,
            gatewaysToTry
          )
        }

        // If saveFile op failed, record CID for later processing
        if (error) {
          CIDsThatFailedSaveFileOp.add(multihash)
        }
      })
    )
  }

  /**
   * Handle case where some CIDs were not successfully saved
   * Reject whole operation until threshold reached, then proceed and mark those CIDs as skipped
   */
  if (CIDsThatFailedSaveFileOp.size > 0) {
    const userSyncFailureCount =
      await UserSyncFailureCountService.incrementFailureCount(wallet)

    // Throw error if failure threshold not yet reached
    if (userSyncFailureCount < SyncRequestMaxUserFailureCountBeforeSkip) {
      throw new Error(
        `[saveFilesToDisk] Failed to save ${CIDsThatFailedSaveFileOp.size} files to disk. Cannot proceed because UserSyncFailureCount = ${userSyncFailureCount} below SyncRequestMaxUserFailureCountBeforeSkip = ${SyncRequestMaxUserFailureCountBeforeSkip}.`
      )
    } else {
      // If threshold reached, reset failure count and continue
      await UserSyncFailureCountService.resetFailureCount(wallet)

      logger.info(
        `[saveFilesToDisk] Failed to save ${CIDsThatFailedSaveFileOp.size} files to disk. Proceeding anyway because UserSyncFailureCount = ${userSyncFailureCount} reached SyncRequestMaxUserFailureCountBeforeSkip = ${SyncRequestMaxUserFailureCountBeforeSkip}.`
      )
    }
  } else {
    // Reset failure count if all CIDs were successfully saved
    await UserSyncFailureCountService.resetFailureCount(wallet)
  }

  return CIDsThatFailedSaveFileOp
}

/**
 * Saves all entries to DB that don't already exist in DB
 */
async function saveEntriesToDB({
  fetchedCNodeUser,
  CIDsThatFailedSaveFileOp,
  decisionTree,
  logger
}) {
  const transaction = await models.sequelize.transaction()

  decisionTree.recordStage({
    name: 'Begin saveEntriesToDB()',
    log: true
  })

  try {
    let {
      walletPublicKey,
      audiusUsers: fetchedAudiusUsers,
      tracks: fetchedTracks,
      files: fetchedFiles
    } = fetchedCNodeUser

    let localCNodeUser = await models.CNodeUser.findOne({
      where: { walletPublicKey },
      transaction
    })

    let cnodeUserUUID

    /**
     * If local CNodeUser exists, filter out any received entries that are already present in DB
     */
    if (localCNodeUser) {
      cnodeUserUUID = localCNodeUser.cnodeUserUUID

      decisionTree.recordStage({
        name: 'Begin filterOutAlreadyPresentDBEntries()',
        data: { cnodeUserUUID },
        log: true
      })

      const audiusUserComparisonFields = [
        'blockchainId',
        'metadataFileUUID',
        'metadataJSON',
        'coverArtFileUUID',
        'profilePicFileUUID'
      ]
      fetchedAudiusUsers = await filterOutAlreadyPresentDBEntries({
        cnodeUserUUID,
        tableInstance: models.AudiusUser,
        fetchedEntries: fetchedAudiusUsers,
        transaction,
        comparisonFields: audiusUserComparisonFields,
        decisionTree,
        logger
      })

      const trackComparisonFields = [
        'blockchainId',
        'metadataFileUUID',
        'metadataJSON',
        'coverArtFileUUID'
      ]
      fetchedTracks = await filterOutAlreadyPresentDBEntries({
        cnodeUserUUID,
        tableInstance: models.Track,
        fetchedEntries: fetchedTracks,
        transaction,
        comparisonFields: trackComparisonFields,
        decisionTree,
        logger
      })

      const fileComparisonFields = ['fileUUID']
      fetchedFiles = await filterOutAlreadyPresentDBEntries({
        cnodeUserUUID,
        tableInstance: models.File,
        fetchedEntries: fetchedFiles,
        transaction,
        comparisonFields: fileComparisonFields,
        decisionTree,
        logger
      })

      decisionTree.recordStage({
        name: 'filterOutAlreadyPresentDBEntries() Success',
        log: true
      })
    } else {
      /**
       * Create CNodeUser DB record if not already present
       * Omit `cnodeUserUUID` since it will be auto-generated on DB insert
       */
      localCNodeUser = await models.CNodeUser.create(
        _.omit({ ...fetchedCNodeUser, clock: 0 }, ['cnodeUserUUID']),
        { returning: true, transaction }
      )

      cnodeUserUUID = localCNodeUser.cnodeUserUUID

      decisionTree.recordStage({
        name: 'Create local CNodeUser DB Record - Success',
        log: true
      })
    }

    // Aggregate all entries into single array
    let allEntries = _.concat(
      [],
      fetchedAudiusUsers.map((audiusUser) => ({
        tableInstance: models.AudiusUser,
        entry: audiusUser
      })),
      fetchedTracks.map((track) => ({
        tableInstance: models.Track,
        entry: track
      })),
      fetchedFiles.map((file) => {
        if (CIDsThatFailedSaveFileOp.has(file.multihash)) {
          file.skipped = true
        }
        return {
          tableInstance: models.File,
          entry: file
        }
      })
    )

    decisionTree.recordStage({
      name: 'Aggregated all entries',
      log: true
    })

    // Sort by clock asc to preserve original insert order
    allEntries = _.orderBy(allEntries, ['entry.clock'], ['asc'])

    // Write all entries to DB
    for await (const { tableInstance, entry } of allEntries) {
      try {
        await DBManager.createNewDataRecord(
          _.omit(entry, ['cnodeUserUUID']),
          cnodeUserUUID,
          tableInstance,
          transaction
        )
      } catch (e) {
        decisionTree.recordStage({
          name: 'DBManager.createNewDataRecord() Error',
          data: {
            errorMsg: e.message,
            sourceTable: tableInstance.name,
            entry
          },
          log: true
        })
        throw e
      }
    }
    decisionTree.recordStage({
      name: 'Wrote all entries to DB',
      log: true
    })

    await transaction.commit()
  } catch (e) {
    await transaction.rollback()
    throw e
  }
}

/**
 * Given fetchedEntries, filters out entries already present in local DB
 *
 * @notice This function could potentially take a long time as it fetches every single row in `tableInstance` for `cnodeUserUUID`
 *    Memory consumption is minimized by batching this call, but it can still take a long time for users with lots of data
 *
 * @param {Object} param
 * @param {string} param.cnodeUserUUID
 * @param {*} param.tableInstance Sequelize model instance to query
 * @param {Object[]} param.fetchedEntries array of entry objects to filter out
 * @param {*} param.transaction Sequelize transaction
 * @param {string[]} comparisonFields fields to use for equality comparison
 * @param {DecisionTree} decisionTree
 * @returns {Object[]} filteredEntries filtered version of fetchedEntries
 */
async function filterOutAlreadyPresentDBEntries({
  cnodeUserUUID,
  tableInstance,
  fetchedEntries,
  transaction,
  comparisonFields,
  decisionTree,
  logger
}) {
  if (!fetchedEntries || !fetchedEntries.length) {
    return fetchedEntries
  }

  decisionTree.recordStage({
    name: 'filterOutAlreadyPresentDBEntries() Begin',
    data: {
      tableName: tableInstance.name,
      numFetchedEntries: fetchedEntries.length
    },
    log: true
  })

  /**
   * Uses redis to perform set operations to identify which entries received from export do not already exist in local DB
   *
   * fetchedEntries = entries received from export
   * localEntries = entries in local DB
   * set(fetchedUniqueEntries) = set(fetchedEntries) - set(localEntries)
   *
   * For below logic, a redis Set is used for each of 3 above data sets
   */

  // Generate unique redis keys with timestamp to prevent race conditions where same user is processed twice
  const timestamp = Date.now()
  const LOCAL_DB_ENTRIES_SET_KEY = `${LOCAL_DB_ENTRIES_SET_KEY_PREFIX}:::${cnodeUserUUID}:::${timestamp}`
  const FETCHED_ENTRIES_SET_KEY = `${FETCHED_ENTRIES_SET_KEY_PREFIX}:::${cnodeUserUUID}:::${timestamp}`
  const UNIQUE_FETCHED_ENTRIES_SET_KEY = `${UNIQUE_FETCHED_ENTRIES_SET_KEY_PREFIX}:::${cnodeUserUUID}:::${timestamp}`

  try {
    // Deletes all data stored at provided redis keys
    await redis.del(
      LOCAL_DB_ENTRIES_SET_KEY,
      FETCHED_ENTRIES_SET_KEY,
      UNIQUE_FETCHED_ENTRIES_SET_KEY
    )
    decisionTree.recordStage({
      name: 'filterOutAlreadyPresentDBEntries() Ensure clean starting redis state',
      log: true
    })

    /**
     * Store all fetched entries into redis Set
     *
     * fetchedEntries is modified to only include comparison fields so Set operations work in redis
     * Each entry object is serialized to string for redis compatibility
     */
    const fetchedEntriesComparable = fetchedEntries.map((entry) =>
      JSON.stringify(_.pick(entry, comparisonFields))
    )
    const numFetchedEntriesAdded = await redis.sadd(
      FETCHED_ENTRIES_SET_KEY,
      fetchedEntriesComparable
    )
    // Fail-safe in case for some reason not all entries were written to redis
    if (numFetchedEntriesAdded !== fetchedEntries.length) {
      throw new Error(
        `Failed to add all entries to redis set for ${FETCHED_ENTRIES_SET_KEY}`
      )
    }
    decisionTree.recordStage({
      name: 'filterOutAlreadyPresentDBEntries() Set FETCHED_ENTRIES_SET_KEY',
      log: true
    })

    /** Store all local DB entries into redis set */

    const limit = DB_QUERY_LIMIT
    let lastSeenClock = null
    let complete = false
    let numLocalEntriesAdded = 0
    while (!complete) {
      const whereCondition = { cnodeUserUUID }
      if (lastSeenClock !== null) {
        whereCondition.clock = {
          [models.Sequelize.Op.gt]: lastSeenClock
        }
      }
      const localEntries = await tableInstance.findAll({
        where: whereCondition,
        limit,
        order: [['clock', 'ASC']],
        transaction
      })
      decisionTree.recordStage({
        name: 'filterOutAlreadyPresentDBEntries() Retrieved local entries',
        data: { numLocalEntries: localEntries.length, limit, lastSeenClock },
        log: true
      })

      // Terminate while loop when no entries returned
      if (localEntries.length === 0) {
        complete = true
        continue
      }

      /**
       * Store all local entries into redis Set
       *
       * localEntries is modified to only include comparison fields so Set operations work in redis
       * Each entry object is serialized to string for redis compatibility
       */
      const localEntriesComparable = localEntries.map((entry) =>
        JSON.stringify(_.pick(entry, comparisonFields))
      )
      const numLocalEntriesAddedBatch = await redis.sadd(
        LOCAL_DB_ENTRIES_SET_KEY,
        localEntriesComparable
      )
      // Fail-safe in case for some reason not all entries were written to redis
      if (numLocalEntriesAddedBatch !== localEntries.length) {
        throw new Error(
          `Failed to add all entries to redis set for ${LOCAL_DB_ENTRIES_SET_KEY}`
        )
      }
      numLocalEntriesAdded += numLocalEntriesAddedBatch

      // Move pagination cursor
      lastSeenClock = localEntries[localEntries.length - 1].clock
    }

    decisionTree.recordStage({
      name: 'filterOutAlreadyPresentDBEntries() Set LOCAL_DB_ENTRIES_SET_KEY',
      data: { numLocalEntriesAdded },
      log: true
    })

    // set(uniqueFetchedEntries) = set(fetchedEntries) - set(localDBEntries)
    const numUniqueFetchedEntriesComparable = await redis.sdiffstore(
      UNIQUE_FETCHED_ENTRIES_SET_KEY, // destination set
      FETCHED_ENTRIES_SET_KEY, // set A
      LOCAL_DB_ENTRIES_SET_KEY // set B
    )
    decisionTree.recordStage({
      name: 'filterOutAlreadyPresentDBEntries() Computed unique fetched entries in redis',
      data: { numUniqueFetchedEntries: numUniqueFetchedEntriesComparable },
      log: true
    })

    /**
     * Filter fetchedEntries to the uniqueFetchedEntries set
     *
     * Since redis Set uniqueFetchedEntries only contains comparison fields subset, set intersection is performed with a custom comparator
     */
    const uniqueFetchedEntriesComparable = await redis.smembers(
      UNIQUE_FETCHED_ENTRIES_SET_KEY
    )
    const uniqueFetchedEntries = _.intersectionWith(
      fetchedEntries,
      uniqueFetchedEntriesComparable,
      // Custom comparator function for 2 params
      (fetchedEntry, uniqueEntryComparable) => {
        const fetchedEntryComparable = JSON.stringify(
          _.pick(fetchedEntry, comparisonFields)
        )
        return _.isEqual(fetchedEntryComparable, uniqueEntryComparable)
      }
    )

    decisionTree.recordStage({
      name: 'filterOutAlreadyPresentDBEntries() Great Success',
      data: { numUniqueFetchedEntries: uniqueFetchedEntries.length },
      log: true
    })

    return uniqueFetchedEntries
  } catch (e) {
    decisionTree.recordStage({
      name: 'filterOutAlreadyPresentDBEntries() Error',
      data: { errorMsg: e.message },
      log: true
    })

    throw e
  } finally {
    // Wipe redis state
    try {
      await redis.del(
        LOCAL_DB_ENTRIES_SET_KEY,
        FETCHED_ENTRIES_SET_KEY,
        UNIQUE_FETCHED_ENTRIES_SET_KEY
      )
    } catch (e) {
      logger.error(
        { cnodeUserUUID, errorMsg: e.message },
        '[filterOutAlreadyPresentDBEntries] - Failure to wipe redis state'
      )
    }
  }
}

<<<<<<< HEAD
  return filteredEntries
}

=======
>>>>>>> ed12c45f
module.exports = primarySyncFromSecondary<|MERGE_RESOLUTION|>--- conflicted
+++ resolved
@@ -730,10 +730,4 @@
   }
 }
 
-<<<<<<< HEAD
-  return filteredEntries
-}
-
-=======
->>>>>>> ed12c45f
 module.exports = primarySyncFromSecondary