const _ = require('lodash')

const config = require('../../config')
const redis = require('../../redis')
const { WalletWriteLock } = redis
const models = require('../../models')
const { logger: genericLogger } = require('../../logging')
const DBManager = require('../../dbManager')
const { getReplicaSetEndpointsByWallet } = require('../ContentNodeInfoManager')
const { saveFileForMultihashToFS } = require('../../fileManager')
const SyncHistoryAggregator = require('../../snapbackSM/syncHistoryAggregator')
const initAudiusLibs = require('../initAudiusLibs')
const DecisionTree = require('../../utils/decisionTree')
const { instrumentTracing, tracing } = require('../../tracer')
const { fetchExportFromNode } = require('./syncUtil')
const {
  FILTER_OUT_ALREADY_PRESENT_DB_ENTRIES_CONSTS
} = require('../stateMachineManager/stateMachineConstants')

const DEFAULT_LOG_CONTEXT = {}
const DB_QUERY_LIMIT = config.get('devMode') ? 5 : 1000
const {
  LOCAL_DB_ENTRIES_SET_KEY_PREFIX,
  FETCHED_ENTRIES_SET_KEY_PREFIX,
  UNIQUE_FETCHED_ENTRIES_SET_KEY_PREFIX
} = FILTER_OUT_ALREADY_PRESENT_DB_ENTRIES_CONSTS

/**
 * Export data for user from secondary or orphaned nodes and save locally, until complete
 * Should never error, instead return errorObj, else null
 */
async function _primarySyncFromSecondary({
  wallet,
  secondary,
  logContext = DEFAULT_LOG_CONTEXT
}) {
  const logger = genericLogger.child({
    ...logContext,
    wallet,
    sync: 'primarySyncFromSecondary',
    secondary
  })

  const decisionTree = new DecisionTree({
    name: `[primarySyncFromSecondary][Wallet: ${wallet}][Secondary: ${secondary}]`,
    logger
  })
  decisionTree.recordStage({ name: 'Begin', log: true })

  let errorResult, error
  try {
    const selfEndpoint = config.get('creatorNodeEndpoint')

    if (!selfEndpoint) {
      decisionTree.recordStage({ name: 'selfEndpoint missing', log: false })

      errorResult = {
        error: 'Content node endpoint not set on node',
        result: 'failure_content_node_endpoint_not_initialized'
      }

      throw new Error(errorResult.error)
    }

    let libs
    try {
      tracing.info('init AudiusLibs')
      libs = await initAudiusLibs({ logger })
      decisionTree.recordStage({ name: 'initAudiusLibs() success', log: true })
    } catch (e) {
      tracing.recordException(e)
      decisionTree.recordStage({
        name: 'initAudiusLibs() Error',
        data: { errorMsg: e.message }
      })

      errorResult = {
        error: `Could not initialize audiusLibs: ${e.message}`,
        result: 'failure_audius_libs_not_initialized'
      }

      throw new Error(errorResult.error)
    }

    await WalletWriteLock.acquire(
      wallet,
      WalletWriteLock.VALID_ACQUIRERS.PrimarySyncFromSecondary
    )

    // TODO should be able to pass this through from StateMachine / caller
<<<<<<< HEAD
    const userReplicaSet = await getReplicaSetEndpointsByWallet({
      userReplicaSetManagerClient: libs.contracts.UserReplicaSetManagerClient,
      wallet,
      getUsers: libs.User.getUsers,
      parentLogger: logger
=======
    let userReplicaSet
    try {
      userReplicaSet = await getUserReplicaSetEndpointsFromDiscovery({
        libs,
        logger,
        wallet,
        blockNumber: null,
        ensurePrimary: false
      })
    } catch (e) {
      error = `Error fetching user replica set: ${e.message}`
      errorResult = {
        error,
        result: 'failure_fetching_user_replica_set'
      }

      throw new Error(error)
    }

    decisionTree.recordStage({
      name: 'getUserReplicaSetEndpointsFromDiscovery() success',
      log: true
>>>>>>> b2014384
    })

    // Abort if this node is not primary for user
    if (userReplicaSet.primary !== selfEndpoint) {
      decisionTree.recordStage({
        name: 'Abort - Node is not primary for user',
        data: { userReplicaSet }
      })

      return {
        abort: 'Node is not primary for user',
        result: 'abort_current_node_is_not_user_primary'
      }
    }

    // Use the user's non-empty secondaries as gateways to try
    const gatewaysToTry = [
      userReplicaSet.secondary1,
      userReplicaSet.secondary2
    ].filter(Boolean)

    // Keep importing data from secondary until full clock range has been retrieved
    let completed = false
    let exportClockRangeMin = 0
    while (!completed) {
      decisionTree.recordStage({
        name: 'Begin data import batch',
        data: { exportClockRangeMin },
        log: true
      })

      const {
        fetchedCNodeUser,
        error: fetchExportFromNodeError,
        abort
      } = await fetchExportFromNode({
        nodeEndpointToFetchFrom: secondary,
        wallet,
        clockRangeMin: exportClockRangeMin,
        selfEndpoint,
        logger,
        forceExport: true
      })

      if (fetchExportFromNodeError) {
        decisionTree.recordStage({
          name: 'fetchExportFromSecondary() Error',
          data: { error: fetchExportFromNodeError.message }
        })

        errorResult = {
          error: fetchExportFromNodeError.message,
          result: fetchExportFromNodeError.code
        }

        throw new Error(errorResult.error)
      }

      if (abort) {
        decisionTree.recordStage({
          name: 'fetchExportFromSecondary() Abort',
          data: { abort: abort.message }
        })

        return {
          abort: abort.message,
          result: abort.code
        }
      }

      const { localClockMax: fetchedLocalClockMax, requestedClockRangeMax } =
        fetchedCNodeUser.clockInfo
      const fetchedCNodeUserClockVal = fetchedCNodeUser.clock

      decisionTree.recordStage({
        name: 'fetchExportFromSecondary() Success',
        data: {
          fetchedLocalClockMax,
          requestedClockRangeMin: exportClockRangeMin,
          requestedClockRangeMax,
          fetchedCNodeUserClockVal
        },
        log: true
      })

      // Save all files to disk separately from DB writes to minimize DB transaction duration
      let CIDsThatFailedSaveFileOp
      try {
        // saveFilesToDisk() will short-circuit if files already exist on disk
        CIDsThatFailedSaveFileOp = await saveFilesToDisk({
          files: fetchedCNodeUser.files,
          gatewaysToTry,
          wallet,
          libs,
          logger
        })
        decisionTree.recordStage({
          name: 'saveFilesToDisk() Success',
          data: {
            numSaved:
              fetchedCNodeUser.files.length - CIDsThatFailedSaveFileOp.size,
            numCIDsThatFailedSaveFileOp: CIDsThatFailedSaveFileOp.size,
            CIDsThatFailedSaveFileOp
          },
          log: true
        })
      } catch (e) {
        tracing.recordException(e)
        decisionTree.recordStage({
          name: 'saveFilesToDisk() Error',
          data: { errorMsg: e.message }
        })

        errorResult = {
          error: `Error - Failed to save files to disk: ${e.message}`,
          result: 'failure_save_files_to_disk'
        }

        throw new Error(errorResult.error)
      }

      // Save all entries from export to DB
      try {
        await saveEntriesToDB({
          fetchedCNodeUser,
          CIDsThatFailedSaveFileOp,
          decisionTree,
          logger
        })
        decisionTree.recordStage({
          name: 'saveEntriesToDB() Success',
          log: true
        })
      } catch (e) {
        decisionTree.recordStage({
          name: 'saveEntriesToDB() Error',
          data: { errorMsg: e.message }
        })

        errorResult = {
          error: `Error - Failed to save entries to DB: ${e.message}`,
          result: 'failure_save_entries_to_db'
        }

        throw new Error(errorResult.error)
      }

      /**
       * TODO update this once all nodes are running 0.3.66
       *
       * cnodeUser.clock field is used for comparison since it is max(requestedClockRangeMax, actual clockMax)
       * This means:
       *    cnodeUser.clock < requestedClockRangeMax
       *      - no more data to fetch
       *      - completed = true
       *    cnodeUser.clock = requestedClockRangeMax
       *      - may or may not be more data to fetch
       *      - completed = false
       *    cnodeUser.clock > requestedClockRangeMax
       *      - this never happens
       */
      if (fetchedCNodeUserClockVal < requestedClockRangeMax) {
        completed = true
      } else {
        decisionTree.recordStage({
          name: 'About to process next page of multi-page export',
          data: {
            fetchedLocalClockMax,
            requestedClockRangeMin: exportClockRangeMin,
            requestedClockRangeMax,
            fetchedCNodeUserClockVal
          },
          log: true
        })
        exportClockRangeMin = requestedClockRangeMax + 1
      }
    }

    decisionTree.recordStage({ name: 'Complete Success' })
  } catch (e) {
    tracing.recordException(e)
    await SyncHistoryAggregator.recordSyncFail(wallet)

    if (errorResult) {
      return errorResult
    }

    // If no error was caught above, then return generic error
    return {
      error: `Error - Primary sync from secondary failed: ${e.message}`,
      result: 'failure_primary_sync_from_secondary'
    }
  } finally {
    await WalletWriteLock.release(wallet)

    decisionTree.printTree()
  }
}

const primarySyncFromSecondary = instrumentTracing({
  fn: _primarySyncFromSecondary,
  options: {
    attributes: {
      [tracing.CODE_FILEPATH]: __filename
    }
  }
})

/**
 * Fetch data for all files & save to disk
 *
 * - `saveFileForMultihashToFS` will short-circuit if file already exists on disk
 * - Performed in batches to limit concurrent load
 */
async function saveFilesToDisk({ files, gatewaysToTry, wallet, libs, logger }) {
  const FileSaveMaxConcurrency = config.get('nodeSyncFileSaveMaxConcurrency')

  const trackFiles = files.filter((file) =>
    models.File.TrackTypes.includes(file.type)
  )
  const nonTrackFiles = files.filter((file) =>
    models.File.NonTrackTypes.includes(file.type)
  )

  const CIDsThatFailedSaveFileOp = new Set()

  /**
   * Save all Track files to disk
   */
  for (let i = 0; i < trackFiles.length; i += FileSaveMaxConcurrency) {
    const trackFilesSlice = trackFiles.slice(i, i + FileSaveMaxConcurrency)

    /**
     * Fetch content for each CID + save to FS
     * Record any CIDs that failed retrieval/saving for later use
     *
     * - `saveFileForMultihashToFS()` should never reject - it will return error indicator for post processing
     */
    await Promise.all(
      trackFilesSlice.map(async (trackFile) => {
        const error = await saveFileForMultihashToFS(
          libs,
          logger,
          trackFile.multihash,
          trackFile.storagePath,
          gatewaysToTry,
          null, // fileNameForImage
          trackFile.trackBlockchainId
        )

        // If saveFile op failed, record CID for later processing
        if (error) {
          CIDsThatFailedSaveFileOp.add(trackFile.multihash)
        }
      })
    )
  }

  /**
   * Save all non-Track files to disk
   */
  for (let i = 0; i < nonTrackFiles.length; i += FileSaveMaxConcurrency) {
    const nonTrackFilesSlice = nonTrackFiles.slice(
      i,
      i + FileSaveMaxConcurrency
    )

    await Promise.all(
      nonTrackFilesSlice.map(async (nonTrackFile) => {
        // Skip over directories since there's no actual content to sync
        // The files inside the directory are synced separately
        if (nonTrackFile.type === 'dir') {
          return
        }

        const multihash = nonTrackFile.multihash

        // if it's an image file, we need to pass in the actual filename because the gateway request is /ipfs/Qm123/<filename>
        // need to also check fileName is not null to make sure it's a dir-style image. non-dir images won't have a 'fileName' db column
        let error
        if (nonTrackFile.type === 'image' && nonTrackFile.fileName !== null) {
          error = await saveFileForMultihashToFS(
            libs,
            logger,
            multihash,
            nonTrackFile.storagePath,
            gatewaysToTry,
            nonTrackFile.fileName
          )
        } else {
          error = await saveFileForMultihashToFS(
            libs,
            logger,
            multihash,
            nonTrackFile.storagePath,
            gatewaysToTry
          )
        }

        // If saveFile op failed, record CID for later processing
        if (error) {
          CIDsThatFailedSaveFileOp.add(multihash)
        }
      })
    )
  }

  return CIDsThatFailedSaveFileOp
}

/**
 * Saves all entries to DB that don't already exist in DB
 */
async function saveEntriesToDB({
  fetchedCNodeUser,
  CIDsThatFailedSaveFileOp,
  decisionTree,
  logger
}) {
  const transaction = await models.sequelize.transaction()

  decisionTree.recordStage({
    name: 'Begin saveEntriesToDB()',
    log: true
  })

  try {
    let {
      walletPublicKey,
      audiusUsers: fetchedAudiusUsers,
      tracks: fetchedTracks,
      files: fetchedFiles
    } = fetchedCNodeUser

    let localCNodeUser = await models.CNodeUser.findOne({
      where: { walletPublicKey },
      transaction
    })

    let cnodeUserUUID

    /**
     * If local CNodeUser exists, filter out any received entries that are already present in DB
     */
    if (localCNodeUser) {
      cnodeUserUUID = localCNodeUser.cnodeUserUUID

      decisionTree.recordStage({
        name: 'Begin filterOutAlreadyPresentDBEntries()',
        data: { cnodeUserUUID },
        log: true
      })

      const audiusUserComparisonFields = [
        'blockchainId',
        'metadataFileUUID',
        'metadataJSON',
        'coverArtFileUUID',
        'profilePicFileUUID'
      ]
      fetchedAudiusUsers = await filterOutAlreadyPresentDBEntries({
        cnodeUserUUID,
        tableInstance: models.AudiusUser,
        fetchedEntries: fetchedAudiusUsers,
        transaction,
        comparisonFields: audiusUserComparisonFields,
        decisionTree,
        logger
      })

      const trackComparisonFields = [
        'blockchainId',
        'metadataFileUUID',
        'metadataJSON',
        'coverArtFileUUID'
      ]
      fetchedTracks = await filterOutAlreadyPresentDBEntries({
        cnodeUserUUID,
        tableInstance: models.Track,
        fetchedEntries: fetchedTracks,
        transaction,
        comparisonFields: trackComparisonFields,
        decisionTree,
        logger
      })

      const fileComparisonFields = ['fileUUID']
      fetchedFiles = await filterOutAlreadyPresentDBEntries({
        cnodeUserUUID,
        tableInstance: models.File,
        fetchedEntries: fetchedFiles,
        transaction,
        comparisonFields: fileComparisonFields,
        decisionTree,
        logger
      })

      decisionTree.recordStage({
        name: 'filterOutAlreadyPresentDBEntries() Success',
        log: true
      })
    } else {
      /**
       * Create CNodeUser DB record if not already present
       * Omit `cnodeUserUUID` since it will be auto-generated on DB insert
       */
      localCNodeUser = await models.CNodeUser.create(
        _.omit({ ...fetchedCNodeUser, clock: 0 }, ['cnodeUserUUID']),
        { returning: true, transaction }
      )

      cnodeUserUUID = localCNodeUser.cnodeUserUUID

      decisionTree.recordStage({
        name: 'Create local CNodeUser DB Record - Success',
        log: true
      })
    }

    // Aggregate all entries into single array
    let allEntries = _.concat(
      [],
      fetchedAudiusUsers.map((audiusUser) => ({
        tableInstance: models.AudiusUser,
        entry: audiusUser
      })),
      fetchedTracks.map((track) => ({
        tableInstance: models.Track,
        entry: track
      })),
      fetchedFiles.map((file) => {
        if (CIDsThatFailedSaveFileOp.has(file.multihash)) {
          file.skipped = true
        }
        return {
          tableInstance: models.File,
          entry: file
        }
      })
    )

    decisionTree.recordStage({
      name: 'Aggregated all entries',
      log: true
    })

    // Sort by clock asc to preserve original insert order
    allEntries = _.orderBy(allEntries, ['entry.clock'], ['asc'])

    // Write all entries to DB
    for await (const { tableInstance, entry } of allEntries) {
      try {
        await DBManager.createNewDataRecord(
          _.omit(entry, ['cnodeUserUUID']),
          cnodeUserUUID,
          tableInstance,
          transaction
        )
      } catch (e) {
        decisionTree.recordStage({
          name: 'DBManager.createNewDataRecord() Error',
          data: {
            errorMsg: e.message,
            sourceTable: tableInstance.name,
            entry
          },
          log: true
        })
        throw e
      }
    }
    decisionTree.recordStage({
      name: 'Wrote all entries to DB',
      log: true
    })

    await transaction.commit()
  } catch (e) {
    await transaction.rollback()
    throw e
  }
}

/**
 * Given fetchedEntries, filters out entries already present in local DB
 *
 * @notice This function could potentially take a long time as it fetches every single row in `tableInstance` for `cnodeUserUUID`
 *    Memory consumption is minimized by batching this call, but it can still take a long time for users with lots of data
 *
 * @param {Object} param
 * @param {string} param.cnodeUserUUID
 * @param {*} param.tableInstance Sequelize model instance to query
 * @param {Object[]} param.fetchedEntries array of entry objects to filter out
 * @param {*} param.transaction Sequelize transaction
 * @param {string[]} comparisonFields fields to use for equality comparison
 * @param {DecisionTree} decisionTree
 * @returns {Object[]} filteredEntries filtered version of fetchedEntries
 */
async function filterOutAlreadyPresentDBEntries({
  cnodeUserUUID,
  tableInstance,
  fetchedEntries,
  transaction,
  comparisonFields,
  decisionTree,
  logger
}) {
  if (!fetchedEntries || !fetchedEntries.length) {
    return fetchedEntries
  }

  decisionTree.recordStage({
    name: 'filterOutAlreadyPresentDBEntries() Begin',
    data: {
      tableName: tableInstance.name,
      numFetchedEntries: fetchedEntries.length
    },
    log: true
  })

  /**
   * Uses redis to perform set operations to identify which entries received from export do not already exist in local DB
   *
   * fetchedEntries = entries received from export
   * localEntries = entries in local DB
   * set(fetchedUniqueEntries) = set(fetchedEntries) - set(localEntries)
   *
   * For below logic, a redis Set is used for each of 3 above data sets
   */

  // Generate unique redis keys with timestamp to prevent race conditions where same user is processed twice
  const timestamp = Date.now()
  const LOCAL_DB_ENTRIES_SET_KEY = `${LOCAL_DB_ENTRIES_SET_KEY_PREFIX}:::${cnodeUserUUID}:::${timestamp}`
  const FETCHED_ENTRIES_SET_KEY = `${FETCHED_ENTRIES_SET_KEY_PREFIX}:::${cnodeUserUUID}:::${timestamp}`
  const UNIQUE_FETCHED_ENTRIES_SET_KEY = `${UNIQUE_FETCHED_ENTRIES_SET_KEY_PREFIX}:::${cnodeUserUUID}:::${timestamp}`

  try {
    // Deletes all data stored at provided redis keys
    await redis.del(
      LOCAL_DB_ENTRIES_SET_KEY,
      FETCHED_ENTRIES_SET_KEY,
      UNIQUE_FETCHED_ENTRIES_SET_KEY
    )
    decisionTree.recordStage({
      name: 'filterOutAlreadyPresentDBEntries() Ensure clean starting redis state',
      log: true
    })

    /**
     * Store all fetched entries into redis Set
     *
     * fetchedEntries is modified to only include comparison fields so Set operations work in redis
     * Each entry object is serialized to string for redis compatibility
     */
    const fetchedEntriesComparable = fetchedEntries.map((entry) =>
      JSON.stringify(_.pick(entry, comparisonFields))
    )
    const numFetchedEntriesAdded = await redis.sadd(
      FETCHED_ENTRIES_SET_KEY,
      fetchedEntriesComparable
    )
    // Fail-safe in case for some reason not all entries were written to redis
    if (numFetchedEntriesAdded !== fetchedEntries.length) {
      throw new Error(
        `Failed to add all entries to redis set for ${FETCHED_ENTRIES_SET_KEY}`
      )
    }
    decisionTree.recordStage({
      name: 'filterOutAlreadyPresentDBEntries() Set FETCHED_ENTRIES_SET_KEY',
      log: true
    })

    /** Store all local DB entries into redis set */

    const limit = DB_QUERY_LIMIT
    let lastSeenClock = null
    let complete = false
    let numLocalEntriesAdded = 0
    while (!complete) {
      const whereCondition = { cnodeUserUUID }
      if (lastSeenClock !== null) {
        whereCondition.clock = {
          [models.Sequelize.Op.gt]: lastSeenClock
        }
      }
      const localEntries = await tableInstance.findAll({
        where: whereCondition,
        limit,
        order: [['clock', 'ASC']],
        transaction
      })
      decisionTree.recordStage({
        name: 'filterOutAlreadyPresentDBEntries() Retrieved local entries',
        data: { numLocalEntries: localEntries.length, limit, lastSeenClock },
        log: true
      })

      // Terminate while loop when no entries returned
      if (localEntries.length === 0) {
        complete = true
        continue
      }

      /**
       * Store all local entries into redis Set
       *
       * localEntries is modified to only include comparison fields so Set operations work in redis
       * Each entry object is serialized to string for redis compatibility
       */
      const localEntriesComparable = localEntries.map((entry) =>
        JSON.stringify(_.pick(entry, comparisonFields))
      )
      const numLocalEntriesAddedBatch = await redis.sadd(
        LOCAL_DB_ENTRIES_SET_KEY,
        localEntriesComparable
      )
      // Fail-safe in case for some reason not all entries were written to redis
      if (numLocalEntriesAddedBatch !== localEntries.length) {
        throw new Error(
          `Failed to add all entries to redis set for ${LOCAL_DB_ENTRIES_SET_KEY}`
        )
      }
      numLocalEntriesAdded += numLocalEntriesAddedBatch

      // Move pagination cursor
      lastSeenClock = localEntries[localEntries.length - 1].clock
    }

    decisionTree.recordStage({
      name: 'filterOutAlreadyPresentDBEntries() Set LOCAL_DB_ENTRIES_SET_KEY',
      data: { numLocalEntriesAdded },
      log: true
    })

    // set(uniqueFetchedEntries) = set(fetchedEntries) - set(localDBEntries)
    const numUniqueFetchedEntriesComparable = await redis.sdiffstore(
      UNIQUE_FETCHED_ENTRIES_SET_KEY, // destination set
      FETCHED_ENTRIES_SET_KEY, // set A
      LOCAL_DB_ENTRIES_SET_KEY // set B
    )
    decisionTree.recordStage({
      name: 'filterOutAlreadyPresentDBEntries() Computed unique fetched entries in redis',
      data: { numUniqueFetchedEntries: numUniqueFetchedEntriesComparable },
      log: true
    })

    /**
     * Filter fetchedEntries to the uniqueFetchedEntries set
     *
     * Since redis Set uniqueFetchedEntries only contains comparison fields subset, set intersection is performed with a custom comparator
     */
    const uniqueFetchedEntriesComparable = await redis.smembers(
      UNIQUE_FETCHED_ENTRIES_SET_KEY
    )
    const uniqueFetchedEntries = _.intersectionWith(
      fetchedEntries,
      uniqueFetchedEntriesComparable,
      // Custom comparator function for 2 params
      (fetchedEntry, uniqueEntryComparable) => {
        const fetchedEntryComparable = JSON.stringify(
          _.pick(fetchedEntry, comparisonFields)
        )
        return _.isEqual(fetchedEntryComparable, uniqueEntryComparable)
      }
    )

    decisionTree.recordStage({
      name: 'filterOutAlreadyPresentDBEntries() Great Success',
      data: { numUniqueFetchedEntries: uniqueFetchedEntries.length },
      log: true
    })

    return uniqueFetchedEntries
  } catch (e) {
    decisionTree.recordStage({
      name: 'filterOutAlreadyPresentDBEntries() Error',
      data: { errorMsg: e.message },
      log: true
    })

    throw e
  } finally {
    // Wipe redis state
    try {
      await redis.del(
        LOCAL_DB_ENTRIES_SET_KEY,
        FETCHED_ENTRIES_SET_KEY,
        UNIQUE_FETCHED_ENTRIES_SET_KEY
      )
    } catch (e) {
      logger.error(
        { cnodeUserUUID, errorMsg: e.message },
        '[filterOutAlreadyPresentDBEntries] - Failure to wipe redis state'
      )
    }
  }
}

module.exports = primarySyncFromSecondary<|MERGE_RESOLUTION|>--- conflicted
+++ resolved
@@ -88,21 +88,13 @@
     )
 
     // TODO should be able to pass this through from StateMachine / caller
-<<<<<<< HEAD
-    const userReplicaSet = await getReplicaSetEndpointsByWallet({
-      userReplicaSetManagerClient: libs.contracts.UserReplicaSetManagerClient,
-      wallet,
-      getUsers: libs.User.getUsers,
-      parentLogger: logger
-=======
     let userReplicaSet
     try {
-      userReplicaSet = await getUserReplicaSetEndpointsFromDiscovery({
-        libs,
-        logger,
+      userReplicaSet = await getReplicaSetEndpointsByWallet({
+        userReplicaSetManagerClient: libs.contracts.UserReplicaSetManagerClient,
         wallet,
-        blockNumber: null,
-        ensurePrimary: false
+        getUsers: libs.User.getUsers,
+        parentLogger: logger
       })
     } catch (e) {
       error = `Error fetching user replica set: ${e.message}`
@@ -117,7 +109,6 @@
     decisionTree.recordStage({
       name: 'getUserReplicaSetEndpointsFromDiscovery() success',
       log: true
->>>>>>> b2014384
     })
 
     // Abort if this node is not primary for user
