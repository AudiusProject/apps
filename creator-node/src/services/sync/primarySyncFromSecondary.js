--- conflicted
+++ resolved
@@ -730,10 +730,4 @@
   }
 }
 
-<<<<<<< HEAD
-  return filteredEntries
-}
-
-=======
->>>>>>> ff85889a
 module.exports = primarySyncFromSecondary