const axios = require('axios')

const { logger } = require('../../logging')
const models = require('../../models')
const { saveFileForMultihashToFS } = require('../../fileManager')
const { getOwnEndpoint, getCreatorNodeEndpoints } = require('../../middlewares')
const SyncHistoryAggregator = require('../../snapbackSM/syncHistoryAggregator')
const DBManager = require('../../dbManager')
const UserSyncFailureCountManager = require('./UserSyncFailureCountManager')

/**
 * This function is only run on secondaries, to export and sync data from a user's primary.
 *
 * @notice - By design, will reject any syncs with non-contiguous clock values. For now,
 *    any data corruption from primary needs to be handled separately and should not be replicated.
 *
 * @notice - There is a maxExportClockValueRange enforced in export, meaning that some syncs will
 *    only replicate partial data state. This is by design, and Snapback will trigger repeated syncs
 *    with progressively increasing clock values until secondaries have completely synced up.
 *    Secondaries have no knowledge of the current data state on primary, they simply replicate
 *    what they receive in each export.
 */
<<<<<<< HEAD
async function processSync (serviceRegistry, walletPublicKeys, creatorNodeEndpoint, blockNumber = null, forceResync = false) {
=======
async function processSync(
  serviceRegistry,
  walletPublicKeys,
  creatorNodeEndpoint,
  blockNumber = null
) {
>>>>>>> fa9429c2
  const { nodeConfig, redis } = serviceRegistry

  const FileSaveMaxConcurrency = nodeConfig.get(
    'nodeSyncFileSaveMaxConcurrency'
  )
  const SyncRequestMaxUserFailureCountBeforeSkip = nodeConfig.get(
    'syncRequestMaxUserFailureCountBeforeSkip'
  )

  const start = Date.now()

  logger.info('begin nodesync for ', walletPublicKeys, 'time', start)

  // object to track if the function errored, returned at the end of the function
  let errorObj = null

  /**
   * Ensure access to each wallet, then acquire redis lock for duration of sync
   */
  const redisLock = redis.lock
  let redisKey
  for (const wallet of walletPublicKeys) {
    redisKey = redis.getNodeSyncRedisKey(wallet)
    const lockHeld = await redisLock.getLock(redisKey)
    if (lockHeld) {
      errorObj = new Error(
        `Cannot change state of wallet ${wallet}. Node sync currently in progress.`
      )
      return errorObj
    }
    await redisLock.setLock(redisKey)
  }

  /**
   * Perform all sync operations, catch and log error if thrown, and always release redis locks after.
   */
  try {
<<<<<<< HEAD
    const wallet = walletPublicKeys[0]

    let localMaxClockVal
    if (forceResync) {
      await DBManager.deleteAllCNodeUserDataFromDB({ lookupWallet: wallet })
      localMaxClockVal = -1
    } else {
      // Query own latest clockValue and call export with that value + 1; export from 0 for first time sync
      const cnodeUser = await models.CNodeUser.findOne({
        where: { walletPublicKey: walletPublicKeys[0] }
      })
      localMaxClockVal = (cnodeUser) ? cnodeUser.clock : -1
    }
=======
    // Query own latest clockValue and call export with that value + 1; export from 0 for first time sync
    const cnodeUser = await models.CNodeUser.findOne({
      where: { walletPublicKey: walletPublicKeys[0] }
    })
    const localMaxClockVal = cnodeUser ? cnodeUser.clock : -1
>>>>>>> fa9429c2

    /**
     * Fetch data export from creatorNodeEndpoint for given walletPublicKeys and clock value range
     *
     * Secondary requests export of new data by passing its current max clock value in the request.
     * Primary builds an export object of all data beginning from the next clock value.
     */

    // Build export query params
    const exportQueryParams = {
      wallet_public_key: walletPublicKeys,
      clock_range_min: localMaxClockVal + 1
    }

    // This is used only for logging by primary to record endpoint of requesting node
    if (nodeConfig.get('creatorNodeEndpoint')) {
      exportQueryParams.source_endpoint = nodeConfig.get('creatorNodeEndpoint')
    }

    const resp = await axios({
      method: 'get',
      baseURL: creatorNodeEndpoint,
      url: '/export',
      params: exportQueryParams,
      responseType: 'json',
      /** @notice - this request timeout is arbitrarily large for now until we find an appropriate value */
      timeout: 300000 /* 5m = 300000ms */
    })

    if (resp.status !== 200) {
      logger.error(
        redisKey,
        `Failed to retrieve export from ${creatorNodeEndpoint} for wallets`,
        walletPublicKeys
      )
      throw new Error(resp.data.error)
    }

    // TODO - explain patch
    if (!resp.data) {
      if (resp.request && resp.request.responseText) {
        resp.data = JSON.parse(resp.request.responseText)
      } else throw new Error(`Malformed response from ${creatorNodeEndpoint}.`)
    }

    const { data: body } = resp
    if (
      !body.data.hasOwnProperty('cnodeUsers') ||
      !body.data.hasOwnProperty('ipfsIDObj') ||
      !body.data.ipfsIDObj.hasOwnProperty('addresses')
    ) {
      throw new Error(`Malformed response from ${creatorNodeEndpoint}.`)
    }

    logger.info(
      redisKey,
      `Successful export from ${creatorNodeEndpoint} for wallets ${walletPublicKeys} and requested min clock ${
        localMaxClockVal + 1
      }`
    )

    try {
      // Attempt to connect directly to target CNode's IPFS node
      // async function runs in the background
      _initBootstrapAndRefreshPeers(
        serviceRegistry,
        logger,
        body.data.ipfsIDObj.addresses,
        redisKey
      )
      logger.info(redisKey, 'IPFS Nodes connected + data export received')
    } catch (e) {
      // if there's an error peering to an IPFS node, do not stop execution
      // since we have other fallbacks, keep going on with sync
      logger.error(
        `Error in _nodeSync calling _initBootstrapAndRefreshPeers for redisKey ${redisKey}`,
        e
      )
    }

    /**
     * For each CNodeUser, replace local DB state with retrieved data + fetch + save missing files.
     */

    for (const fetchedCNodeUser of Object.values(body.data.cnodeUsers)) {
      // Since different nodes may assign different cnodeUserUUIDs to a given walletPublicKey,
      // retrieve local cnodeUserUUID from fetched walletPublicKey and delete all associated data.
      if (!fetchedCNodeUser.hasOwnProperty('walletPublicKey')) {
        throw new Error(
          `Malformed response received from ${creatorNodeEndpoint}. "walletPublicKey" property not found on CNodeUser in response object`
        )
      }
      const fetchedWalletPublicKey = fetchedCNodeUser.walletPublicKey

      /**
       * Retrieve user's replica set to use as gateways for content fetching in saveFileForMultihashToFS
       *
       * Note that sync is only called on secondaries so `myCnodeEndpoint` below always represents a secondary.
       */
      let userReplicaSet = []
      try {
        const myCnodeEndpoint = await getOwnEndpoint(serviceRegistry)
        userReplicaSet = await getCreatorNodeEndpoints({
          serviceRegistry,
          logger: logger,
          wallet: fetchedWalletPublicKey,
          blockNumber,
          ensurePrimary: false,
          myCnodeEndpoint
        })

        // filter out current node from user's replica set
        userReplicaSet = userReplicaSet.filter((url) => url !== myCnodeEndpoint)

        // Spread + set uniq's the array
        userReplicaSet = [...new Set(userReplicaSet)]
      } catch (e) {
        logger.error(
          redisKey,
          `Couldn't get user's replica set, can't use cnode gateways in saveFileForMultihashToFS - ${e.message}`
        )
      }

      if (!walletPublicKeys.includes(fetchedWalletPublicKey)) {
        throw new Error(
          `Malformed response from ${creatorNodeEndpoint}. Returned data for walletPublicKey that was not requested.`
        )
      }

      /**
       * This node (secondary) must compare its local clock state against clock state received in export from primary.
       * Only allow sync if received clock state contains new data and is contiguous with existing data.
       */

      const {
        latestBlockNumber: fetchedLatestBlockNumber,
        clock: fetchedLatestClockVal,
        clockRecords: fetchedClockRecords
      } = fetchedCNodeUser

      // Error if returned data is not within requested range
      if (fetchedLatestClockVal < localMaxClockVal) {
        throw new Error(
          `Cannot sync for localMaxClockVal ${localMaxClockVal} - imported data has max clock val ${fetchedLatestClockVal}`
        )
      } else if (fetchedLatestClockVal === localMaxClockVal) {
        // Already up to date, no sync necessary
        logger.info(
          redisKey,
          `User ${fetchedWalletPublicKey} already up to date! Both nodes have latest clock value ${localMaxClockVal}`
        )
        continue
      } else if (
        localMaxClockVal !== -1 &&
        fetchedClockRecords[0] &&
        fetchedClockRecords[0].clock !== localMaxClockVal + 1
      ) {
        throw new Error(
          `Cannot sync - imported data is not contiguous. Local max clock val = ${localMaxClockVal} and imported min clock val ${fetchedClockRecords[0].clock}`
        )
      }

      // All DB updates must happen in single atomic tx - partial state updates will lead to data loss
      const transaction = await models.sequelize.transaction()

      /**
       * Process all DB updates for cnodeUser
       */
      try {
        logger.info(
          redisKey,
          `beginning add ops for cnodeUser wallet ${fetchedWalletPublicKey}`
        )

        /**
         * Update CNodeUser entry if exists else create new
         *
         * Cannot use upsert since it fails to use default value for cnodeUserUUID per this issue https://github.com/sequelize/sequelize/issues/3247
         */

        let cnodeUser

        // Fetch current cnodeUser from DB
        const cnodeUserRecord = await models.CNodeUser.findOne({
          where: { walletPublicKey: fetchedWalletPublicKey },
          transaction
        })

        /**
         * The first sync for a user will enter else case where no local cnodeUserRecord is found, creating a new entry.
         * Every subsequent sync will enter the if case and update the existing local cnodeUserRecord.
         */
        if (cnodeUserRecord) {
          const [numRowsUpdated, respObj] = await models.CNodeUser.update(
            {
              lastLogin: fetchedCNodeUser.lastLogin,
              latestBlockNumber: fetchedLatestBlockNumber,
              clock: fetchedCNodeUser.clock,
              createdAt: fetchedCNodeUser.createdAt
            },
            {
              where: { walletPublicKey: fetchedWalletPublicKey },
              fields: [
                'lastLogin',
                'latestBlockNumber',
                'clock',
                'createdAt',
                'updatedAt'
              ],
              returning: true,
              transaction
            }
          )

          // Error if update failed
          if (numRowsUpdated !== 1 || respObj.length !== 1) {
            throw new Error(
              `Failed to update cnodeUser row for cnodeUser wallet ${fetchedWalletPublicKey}`
            )
          }
          cnodeUser = respObj[0]
        } else {
          // Will throw error if creation fails
          cnodeUser = await models.CNodeUser.create(
            {
              walletPublicKey: fetchedWalletPublicKey,
              lastLogin: fetchedCNodeUser.lastLogin,
              latestBlockNumber: fetchedLatestBlockNumber,
              clock: fetchedCNodeUser.clock,
              createdAt: fetchedCNodeUser.createdAt
            },
            {
              returning: true,
              transaction
            }
          )
        }

        const cnodeUserUUID = cnodeUser.cnodeUserUUID
        logger.info(
          redisKey,
          `Inserted CNodeUser for cnodeUser wallet ${fetchedWalletPublicKey}: cnodeUserUUID: ${cnodeUserUUID}`
        )

        /**
         * Populate all new data for fetched cnodeUser
         * Always use local cnodeUserUUID in favor of cnodeUserUUID in exported dataset to ensure consistency
         */

        /*
         * Make list of all track Files to add after track creation
         *
         * Files with trackBlockchainIds cannot be created until tracks have been created,
         *    but tracks cannot be created until metadata and cover art files have been created.
         */

        const trackFiles = fetchedCNodeUser.files.filter((file) =>
          models.File.TrackTypes.includes(file.type)
        )
        const nonTrackFiles = fetchedCNodeUser.files.filter((file) =>
          models.File.NonTrackTypes.includes(file.type)
        )
        const numTotalFiles = trackFiles.length + nonTrackFiles.length

        const CIDsThatFailedSaveFileOp = new Set()

        // Save all track files to disk in batches (to limit concurrent load)
        for (let i = 0; i < trackFiles.length; i += FileSaveMaxConcurrency) {
          const trackFilesSlice = trackFiles.slice(
            i,
            i + FileSaveMaxConcurrency
          )
          logger.info(
            redisKey,
            `TrackFiles saveFileForMultihashToFS - processing trackFiles ${i} to ${
              i + FileSaveMaxConcurrency
            } out of total ${trackFiles.length}...`
          )

          /**
           * Fetch content for each CID + save to FS
           * Record any CIDs that failed retrieval/saving for later use
           * @notice `saveFileForMultihashToFS()` should never reject - it will return error indicator for post processing
           */
          await Promise.all(
            trackFilesSlice.map(async (trackFile) => {
              const success = await saveFileForMultihashToFS(
                serviceRegistry,
                logger,
                trackFile.multihash,
                trackFile.storagePath,
                userReplicaSet,
                null,
                trackFile.trackBlockchainId
              )

              // If saveFile op failed, record CID for later processing
              if (!success) {
                CIDsThatFailedSaveFileOp.add(trackFile.multihash)
              }
            })
          )
        }
        logger.info(redisKey, 'Saved all track files to disk.')

        // Save all non-track files to disk in batches (to limit concurrent load)
        for (let i = 0; i < nonTrackFiles.length; i += FileSaveMaxConcurrency) {
          const nonTrackFilesSlice = nonTrackFiles.slice(
            i,
            i + FileSaveMaxConcurrency
          )
          logger.info(
            redisKey,
            `NonTrackFiles saveFileForMultihashToFS - processing files ${i} to ${
              i + FileSaveMaxConcurrency
            } out of total ${nonTrackFiles.length}...`
          )
          await Promise.all(
            nonTrackFilesSlice.map(async (nonTrackFile) => {
              // Skip over directories since there's no actual content to sync
              // The files inside the directory are synced separately
              if (nonTrackFile.type !== 'dir') {
                const multihash = nonTrackFile.multihash

                let success

                // if it's an image file, we need to pass in the actual filename because the gateway request is /ipfs/Qm123/<filename>
                // need to also check fileName is not null to make sure it's a dir-style image. non-dir images won't have a 'fileName' db column
                if (
                  nonTrackFile.type === 'image' &&
                  nonTrackFile.fileName !== null
                ) {
                  success = await saveFileForMultihashToFS(
                    serviceRegistry,
                    logger,
                    multihash,
                    nonTrackFile.storagePath,
                    userReplicaSet,
                    nonTrackFile.fileName
                  )
                } else {
                  success = await saveFileForMultihashToFS(
                    serviceRegistry,
                    logger,
                    multihash,
                    nonTrackFile.storagePath,
                    userReplicaSet
                  )
                }

                // If saveFile op failed, record CID for later processing
                if (!success) {
                  CIDsThatFailedSaveFileOp.add(multihash)
                }
              }
            })
          )
        }
        logger.info(redisKey, 'Saved all non-track files to disk.')

        /**
         * Handle scenario where failed to retrieve/save > 0 CIDs
         * Reject sync if number of failures for user is below threshold, else proceed and mark unretrieved files as skipped
         */
        const numCIDsThatFailedSaveFileOp = CIDsThatFailedSaveFileOp.size
        if (numCIDsThatFailedSaveFileOp > 0) {
          const userSyncFailureCount =
            UserSyncFailureCountManager.incrementFailureCount(
              fetchedWalletPublicKey
            )

          // Throw error if failure threshold not yet reached
          if (userSyncFailureCount < SyncRequestMaxUserFailureCountBeforeSkip) {
            const errorMsg = `User Sync failed due to ${numCIDsThatFailedSaveFileOp} failing saveFileForMultihashToFS op. userSyncFailureCount = ${userSyncFailureCount} // SyncRequestMaxUserFailureCountBeforeSkip = ${SyncRequestMaxUserFailureCountBeforeSkip}`
            logger.error(redisKey, errorMsg)
            throw new Error(errorMsg)

            // If max failure threshold reached, continue with sync and reset failure count
          } else {
            // Reset falure count so subsequent user syncs will not always succeed & skip
            UserSyncFailureCountManager.resetFailureCount(
              fetchedWalletPublicKey
            )

            logger.info(
              redisKey,
              `User Sync continuing with ${numCIDsThatFailedSaveFileOp} skipped files, since SyncRequestMaxUserFailureCountBeforeSkip (${SyncRequestMaxUserFailureCountBeforeSkip}) reached.`
            )
          }
        } else {
          // Reset failure count if all files were successfully saved
          UserSyncFailureCountManager.resetFailureCount(fetchedWalletPublicKey)
        }

        /**
         * Write all records to DB
         */

        await models.ClockRecord.bulkCreate(
          fetchedCNodeUser.clockRecords.map((clockRecord) => ({
            ...clockRecord,
            cnodeUserUUID
          })),
          { transaction }
        )
        logger.info(redisKey, 'Saved all ClockRecord entries to DB')

        await models.File.bulkCreate(
          nonTrackFiles.map((file) => {
            if (CIDsThatFailedSaveFileOp.has(file.multihash)) {
              file.skipped = true // defaults to false
            }
            return {
              ...file,
              trackBlockchainId: null,
              cnodeUserUUID
            }
          }),
          { transaction }
        )
        logger.info(redisKey, 'Saved all non-track File entries to DB')

        await models.Track.bulkCreate(
          fetchedCNodeUser.tracks.map((track) => ({
            ...track,
            cnodeUserUUID
          })),
          { transaction }
        )
        logger.info(redisKey, 'Saved all Track entries to DB')

        await models.File.bulkCreate(
          trackFiles.map((trackFile) => {
            if (CIDsThatFailedSaveFileOp.has(trackFile.multihash)) {
              trackFile.skipped = true // defaults to false
            }
            return {
              ...trackFile,
              cnodeUserUUID
            }
          }),
          { transaction }
        )
        logger.info(redisKey, 'Saved all track File entries to DB')

        await models.AudiusUser.bulkCreate(
          fetchedCNodeUser.audiusUsers.map((audiusUser) => ({
            ...audiusUser,
            cnodeUserUUID
          })),
          { transaction }
        )
        logger.info(redisKey, 'Saved all AudiusUser entries to DB')

        await transaction.commit()
        await redisLock.removeLock(redisKey)

        logger.info(
          redisKey,
          `Transaction successfully committed for cnodeUser wallet ${fetchedWalletPublicKey} with ${numTotalFiles} files processed and ${numCIDsThatFailedSaveFileOp} skipped.`
        )

        // track that sync for this user was successful
        await SyncHistoryAggregator.recordSyncSuccess(fetchedWalletPublicKey)
      } catch (e) {
        logger.error(
          redisKey,
          `Transaction failed for cnodeUser wallet ${fetchedWalletPublicKey}`,
          e
        )

        await transaction.rollback()
        await redisLock.removeLock(redisKey)

        throw new Error(e)
      }
    }
  } catch (e) {
    // two errors where we wipe the state on the secondary
    // if the clock values somehow becomes corrupted, wipe the records before future re-syncs
    // if the secondary gets into a weird state with constraints, wipe the records before future re-syncs
    if (
      e.message.includes('Can only insert contiguous clock values') ||
      e.message.includes('SequelizeForeignKeyConstraintError')
    ) {
      for (const wallet of walletPublicKeys) {
        logger.error(
          `Sync error for ${wallet} - "${e.message}". Clearing db state for wallet.`
        )
        await DBManager.deleteAllCNodeUserDataFromDB({ lookupWallet: wallet })
      }
    }
    errorObj = e

    for (const wallet of walletPublicKeys) {
      await SyncHistoryAggregator.recordSyncFail(wallet)
    }
  } finally {
    // Release all redis locks
    for (const wallet of walletPublicKeys) {
      const redisKey = redis.getNodeSyncRedisKey(wallet)
      await redisLock.removeLock(redisKey)
    }

    if (errorObj)
      logger.error(
        redisKey,
        `Sync complete for wallets: ${walletPublicKeys.join(
          ','
        )}. Status: Error, message: ${errorObj.message}. Duration sync: ${
          Date.now() - start
        }. From endpoint ${creatorNodeEndpoint}.`
      )
    else
      logger.info(
        redisKey,
        `Sync complete for wallets: ${walletPublicKeys.join(
          ','
        )}. Status: Success. Duration sync: ${
          Date.now() - start
        }. From endpoint ${creatorNodeEndpoint}.`
      )
  }

  return errorObj
}

/**
 * Given IPFS node peer addresses, add to bootstrap peers list and manually connect
 **/
async function _initBootstrapAndRefreshPeers(
  { ipfs },
  logger,
  targetIPFSPeerAddresses,
  redisKey
) {
  logger.info(redisKey, 'Initializing Bootstrap Peers:')

  // Get own IPFS node's peer addresses
  const ipfsID = await ipfs.id()
  if (!ipfsID.hasOwnProperty('addresses')) {
    throw new Error('failed to retrieve ipfs node addresses')
  }
  const ipfsPeerAddresses = ipfsID.addresses

  // For each targetPeerAddress, add to trusted peer list and open connection.
  for (const targetPeerAddress of targetIPFSPeerAddresses) {
    if (
      targetPeerAddress.includes('ip6') ||
      targetPeerAddress.includes('127.0.0.1')
    )
      continue
    if (ipfsPeerAddresses.includes(targetPeerAddress)) {
      logger.info(redisKey, 'ipfs addresses are same - do not connect')
      continue
    }

    // Add to list of bootstrap peers.
    let results = await ipfs.bootstrap.add(targetPeerAddress)
    logger.info(redisKey, 'ipfs bootstrap add results:', results)

    // Manually connect to peer.
    results = await ipfs.swarm.connect(targetPeerAddress)
    logger.info(redisKey, 'peer connection results:', results.Strings[0])
  }
}

module.exports = processSync<|MERGE_RESOLUTION|>--- conflicted
+++ resolved
@@ -20,16 +20,13 @@
  *    Secondaries have no knowledge of the current data state on primary, they simply replicate
  *    what they receive in each export.
  */
-<<<<<<< HEAD
-async function processSync (serviceRegistry, walletPublicKeys, creatorNodeEndpoint, blockNumber = null, forceResync = false) {
-=======
 async function processSync(
   serviceRegistry,
   walletPublicKeys,
   creatorNodeEndpoint,
-  blockNumber = null
+  blockNumber = null,
+  forceResync = false
 ) {
->>>>>>> fa9429c2
   const { nodeConfig, redis } = serviceRegistry
 
   const FileSaveMaxConcurrency = nodeConfig.get(
@@ -67,7 +64,6 @@
    * Perform all sync operations, catch and log error if thrown, and always release redis locks after.
    */
   try {
-<<<<<<< HEAD
     const wallet = walletPublicKeys[0]
 
     let localMaxClockVal
@@ -79,15 +75,8 @@
       const cnodeUser = await models.CNodeUser.findOne({
         where: { walletPublicKey: walletPublicKeys[0] }
       })
-      localMaxClockVal = (cnodeUser) ? cnodeUser.clock : -1
-    }
-=======
-    // Query own latest clockValue and call export with that value + 1; export from 0 for first time sync
-    const cnodeUser = await models.CNodeUser.findOne({
-      where: { walletPublicKey: walletPublicKeys[0] }
-    })
-    const localMaxClockVal = cnodeUser ? cnodeUser.clock : -1
->>>>>>> fa9429c2
+      localMaxClockVal = cnodeUser ? cnodeUser.clock : -1
+    }
 
     /**
      * Fetch data export from creatorNodeEndpoint for given walletPublicKeys and clock value range
