const axios = require('axios')

const { logger } = require('../../logging')
const models = require('../../models')
const { saveFileForMultihashToFS } = require('../../fileManager')
const { getOwnEndpoint, getCreatorNodeEndpoints } = require('../../middlewares')
const SyncHistoryAggregator = require('../../snapbackSM/syncHistoryAggregator')
const DBManager = require('../../dbManager')

/**
 * This function is only run on secondaries, to export and sync data from a user's primary.
 *
 * @notice - By design, will reject any syncs with non-contiguous clock values. For now,
 *    any data corruption from primary needs to be handled separately and should not be replicated.
 *
 * @notice - There is a maxExportClockValueRange enforced in export, meaning that some syncs will
 *    only replicate partial data state. This is by design, and Snapback will trigger repeated syncs
 *    with progressively increasing clock values until secondaries have completely synced up.
 *    Secondaries have no knowledge of the current data state on primary, they simply replicate
 *    what they receive in each export.
 */
async function processSync (serviceRegistry, walletPublicKeys, creatorNodeEndpoint, blockNumber = null) {
  const { nodeConfig, redis } = serviceRegistry

  const FileSaveMaxConcurrency = nodeConfig.get('nodeSyncFileSaveMaxConcurrency')

  const start = Date.now()
  logger.info('begin nodesync for ', walletPublicKeys, 'time', start)

  // object to track if the function errored, returned at the end of the function
  let errorObj = null

  /**
   * Ensure access to each wallet, then acquire redis lock for duration of sync
   */
  const redisLock = redis.lock
  let redisKey
  for (let wallet of walletPublicKeys) {
    redisKey = redis.getNodeSyncRedisKey(wallet)
    let lockHeld = await redisLock.getLock(redisKey)
    if (lockHeld) {
      errorObj = new Error(`Cannot change state of wallet ${wallet}. Node sync currently in progress.`)
      return errorObj
    }
    await redisLock.setLock(redisKey)
  }

  /**
   * Perform all sync operations, catch and log error if thrown, and always release redis locks after.
   */
  try {
    // Query own latest clockValue and call export with that value + 1; export from 0 for first time sync
    const cnodeUser = await models.CNodeUser.findOne({
      where: { walletPublicKey: walletPublicKeys[0] }
    })
    const localMaxClockVal = (cnodeUser) ? cnodeUser.clock : -1

    /**
     * Fetch data export from creatorNodeEndpoint for given walletPublicKeys and clock value range
     *
     * Secondary requests export of new data by passing its current max clock value in the request.
     * Primary builds an export object of all data beginning from the next clock value.
     */

    // Build export query params
    const exportQueryParams = {
      wallet_public_key: walletPublicKeys,
      clock_range_min: (localMaxClockVal + 1)
    }

    // This is used only for logging by primary to record endpoint of requesting node
    if (nodeConfig.get('creatorNodeEndpoint')) {
      exportQueryParams.source_endpoint = nodeConfig.get('creatorNodeEndpoint')
    }

    const resp = await axios({
      method: 'get',
      baseURL: creatorNodeEndpoint,
      url: '/export',
      params: exportQueryParams,
      responseType: 'json',
      /** @notice - this request timeout is arbitrarily large for now until we find an appropriate value */
      timeout: 300000 /* 5m = 300000ms */
    })

    if (resp.status !== 200) {
      logger.error(redisKey, `Failed to retrieve export from ${creatorNodeEndpoint} for wallets`, walletPublicKeys)
      throw new Error(resp.data['error'])
    }

    // TODO - explain patch
    if (!resp.data) {
      if (resp.request && resp.request.responseText) {
        resp.data = JSON.parse(resp.request.responseText)
      } else throw new Error(`Malformed response from ${creatorNodeEndpoint}.`)
    }

    const { data: body } = resp
    if (!body.data.hasOwnProperty('cnodeUsers') || !body.data.hasOwnProperty('ipfsIDObj') || !body.data.ipfsIDObj.hasOwnProperty('addresses')) {
      throw new Error(`Malformed response from ${creatorNodeEndpoint}.`)
    }

    logger.info(redisKey, `Successful export from ${creatorNodeEndpoint} for wallets ${walletPublicKeys} and requested min clock ${localMaxClockVal + 1}`)

    try {
      // Attempt to connect directly to target CNode's IPFS node.
      await _initBootstrapAndRefreshPeers(serviceRegistry, logger, body.data.ipfsIDObj.addresses, redisKey)
      logger.info(redisKey, 'IPFS Nodes connected + data export received')
    } catch (e) {
      // if there's an error peering to an IPFS node, do not stop execution
      // since we have other fallbacks, keep going on with sync
      logger.error(`Error in _nodeSync calling _initBootstrapAndRefreshPeers for redisKey ${redisKey}`, e)
    }

    /**
     * For each CNodeUser, replace local DB state with retrieved data + fetch + save missing files.
     */

    for (const fetchedCNodeUser of Object.values(body.data.cnodeUsers)) {
      // Since different nodes may assign different cnodeUserUUIDs to a given walletPublicKey,
      // retrieve local cnodeUserUUID from fetched walletPublicKey and delete all associated data.
      if (!fetchedCNodeUser.hasOwnProperty('walletPublicKey')) {
        throw new Error(`Malformed response received from ${creatorNodeEndpoint}. "walletPublicKey" property not found on CNodeUser in response object`)
      }
      const fetchedWalletPublicKey = fetchedCNodeUser.walletPublicKey

      /**
       * Retrieve user's replica set to use as gateways for content fetching in saveFileForMultihashToFS
       *
       * Note that sync is only called on secondaries so `myCnodeEndpoint` below always represents a secondary.
       */
      let userReplicaSet = []
      try {
        const myCnodeEndpoint = await getOwnEndpoint(serviceRegistry)
        userReplicaSet = await getCreatorNodeEndpoints({
          serviceRegistry,
          logger: logger,
          wallet: fetchedWalletPublicKey,
          blockNumber,
          ensurePrimary: false,
          myCnodeEndpoint
        })

        // push user metadata node to user's replica set if defined
        if (nodeConfig.get('userMetadataNodeUrl')) {
          userReplicaSet.push(nodeConfig.get('userMetadataNodeUrl'))
        }

        // filter out current node from user's replica set
        userReplicaSet = userReplicaSet.filter(url => url !== myCnodeEndpoint)

        // Spread + set uniq's the array
        userReplicaSet = [...new Set(userReplicaSet)]
      } catch (e) {
        logger.error(redisKey, `Couldn't get user's replica set, can't use cnode gateways in saveFileForMultihashToFS - ${e.message}`)
      }

      if (!walletPublicKeys.includes(fetchedWalletPublicKey)) {
        throw new Error(`Malformed response from ${creatorNodeEndpoint}. Returned data for walletPublicKey that was not requested.`)
      }

      /**
       * This node (secondary) must compare its local clock state against clock state received in export from primary.
       * Only allow sync if received clock state contains new data and is contiguous with existing data.
       */

      const {
        latestBlockNumber: fetchedLatestBlockNumber,
        clock: fetchedLatestClockVal,
        clockRecords: fetchedClockRecords
      } = fetchedCNodeUser

      // Error if returned data is not within requested range
      if (fetchedLatestClockVal < localMaxClockVal) {
        throw new Error(`Cannot sync for localMaxClockVal ${localMaxClockVal} - imported data has max clock val ${fetchedLatestClockVal}`)
      } else if (fetchedLatestClockVal === localMaxClockVal) {
        // Already up to date, no sync necessary
        logger.info(redisKey, `User ${fetchedWalletPublicKey} already up to date! Both nodes have latest clock value ${localMaxClockVal}`)
        continue
      } else if (localMaxClockVal !== -1 && fetchedClockRecords[0] && fetchedClockRecords[0].clock !== localMaxClockVal + 1) {
        throw new Error(`Cannot sync - imported data is not contiguous. Local max clock val = ${localMaxClockVal} and imported min clock val ${fetchedClockRecords[0].clock}`)
      }

      // All DB updates must happen in single atomic tx - partial state updates will lead to data loss
      const transaction = await models.sequelize.transaction()

      /**
       * Process all DB updates for cnodeUser
       */
      try {
        logger.info(redisKey, `beginning add ops for cnodeUser wallet ${fetchedWalletPublicKey}`)

        /**
         * Update CNodeUser entry if exists else create new
         *
         * Cannot use upsert since it fails to use default value for cnodeUserUUID per this issue https://github.com/sequelize/sequelize/issues/3247
         */

        let cnodeUser

        // Fetch current cnodeUser from DB
        const cnodeUserRecord = await models.CNodeUser.findOne({
          where: { walletPublicKey: fetchedWalletPublicKey },
          transaction
        })

        /**
         * The first sync for a user will enter else case where no local cnodeUserRecord is found, creating a new entry.
         * Every subsequent sync will enter the if case and update the existing local cnodeUserRecord.
         */
        if (cnodeUserRecord) {
          const [numRowsUpdated, respObj] = await models.CNodeUser.update(
            {
              lastLogin: fetchedCNodeUser.lastLogin,
              latestBlockNumber: fetchedLatestBlockNumber,
              clock: fetchedCNodeUser.clock,
              createdAt: fetchedCNodeUser.createdAt
            },
            {
              where: { walletPublicKey: fetchedWalletPublicKey },
              fields: ['lastLogin', 'latestBlockNumber', 'clock', 'createdAt', 'updatedAt'],
              returning: true,
              transaction
            }
          )

          // Error if update failed
          if (numRowsUpdated !== 1 || respObj.length !== 1) {
            throw new Error(`Failed to update cnodeUser row for cnodeUser wallet ${fetchedWalletPublicKey}`)
          }
          cnodeUser = respObj[0]
        } else {
          // Will throw error if creation fails
          cnodeUser = await models.CNodeUser.create(
            {
              walletPublicKey: fetchedWalletPublicKey,
              lastLogin: fetchedCNodeUser.lastLogin,
              latestBlockNumber: fetchedLatestBlockNumber,
              clock: fetchedCNodeUser.clock,
              createdAt: fetchedCNodeUser.createdAt
            },
            {
              returning: true,
              transaction
            }
          )
        }

        const cnodeUserUUID = cnodeUser.cnodeUserUUID
        logger.info(redisKey, `Inserted CNodeUser for cnodeUser wallet ${fetchedWalletPublicKey}: cnodeUserUUID: ${cnodeUserUUID}`)

        /**
         * Populate all new data for fetched cnodeUser
         * Always use local cnodeUserUUID in favor of cnodeUserUUID in exported dataset to ensure consistency
         */

        /*
         * Make list of all track Files to add after track creation
         *
         * Files with trackBlockchainIds cannot be created until tracks have been created,
         *    but tracks cannot be created until metadata and cover art files have been created.
         */

        const trackFiles = fetchedCNodeUser.files.filter(file => models.File.TrackTypes.includes(file.type))
        const nonTrackFiles = fetchedCNodeUser.files.filter(file => models.File.NonTrackTypes.includes(file.type))

        // Save all track files to disk in batches (to limit concurrent load)
        for (let i = 0; i < trackFiles.length; i += FileSaveMaxConcurrency) {
          const trackFilesSlice = trackFiles.slice(i, i + FileSaveMaxConcurrency)
          logger.info(redisKey, `TrackFiles saveFileForMultihashToFS - processing trackFiles ${i} to ${i + FileSaveMaxConcurrency} out of total ${trackFiles.length}...`)

          await Promise.all(trackFilesSlice.map(
            trackFile => saveFileForMultihashToFS(serviceRegistry, logger, trackFile.multihash, trackFile.storagePath, userReplicaSet)
          ))
        }
        logger.info(redisKey, 'Saved all track files to disk.')

        // Save all non-track files to disk in batches (to limit concurrent load)
        for (let i = 0; i < nonTrackFiles.length; i += FileSaveMaxConcurrency) {
          const nonTrackFilesSlice = nonTrackFiles.slice(i, i + FileSaveMaxConcurrency)
          logger.info(redisKey, `NonTrackFiles saveFileForMultihashToFS - processing files ${i} to ${i + FileSaveMaxConcurrency} out of total ${nonTrackFiles.length}...`)
          await Promise.all(nonTrackFilesSlice.map(
            nonTrackFile => {
              // Skip over directories since there's no actual content to sync
              // The files inside the directory are synced separately
              if (nonTrackFile.type !== 'dir') {
                // if it's an image file, we need to pass in the actual filename because the gateway request is /ipfs/Qm123/<filename>
                // need to also check fileName is not null to make sure it's a dir-style image. non-dir images won't have a 'fileName' db column
                if (nonTrackFile.type === 'image' && nonTrackFile.fileName !== null) {
                  return saveFileForMultihashToFS(serviceRegistry, logger, nonTrackFile.multihash, nonTrackFile.storagePath, userReplicaSet, nonTrackFile.fileName)
                } else {
                  return saveFileForMultihashToFS(serviceRegistry, logger, nonTrackFile.multihash, nonTrackFile.storagePath, userReplicaSet)
                }
              }
            }
          ))
        }
        logger.info(redisKey, 'Saved all non-track files to disk.')

        await models.ClockRecord.bulkCreate(fetchedCNodeUser.clockRecords.map(clockRecord => ({
          ...clockRecord,
          cnodeUserUUID
        })), { transaction })
        logger.info(redisKey, 'Saved all ClockRecord entries to DB')

        await models.File.bulkCreate(nonTrackFiles.map(file => ({
          ...file,
          trackBlockchainId: null,
          cnodeUserUUID
        })), { transaction })
        logger.info(redisKey, 'Saved all non-track File entries to DB')

        await models.Track.bulkCreate(fetchedCNodeUser.tracks.map(track => ({
          ...track,
          cnodeUserUUID
        })), { transaction })
        logger.info(redisKey, 'Saved all Track entries to DB')

        await models.File.bulkCreate(trackFiles.map(trackFile => ({
          ...trackFile,
          cnodeUserUUID
        })), { transaction })
        logger.info(redisKey, 'Saved all track File entries to DB')

        await models.AudiusUser.bulkCreate(fetchedCNodeUser.audiusUsers.map(audiusUser => ({
          ...audiusUser,
          cnodeUserUUID
        })), { transaction })
        logger.info(redisKey, 'Saved all AudiusUser entries to DB')

        await transaction.commit()
        await redisLock.removeLock(redisKey)

        logger.info(redisKey, `Transaction successfully committed for cnodeUser wallet ${fetchedWalletPublicKey}`)
      } catch (e) {
        logger.error(redisKey, `Transaction failed for cnodeUser wallet ${fetchedWalletPublicKey}`, e)

        await transaction.rollback()
        await redisLock.removeLock(redisKey)

        throw new Error(e)
      }
    }

    await SyncHistoryAggregator.recordSyncSuccess()
  } catch (e) {
<<<<<<< HEAD
    // if the clock values somehow becomes corrupted, wipe the records before future re-syncs
    if (e.message.includes('Can only insert contiguous clock values')) {
      for (let wallet of walletPublicKeys) {
        await DBManager.deleteAllCNodeUserDataFromDB({ wallet })
      }
    }
    logger.error(redisKey, 'Sync Error for wallets ', walletPublicKeys, `|| from endpoint ${creatorNodeEndpoint} ||`, e.message)
=======
>>>>>>> 7f3f47e4
    errorObj = e

    await SyncHistoryAggregator.recordSyncFail()
  } finally {
    // Release all redis locks
    for (let wallet of walletPublicKeys) {
      let redisKey = redis.getNodeSyncRedisKey(wallet)
      await redisLock.removeLock(redisKey)
    }

    if (errorObj) logger.error(redisKey, `Sync complete for wallets: ${walletPublicKeys.join(',')}. Status: Error, message: ${errorObj.message}. Duration sync: ${Date.now() - start}. From endpoint ${creatorNodeEndpoint}.`)
    else logger.info(redisKey, `Sync complete for wallets: ${walletPublicKeys.join(',')}. Status: Success. Duration sync: ${Date.now() - start}. From endpoint ${creatorNodeEndpoint}.`)
  }

  return errorObj
}

/**
 * Given IPFS node peer addresses, add to bootstrap peers list and manually connect
 **/
async function _initBootstrapAndRefreshPeers ({ ipfs }, logger, targetIPFSPeerAddresses, redisKey) {
  logger.info(redisKey, 'Initializing Bootstrap Peers:')

  // Get own IPFS node's peer addresses
  const ipfsID = await ipfs.id()
  if (!ipfsID.hasOwnProperty('addresses')) {
    throw new Error('failed to retrieve ipfs node addresses')
  }
  const ipfsPeerAddresses = ipfsID.addresses

  // For each targetPeerAddress, add to trusted peer list and open connection.
  for (let targetPeerAddress of targetIPFSPeerAddresses) {
    if (targetPeerAddress.includes('ip6') || targetPeerAddress.includes('127.0.0.1')) continue
    if (ipfsPeerAddresses.includes(targetPeerAddress)) {
      logger.info(redisKey, 'ipfs addresses are same - do not connect')
      continue
    }

    // Add to list of bootstrap peers.
    let results = await ipfs.bootstrap.add(targetPeerAddress)
    logger.info(redisKey, 'ipfs bootstrap add results:', results)

    // Manually connect to peer.
    results = await ipfs.swarm.connect(targetPeerAddress)
    logger.info(redisKey, 'peer connection results:', results.Strings[0])
  }
}

module.exports = processSync<|MERGE_RESOLUTION|>--- conflicted
+++ resolved
@@ -344,16 +344,13 @@
 
     await SyncHistoryAggregator.recordSyncSuccess()
   } catch (e) {
-<<<<<<< HEAD
     // if the clock values somehow becomes corrupted, wipe the records before future re-syncs
-    if (e.message.includes('Can only insert contiguous clock values')) {
+    if (e.message.includes('Can only insert contiguous clock values')) {      
       for (let wallet of walletPublicKeys) {
+        logger.error(`Sync error for ${wallet} - "Can only insert contiguous clock values". Clearing db state for wallet.`)
         await DBManager.deleteAllCNodeUserDataFromDB({ wallet })
       }
     }
-    logger.error(redisKey, 'Sync Error for wallets ', walletPublicKeys, `|| from endpoint ${creatorNodeEndpoint} ||`, e.message)
-=======
->>>>>>> 7f3f47e4
     errorObj = e
 
     await SyncHistoryAggregator.recordSyncFail()
