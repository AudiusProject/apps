const _ = require('lodash')
const axios = require('axios')

const { logger: genericLogger } = require('../../logging')
const models = require('../../models')
const { saveFileForMultihashToFS } = require('../../fileManager')
const {
  getOwnEndpoint,
  getUserReplicaSetEndpointsFromDiscovery
} = require('../../middlewares')
const SyncHistoryAggregator = require('../../snapbackSM/syncHistoryAggregator')
const DBManager = require('../../dbManager')
const UserSyncFailureCountService = require('./UserSyncFailureCountService')
const { shouldForceResync } = require('./secondarySyncFromPrimaryUtils')

const handleSyncFromPrimary = async ({
  serviceRegistry,
  wallet,
  creatorNodeEndpoint,
  forceResyncConfig,
  forceWipe,
  logContext,
  blockNumber = null
}) => {
  const { nodeConfig, redis, libs } = serviceRegistry
  const FileSaveMaxConcurrency = nodeConfig.get(
    'nodeSyncFileSaveMaxConcurrency'
  )
  const SyncRequestMaxUserFailureCountBeforeSkip = nodeConfig.get(
    'syncRequestMaxUserFailureCountBeforeSkip'
  )
  const thisContentNodeEndpoint = nodeConfig.get('creatorNodeEndpoint')

  const start = Date.now()

  genericLogger.info('begin nodesync for ', wallet, 'time', start)

  const logPrefix = `[secondarySyncFromPrimary][wallet=${wallet}]`
  try {
    await redis.WalletWriteLock.acquire(
      wallet,
      redis.WalletWriteLock.VALID_ACQUIRERS.SecondarySyncFromPrimary
    )
  } catch (e) {
    return {
      error: new Error(
        `Cannot change state of wallet ${wallet}. Node sync currently in progress.`
      ),
      result: 'failure_sync_in_progress'
    }
  }

  // Ensure this node is syncing from the user's primary
  const userReplicaSet = [
    ...new Set(
      await getUserReplicaSetEndpointsFromDiscovery({
        libs,
        logger: genericLogger,
        wallet,
        blockNumber: null,
        ensurePrimary: false
      })
    )
  ]
  if (userReplicaSet[0] !== creatorNodeEndpoint) {
    throw new Error(
      `Node being synced from is not primary. Node being synced from: ${creatorNodeEndpoint} Primary: ${userReplicaSet[0]}`
    )
  }

  /**
   * Perform all sync operations, catch and log error if thrown, and always release redis locks after.
   */
  const forceResync = await shouldForceResync(
    { libs, logContext },
    forceResyncConfig
  )
  const forceResyncQueryParam = forceResyncConfig?.forceResync
  if (forceResyncQueryParam && !forceResync) {
    return {
      error: new Error(
        `Cannot issue sync for wallet ${wallet} due to shouldForceResync() rejection`
      ),
      result: 'failure_force_resync_check'
    }
  }

  let returnValue = {}
  try {
    let localMaxClockVal
    if (forceResync || forceWipe) {
      genericLogger.warn(`${logPrefix} Forcing resync..`)

      // Ensure we never wipe the data of a primary
      if (thisContentNodeEndpoint === userReplicaSet[0]) {
        throw new Error(
          `Tried to wipe data of a primary. User replica set: ${userReplicaSet}`
        )
      }

      /**
       * Wipe local DB state
       *
       * deleteAllCNodeUserDataFromDB() is not ideal since it can either return an error or throw an error; both scenarios are handled
       */
      let deleteError
      try {
        deleteError = await DBManager.deleteAllCNodeUserDataFromDB({
          lookupWallet: wallet
        })
        localMaxClockVal = -1
      } catch (e) {
        deleteError = e
      }

      if (deleteError) {
        returnValue = {
          error: deleteError,
          result: 'failure_delete_db_data'
        }
        throw returnValue.error
      }

      if (forceWipe) {
        return {
          result: 'success'
        }
      }
    } else {
      // Query own latest clockValue and call export with that value + 1; export from 0 for first time sync
      const cnodeUser = await models.CNodeUser.findOne({
        where: { walletPublicKey: wallet }
      })
      localMaxClockVal = cnodeUser ? cnodeUser.clock : -1
    }

    // Ensure this node is one of the user's secondaries (except when wiping a node with orphaned data)
    if (
      thisContentNodeEndpoint !== userReplicaSet[1] &&
      thisContentNodeEndpoint !== userReplicaSet[2]
    ) {
      throw new Error(
        `This node is not one of the user's secondaries. This node: ${thisContentNodeEndpoint} Secondaries: [${userReplicaSet?.[1]},${userReplicaSet?.[2]}]`
      )
    }

    /**
     * Fetch data export from creatorNodeEndpoint for given walletPublicKeys and clock value range
     *
     * Secondary requests export of new data by passing its current max clock value in the request.
     * Primary builds an export object of all data beginning from the next clock value.
     */

    // Build export query params
    const exportQueryParams = {
      wallet_public_key: wallet,
      clock_range_min: localMaxClockVal + 1
    }

    // This is used only for logging by primary to record endpoint of requesting node
    if (thisContentNodeEndpoint) {
      exportQueryParams.source_endpoint = thisContentNodeEndpoint
    }

    const resp = await axios({
      method: 'get',
      baseURL: creatorNodeEndpoint,
      url: '/export',
      params: exportQueryParams,
      responseType: 'json',
      /** @notice - this request timeout is arbitrarily large for now until we find an appropriate value */
      timeout: 300000 /* 5m = 300000ms */
    })

    if (resp.status !== 200) {
      genericLogger.error(
        logPrefix,
        `Failed to retrieve export from ${creatorNodeEndpoint} for wallet`,
        wallet
      )
      returnValue = {
        error: new Error(resp.data.error),
        result: 'failure_export_wallet'
      }
      throw returnValue.error
    }

    // TODO - explain patch
    if (!resp.data) {
      if (resp.request && resp.request.responseText) {
        resp.data = JSON.parse(resp.request.responseText)
      } else {
        returnValue = {
          error: new Error(`Malformed response from ${creatorNodeEndpoint}.`),
          result: 'failure_malformed_export'
        }
        throw returnValue.error
      }
    }

    const { data: body } = resp
    if (
      !body.data.hasOwnProperty('cnodeUsers') ||
      _.isEmpty(body.data.cnodeUsers)
    ) {
      returnValue = {
        error: new Error(`Malformed response from ${creatorNodeEndpoint}.`),
        result: 'failure_malformed_export'
      }
      throw returnValue.error
    }

    const fetchedCNodeUser = Object.values(body.data.cnodeUsers)[0]
    if (!fetchedCNodeUser.hasOwnProperty('walletPublicKey')) {
      returnValue = {
        error: new Error(
          `Malformed response received from ${creatorNodeEndpoint}. "walletPublicKey" property not found on CNodeUser in response object`
        ),
        result: 'failure_malformed_export'
      }
      throw returnValue.error
    }

    const {
      clock: fetchedLatestClockVal,
      clockRecords: fetchedClockRecords,
      walletPublicKey: fetchedWalletPublicKey,
      latestBlockNumber: fetchedLatestBlockNumber
    } = fetchedCNodeUser
    if (wallet !== fetchedWalletPublicKey) {
      returnValue = {
        error: new Error(
          `Malformed response from ${creatorNodeEndpoint}. Returned data for walletPublicKey that was not requested.`
        ),
        result: 'failure_malformed_export'
      }
      throw returnValue.error
    }

    genericLogger.info(
      logPrefix,
      `Successful export from ${creatorNodeEndpoint} for wallet ${wallet} and requested min clock ${
        localMaxClockVal + 1
      }`
    )

    // Short-circuit if already up to date -- no sync required
    if (fetchedLatestClockVal === localMaxClockVal) {
      genericLogger.info(
        logPrefix,
        `User ${fetchedWalletPublicKey} already up to date! Both nodes have latest clock value ${localMaxClockVal}`
      )
      return {
        result: 'success_clocks_already_match'
      }
    }

    /**
     * Replace CNodeUser's local DB state with retrieved data + fetch + save missing files.
     */

    // Retrieve user's replica set to use as gateways for content fetching in saveFileForMultihashToFS.
    // Note that sync is only called on secondaries so `myCnodeEndpoint` below always represents a secondary.
    let userReplicaSet = []
    try {
      const myCnodeEndpoint = await getOwnEndpoint(serviceRegistry)
      userReplicaSet = await getUserReplicaSetEndpointsFromDiscovery({
        libs,
        logger: genericLogger,
        wallet: fetchedWalletPublicKey,
        blockNumber,
        ensurePrimary: false,
        myCnodeEndpoint
      })

<<<<<<< HEAD
      /**
       * Retrieve user's replica set to use as gateways for content fetching in saveFileForMultihashToFS
       *
       * Note that sync is only called on secondaries so `myCnodeEndpoint` below always represents a secondary.
       */
      let fetchedUserReplicaSet = []
      try {
        const myCnodeEndpoint = await getOwnEndpoint(serviceRegistry)
        fetchedUserReplicaSet = await getUserReplicaSetEndpointsFromDiscovery({
          libs,
          logger: genericLogger,
          wallet: fetchedWalletPublicKey,
          blockNumber,
          ensurePrimary: false
        })

        // filter out current node from user's replica set
        fetchedUserReplicaSet = fetchedUserReplicaSet.filter(
          (url) => url !== myCnodeEndpoint
        )

        // Spread + set uniq's the array
        fetchedUserReplicaSet = [...new Set(fetchedUserReplicaSet)]
      } catch (e) {
        genericLogger.error(
          logPrefix,
          `Couldn't get user's replica set, can't use cnode gateways in saveFileForMultihashToFS - ${e.message}`
        )
      }
=======
      // Filter out current node from user's replica set
      userReplicaSet = userReplicaSet.filter((url) => url !== myCnodeEndpoint)

      // Spread + set uniq's the array
      userReplicaSet = [...new Set(userReplicaSet)]
    } catch (e) {
      genericLogger.error(
        logPrefix,
        `Couldn't get user's replica set, can't use cnode gateways in saveFileForMultihashToFS - ${e.message}`
      )
    }

    /**
     * This node (secondary) must compare its local clock state against clock state received in export from primary.
     * Only allow sync if received clock state contains new data and is contiguous with existing data.
     */
>>>>>>> f938ff6a

    const maxClockRecordId = Math.max(
      ...fetchedClockRecords.map((record) => record.clock)
    )

    // Error if returned data is not within requested range
    if (fetchedLatestClockVal < localMaxClockVal) {
      returnValue = {
        error: new Error(
          `Cannot sync for localMaxClockVal ${localMaxClockVal} - imported data has max clock val ${fetchedLatestClockVal}`
        ),
        result: 'failure_inconsistent_clock'
      }
      throw returnValue.error
    } else if (
      localMaxClockVal !== -1 &&
      fetchedClockRecords[0] &&
      fetchedClockRecords[0].clock !== localMaxClockVal + 1
    ) {
      returnValue = {
        error: new Error(
          `Cannot sync - imported data is not contiguous. Local max clock val = ${localMaxClockVal} and imported min clock val ${fetchedClockRecords[0].clock}`
        ),
        result: 'failure_import_not_contiguous'
      }
      throw returnValue.error
    } else if (
      !_.isEmpty(fetchedClockRecords) &&
      maxClockRecordId !== fetchedLatestClockVal
    ) {
      returnValue = {
        error: new Error(
          `Cannot sync - imported data is not consistent. Imported max clock val = ${fetchedLatestClockVal} and imported max ClockRecord val ${maxClockRecordId}`
        ),
        result: 'failure_import_not_consistent'
      }
      throw returnValue.error
    }

    // All DB updates must happen in single atomic tx - partial state updates will lead to data loss
    const transaction = await models.sequelize.transaction()

    /**
     * Process all DB updates for cnodeUser
     */
    try {
      genericLogger.info(
        logPrefix,
        `beginning add ops for cnodeUser wallet ${fetchedWalletPublicKey}`
      )

      /**
       * Update CNodeUser entry if exists else create new
       *
       * Cannot use upsert since it fails to use default value for cnodeUserUUID per this issue https://github.com/sequelize/sequelize/issues/3247
       */

      let cnodeUser

      // Fetch current cnodeUser from DB
      const cnodeUserRecord = await models.CNodeUser.findOne({
        where: { walletPublicKey: fetchedWalletPublicKey },
        transaction
      })

      /**
       * The first sync for a user will enter else case where no local cnodeUserRecord is found
       *    creating a new entry with a new auto-generated cnodeUserUUID.
       * Every subsequent sync will enter the if case and update the existing local cnodeUserRecord.
       */
      if (cnodeUserRecord) {
        genericLogger.info(
          logPrefix,
          `cNodeUserRecord was non-empty -- updating CNodeUser for cnodeUser wallet ${fetchedWalletPublicKey}. Clock value: ${fetchedLatestClockVal}`
        )
        const [numRowsUpdated, respObj] = await models.CNodeUser.update(
          {
            lastLogin: fetchedCNodeUser.lastLogin,
            latestBlockNumber: fetchedLatestBlockNumber,
            clock: fetchedLatestClockVal,
            createdAt: fetchedCNodeUser.createdAt
          },
          {
            where: { walletPublicKey: fetchedWalletPublicKey },
            fields: [
              'lastLogin',
              'latestBlockNumber',
              'clock',
              'createdAt',
              'updatedAt'
            ],
            returning: true,
            transaction
          }
        )

        // Error if update failed
        if (numRowsUpdated !== 1 || respObj.length !== 1) {
          returnValue = {
            error: new Error(
              `Failed to update cnodeUser row for cnodeUser wallet ${fetchedWalletPublicKey}`
            ),
            result: 'failure_db_transaction'
          }
          throw returnValue.error
        }
        cnodeUser = respObj[0]
      } else {
        genericLogger.info(
          logPrefix,
          `cNodeUserRecord was empty -- inserting CNodeUser for cnodeUser wallet ${fetchedWalletPublicKey}. Clock value: ${fetchedLatestClockVal}`
        )
        // Will throw error if creation fails
        cnodeUser = await models.CNodeUser.create(
          {
            walletPublicKey: fetchedWalletPublicKey,
            lastLogin: fetchedCNodeUser.lastLogin,
            latestBlockNumber: fetchedLatestBlockNumber,
            clock: fetchedLatestClockVal,
            createdAt: fetchedCNodeUser.createdAt
          },
          {
            returning: true,
            transaction
          }
        )
      }

      const cnodeUserUUID = cnodeUser.cnodeUserUUID
      genericLogger.info(
        logPrefix,
        `Upserted CNodeUser for cnodeUser wallet ${fetchedWalletPublicKey}: cnodeUserUUID: ${cnodeUserUUID}. Clock value: ${fetchedLatestClockVal}`
      )

      /**
       * Populate all new data for fetched cnodeUser
       * Always use local cnodeUserUUID in favor of cnodeUserUUID in exported dataset to ensure consistency
       */

      /*
       * Make list of all track Files to add after track creation
       *
       * Files with trackBlockchainIds cannot be created until tracks have been created,
       *    but tracks cannot be created until metadata and cover art files have been created.
       */

      const trackFiles = fetchedCNodeUser.files.filter((file) =>
        models.File.TrackTypes.includes(file.type)
      )
      const nonTrackFiles = fetchedCNodeUser.files.filter((file) =>
        models.File.NonTrackTypes.includes(file.type)
      )
      const numTotalFiles = trackFiles.length + nonTrackFiles.length

      const CIDsThatFailedSaveFileOp = new Set()

      // Save all track files to disk in batches (to limit concurrent load)
      for (let i = 0; i < trackFiles.length; i += FileSaveMaxConcurrency) {
        const trackFilesSlice = trackFiles.slice(i, i + FileSaveMaxConcurrency)
        genericLogger.info(
          logPrefix,
          `TrackFiles saveFileForMultihashToFS - processing trackFiles ${i} to ${
            i + FileSaveMaxConcurrency
          } out of total ${trackFiles.length}...`
        )

        /**
         * Fetch content for each CID + save to FS
         * Record any CIDs that failed retrieval/saving for later use
         * @notice `saveFileForMultihashToFS()` should never reject - it will return error indicator for post processing
         */
        await Promise.all(
          trackFilesSlice.map(async (trackFile) => {
            const error = await saveFileForMultihashToFS(
              libs,
              genericLogger,
              trackFile.multihash,
              trackFile.storagePath,
              userReplicaSet,
              null,
              trackFile.trackBlockchainId
            )

            // If saveFile op failed, record CID for later processing
            if (error) {
              CIDsThatFailedSaveFileOp.add(trackFile.multihash)
            }
          })
        )
      }
      genericLogger.info(logPrefix, 'Saved all track files to disk.')

      // Save all non-track files to disk in batches (to limit concurrent load)
      for (let i = 0; i < nonTrackFiles.length; i += FileSaveMaxConcurrency) {
        const nonTrackFilesSlice = nonTrackFiles.slice(
          i,
          i + FileSaveMaxConcurrency
        )
        genericLogger.info(
          logPrefix,
          `NonTrackFiles saveFileForMultihashToFS - processing files ${i} to ${
            i + FileSaveMaxConcurrency
<<<<<<< HEAD
          )
          genericLogger.info(
            logPrefix,
            `TrackFiles saveFileForMultihashToFS - processing trackFiles ${i} to ${
              i + FileSaveMaxConcurrency
            } out of total ${trackFiles.length}...`
          )

          /**
           * Fetch content for each CID + save to FS
           * Record any CIDs that failed retrieval/saving for later use
           * @notice `saveFileForMultihashToFS()` should never reject - it will return error indicator for post processing
           */
          await Promise.all(
            trackFilesSlice.map(async (trackFile) => {
              const error = await saveFileForMultihashToFS(
                libs,
                genericLogger,
                trackFile.multihash,
                trackFile.storagePath,
                fetchedUserReplicaSet,
                null,
                trackFile.trackBlockchainId
              )
=======
          } out of total ${nonTrackFiles.length}...`
        )
        await Promise.all(
          nonTrackFilesSlice.map(async (nonTrackFile) => {
            // Skip over directories since there's no actual content to sync
            // The files inside the directory are synced separately
            if (nonTrackFile.type !== 'dir') {
              const multihash = nonTrackFile.multihash

              // if it's an image file, we need to pass in the actual filename because the gateway request is /ipfs/Qm123/<filename>
              // need to also check fileName is not null to make sure it's a dir-style image. non-dir images won't have a 'fileName' db column
              let error
              if (
                nonTrackFile.type === 'image' &&
                nonTrackFile.fileName !== null
              ) {
                error = await saveFileForMultihashToFS(
                  libs,
                  genericLogger,
                  multihash,
                  nonTrackFile.storagePath,
                  userReplicaSet,
                  nonTrackFile.fileName
                )
              } else {
                error = await saveFileForMultihashToFS(
                  libs,
                  genericLogger,
                  multihash,
                  nonTrackFile.storagePath,
                  userReplicaSet
                )
              }
>>>>>>> f938ff6a

              // If saveFile op failed, record CID for later processing
              if (error) {
                CIDsThatFailedSaveFileOp.add(multihash)
              }
<<<<<<< HEAD
            })
          )
        }
        genericLogger.info(logPrefix, 'Saved all track files to disk.')

        // Save all non-track files to disk in batches (to limit concurrent load)
        for (let i = 0; i < nonTrackFiles.length; i += FileSaveMaxConcurrency) {
          const nonTrackFilesSlice = nonTrackFiles.slice(
            i,
            i + FileSaveMaxConcurrency
          )
          genericLogger.info(
            logPrefix,
            `NonTrackFiles saveFileForMultihashToFS - processing files ${i} to ${
              i + FileSaveMaxConcurrency
            } out of total ${nonTrackFiles.length}...`
          )
          await Promise.all(
            nonTrackFilesSlice.map(async (nonTrackFile) => {
              // Skip over directories since there's no actual content to sync
              // The files inside the directory are synced separately
              if (nonTrackFile.type !== 'dir') {
                const multihash = nonTrackFile.multihash

                // if it's an image file, we need to pass in the actual filename because the gateway request is /ipfs/Qm123/<filename>
                // need to also check fileName is not null to make sure it's a dir-style image. non-dir images won't have a 'fileName' db column
                let error
                if (
                  nonTrackFile.type === 'image' &&
                  nonTrackFile.fileName !== null
                ) {
                  error = await saveFileForMultihashToFS(
                    libs,
                    genericLogger,
                    multihash,
                    nonTrackFile.storagePath,
                    fetchedUserReplicaSet,
                    nonTrackFile.fileName
                  )
                } else {
                  error = await saveFileForMultihashToFS(
                    libs,
                    genericLogger,
                    multihash,
                    nonTrackFile.storagePath,
                    fetchedUserReplicaSet
                  )
                }

                // If saveFile op failed, record CID for later processing
                if (error) {
                  CIDsThatFailedSaveFileOp.add(multihash)
                }
              }
            })
          )
        }
        genericLogger.info(logPrefix, 'Saved all non-track files to disk.')

        /**
         * Handle scenario where failed to retrieve/save > 0 CIDs
         * Reject sync if number of failures for user is below threshold, else proceed and mark unretrieved files as skipped
         */
        const numCIDsThatFailedSaveFileOp = CIDsThatFailedSaveFileOp.size
        if (numCIDsThatFailedSaveFileOp > 0) {
          const userSyncFailureCount =
            await UserSyncFailureCountService.incrementFailureCount(
              fetchedWalletPublicKey
            )

          // Throw error if failure threshold not yet reached
          if (userSyncFailureCount < SyncRequestMaxUserFailureCountBeforeSkip) {
            const errorMsg = `User Sync failed due to ${numCIDsThatFailedSaveFileOp} failing saveFileForMultihashToFS op. userSyncFailureCount = ${userSyncFailureCount} // SyncRequestMaxUserFailureCountBeforeSkip = ${SyncRequestMaxUserFailureCountBeforeSkip}`
            genericLogger.error(logPrefix, errorMsg)
            returnValue = {
              error: new Error(errorMsg),
              result: 'failure_skip_threshold_not_reached'
=======
>>>>>>> f938ff6a
            }
          })
        )
      }
      genericLogger.info(logPrefix, 'Saved all non-track files to disk.')

      /**
       * Handle scenario where failed to retrieve/save > 0 CIDs
       * Reject sync if number of failures for user is below threshold, else proceed and mark unretrieved files as skipped
       */
      const numCIDsThatFailedSaveFileOp = CIDsThatFailedSaveFileOp.size
      if (numCIDsThatFailedSaveFileOp > 0) {
        const userSyncFailureCount =
          await UserSyncFailureCountService.incrementFailureCount(
            fetchedWalletPublicKey
          )

        // Throw error if failure threshold not yet reached
        if (userSyncFailureCount < SyncRequestMaxUserFailureCountBeforeSkip) {
          const errorMsg = `User Sync failed due to ${numCIDsThatFailedSaveFileOp} failing saveFileForMultihashToFS op. userSyncFailureCount = ${userSyncFailureCount} // SyncRequestMaxUserFailureCountBeforeSkip = ${SyncRequestMaxUserFailureCountBeforeSkip}`
          genericLogger.error(logPrefix, errorMsg)
          returnValue = {
            error: new Error(errorMsg),
            result: 'failure_skip_threshold_not_reached'
          }
          throw returnValue.error

          // If max failure threshold reached, continue with sync and reset failure count
        } else {
          // Reset falure count so subsequent user syncs will not always succeed & skip
          await UserSyncFailureCountService.resetFailureCount(
            fetchedWalletPublicKey
          )

          genericLogger.info(
            logPrefix,
            `User Sync continuing with ${numCIDsThatFailedSaveFileOp} skipped files, since SyncRequestMaxUserFailureCountBeforeSkip (${SyncRequestMaxUserFailureCountBeforeSkip}) reached.`
          )
        }
      } else {
        // Reset failure count if all files were successfully saved
        await UserSyncFailureCountService.resetFailureCount(
          fetchedWalletPublicKey
        )
      }

      /**
       * Write all records to DB
       */

      await models.ClockRecord.bulkCreate(
        fetchedClockRecords.map((clockRecord) => ({
          ...clockRecord,
          cnodeUserUUID
        })),
        { transaction }
      )
      genericLogger.info(logPrefix, 'Saved all ClockRecord entries to DB')

      await models.File.bulkCreate(
        nonTrackFiles.map((file) => {
          if (CIDsThatFailedSaveFileOp.has(file.multihash)) {
            file.skipped = true // defaults to false
          }
          return {
            ...file,
            trackBlockchainId: null,
            cnodeUserUUID
          }
        }),
        { transaction }
      )
      genericLogger.info(logPrefix, 'Saved all non-track File entries to DB')

      await models.Track.bulkCreate(
        fetchedCNodeUser.tracks.map((track) => ({
          ...track,
          cnodeUserUUID
        })),
        { transaction }
      )
      genericLogger.info(logPrefix, 'Saved all Track entries to DB')

      await models.File.bulkCreate(
        trackFiles.map((trackFile) => {
          if (CIDsThatFailedSaveFileOp.has(trackFile.multihash)) {
            trackFile.skipped = true // defaults to false
          }
          return {
            ...trackFile,
            cnodeUserUUID
          }
        }),
        { transaction }
      )
      genericLogger.info(logPrefix, 'Saved all track File entries to DB')

      await models.AudiusUser.bulkCreate(
        fetchedCNodeUser.audiusUsers.map((audiusUser) => ({
          ...audiusUser,
          cnodeUserUUID
        })),
        { transaction }
      )
      genericLogger.info(logPrefix, 'Saved all AudiusUser entries to DB')

      await transaction.commit()

      genericLogger.info(
        logPrefix,
        `Transaction successfully committed for cnodeUser wallet ${fetchedWalletPublicKey} with ${numTotalFiles} files processed and ${numCIDsThatFailedSaveFileOp} skipped.`
      )

      // track that sync for this user was successful
      await SyncHistoryAggregator.recordSyncSuccess(fetchedWalletPublicKey)

      genericLogger.info(
        logPrefix,
        `Sync complete for wallet: ${wallet}. Status: Success. Duration sync: ${
          Date.now() - start
        }. From endpoint ${creatorNodeEndpoint}.`
      )

      return { result: 'success' }
    } catch (e) {
      genericLogger.error(
        logPrefix,
        `Transaction failed for cnodeUser wallet ${fetchedWalletPublicKey}`,
        e
      )

      await transaction.rollback()

      try {
        const numRowsUpdated = await DBManager.fixInconsistentUser(
          fetchedCNodeUser.cnodeUserUUID
        )
        genericLogger.warn(
          logPrefix,
          `fixInconsistentUser() executed for ${fetchedCNodeUser.cnodeUserUUID} - numRowsUpdated:${numRowsUpdated}`
        )
      } catch (e) {
        genericLogger.error(
          logPrefix,
          `fixInconsistentUser() error for ${fetchedCNodeUser.cnodeUserUUID} - ${e.message}`
        )
      }

      return _.isEmpty(returnValue)
        ? {
            error: new Error(e),
            result: 'failure_db_transaction'
          }
        : returnValue
    }
  } catch (e) {
    await SyncHistoryAggregator.recordSyncFail(wallet)
    genericLogger.error(
      logPrefix,
      `Sync complete for wallet: ${wallet}. Status: Error, message: ${
        e.message
      }. Duration sync: ${
        Date.now() - start
      }. From endpoint ${creatorNodeEndpoint}.`
    )

    return _.isEmpty(returnValue)
      ? {
          error: new Error(e),
          result: 'failure_sync_secondary_from_primary'
        }
      : returnValue
  } finally {
    try {
      await redis.WalletWriteLock.release(wallet)
    } catch (e) {
      genericLogger.warn(
        logPrefix,
        `Failure to release write lock for ${wallet} with error ${e.message}`
      )
    }
  }
}

/**
 * This function is only run on secondaries, to export and sync data from a user's primary.
 *
 * @notice - By design, will reject any syncs with non-contiguous clock values. For now,
 *    any data corruption from primary needs to be handled separately and should not be replicated.
 *
 * @notice - There is a maxExportClockValueRange enforced in export, meaning that some syncs will
 *    only replicate partial data state. This is by design, and state machine will trigger repeated syncs
 *    with progressively increasing clock values until secondaries have completely synced up.
 *    Secondaries have no knowledge of the current data state on primary, they simply replicate
 *    what they receive in each export.
 */
async function secondarySyncFromPrimary({
  serviceRegistry,
  wallet,
  creatorNodeEndpoint,
  forceResyncConfig,
  logContext,
  forceWipe = false,
  blockNumber = null
}) {
  const { prometheusRegistry } = serviceRegistry
  const secondarySyncFromPrimaryMetric = prometheusRegistry.getMetric(
    prometheusRegistry.metricNames
      .SECONDARY_SYNC_FROM_PRIMARY_DURATION_SECONDS_HISTOGRAM
  )
  const metricEndTimerFn = secondarySyncFromPrimaryMetric.startTimer()

  // forceWipe only wipes data from the secondary and and doesn't resync from the primary.
  // This flag takes precedence over forceResync, which wipes and then resyncs, if both are present
  let mode = 'default'
  if (forceResyncConfig?.forceResync) mode = 'force_resync'
  if (forceWipe) mode = 'force_wipe'

  const { error, result } = await handleSyncFromPrimary({
    serviceRegistry,
    wallet,
    creatorNodeEndpoint,
    blockNumber,
    forceResyncConfig,
    forceWipe,
    logContext
  })
  metricEndTimerFn({ result, mode })

  if (error) {
    throw new Error(error)
  }

  return { result }
}

module.exports = secondarySyncFromPrimary<|MERGE_RESOLUTION|>--- conflicted
+++ resolved
@@ -261,10 +261,10 @@
 
     // Retrieve user's replica set to use as gateways for content fetching in saveFileForMultihashToFS.
     // Note that sync is only called on secondaries so `myCnodeEndpoint` below always represents a secondary.
-    let userReplicaSet = []
+    let fetchedUserReplicaSet = []
     try {
       const myCnodeEndpoint = await getOwnEndpoint(serviceRegistry)
-      userReplicaSet = await getUserReplicaSetEndpointsFromDiscovery({
+      fetchedUserReplicaSet = await getUserReplicaSetEndpointsFromDiscovery({
         libs,
         logger: genericLogger,
         wallet: fetchedWalletPublicKey,
@@ -273,42 +273,11 @@
         myCnodeEndpoint
       })
 
-<<<<<<< HEAD
-      /**
-       * Retrieve user's replica set to use as gateways for content fetching in saveFileForMultihashToFS
-       *
-       * Note that sync is only called on secondaries so `myCnodeEndpoint` below always represents a secondary.
-       */
-      let fetchedUserReplicaSet = []
-      try {
-        const myCnodeEndpoint = await getOwnEndpoint(serviceRegistry)
-        fetchedUserReplicaSet = await getUserReplicaSetEndpointsFromDiscovery({
-          libs,
-          logger: genericLogger,
-          wallet: fetchedWalletPublicKey,
-          blockNumber,
-          ensurePrimary: false
-        })
-
-        // filter out current node from user's replica set
-        fetchedUserReplicaSet = fetchedUserReplicaSet.filter(
-          (url) => url !== myCnodeEndpoint
-        )
-
-        // Spread + set uniq's the array
-        fetchedUserReplicaSet = [...new Set(fetchedUserReplicaSet)]
-      } catch (e) {
-        genericLogger.error(
-          logPrefix,
-          `Couldn't get user's replica set, can't use cnode gateways in saveFileForMultihashToFS - ${e.message}`
-        )
-      }
-=======
       // Filter out current node from user's replica set
-      userReplicaSet = userReplicaSet.filter((url) => url !== myCnodeEndpoint)
+      fetchedUserReplicaSet = fetchedUserReplicaSet.filter((url) => url !== myCnodeEndpoint)
 
       // Spread + set uniq's the array
-      userReplicaSet = [...new Set(userReplicaSet)]
+      fetchedUserReplicaSet = [...new Set(fetchedUserReplicaSet)]
     } catch (e) {
       genericLogger.error(
         logPrefix,
@@ -320,7 +289,6 @@
      * This node (secondary) must compare its local clock state against clock state received in export from primary.
      * Only allow sync if received clock state contains new data and is contiguous with existing data.
      */
->>>>>>> f938ff6a
 
     const maxClockRecordId = Math.max(
       ...fetchedClockRecords.map((record) => record.clock)
@@ -499,7 +467,7 @@
               genericLogger,
               trackFile.multihash,
               trackFile.storagePath,
-              userReplicaSet,
+              fetchedUserReplicaSet,
               null,
               trackFile.trackBlockchainId
             )
@@ -523,32 +491,6 @@
           logPrefix,
           `NonTrackFiles saveFileForMultihashToFS - processing files ${i} to ${
             i + FileSaveMaxConcurrency
-<<<<<<< HEAD
-          )
-          genericLogger.info(
-            logPrefix,
-            `TrackFiles saveFileForMultihashToFS - processing trackFiles ${i} to ${
-              i + FileSaveMaxConcurrency
-            } out of total ${trackFiles.length}...`
-          )
-
-          /**
-           * Fetch content for each CID + save to FS
-           * Record any CIDs that failed retrieval/saving for later use
-           * @notice `saveFileForMultihashToFS()` should never reject - it will return error indicator for post processing
-           */
-          await Promise.all(
-            trackFilesSlice.map(async (trackFile) => {
-              const error = await saveFileForMultihashToFS(
-                libs,
-                genericLogger,
-                trackFile.multihash,
-                trackFile.storagePath,
-                fetchedUserReplicaSet,
-                null,
-                trackFile.trackBlockchainId
-              )
-=======
           } out of total ${nonTrackFiles.length}...`
         )
         await Promise.all(
@@ -570,7 +512,7 @@
                   genericLogger,
                   multihash,
                   nonTrackFile.storagePath,
-                  userReplicaSet,
+                  fetchedUserReplicaSet,
                   nonTrackFile.fileName
                 )
               } else {
@@ -579,95 +521,14 @@
                   genericLogger,
                   multihash,
                   nonTrackFile.storagePath,
-                  userReplicaSet
+                  fetchedUserReplicaSet
                 )
               }
->>>>>>> f938ff6a
 
               // If saveFile op failed, record CID for later processing
               if (error) {
                 CIDsThatFailedSaveFileOp.add(multihash)
               }
-<<<<<<< HEAD
-            })
-          )
-        }
-        genericLogger.info(logPrefix, 'Saved all track files to disk.')
-
-        // Save all non-track files to disk in batches (to limit concurrent load)
-        for (let i = 0; i < nonTrackFiles.length; i += FileSaveMaxConcurrency) {
-          const nonTrackFilesSlice = nonTrackFiles.slice(
-            i,
-            i + FileSaveMaxConcurrency
-          )
-          genericLogger.info(
-            logPrefix,
-            `NonTrackFiles saveFileForMultihashToFS - processing files ${i} to ${
-              i + FileSaveMaxConcurrency
-            } out of total ${nonTrackFiles.length}...`
-          )
-          await Promise.all(
-            nonTrackFilesSlice.map(async (nonTrackFile) => {
-              // Skip over directories since there's no actual content to sync
-              // The files inside the directory are synced separately
-              if (nonTrackFile.type !== 'dir') {
-                const multihash = nonTrackFile.multihash
-
-                // if it's an image file, we need to pass in the actual filename because the gateway request is /ipfs/Qm123/<filename>
-                // need to also check fileName is not null to make sure it's a dir-style image. non-dir images won't have a 'fileName' db column
-                let error
-                if (
-                  nonTrackFile.type === 'image' &&
-                  nonTrackFile.fileName !== null
-                ) {
-                  error = await saveFileForMultihashToFS(
-                    libs,
-                    genericLogger,
-                    multihash,
-                    nonTrackFile.storagePath,
-                    fetchedUserReplicaSet,
-                    nonTrackFile.fileName
-                  )
-                } else {
-                  error = await saveFileForMultihashToFS(
-                    libs,
-                    genericLogger,
-                    multihash,
-                    nonTrackFile.storagePath,
-                    fetchedUserReplicaSet
-                  )
-                }
-
-                // If saveFile op failed, record CID for later processing
-                if (error) {
-                  CIDsThatFailedSaveFileOp.add(multihash)
-                }
-              }
-            })
-          )
-        }
-        genericLogger.info(logPrefix, 'Saved all non-track files to disk.')
-
-        /**
-         * Handle scenario where failed to retrieve/save > 0 CIDs
-         * Reject sync if number of failures for user is below threshold, else proceed and mark unretrieved files as skipped
-         */
-        const numCIDsThatFailedSaveFileOp = CIDsThatFailedSaveFileOp.size
-        if (numCIDsThatFailedSaveFileOp > 0) {
-          const userSyncFailureCount =
-            await UserSyncFailureCountService.incrementFailureCount(
-              fetchedWalletPublicKey
-            )
-
-          // Throw error if failure threshold not yet reached
-          if (userSyncFailureCount < SyncRequestMaxUserFailureCountBeforeSkip) {
-            const errorMsg = `User Sync failed due to ${numCIDsThatFailedSaveFileOp} failing saveFileForMultihashToFS op. userSyncFailureCount = ${userSyncFailureCount} // SyncRequestMaxUserFailureCountBeforeSkip = ${SyncRequestMaxUserFailureCountBeforeSkip}`
-            genericLogger.error(logPrefix, errorMsg)
-            returnValue = {
-              error: new Error(errorMsg),
-              result: 'failure_skip_threshold_not_reached'
-=======
->>>>>>> f938ff6a
             }
           })
         )
