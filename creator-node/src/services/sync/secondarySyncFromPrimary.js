--- conflicted
+++ resolved
@@ -11,11 +11,8 @@
 const DBManager = require('../../dbManager')
 const UserSyncFailureCountService = require('./UserSyncFailureCountService')
 const { shouldForceResync } = require('./secondarySyncFromPrimaryUtils')
-<<<<<<< HEAD
 const { instrumentTracing, tracing } = require('../../tracer')
-=======
 const { fetchExportFromNode } = require('./syncUtil')
->>>>>>> a81235a8
 
 const handleSyncFromPrimary = async ({
   serviceRegistry,
@@ -207,13 +204,8 @@
         userReplicaSet.secondary2
       ].filter((url) => url !== myCnodeEndpoint)
     } catch (e) {
-<<<<<<< HEAD
       tracing.recordException(e)
-      genericLogger.error(
-        logPrefix,
-=======
       logger.error(
->>>>>>> a81235a8
         `Couldn't filter out own endpoint from user's replica set to use use as cnode gateways in saveFileForMultihashToFS - ${e.message}`
       )
     }
@@ -626,13 +618,8 @@
     try {
       await redis.WalletWriteLock.release(wallet)
     } catch (e) {
-<<<<<<< HEAD
       tracing.recordException(e)
-      genericLogger.warn(
-        logPrefix,
-=======
       logger.warn(
->>>>>>> a81235a8
         `Failure to release write lock for ${wallet} with error ${e.message}`
       )
     }
