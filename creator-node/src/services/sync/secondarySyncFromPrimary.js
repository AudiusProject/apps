const _ = require('lodash')

const { logger: genericLogger, createChildLogger } = require('../../logging')
const config = require('../../config')
const models = require('../../models')
const { saveFileForMultihashToFS } = require('../../fileManager')
const { getOwnEndpoint } = require('../../middlewares')
const { getReplicaSetEndpointsByWallet } = require('../ContentNodeInfoManager')
const SyncHistoryAggregator = require('../../snapbackSM/syncHistoryAggregator')
const DBManager = require('../../dbManager')
const { shouldForceResync } = require('./secondarySyncFromPrimaryUtils')
const { instrumentTracing, tracing } = require('../../tracer')
const { fetchExportFromNode } = require('./syncUtil')

const handleSyncFromPrimary = async ({
  serviceRegistry,
  wallet,
  creatorNodeEndpoint,
  forceResyncConfig,
  forceWipe,
  logContext,
  secondarySyncFromPrimaryLogger,
  blockNumber = null
}) => {
  const { nodeConfig, redis, libs } = serviceRegistry
  const FileSaveMaxConcurrency = nodeConfig.get(
    'nodeSyncFileSaveMaxConcurrency'
  )
  const thisContentNodeEndpoint = nodeConfig.get('creatorNodeEndpoint')

  const logger = secondarySyncFromPrimaryLogger

  let errorResponse, error
  try {
    try {
      await redis.WalletWriteLock.acquire(
        wallet,
        redis.WalletWriteLock.VALID_ACQUIRERS.SecondarySyncFromPrimary
      )
    } catch (e) {
      tracing.recordException(e)
      return {
        abort: `Cannot change state of wallet ${wallet}. Node sync currently in progress`,
        result: 'abort_sync_in_progress'
      }
    }

    // Ensure this node is syncing from the user's primary
<<<<<<< HEAD
    const userReplicaSet = await getReplicaSetEndpointsByWallet({
      userReplicaSetManagerClient: libs.contracts.UserReplicaSetManagerClient,
      wallet,
      getUsers: libs.User.getUsers,
      parentLogger: logger
    })
=======
    let userReplicaSet
    try {
      userReplicaSet = await getUserReplicaSetEndpointsFromDiscovery({
        libs,
        logger,
        wallet,
        blockNumber: null,
        ensurePrimary: false
      })
    } catch (e) {
      error = new Error(`Error fetching user replica set: ${e.message}`)
      errorResponse = {
        error,
        result: 'failure_fetching_user_replica_set'
      }

      throw error
    }

>>>>>>> b2014384
    if (userReplicaSet.primary !== creatorNodeEndpoint) {
      return {
        abort: `Node being synced from is not primary. Node being synced from: ${creatorNodeEndpoint} Primary: ${userReplicaSet.primary}`,
        result: 'abort_current_node_is_not_user_primary'
      }
    }

    /**
     * Perform all sync operations, catch and log error if thrown, and always release redis locks after.
     */
    const forceResync = await shouldForceResync(
      { libs, logContext },
      forceResyncConfig
    )
    const forceResyncQueryParam = forceResyncConfig?.forceResync
    if (forceResyncQueryParam && !forceResync) {
      error = new Error(
        `Cannot issue sync for wallet ${wallet} due to shouldForceResync() rejection`
      )
      errorResponse = {
        error,
        result: 'failure_force_resync_check'
      }

      throw error
    }

    let localMaxClockVal
    if (forceResync || forceWipe) {
      logger.warn(`Forcing ${forceResync ? 'resync' : 'wipe'}..`)

      // Ensure we never wipe the data of a primary
      if (thisContentNodeEndpoint === userReplicaSet.primary) {
        return {
          abort: `Tried to wipe data of a primary. User replica set: ${JSON.stringify(
            userReplicaSet
          )}`,
          result: 'abort_current_node_is_not_user_primary'
        }
      }

      // Short circuit if wiping is disabled via env var
      if (!config.get('syncForceWipeEnabled')) {
        return {
          abort: 'Stopping sync early because syncForceWipeEnabled=false',
          result: 'abort_force_wipe_disabled'
        }
      }

      /**
       * Wipe local DB state
       *
       * deleteAllCNodeUserDataFromDB() is not ideal since it can either return an error or throw an error; both scenarios are handled
       */
      let deleteError
      try {
        deleteError = await DBManager.deleteAllCNodeUserDataFromDB({
          lookupWallet: wallet
        })
        localMaxClockVal = -1
      } catch (e) {
        deleteError = e
      }

      if (deleteError) {
        error = deleteError
        errorResponse = {
          error,
          result: 'failure_delete_db_data'
        }

        throw error
      }

      if (forceWipe) {
        return {
          result: 'success_force_wipe'
        }
      }
    } else {
      // Query own latest clockValue and call export with that value + 1; export from 0 for first time sync
      const cnodeUser = await models.CNodeUser.findOne({
        where: { walletPublicKey: wallet }
      })
      localMaxClockVal = cnodeUser ? cnodeUser.clock : -1
    }

    // Ensure this node is one of the user's secondaries (except when wiping a node with orphaned data).
    // We know we're not wiping an orphaned node at this point because it would've returned earlier if forceWipe=true
    if (
      thisContentNodeEndpoint !== userReplicaSet.secondary1 &&
      thisContentNodeEndpoint !== userReplicaSet.secondary2
    ) {
      return {
        abort: `This node is not one of the user's secondaries. This node: ${thisContentNodeEndpoint} Secondaries: [${userReplicaSet.secondary1},${userReplicaSet.secondary2}]`,
        result: 'abort_current_node_is_not_user_secondary'
      }
    }

    /**
     * Fetch data export from creatorNodeEndpoint for given walletPublicKeys and clock value range
     *
     * Secondary requests export of new data by passing its current max clock value in the request.
     * Primary builds an export object of all data beginning from the next clock value.
     */
    const {
      fetchedCNodeUser,
      error: fetchExportFromNodeErrorMessage,
      abort
    } = await fetchExportFromNode({
      nodeEndpointToFetchFrom: creatorNodeEndpoint,
      wallet,
      clockRangeMin: localMaxClockVal + 1,
      selfEndpoint: thisContentNodeEndpoint,
      logger
    })

    if (fetchExportFromNodeErrorMessage) {
      error = new Error(fetchExportFromNodeErrorMessage)
      errorResponse = {
        error,
        result: error.code
      }

      throw error
    }

    if (abort) {
      return {
        abort: abort.message,
        result: abort.code
      }
    }

    const {
      clock: fetchedLatestClockVal,
      clockRecords: fetchedClockRecords,
      walletPublicKey: fetchedWalletPublicKey,
      latestBlockNumber: fetchedLatestBlockNumber
    } = fetchedCNodeUser

    // Short-circuit if already up to date -- no sync required
    if (fetchedLatestClockVal === localMaxClockVal) {
      logger.info(
        `User ${fetchedWalletPublicKey} already up to date! Both nodes have latest clock value ${localMaxClockVal}`
      )
      return {
        result: 'success_clocks_already_match'
      }
    }

    /**
     * Replace CNodeUser's local DB state with retrieved data + fetch + save missing files.
     */

    // Use user's replica set as gateways for content fetching in saveFileForMultihashToFS.
    // Note that sync is only called on secondaries so `myCnodeEndpoint` below always represents a secondary.
    let gatewaysToTry = []
    try {
      const myCnodeEndpoint = await getOwnEndpoint(serviceRegistry)

      // Filter out current node from user's replica set
      gatewaysToTry = [
        userReplicaSet.primary,
        userReplicaSet.secondary1,
        userReplicaSet.secondary2
      ].filter((url) => url !== myCnodeEndpoint)
    } catch (e) {
      tracing.recordException(e)
      logger.error(
        `Couldn't filter out own endpoint from user's replica set to use as cnode gateways in saveFileForMultihashToFS - ${e.message}`
      )

      error = new Error(
        `Couldn't filter out own endpoint from user's replica set to use as cnode gateways in saveFileForMultihashToFS - ${e.message}`
      )
      errorResponse = {
        error,
        result: 'failure_fetching_user_gateway'
      }

      throw error
    }

    /**
     * This node (secondary) must compare its local clock state against clock state received in export from primary.
     * Only allow sync if received clock state contains new data and is contiguous with existing data.
     */

    const maxClockRecordId = Math.max(
      ...fetchedClockRecords.map((record) => record.clock)
    )

    // Error if returned data is not within requested range
    if (fetchedLatestClockVal < localMaxClockVal) {
      error = new Error(
        `Cannot sync for localMaxClockVal ${localMaxClockVal} - imported data has max clock val ${fetchedLatestClockVal}`
      )

      errorResponse = {
        error,
        result: 'failure_inconsistent_clock'
      }

      throw error
    }

    if (
      localMaxClockVal !== -1 &&
      fetchedClockRecords[0] &&
      fetchedClockRecords[0].clock !== localMaxClockVal + 1
    ) {
      error = new Error(
        `Cannot sync - imported data is not contiguous. Local max clock val = ${localMaxClockVal} and imported min clock val ${fetchedClockRecords[0].clock}`
      )
      errorResponse = {
        error,
        result: 'failure_import_not_contiguous'
      }

      throw error
    }

    if (
      !_.isEmpty(fetchedClockRecords) &&
      maxClockRecordId !== fetchedLatestClockVal
    ) {
      error = new Error(
        `Cannot sync - imported data is not consistent. Imported max clock val = ${fetchedLatestClockVal} and imported max ClockRecord val ${maxClockRecordId}`
      )
      errorResponse = {
        error,
        result: 'failure_import_not_consistent'
      }

      throw error
    }

    // All DB updates must happen in single atomic tx - partial state updates will lead to data loss
    const transaction = await models.sequelize.transaction()

    /**
     * Process all DB updates for cnodeUser
     */
    try {
      logger.info(
        `Beginning db updates for cnodeUser wallet ${fetchedWalletPublicKey}`
      )

      /**
       * Update CNodeUser entry if exists else create new
       *
       * Cannot use upsert since it fails to use default value for cnodeUserUUID per this issue https://github.com/sequelize/sequelize/issues/3247
       */

      let cnodeUser

      // Fetch current cnodeUser from DB
      const cnodeUserRecord = await models.CNodeUser.findOne({
        where: { walletPublicKey: fetchedWalletPublicKey },
        transaction
      })

      /**
       * The first sync for a user will enter else case where no local cnodeUserRecord is found
       *    creating a new entry with a new auto-generated cnodeUserUUID.
       * Every subsequent sync will enter the if case and update the existing local cnodeUserRecord.
       */
      if (cnodeUserRecord) {
        logger.info(
          `cNodeUserRecord was non-empty -- updating CNodeUser for cnodeUser wallet ${fetchedWalletPublicKey}. Clock value: ${fetchedLatestClockVal}`
        )
        const [numRowsUpdated, respObj] = await models.CNodeUser.update(
          {
            lastLogin: fetchedCNodeUser.lastLogin,
            latestBlockNumber: fetchedLatestBlockNumber,
            clock: fetchedLatestClockVal,
            createdAt: fetchedCNodeUser.createdAt
          },
          {
            where: { walletPublicKey: fetchedWalletPublicKey },
            fields: [
              'lastLogin',
              'latestBlockNumber',
              'clock',
              'createdAt',
              'updatedAt'
            ],
            returning: true,
            transaction
          }
        )

        // Error if update failed
        if (numRowsUpdated !== 1 || respObj.length !== 1) {
          error = new Error(
            `Failed to update cnodeUser row for cnodeUser wallet ${fetchedWalletPublicKey}`
          )
          errorResponse = {
            error,
            result: 'failure_db_transaction'
          }

          throw error
        }

        cnodeUser = respObj[0]
      } else {
        logger.info(
          `cNodeUserRecord was empty -- inserting CNodeUser for cnodeUser wallet ${fetchedWalletPublicKey}. Clock value: ${fetchedLatestClockVal}`
        )
        // Will throw error if creation fails
        cnodeUser = await models.CNodeUser.create(
          {
            walletPublicKey: fetchedWalletPublicKey,
            lastLogin: fetchedCNodeUser.lastLogin,
            latestBlockNumber: fetchedLatestBlockNumber,
            clock: fetchedLatestClockVal,
            createdAt: fetchedCNodeUser.createdAt
          },
          {
            returning: true,
            transaction
          }
        )
      }

      const cnodeUserUUID = cnodeUser.cnodeUserUUID
      logger.info(
        `Upserted CNodeUser for cnodeUser wallet ${fetchedWalletPublicKey}: cnodeUserUUID: ${cnodeUserUUID}. Clock value: ${fetchedLatestClockVal}`
      )

      /**
       * Populate all new data for fetched cnodeUser
       * Always use local cnodeUserUUID in favor of cnodeUserUUID in exported dataset to ensure consistency
       */

      /*
       * Make list of all track Files to add after track creation
       *
       * Files with trackBlockchainIds cannot be created until tracks have been created,
       *    but tracks cannot be created until metadata and cover art files have been created.
       */

      const trackFiles = fetchedCNodeUser.files.filter((file) =>
        models.File.TrackTypes.includes(file.type)
      )
      const nonTrackFiles = fetchedCNodeUser.files.filter((file) =>
        models.File.NonTrackTypes.includes(file.type)
      )
      const numTotalFiles = trackFiles.length + nonTrackFiles.length

      const CIDsThatFailedSaveFileOp = new Set()

      // Save all track files to disk in batches (to limit concurrent load)
      for (let i = 0; i < trackFiles.length; i += FileSaveMaxConcurrency) {
        const trackFilesSlice = trackFiles.slice(i, i + FileSaveMaxConcurrency)
        logger.info(
          `TrackFiles saveFileForMultihashToFS - processing trackFiles ${i} to ${
            i + FileSaveMaxConcurrency
          } out of total ${trackFiles.length}...`
        )

        /**
         * Fetch content for each CID + save to FS
         * Record any CIDs that failed retrieval/saving for later use
         * @notice `saveFileForMultihashToFS()` should never reject - it will return error indicator for post processing
         */
        await Promise.all(
          trackFilesSlice.map(async (trackFile) => {
            const error = await saveFileForMultihashToFS(
              libs,
              logger,
              trackFile.multihash,
              trackFile.storagePath,
              gatewaysToTry,
              null,
              trackFile.trackBlockchainId
            )

            // If saveFile op failed, record CID for later processing
            if (error) {
              CIDsThatFailedSaveFileOp.add(trackFile.multihash)
            }
          })
        )
      }
      logger.info('Saved all track files to disk.')

      // Save all non-track files to disk in batches (to limit concurrent load)
      for (let i = 0; i < nonTrackFiles.length; i += FileSaveMaxConcurrency) {
        const nonTrackFilesSlice = nonTrackFiles.slice(
          i,
          i + FileSaveMaxConcurrency
        )
        logger.info(
          `NonTrackFiles saveFileForMultihashToFS - processing files ${i} to ${
            i + FileSaveMaxConcurrency
          } out of total ${nonTrackFiles.length}...`
        )
        await Promise.all(
          nonTrackFilesSlice.map(async (nonTrackFile) => {
            // Skip over directories since there's no actual content to sync
            // The files inside the directory are synced separately
            if (nonTrackFile.type !== 'dir') {
              const multihash = nonTrackFile.multihash

              // if it's an image file, we need to pass in the actual filename because the gateway request is /ipfs/Qm123/<filename>
              // need to also check fileName is not null to make sure it's a dir-style image. non-dir images won't have a 'fileName' db column
              let error
              if (
                nonTrackFile.type === 'image' &&
                nonTrackFile.fileName !== null
              ) {
                error = await saveFileForMultihashToFS(
                  libs,
                  logger,
                  multihash,
                  nonTrackFile.storagePath,
                  gatewaysToTry,
                  nonTrackFile.fileName
                )
              } else {
                error = await saveFileForMultihashToFS(
                  libs,
                  logger,
                  multihash,
                  nonTrackFile.storagePath,
                  gatewaysToTry
                )
              }

              // If saveFile op failed, record CID for later processing
              if (error) {
                CIDsThatFailedSaveFileOp.add(multihash)
              }
            }
          })
        )
      }
      logger.info('Saved all non-track files to disk.')

      /**
       * Write all records to DB
       */

      await models.ClockRecord.bulkCreate(
        fetchedClockRecords.map((clockRecord) => ({
          ...clockRecord,
          cnodeUserUUID
        })),
        { transaction }
      )
      logger.info('Saved all ClockRecord entries to DB')

      await models.File.bulkCreate(
        nonTrackFiles.map((file) => {
          if (CIDsThatFailedSaveFileOp.has(file.multihash)) {
            file.skipped = true // defaults to false
          }
          return {
            ...file,
            trackBlockchainId: null,
            cnodeUserUUID
          }
        }),
        { transaction }
      )
      logger.info('Saved all non-track File entries to DB')

      await models.Track.bulkCreate(
        fetchedCNodeUser.tracks.map((track) => ({
          ...track,
          cnodeUserUUID
        })),
        { transaction }
      )
      logger.info('Saved all Track entries to DB')

      await models.File.bulkCreate(
        trackFiles.map((trackFile) => {
          if (CIDsThatFailedSaveFileOp.has(trackFile.multihash)) {
            trackFile.skipped = true // defaults to false
          }
          return {
            ...trackFile,
            cnodeUserUUID
          }
        }),
        { transaction }
      )
      logger.info('Saved all track File entries to DB')

      await models.AudiusUser.bulkCreate(
        fetchedCNodeUser.audiusUsers.map((audiusUser) => ({
          ...audiusUser,
          cnodeUserUUID
        })),
        { transaction }
      )
      logger.info('Saved all AudiusUser entries to DB')

      await transaction.commit()

      logger.info(
        `Transaction successfully committed for cnodeUser wallet ${fetchedWalletPublicKey} with ${numTotalFiles} files processed and ${CIDsThatFailedSaveFileOp.size} skipped.`
      )

      // track that sync for this user was successful
      await SyncHistoryAggregator.recordSyncSuccess(fetchedWalletPublicKey)

      // for final log check the _secondarySyncFromPrimary function

      return { result: 'success' }
    } catch (e) {
      logger.error(
        `Transaction failed for cnodeUser wallet ${fetchedWalletPublicKey}`,
        e
      )

      try {
        await transaction.rollback()

        const numRowsUpdated = await DBManager.fixInconsistentUser(
          fetchedCNodeUser.cnodeUserUUID
        )
        logger.warn(
          `fixInconsistentUser() executed for ${fetchedCNodeUser.cnodeUserUUID} - numRowsUpdated:${numRowsUpdated}`
        )
      } catch (e) {
        logger.error(
          `rollback or fixInconsistentUser() error for ${fetchedCNodeUser.cnodeUserUUID} - ${e.message}`
        )
      }

      error = e
      errorResponse = {
        error,
        result: 'failure_db_transaction'
      }

      throw e
    }
  } catch (e) {
    tracing.recordException(e)
    await SyncHistoryAggregator.recordSyncFail(wallet)

    // for final log check the _secondarySyncFromPrimary function

    if (errorResponse) {
      return errorResponse
    }

    // If unexpected errors occur, default to general failure response
    return {
      error: e,
      result: 'failure_sync_secondary_from_primary'
    }
  } finally {
    try {
      await redis.WalletWriteLock.release(wallet)
    } catch (e) {
      tracing.recordException(e)
      logger.warn(
        `Failure to release write lock for ${wallet} with error ${e.message}`
      )
    }
  }
}

/**
 * This function is only run on secondaries, to export and sync data from a user's primary.
 *
 * @notice - By design, will reject any syncs with non-contiguous clock values. For now,
 *    any data corruption from primary needs to be handled separately and should not be replicated.
 *
 * @notice - There is a maxExportClockValueRange enforced in export, meaning that some syncs will
 *    only replicate partial data state. This is by design, and state machine will trigger repeated syncs
 *    with progressively increasing clock values until secondaries have completely synced up.
 *    Secondaries have no knowledge of the current data state on primary, they simply replicate
 *    what they receive in each export.
 */
async function _secondarySyncFromPrimary({
  serviceRegistry,
  wallet,
  creatorNodeEndpoint,
  forceResyncConfig,
  logContext,
  forceWipe = false,
  blockNumber = null
}) {
  const { prometheusRegistry } = serviceRegistry
  const secondarySyncFromPrimaryMetric = prometheusRegistry.getMetric(
    prometheusRegistry.metricNames
      .SECONDARY_SYNC_FROM_PRIMARY_DURATION_SECONDS_HISTOGRAM
  )
  const metricEndTimerFn = secondarySyncFromPrimaryMetric.startTimer()

  // forceWipe only wipes data from the secondary and and doesn't resync from the primary.
  // This flag takes precedence over forceResync, which wipes and then resyncs, if both are present
  let mode = 'default'
  if (forceResyncConfig?.forceResync) mode = 'force_resync'
  if (forceWipe) mode = 'force_wipe'

  const start = Date.now()

  const secondarySyncFromPrimaryLogger = createChildLogger(genericLogger, {
    wallet,
    sync: 'secondarySyncFromPrimary',
    primary: creatorNodeEndpoint
  })

  secondarySyncFromPrimaryLogger.info('begin nodesync', 'time', start)

  const { error, result, abort } = await handleSyncFromPrimary({
    serviceRegistry,
    wallet,
    creatorNodeEndpoint,
    blockNumber,
    forceResyncConfig,
    forceWipe,
    logContext,
    secondarySyncFromPrimaryLogger
  })
  metricEndTimerFn({ result, mode })
  tracing.setSpanAttribute('result', result)
  tracing.setSpanAttribute('mode', mode)

  if (error) {
    secondarySyncFromPrimaryLogger.error(
      `Sync complete for wallet: ${wallet}. Status: Error, message: ${
        error.message
      }. Duration sync: ${
        Date.now() - start
      }. From endpoint ${creatorNodeEndpoint}. Prometheus result: ${result}`
    )
    throw error
  }

  if (abort) {
    secondarySyncFromPrimaryLogger.warn(
      `Sync complete for wallet: ${wallet}. Status: Abort. Duration sync: ${
        Date.now() - start
      }. From endpoint ${creatorNodeEndpoint}. Prometheus result: ${result}`
    )
  } else {
    secondarySyncFromPrimaryLogger.info(
      `Sync complete for wallet: ${wallet}. Status: Success. Duration sync: ${
        Date.now() - start
      }. From endpoint ${creatorNodeEndpoint}. Prometheus result: ${result}`
    )
  }

  return { result }
}

const secondarySyncFromPrimary = instrumentTracing({
  fn: _secondarySyncFromPrimary,
  options: {
    attributes: {
      [tracing.CODE_FILEPATH]: __filename
    }
  }
})

module.exports = secondarySyncFromPrimary<|MERGE_RESOLUTION|>--- conflicted
+++ resolved
@@ -46,22 +46,13 @@
     }
 
     // Ensure this node is syncing from the user's primary
-<<<<<<< HEAD
-    const userReplicaSet = await getReplicaSetEndpointsByWallet({
-      userReplicaSetManagerClient: libs.contracts.UserReplicaSetManagerClient,
-      wallet,
-      getUsers: libs.User.getUsers,
-      parentLogger: logger
-    })
-=======
     let userReplicaSet
     try {
-      userReplicaSet = await getUserReplicaSetEndpointsFromDiscovery({
-        libs,
-        logger,
+      userReplicaSet = await getReplicaSetEndpointsByWallet({
+        userReplicaSetManagerClient: libs.contracts.UserReplicaSetManagerClient,
         wallet,
-        blockNumber: null,
-        ensurePrimary: false
+        getUsers: libs.User.getUsers,
+        parentLogger: logger
       })
     } catch (e) {
       error = new Error(`Error fetching user replica set: ${e.message}`)
@@ -73,7 +64,6 @@
       throw error
     }
 
->>>>>>> b2014384
     if (userReplicaSet.primary !== creatorNodeEndpoint) {
       return {
         abort: `Node being synced from is not primary. Node being synced from: ${creatorNodeEndpoint} Primary: ${userReplicaSet.primary}`,
