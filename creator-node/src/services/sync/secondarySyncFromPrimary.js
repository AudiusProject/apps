--- conflicted
+++ resolved
@@ -184,13 +184,8 @@
         )
       }
 
-<<<<<<< HEAD
       if (wallet !== fetchedWalletPublicKey) {
-        return {
-=======
-      if (!walletPublicKeys.includes(fetchedWalletPublicKey)) {
         returnValue = {
->>>>>>> 358012db
           error: new Error(
             `Malformed response from ${creatorNodeEndpoint}. Returned data for walletPublicKey that was not requested.`
           ),
@@ -287,7 +282,7 @@
          * Every subsequent sync will enter the if case and update the existing local cnodeUserRecord.
          */
         if (cnodeUserRecord) {
-          logger.info(
+          genericLogger.info(
             logPrefix,
             `cNodeUserRecord was non-empty -- updating CNodeUser for cnodeUser wallet ${fetchedWalletPublicKey}. Clock value: ${fetchedLatestClockVal}`
           )
@@ -324,7 +319,7 @@
           }
           cnodeUser = respObj[0]
         } else {
-          logger.info(
+          genericLogger.info(
             logPrefix,
             `cNodeUserRecord was empty -- inserting CNodeUser for cnodeUser wallet ${fetchedWalletPublicKey}. Clock value: ${fetchedLatestClockVal}`
           )
@@ -480,13 +475,8 @@
           // Throw error if failure threshold not yet reached
           if (userSyncFailureCount < SyncRequestMaxUserFailureCountBeforeSkip) {
             const errorMsg = `User Sync failed due to ${numCIDsThatFailedSaveFileOp} failing saveFileForMultihashToFS op. userSyncFailureCount = ${userSyncFailureCount} // SyncRequestMaxUserFailureCountBeforeSkip = ${SyncRequestMaxUserFailureCountBeforeSkip}`
-<<<<<<< HEAD
             genericLogger.error(logPrefix, errorMsg)
-            return {
-=======
-            logger.error(logPrefix, errorMsg)
             returnValue = {
->>>>>>> 358012db
               error: new Error(errorMsg),
               result: 'failure_skip_threshold_not_reached'
             }
@@ -591,12 +581,12 @@
           const numRowsUpdated = await DBManager.fixInconsistentUser(
             fetchedCNodeUser.cnodeUserUUID
           )
-          logger.warn(
+          genericLogger.warn(
             logPrefix,
             `fixInconsistentUser() executed for ${fetchedCNodeUser.cnodeUserUUID} - numRowsUpdated:${numRowsUpdated}`
           )
         } catch (e) {
-          logger.error(
+          genericLogger.error(
             logPrefix,
             `fixInconsistentUser() error for ${fetchedCNodeUser.cnodeUserUUID} - ${e.message}`
           )
