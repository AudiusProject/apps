import type Logger from 'bunyan'
import type { SyncStatus } from './syncUtil'

import _ from 'lodash'
import {
  logger as genericLogger,
  createChildLogger,
  getStartTime,
  logInfoWithDuration
} from '../../logging'
import { saveFileForMultihashToFS } from '../../fileManager'
import DiskManager from '../../diskManager'
import SyncHistoryAggregator from '../../snapbackSM/syncHistoryAggregator'
import DBManager from '../../dbManager'
import {
  shouldForceResync,
  getAndValidateOwnEndpoint
} from './secondarySyncFromPrimaryUtils'
import { instrumentTracing, tracing } from '../../tracer'
<<<<<<< HEAD
import { fetchExportFromNode, setSyncStatus } from './syncUtil'
=======
import { fetchExportFromNode } from './syncUtil'
import { getReplicaSetEndpointsByWallet } from '../ContentNodeInfoManager'
>>>>>>> b6f83112
import { ForceResyncConfig } from '../../services/stateMachineManager/stateReconciliation/types'

const models = require('../../models')
const config = require('../../config')

type SecondarySyncFromPrimaryParams = {
  serviceRegistry: any
  wallet: string
  creatorNodeEndpoint: string
  forceResyncConfig: ForceResyncConfig
  logContext: Object
  forceWipe?: boolean
  blockNumber?: number | null
  syncUuid?: string | null
}

const handleSyncFromPrimary = async ({
  serviceRegistry,
  wallet,
  creatorNodeEndpoint,
  forceResyncConfig,
  forceWipe,
  logContext,
  secondarySyncFromPrimaryLogger
}: SecondarySyncFromPrimaryParams & {
  secondarySyncFromPrimaryLogger: Logger
}): Promise<{
  result?: string
  abort?: string
  error?: any
}> => {
  const { nodeConfig, redis, libs } = serviceRegistry
  const FileSaveMaxConcurrency = nodeConfig.get(
    'nodeSyncFileSaveMaxConcurrency'
  )
  const thisContentNodeEndpoint = nodeConfig.get('creatorNodeEndpoint')

  const logger = secondarySyncFromPrimaryLogger

  let errorResponse, error
  try {
    try {
      await redis.WalletWriteLock.acquire(
        wallet,
        redis.WalletWriteLock.VALID_ACQUIRERS.SecondarySyncFromPrimary
      )
    } catch (e: any) {
      tracing.recordException(e)
      return {
        abort: `Cannot change state of wallet ${wallet}. Node sync currently in progress`,
        result: 'abort_sync_in_progress'
      }
    }

    // Ensure this node is syncing from the user's primary
    let userReplicaSet
    try {
      userReplicaSet = await getReplicaSetEndpointsByWallet({
        libs,
        wallet,
        parentLogger: logger
      })
    } catch (e: any) {
      error = new Error(`Error fetching user replica set: ${e.message}`)
      errorResponse = {
        error,
        result: 'failure_fetching_user_replica_set'
      }

      throw error
    }

    if (userReplicaSet.primary !== creatorNodeEndpoint) {
      return {
        abort: `Node being synced from is not primary. Node being synced from: ${creatorNodeEndpoint} Primary: ${userReplicaSet.primary}`,
        result: 'abort_current_node_is_not_user_primary'
      }
    }

    /**
     * Perform all sync operations, catch and log error if thrown, and always release redis locks after.
     */
    const forceResync = await shouldForceResync(
      { libs, logContext },
      forceResyncConfig
    )
    const forceResyncQueryParam = forceResyncConfig?.forceResync
    if (forceResyncQueryParam && !forceResync) {
      error = new Error(
        `Cannot issue sync for wallet ${wallet} due to shouldForceResync() rejection`
      )
      errorResponse = {
        error,
        result: 'failure_force_resync_check'
      }

      throw error
    }

    let localMaxClockVal
    if (forceResync || forceWipe) {
      logger.warn(`Forcing ${forceResync ? 'resync' : 'wipe'}..`)

      // Ensure we never wipe the data of a primary
      if (thisContentNodeEndpoint === userReplicaSet.primary) {
        return {
          abort: `Tried to wipe data of a primary. User replica set: ${JSON.stringify(
            userReplicaSet
          )}`,
          result: 'abort_current_node_is_not_user_primary'
        }
      }

      // Short circuit if wiping is disabled via env var
      if (!config.get('syncForceWipeEnabled')) {
        return {
          abort: 'Stopping sync early because syncForceWipeEnabled=false',
          result: 'abort_force_wipe_disabled'
        }
      }

      // Store this user's file paths in redis to delete later (after wiping db)
      let numFilesToDelete = 0
      try {
        numFilesToDelete = await DiskManager.gatherCNodeUserDataToDelete(
          wallet,
          logger
        )
      } catch (error) {
        await DiskManager.clearFilePathsToDelete(wallet)
        errorResponse = {
          error,
          result: 'failure_delete_disk_data'
        }

        throw error
      }

      /**
       * Wipe local DB state
       *
       * deleteAllCNodeUserDataFromDB() is not ideal since it can either return an error or throw an error; both scenarios are handled
       */
      let deleteError
      try {
        deleteError = await DBManager.deleteAllCNodeUserDataFromDB({
          lookupWallet: wallet
        })
        localMaxClockVal = -1
      } catch (e) {
        deleteError = e
      }

      if (deleteError) {
        await DiskManager.clearFilePathsToDelete(wallet)
        error = deleteError
        errorResponse = {
          error,
          result: 'failure_delete_db_data'
        }

        throw error
      }

      // Wipe disk - delete files whose paths we stored in redis earlier
      try {
        const numFilesDeleted =
          await DiskManager.deleteAllCNodeUserDataFromDisk(
            wallet,
            numFilesToDelete,
            logger
          )
        logger.info(
          `Deleted ${numFilesDeleted}/${numFilesToDelete} files for ${wallet}`
        )
      } catch (error) {
        errorResponse = {
          error,
          result: 'failure_delete_disk_data'
        }

        throw error
      }

      if (forceWipe) {
        return {
          result: 'success_force_wipe'
        }
      }
    } else {
      // Query own latest clockValue and call export with that value + 1; export from 0 for first time sync
      const cnodeUser = await models.CNodeUser.findOne({
        where: { walletPublicKey: wallet }
      })
      localMaxClockVal = cnodeUser ? cnodeUser.clock : -1
    }

    // Ensure this node is one of the user's secondaries (except when wiping a node with orphaned data).
    // We know we're not wiping an orphaned node at this point because it would've returned earlier if forceWipe=true
    if (
      thisContentNodeEndpoint !== userReplicaSet.secondary1 &&
      thisContentNodeEndpoint !== userReplicaSet.secondary2
    ) {
      return {
        abort: `This node is not one of the user's secondaries. This node: ${thisContentNodeEndpoint} Secondaries: [${userReplicaSet.secondary1},${userReplicaSet.secondary2}]`,
        result: 'abort_current_node_is_not_user_secondary'
      }
    }

    /**
     * Fetch data export from creatorNodeEndpoint for given walletPublicKeys and clock value range
     *
     * Secondary requests export of new data by passing its current max clock value in the request.
     * Primary builds an export object of all data beginning from the next clock value.
     */
    const startFetchExport = getStartTime()
    const {
      fetchedCNodeUser,
      error: fetchExportFromNodeErrorMessage,
      abort
    } = await fetchExportFromNode({
      nodeEndpointToFetchFrom: creatorNodeEndpoint,
      wallet,
      clockRangeMin: localMaxClockVal + 1,
      selfEndpoint: thisContentNodeEndpoint,
      logger
    })

    logInfoWithDuration(
      { logger, startTime: startFetchExport },
      'Sync step complete. Fetched export from node',
      'syncStepDurationFetchExport'
    )
    if (fetchExportFromNodeErrorMessage) {
      error = new Error(fetchExportFromNodeErrorMessage.message)
      errorResponse = {
        error,
        result: fetchExportFromNodeErrorMessage.code
      }

      throw error
    }

    if (abort) {
      return {
        abort: abort.message,
        result: abort.code
      }
    }

    const {
      clock: fetchedLatestClockVal,
      clockRecords: fetchedClockRecords,
      walletPublicKey: fetchedWalletPublicKey,
      latestBlockNumber: fetchedLatestBlockNumber
    } = fetchedCNodeUser

    // Short-circuit if already up to date -- no sync required
    if (fetchedLatestClockVal === localMaxClockVal) {
      logger.info(
        `User ${fetchedWalletPublicKey} already up to date! Both nodes have latest clock value ${localMaxClockVal}`
      )
      return {
        result: 'success_clocks_already_match'
      }
    }

    /**
     * Replace CNodeUser's local DB state with retrieved data + fetch + save missing files.
     */

    // Use user's replica set as gateways for content fetching in saveFileForMultihashToFS.
    // Note that sync is only called on secondaries so `myCnodeEndpoint` below always represents a secondary.
    let gatewaysToTry: string[] = []
    try {
      const startGetOwnEndpoint = getStartTime()
      const myCnodeEndpoint = await getAndValidateOwnEndpoint(logger)
      logInfoWithDuration(
        { logger, startTime: startGetOwnEndpoint },
        'Sync step complete. Found and validated own endpoint',
        'syncStepDurationGetOwnEndpoint'
      )

      // Filter out current node from user's replica set
      gatewaysToTry = [
        userReplicaSet.primary || '',
        userReplicaSet.secondary1 || '',
        userReplicaSet.secondary2 || ''
      ].filter((url) => url !== myCnodeEndpoint)
    } catch (e: any) {
      tracing.recordException(e)
      logger.error(
        `Couldn't filter out own endpoint from user's replica set to use as cnode gateways in saveFileForMultihashToFS - ${e.message}`
      )

      error = new Error(
        `Couldn't filter out own endpoint from user's replica set to use as cnode gateways in saveFileForMultihashToFS - ${e.message}`
      )
      errorResponse = {
        error,
        result: 'failure_fetching_user_gateway'
      }

      throw error
    }

    /**
     * This node (secondary) must compare its local clock state against clock state received in export from primary.
     * Only allow sync if received clock state contains new data and is contiguous with existing data.
     */

    const maxClockRecordId = Math.max(
      ...fetchedClockRecords.map((record: any) => record.clock)
    )

    // Error if returned data is not within requested range
    if (fetchedLatestClockVal < localMaxClockVal) {
      error = new Error(
        `Cannot sync for localMaxClockVal ${localMaxClockVal} - imported data has max clock val ${fetchedLatestClockVal}`
      )

      errorResponse = {
        error,
        result: 'failure_inconsistent_clock'
      }

      throw error
    }

    if (
      localMaxClockVal !== -1 &&
      fetchedClockRecords[0] &&
      fetchedClockRecords[0].clock !== localMaxClockVal + 1
    ) {
      error = new Error(
        `Cannot sync - imported data is not contiguous. Local max clock val = ${localMaxClockVal} and imported min clock val ${fetchedClockRecords[0].clock}`
      )
      errorResponse = {
        error,
        result: 'failure_import_not_contiguous'
      }

      throw error
    }

    if (
      !_.isEmpty(fetchedClockRecords) &&
      maxClockRecordId !== fetchedLatestClockVal
    ) {
      error = new Error(
        `Cannot sync - imported data is not consistent. Imported max clock val = ${fetchedLatestClockVal} and imported max ClockRecord val ${maxClockRecordId}`
      )
      errorResponse = {
        error,
        result: 'failure_import_not_consistent'
      }

      throw error
    }

    // All DB updates must happen in single atomic tx - partial state updates will lead to data loss
    const transaction = await models.sequelize.transaction()

    /**
     * Process all DB updates for cnodeUser
     */
    try {
      logger.info(
        `Beginning db updates for cnodeUser wallet ${fetchedWalletPublicKey}`
      )

      /**
       * Update CNodeUser entry if exists else create new
       *
       * Cannot use upsert since it fails to use default value for cnodeUserUUID per this issue https://github.com/sequelize/sequelize/issues/3247
       */

      let cnodeUser

      // Fetch current cnodeUser from DB
      const startFetchCurrentUser = getStartTime()
      const cnodeUserRecord = await models.CNodeUser.findOne({
        where: { walletPublicKey: fetchedWalletPublicKey },
        transaction
      })
      logInfoWithDuration(
        { logger, startTime: startFetchCurrentUser },
        'Sync step complete. Fetched current cnodeUser from DB',
        'syncStepDurationFetchCurrentUser'
      )

      /**
       * The first sync for a user will enter else case where no local cnodeUserRecord is found
       *    creating a new entry with a new auto-generated cnodeUserUUID.
       * Every subsequent sync will enter the if case and update the existing local cnodeUserRecord.
       */
      const startUpsert = getStartTime()
      if (cnodeUserRecord) {
        logger.info(
          `cNodeUserRecord was non-empty -- updating CNodeUser for cnodeUser wallet ${fetchedWalletPublicKey}. Clock value: ${fetchedLatestClockVal}`
        )
        const [numRowsUpdated, respObj] = await models.CNodeUser.update(
          {
            lastLogin: fetchedCNodeUser.lastLogin,
            latestBlockNumber: fetchedLatestBlockNumber,
            clock: fetchedLatestClockVal,
            createdAt: fetchedCNodeUser.createdAt
          },
          {
            where: { walletPublicKey: fetchedWalletPublicKey },
            fields: [
              'lastLogin',
              'latestBlockNumber',
              'clock',
              'createdAt',
              'updatedAt'
            ],
            returning: true,
            transaction
          }
        )

        // Error if update failed
        if (numRowsUpdated !== 1 || respObj.length !== 1) {
          error = new Error(
            `Failed to update cnodeUser row for cnodeUser wallet ${fetchedWalletPublicKey}`
          )
          errorResponse = {
            error,
            result: 'failure_db_transaction'
          }

          throw error
        }

        cnodeUser = respObj[0]
      } else {
        logger.info(
          `cNodeUserRecord was empty -- inserting CNodeUser for cnodeUser wallet ${fetchedWalletPublicKey}. Clock value: ${fetchedLatestClockVal}`
        )
        // Will throw error if creation fails
        cnodeUser = await models.CNodeUser.create(
          {
            walletPublicKey: fetchedWalletPublicKey,
            lastLogin: fetchedCNodeUser.lastLogin,
            latestBlockNumber: fetchedLatestBlockNumber,
            clock: fetchedLatestClockVal,
            createdAt: fetchedCNodeUser.createdAt
          },
          {
            returning: true,
            transaction
          }
        )
      }

      const cnodeUserUUID = cnodeUser.cnodeUserUUID
      logInfoWithDuration(
        { logger, startTime: startUpsert },
        `Sync step complete. Upserted CNodeUser for cnodeUser wallet ${fetchedWalletPublicKey}: cnodeUserUUID: ${cnodeUserUUID}. Clock value: ${fetchedLatestClockVal}`,
        'syncStepDurationUpsert'
      )

      /**
       * Populate all new data for fetched cnodeUser
       * Always use local cnodeUserUUID in favor of cnodeUserUUID in exported dataset to ensure consistency
       */

      /*
       * Make list of all track Files to add after track creation
       *
       * Files with trackBlockchainIds cannot be created until tracks have been created,
       *    but tracks cannot be created until metadata and cover art files have been created.
       */

      const startSaveFiles = getStartTime()
      const trackFiles = fetchedCNodeUser.files.filter((file: any) =>
        models.File.TrackTypes.includes(file.type)
      )
      const nonTrackFiles = fetchedCNodeUser.files.filter((file: any) =>
        models.File.NonTrackTypes.includes(file.type)
      )
      const numTotalFiles = trackFiles.length + nonTrackFiles.length

      const CIDsThatFailedSaveFileOp = new Set()

      // Save all track files to disk in batches (to limit concurrent load)
      for (let i = 0; i < trackFiles.length; i += FileSaveMaxConcurrency) {
        const trackFilesSlice = trackFiles.slice(i, i + FileSaveMaxConcurrency)
        logger.info(
          `TrackFiles saveFileForMultihashToFS - processing trackFiles ${i} to ${
            i + FileSaveMaxConcurrency
          } out of total ${trackFiles.length}...`
        )

        /**
         * Fetch content for each CID + save to FS
         * Record any CIDs that failed retrieval/saving for later use
         * @notice `saveFileForMultihashToFS()` should never reject - it will return error indicator for post processing
         */
        await Promise.all(
          trackFilesSlice.map(async (trackFile: any) => {
            const error = await saveFileForMultihashToFS(
              libs,
              logger,
              trackFile.multihash,
              trackFile.storagePath,
              gatewaysToTry,
              null,
              trackFile.trackBlockchainId
            )

            // If saveFile op failed, record CID for later processing
            if (error) {
              CIDsThatFailedSaveFileOp.add(trackFile.multihash)
            }
          })
        )
      }
      logger.info('Saved all track files to disk.')

      // Save all non-track files to disk in batches (to limit concurrent load)
      for (let i = 0; i < nonTrackFiles.length; i += FileSaveMaxConcurrency) {
        const nonTrackFilesSlice = nonTrackFiles.slice(
          i,
          i + FileSaveMaxConcurrency
        )
        logger.info(
          `NonTrackFiles saveFileForMultihashToFS - processing files ${i} to ${
            i + FileSaveMaxConcurrency
          } out of total ${nonTrackFiles.length}...`
        )
        await Promise.all(
          nonTrackFilesSlice.map(async (nonTrackFile: any) => {
            // Skip over directories since there's no actual content to sync
            // The files inside the directory are synced separately
            if (nonTrackFile.type !== 'dir') {
              const multihash = nonTrackFile.multihash

              // if it's an image file, we need to pass in the actual filename because the gateway request is /ipfs/Qm123/<filename>
              // need to also check fileName is not null to make sure it's a dir-style image. non-dir images won't have a 'fileName' db column
              let error
              if (
                nonTrackFile.type === 'image' &&
                nonTrackFile.fileName !== null
              ) {
                error = await saveFileForMultihashToFS(
                  libs,
                  logger,
                  multihash,
                  nonTrackFile.storagePath,
                  gatewaysToTry,
                  nonTrackFile.fileName
                )
              } else {
                error = await saveFileForMultihashToFS(
                  libs,
                  logger,
                  multihash,
                  nonTrackFile.storagePath,
                  gatewaysToTry
                )
              }

              // If saveFile op failed, record CID for later processing
              if (error) {
                CIDsThatFailedSaveFileOp.add(multihash)
              }
            }
          })
        )
      }
      logger.info('Saved all non-track files to disk.')

      logInfoWithDuration(
        { logger, startTime: startSaveFiles },
        'Sync step complete. Saved all track and non-track files to disk',
        'syncStepDurationSaveFiles'
      )

      /**
       * Write all records to DB
       */

      await models.ClockRecord.bulkCreate(
        fetchedClockRecords.map((clockRecord: any) => ({
          ...clockRecord,
          cnodeUserUUID
        })),
        { transaction }
      )
      logger.info('Saved all ClockRecord entries to DB')

      await models.File.bulkCreate(
        nonTrackFiles.map((file: any) => {
          if (CIDsThatFailedSaveFileOp.has(file.multihash)) {
            file.skipped = true // defaults to false
          }
          return {
            ...file,
            trackBlockchainId: null,
            cnodeUserUUID
          }
        }),
        { transaction }
      )
      logger.info('Saved all non-track File entries to DB')

      await models.Track.bulkCreate(
        fetchedCNodeUser.tracks.map((track: any) => ({
          ...track,
          cnodeUserUUID
        })),
        { transaction }
      )
      logger.info('Saved all Track entries to DB')

      await models.File.bulkCreate(
        trackFiles.map((trackFile: any) => {
          if (CIDsThatFailedSaveFileOp.has(trackFile.multihash)) {
            trackFile.skipped = true // defaults to false
          }
          return {
            ...trackFile,
            cnodeUserUUID
          }
        }),
        { transaction }
      )
      logger.info('Saved all track File entries to DB')

      await models.AudiusUser.bulkCreate(
        fetchedCNodeUser.audiusUsers.map((audiusUser: any) => ({
          ...audiusUser,
          cnodeUserUUID
        })),
        { transaction }
      )
      logger.info('Saved all AudiusUser entries to DB')

      await transaction.commit()

      logger.info(
        `Transaction successfully committed for cnodeUser wallet ${fetchedWalletPublicKey} with ${numTotalFiles} files processed and ${CIDsThatFailedSaveFileOp.size} skipped.`
      )

      // track that sync for this user was successful
      await SyncHistoryAggregator.recordSyncSuccess(fetchedWalletPublicKey)

      // for final log check the _secondarySyncFromPrimary function

      return { result: 'success' }
    } catch (e: any) {
      tracing.recordException(e)
      logger.error(
        `Transaction failed for cnodeUser wallet ${fetchedWalletPublicKey}`,
        e
      )

      try {
        await transaction.rollback()

        const numRowsUpdated = await DBManager.fixInconsistentUser(
          fetchedCNodeUser.cnodeUserUUID
        )
        logger.warn(
          `fixInconsistentUser() executed for ${fetchedCNodeUser.cnodeUserUUID} - numRowsUpdated:${numRowsUpdated}`
        )
      } catch (e: any) {
        tracing.recordException(e)
        logger.error(
          `rollback or fixInconsistentUser() error for ${fetchedCNodeUser.cnodeUserUUID} - ${e.message}`
        )
      }

      error = e
      errorResponse = {
        error,
        result: 'failure_db_transaction'
      }

      throw e
    }
  } catch (e: any) {
    tracing.recordException(e)
    await SyncHistoryAggregator.recordSyncFail(wallet)

    // for final log check the _secondarySyncFromPrimary function

    if (errorResponse) {
      return errorResponse
    }

    // If unexpected errors occur, default to general failure response
    return {
      error: e,
      result: 'failure_sync_secondary_from_primary'
    }
  } finally {
    try {
      await redis.WalletWriteLock.release(wallet)
    } catch (e: any) {
      tracing.recordException(e)
      logger.warn(
        `Failure to release write lock for ${wallet} with error ${e.message}`
      )
    }
  }
}

/**
 * This function is only run on secondaries, to export and sync data from a user's primary.
 *
 * @notice - By design, will reject any syncs with non-contiguous clock values. For now,
 *    any data corruption from primary needs to be handled separately and should not be replicated.
 *
 * @notice - There is a maxExportClockValueRange enforced in export, meaning that some syncs will
 *    only replicate partial data state. This is by design, and state machine will trigger repeated syncs
 *    with progressively increasing clock values until secondaries have completely synced up.
 *    Secondaries have no knowledge of the current data state on primary, they simply replicate
 *    what they receive in each export.
 * @param {Object} param
 * @param {Object} param.serviceRegistry
 * @param {string} param.wallet
 * @param {string} param.creatorNodeEndpoint
 * @param {Object} param.forceResyncConfig
 * @param {Object} param.logContext
 * @param {boolean} [param.forceWipe]
 * @param {number} [param.blockNumber]
 */
async function _secondarySyncFromPrimary({
  serviceRegistry,
  wallet,
  creatorNodeEndpoint,
  forceResyncConfig,
  logContext,
  forceWipe = false,
  blockNumber = null,
  syncUuid = null // Could be null for backwards compatibility
}: SecondarySyncFromPrimaryParams) {
  const { prometheusRegistry } = serviceRegistry
  const secondarySyncFromPrimaryMetric = prometheusRegistry.getMetric(
    prometheusRegistry.metricNames
      .SECONDARY_SYNC_FROM_PRIMARY_DURATION_SECONDS_HISTOGRAM
  )
  const metricEndTimerFn = secondarySyncFromPrimaryMetric.startTimer()

  // forceWipe only wipes data from the secondary and and doesn't resync from the primary.
  // This flag takes precedence over forceResync, which wipes and then resyncs, if both are present
  let mode = 'default'
  if (forceResyncConfig?.forceResync) mode = 'force_resync'
  if (forceWipe) mode = 'force_wipe'

  const start = Date.now()

  let secondarySyncFromPrimaryLogger = createChildLogger(genericLogger, {
    wallet,
    sync: 'secondarySyncFromPrimary',
    primary: creatorNodeEndpoint
  }) as Logger

  secondarySyncFromPrimaryLogger.info('begin nodesync', 'time', start)

  const { error, result, abort } = await handleSyncFromPrimary({
    serviceRegistry,
    wallet,
    creatorNodeEndpoint,
    blockNumber,
    forceResyncConfig,
    forceWipe,
    logContext,
    secondarySyncFromPrimaryLogger
  })
  metricEndTimerFn({ result, mode })
  if (result) {
    tracing.setSpanAttribute('result', result)
  }
  tracing.setSpanAttribute('mode', mode)

<<<<<<< HEAD
  try {
    if (syncUuid && result?.length) {
      await setSyncStatus(syncUuid, result as SyncStatus)
    }
  } catch (e) {
    secondarySyncFromPrimaryLogger.error(
      `Failed to update sync status for polling: ${e}`
    )
  }
=======
  secondarySyncFromPrimaryLogger = createChildLogger(
    secondarySyncFromPrimaryLogger,
    {
      syncAllStepsDuration: Date.now() - start
    }
  ) as Logger
>>>>>>> b6f83112

  if (error) {
    tracing.setSpanAttribute('error', error)
    secondarySyncFromPrimaryLogger.error(
      `Sync complete for wallet: ${wallet}. Status: Error, message: ${
        error.message
      }. Duration sync: ${
        Date.now() - start
      }. From endpoint ${creatorNodeEndpoint}. Prometheus result: ${result}`
    )
    throw error
  }

  if (abort) {
    tracing.setSpanAttribute('abort', abort)
    secondarySyncFromPrimaryLogger.warn(
      `Sync complete for wallet: ${wallet}. Status: Abort. Duration sync: ${
        Date.now() - start
      }. From endpoint ${creatorNodeEndpoint}. Prometheus result: ${result}`
    )
  } else {
    secondarySyncFromPrimaryLogger.info(
      `Sync complete for wallet: ${wallet}. Status: Success. Duration sync: ${
        Date.now() - start
      }. From endpoint ${creatorNodeEndpoint}. Prometheus result: ${result}`
    )
  }

  return { result }
}

export const secondarySyncFromPrimary = instrumentTracing({
  fn: _secondarySyncFromPrimary,
  options: {
    attributes: {
      [tracing.CODE_FILEPATH]: __filename
    }
  }
})<|MERGE_RESOLUTION|>--- conflicted
+++ resolved
@@ -17,12 +17,8 @@
   getAndValidateOwnEndpoint
 } from './secondarySyncFromPrimaryUtils'
 import { instrumentTracing, tracing } from '../../tracer'
-<<<<<<< HEAD
 import { fetchExportFromNode, setSyncStatus } from './syncUtil'
-=======
-import { fetchExportFromNode } from './syncUtil'
 import { getReplicaSetEndpointsByWallet } from '../ContentNodeInfoManager'
->>>>>>> b6f83112
 import { ForceResyncConfig } from '../../services/stateMachineManager/stateReconciliation/types'
 
 const models = require('../../models')
@@ -802,7 +798,13 @@
   }
   tracing.setSpanAttribute('mode', mode)
 
-<<<<<<< HEAD
+  secondarySyncFromPrimaryLogger = createChildLogger(
+    secondarySyncFromPrimaryLogger,
+    {
+      syncAllStepsDuration: Date.now() - start
+    }
+  ) as Logger
+
   try {
     if (syncUuid && result?.length) {
       await setSyncStatus(syncUuid, result as SyncStatus)
@@ -812,14 +814,6 @@
       `Failed to update sync status for polling: ${e}`
     )
   }
-=======
-  secondarySyncFromPrimaryLogger = createChildLogger(
-    secondarySyncFromPrimaryLogger,
-    {
-      syncAllStepsDuration: Date.now() - start
-    }
-  ) as Logger
->>>>>>> b6f83112
 
   if (error) {
     tracing.setSpanAttribute('error', error)
