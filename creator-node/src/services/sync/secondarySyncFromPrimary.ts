import type Logger from 'bunyan'
import type { SyncStatus } from './syncUtil'

import axios from 'axios'
import _ from 'lodash'
import {
  logger as genericLogger,
  createChildLogger,
  getStartTime,
  logInfoWithDuration
} from '../../logging'
import { saveFileForMultihashToFS } from '../../fileManager'
import {
  gatherCNodeUserDataToDelete,
  clearFilePathsToDelete,
  deleteAllCNodeUserDataFromDisk
} from '../../diskManager'
import SyncHistoryAggregator from '../../snapbackSM/syncHistoryAggregator'
import DBManager from '../../dbManager'
import {
  shouldForceResync,
  getAndValidateOwnEndpoint
} from './secondarySyncFromPrimaryUtils'
import { instrumentTracing, tracing } from '../../tracer'
import { fetchExportFromNode, setSyncStatus } from './syncUtil'
import { getReplicaSetEndpointsByWallet } from '../ContentNodeInfoManager'
import { ForceResyncConfig } from '../../services/stateMachineManager/stateReconciliation/types'

const models = require('../../models')
const config = require('../../config')

const selfSpId = config.get('spID')

type SecondarySyncFromPrimaryParams = {
  serviceRegistry: any
  wallet: string
  creatorNodeEndpoint: string
  forceResyncConfig: ForceResyncConfig
  logContext: Object
  forceWipe?: boolean
  blockNumber?: number | null
  syncUuid?: string | null
}

const handleSyncFromPrimary = async ({
  serviceRegistry,
  wallet,
  creatorNodeEndpoint,
  forceResyncConfig,
  forceWipe,
  logContext,
  secondarySyncFromPrimaryLogger
}: SecondarySyncFromPrimaryParams & {
  secondarySyncFromPrimaryLogger: Logger
}): Promise<{
  result?: string
  abort?: string
  error?: any
}> => {
  const { nodeConfig, redis, libs } = serviceRegistry
  const FileSaveMaxConcurrency = nodeConfig.get(
    'nodeSyncFileSaveMaxConcurrency'
  )
  const thisContentNodeEndpoint = nodeConfig.get('creatorNodeEndpoint')

  const logger = secondarySyncFromPrimaryLogger

  let errorResponse, error
  try {
    try {
      await redis.WalletWriteLock.acquire(
        wallet,
        redis.WalletWriteLock.VALID_ACQUIRERS.SecondarySyncFromPrimary
      )
    } catch (e: any) {
      tracing.recordException(e)
      return {
        abort: `Cannot change state of wallet ${wallet}. Node sync currently in progress`,
        result: 'abort_sync_in_progress'
      }
    }

    // Ensure this node is syncing from the user's primary
    let userReplicaSet
    try {
      userReplicaSet = await getReplicaSetEndpointsByWallet({
        libs,
        wallet,
        parentLogger: logger
      })
    } catch (e: any) {
      error = new Error(`Error fetching user replica set: ${e.message}`)
      errorResponse = {
        error,
        result: 'failure_fetching_user_replica_set'
      }

      throw error
    }

    if (userReplicaSet.primary !== creatorNodeEndpoint) {
      return {
        abort: `Node being synced from is not primary. Node being synced from: ${creatorNodeEndpoint} Primary: ${userReplicaSet.primary}`,
        result: 'abort_current_node_is_not_user_primary'
      }
    }

    /**
     * Perform all sync operations, catch and log error if thrown, and always release redis locks after.
     */
    const forceResync = await shouldForceResync(
      { libs, logContext },
      forceResyncConfig
    )
    const forceResyncQueryParam = forceResyncConfig?.forceResync
    if (forceResyncQueryParam && !forceResync) {
      error = new Error(
        `Cannot issue sync for wallet ${wallet} due to shouldForceResync() rejection`
      )
      errorResponse = {
        error,
        result: 'failure_force_resync_check'
      }

      throw error
    }

    let localMaxClockVal
    if (forceResync || forceWipe) {
      logger.warn(`Forcing ${forceResync ? 'resync' : 'wipe'}..`)

      // Ensure we never wipe the data of a primary
      if (thisContentNodeEndpoint === userReplicaSet.primary) {
        return {
          abort: `Tried to wipe data of a primary. User replica set: ${JSON.stringify(
            userReplicaSet
          )}`,
          result: 'abort_current_node_is_not_user_primary'
        }
      }

      // Short circuit if wiping is disabled via env var
      if (!config.get('syncForceWipeDBEnabled')) {
        return {
          abort: 'Stopping sync early because syncForceWipeDBEnabled=false',
          result: 'abort_force_wipe_disabled'
        }
      }

      // Short circuit if this node was ever the user's primary. This is a temporary
      // guardrail to prevent deleting corrupted data caused by the trackBlockchainId bug
      if (await wasThisNodeEverPrimaryFor(wallet, libs)) {
        return {
          abort:
            "Stopping sync early because forceWipe=true and this node used to be the user's primary",
          result: 'abort_node_used_to_be_primary'
        }
      }

      // Store this user's file paths in redis to delete later (after wiping db)
      let numFilesToDelete = 0
      try {
        numFilesToDelete = await gatherCNodeUserDataToDelete(wallet, logger)
      } catch (error) {
        await clearFilePathsToDelete(wallet)
        errorResponse = {
          error,
          result: 'failure_delete_disk_data'
        }

        throw error
      }

      /**
       * Wipe local DB state
       *
       * deleteAllCNodeUserDataFromDB() is not ideal since it can either return an error or throw an error; both scenarios are handled
       */
      let deleteError
      try {
        deleteError = await DBManager.deleteAllCNodeUserDataFromDB({
          lookupWallet: wallet
        })
        localMaxClockVal = -1
      } catch (e) {
        deleteError = e
      }

      if (deleteError) {
        await clearFilePathsToDelete(wallet)
        error = deleteError
        errorResponse = {
          error,
          result: 'failure_delete_db_data'
        }

        throw error
      }

      // Wipe disk - delete files whose paths we stored in redis earlier
<<<<<<< HEAD
      try {
        const numFilesDeleted = await deleteAllCNodeUserDataFromDisk(
          wallet,
          numFilesToDelete,
          logger
        )
        logger.info(
          `Deleted ${numFilesDeleted}/${numFilesToDelete} files for ${wallet}`
        )
      } catch (error) {
        errorResponse = {
          error,
          result: 'failure_delete_disk_data'
        }
=======
      // Note - even if syncForceWipeDiskEnabled = false, we cannot exit since the below logic must be run
      if (config.get('syncForceWipeDiskEnabled')) {
        try {
          const numFilesDeleted =
            await DiskManager.deleteAllCNodeUserDataFromDisk(
              wallet,
              numFilesToDelete,
              logger
            )
          logger.info(
            `Deleted ${numFilesDeleted}/${numFilesToDelete} files for ${wallet}`
          )
        } catch (error) {
          errorResponse = {
            error,
            result: 'failure_delete_disk_data'
          }
>>>>>>> 55064a41

          throw error
        }
      }

      if (forceWipe) {
        return {
          result: 'success_force_wipe'
        }
      }
    } else {
      // Query own latest clockValue and call export with that value + 1; export from 0 for first time sync
      const cnodeUser = await models.CNodeUser.findOne({
        where: { walletPublicKey: wallet }
      })
      localMaxClockVal = cnodeUser ? cnodeUser.clock : -1
    }

    // Ensure this node is one of the user's secondaries (except when wiping a node with orphaned data).
    // We know we're not wiping an orphaned node at this point because it would've returned earlier if forceWipe=true
    if (
      thisContentNodeEndpoint !== userReplicaSet.secondary1 &&
      thisContentNodeEndpoint !== userReplicaSet.secondary2
    ) {
      return {
        abort: `This node is not one of the user's secondaries. This node: ${thisContentNodeEndpoint} Secondaries: [${userReplicaSet.secondary1},${userReplicaSet.secondary2}]`,
        result: 'abort_current_node_is_not_user_secondary'
      }
    }

    /**
     * Fetch data export from creatorNodeEndpoint for given walletPublicKeys and clock value range
     *
     * Secondary requests export of new data by passing its current max clock value in the request.
     * Primary builds an export object of all data beginning from the next clock value.
     */
    const startFetchExport = getStartTime()
    const {
      fetchedCNodeUser,
      error: fetchExportFromNodeErrorMessage,
      abort
    } = await fetchExportFromNode({
      nodeEndpointToFetchFrom: creatorNodeEndpoint,
      wallet,
      clockRangeMin: localMaxClockVal + 1,
      selfEndpoint: thisContentNodeEndpoint,
      logger
    })

    logInfoWithDuration(
      { logger, startTime: startFetchExport },
      'Sync step complete. Fetched export from node',
      'syncStepDurationFetchExport'
    )
    if (fetchExportFromNodeErrorMessage) {
      error = new Error(fetchExportFromNodeErrorMessage.message)
      errorResponse = {
        error,
        result: fetchExportFromNodeErrorMessage.code
      }

      throw error
    }

    if (abort) {
      return {
        abort: abort.message,
        result: abort.code
      }
    }

    const {
      clock: fetchedLatestClockVal,
      clockRecords: fetchedClockRecords,
      walletPublicKey: fetchedWalletPublicKey,
      latestBlockNumber: fetchedLatestBlockNumber
    } = fetchedCNodeUser

    // Short-circuit if already up to date -- no sync required
    if (fetchedLatestClockVal === localMaxClockVal) {
      logger.info(
        `User ${fetchedWalletPublicKey} already up to date! Both nodes have latest clock value ${localMaxClockVal}`
      )
      return {
        result: 'success_clocks_already_match'
      }
    }

    /**
     * Replace CNodeUser's local DB state with retrieved data + fetch + save missing files.
     */

    // Use user's replica set as gateways for content fetching in saveFileForMultihashToFS.
    // Note that sync is only called on secondaries so `myCnodeEndpoint` below always represents a secondary.
    let gatewaysToTry: string[] = []
    try {
      const startGetOwnEndpoint = getStartTime()
      const myCnodeEndpoint = await getAndValidateOwnEndpoint(logger)
      logInfoWithDuration(
        { logger, startTime: startGetOwnEndpoint },
        'Sync step complete. Found and validated own endpoint',
        'syncStepDurationGetOwnEndpoint'
      )

      // Filter out current node from user's replica set
      gatewaysToTry = [
        userReplicaSet.primary || '',
        userReplicaSet.secondary1 || '',
        userReplicaSet.secondary2 || ''
      ].filter((url) => url !== myCnodeEndpoint)
    } catch (e: any) {
      tracing.recordException(e)
      logger.error(
        `Couldn't filter out own endpoint from user's replica set to use as cnode gateways in saveFileForMultihashToFS - ${e.message}`
      )

      error = new Error(
        `Couldn't filter out own endpoint from user's replica set to use as cnode gateways in saveFileForMultihashToFS - ${e.message}`
      )
      errorResponse = {
        error,
        result: 'failure_fetching_user_gateway'
      }

      throw error
    }

    /**
     * This node (secondary) must compare its local clock state against clock state received in export from primary.
     * Only allow sync if received clock state contains new data and is contiguous with existing data.
     */

    const maxClockRecordId = Math.max(
      ...fetchedClockRecords.map((record: any) => record.clock)
    )

    // Error if returned data is not within requested range
    if (fetchedLatestClockVal < localMaxClockVal) {
      error = new Error(
        `Cannot sync for localMaxClockVal ${localMaxClockVal} - imported data has max clock val ${fetchedLatestClockVal}`
      )

      errorResponse = {
        error,
        result: 'failure_inconsistent_clock'
      }

      throw error
    }

    if (
      localMaxClockVal !== -1 &&
      fetchedClockRecords[0] &&
      fetchedClockRecords[0].clock !== localMaxClockVal + 1
    ) {
      error = new Error(
        `Cannot sync - imported data is not contiguous. Local max clock val = ${localMaxClockVal} and imported min clock val ${fetchedClockRecords[0].clock}`
      )
      errorResponse = {
        error,
        result: 'failure_import_not_contiguous'
      }

      throw error
    }

    if (
      !_.isEmpty(fetchedClockRecords) &&
      maxClockRecordId !== fetchedLatestClockVal
    ) {
      error = new Error(
        `Cannot sync - imported data is not consistent. Imported max clock val = ${fetchedLatestClockVal} and imported max ClockRecord val ${maxClockRecordId}`
      )
      errorResponse = {
        error,
        result: 'failure_import_not_consistent'
      }

      throw error
    }

    // All DB updates must happen in single atomic tx - partial state updates will lead to data loss
    const transaction = await models.sequelize.transaction()

    /**
     * Process all DB updates for cnodeUser
     */
    try {
      logger.info(
        `Beginning db updates for cnodeUser wallet ${fetchedWalletPublicKey}`
      )

      /**
       * Update CNodeUser entry if exists else create new
       *
       * Cannot use upsert since it fails to use default value for cnodeUserUUID per this issue https://github.com/sequelize/sequelize/issues/3247
       */

      let cnodeUser

      // Fetch current cnodeUser from DB
      const startFetchCurrentUser = getStartTime()
      const cnodeUserRecord = await models.CNodeUser.findOne({
        where: { walletPublicKey: fetchedWalletPublicKey },
        transaction
      })
      logInfoWithDuration(
        { logger, startTime: startFetchCurrentUser },
        'Sync step complete. Fetched current cnodeUser from DB',
        'syncStepDurationFetchCurrentUser'
      )

      /**
       * The first sync for a user will enter else case where no local cnodeUserRecord is found
       *    creating a new entry with a new auto-generated cnodeUserUUID.
       * Every subsequent sync will enter the if case and update the existing local cnodeUserRecord.
       */
      const startUpsert = getStartTime()
      if (cnodeUserRecord) {
        logger.info(
          `cNodeUserRecord was non-empty -- updating CNodeUser for cnodeUser wallet ${fetchedWalletPublicKey}. Clock value: ${fetchedLatestClockVal}`
        )
        const [numRowsUpdated, respObj] = await models.CNodeUser.update(
          {
            lastLogin: fetchedCNodeUser.lastLogin,
            latestBlockNumber: fetchedLatestBlockNumber,
            clock: fetchedLatestClockVal,
            createdAt: fetchedCNodeUser.createdAt
          },
          {
            where: { walletPublicKey: fetchedWalletPublicKey },
            fields: [
              'lastLogin',
              'latestBlockNumber',
              'clock',
              'createdAt',
              'updatedAt'
            ],
            returning: true,
            transaction
          }
        )

        // Error if update failed
        if (numRowsUpdated !== 1 || respObj.length !== 1) {
          error = new Error(
            `Failed to update cnodeUser row for cnodeUser wallet ${fetchedWalletPublicKey}`
          )
          errorResponse = {
            error,
            result: 'failure_db_transaction'
          }

          throw error
        }

        cnodeUser = respObj[0]
      } else {
        logger.info(
          `cNodeUserRecord was empty -- inserting CNodeUser for cnodeUser wallet ${fetchedWalletPublicKey}. Clock value: ${fetchedLatestClockVal}`
        )
        // Will throw error if creation fails
        cnodeUser = await models.CNodeUser.create(
          {
            walletPublicKey: fetchedWalletPublicKey,
            lastLogin: fetchedCNodeUser.lastLogin,
            latestBlockNumber: fetchedLatestBlockNumber,
            clock: fetchedLatestClockVal,
            createdAt: fetchedCNodeUser.createdAt
          },
          {
            returning: true,
            transaction
          }
        )
      }

      const cnodeUserUUID = cnodeUser.cnodeUserUUID
      logInfoWithDuration(
        { logger, startTime: startUpsert },
        `Sync step complete. Upserted CNodeUser for cnodeUser wallet ${fetchedWalletPublicKey}: cnodeUserUUID: ${cnodeUserUUID}. Clock value: ${fetchedLatestClockVal}`,
        'syncStepDurationUpsert'
      )

      /**
       * Populate all new data for fetched cnodeUser
       * Always use local cnodeUserUUID in favor of cnodeUserUUID in exported dataset to ensure consistency
       */

      /*
       * Make list of all track Files to add after track creation
       *
       * Files with trackBlockchainIds cannot be created until tracks have been created,
       *    but tracks cannot be created until metadata and cover art files have been created.
       */

      const startSaveFiles = getStartTime()
      const trackFiles = fetchedCNodeUser.files.filter((file: any) =>
        models.File.TrackTypes.includes(file.type)
      )
      const nonTrackFiles = fetchedCNodeUser.files.filter((file: any) =>
        models.File.NonTrackTypes.includes(file.type)
      )
      const numTotalFiles = trackFiles.length + nonTrackFiles.length

      const CIDsThatFailedSaveFileOp = new Set()

      // Save all track files to disk in batches (to limit concurrent load)
      for (let i = 0; i < trackFiles.length; i += FileSaveMaxConcurrency) {
        const trackFilesSlice = trackFiles.slice(i, i + FileSaveMaxConcurrency)
        logger.info(
          `TrackFiles saveFileForMultihashToFS - processing trackFiles ${i} to ${
            i + FileSaveMaxConcurrency
          } out of total ${trackFiles.length}...`
        )

        /**
         * Fetch content for each CID + save to FS
         * Record any CIDs that failed retrieval/saving for later use
         * @notice `saveFileForMultihashToFS()` should never reject - it will return error indicator for post processing
         */
        await Promise.all(
          trackFilesSlice.map(async (trackFile: any) => {
            const error = await saveFileForMultihashToFS(
              libs,
              logger,
              trackFile.multihash,
              trackFile.storagePath,
              gatewaysToTry,
              null,
              trackFile.trackBlockchainId
            )

            // If saveFile op failed, record CID for later processing
            if (error) {
              CIDsThatFailedSaveFileOp.add(trackFile.multihash)
            }
          })
        )
      }
      logger.info('Saved all track files to disk.')

      // Save all non-track files to disk in batches (to limit concurrent load)
      for (let i = 0; i < nonTrackFiles.length; i += FileSaveMaxConcurrency) {
        const nonTrackFilesSlice = nonTrackFiles.slice(
          i,
          i + FileSaveMaxConcurrency
        )
        logger.info(
          `NonTrackFiles saveFileForMultihashToFS - processing files ${i} to ${
            i + FileSaveMaxConcurrency
          } out of total ${nonTrackFiles.length}...`
        )
        await Promise.all(
          nonTrackFilesSlice.map(async (nonTrackFile: any) => {
            // Skip over directories since there's no actual content to sync
            // The files inside the directory are synced separately
            if (nonTrackFile.type !== 'dir') {
              const multihash = nonTrackFile.multihash

              // if it's an image file, we need to pass in the actual filename because the gateway request is /ipfs/Qm123/<filename>
              // need to also check fileName is not null to make sure it's a dir-style image. non-dir images won't have a 'fileName' db column
              let error
              if (
                nonTrackFile.type === 'image' &&
                nonTrackFile.fileName !== null
              ) {
                error = await saveFileForMultihashToFS(
                  libs,
                  logger,
                  multihash,
                  nonTrackFile.storagePath,
                  gatewaysToTry,
                  nonTrackFile.fileName
                )
              } else {
                error = await saveFileForMultihashToFS(
                  libs,
                  logger,
                  multihash,
                  nonTrackFile.storagePath,
                  gatewaysToTry
                )
              }

              // If saveFile op failed, record CID for later processing
              if (error) {
                CIDsThatFailedSaveFileOp.add(multihash)
              }
            }
          })
        )
      }
      logger.info('Saved all non-track files to disk.')

      logInfoWithDuration(
        { logger, startTime: startSaveFiles },
        'Sync step complete. Saved all track and non-track files to disk',
        'syncStepDurationSaveFiles'
      )

      /**
       * Write all records to DB
       */

      await models.ClockRecord.bulkCreate(
        fetchedClockRecords.map((clockRecord: any) => ({
          ...clockRecord,
          cnodeUserUUID
        })),
        { transaction }
      )
      logger.info('Saved all ClockRecord entries to DB')

      await models.File.bulkCreate(
        nonTrackFiles.map((file: any) => {
          if (CIDsThatFailedSaveFileOp.has(file.multihash)) {
            file.skipped = true // defaults to false
          }
          return {
            ...file,
            trackBlockchainId: null,
            cnodeUserUUID
          }
        }),
        { transaction }
      )
      logger.info('Saved all non-track File entries to DB')

      await models.Track.bulkCreate(
        fetchedCNodeUser.tracks.map((track: any) => ({
          ...track,
          cnodeUserUUID
        })),
        { transaction }
      )
      logger.info('Saved all Track entries to DB')

      await models.File.bulkCreate(
        trackFiles.map((trackFile: any) => {
          if (CIDsThatFailedSaveFileOp.has(trackFile.multihash)) {
            trackFile.skipped = true // defaults to false
          }
          return {
            ...trackFile,
            cnodeUserUUID
          }
        }),
        { transaction }
      )
      logger.info('Saved all track File entries to DB')

      await models.AudiusUser.bulkCreate(
        fetchedCNodeUser.audiusUsers.map((audiusUser: any) => ({
          ...audiusUser,
          cnodeUserUUID
        })),
        { transaction }
      )
      logger.info('Saved all AudiusUser entries to DB')

      await transaction.commit()

      logger.info(
        `Transaction successfully committed for cnodeUser wallet ${fetchedWalletPublicKey} with ${numTotalFiles} files processed and ${CIDsThatFailedSaveFileOp.size} skipped.`
      )

      // track that sync for this user was successful
      await SyncHistoryAggregator.recordSyncSuccess(fetchedWalletPublicKey)

      // for final log check the _secondarySyncFromPrimary function

      return { result: 'success' }
    } catch (e: any) {
      tracing.recordException(e)
      logger.error(
        `Transaction failed for cnodeUser wallet ${fetchedWalletPublicKey}`,
        e
      )

      try {
        await transaction.rollback()

        const numRowsUpdated = await DBManager.fixInconsistentUser(
          fetchedCNodeUser.cnodeUserUUID
        )
        logger.warn(
          `fixInconsistentUser() executed for ${fetchedCNodeUser.cnodeUserUUID} - numRowsUpdated:${numRowsUpdated}`
        )
      } catch (e: any) {
        tracing.recordException(e)
        logger.error(
          `rollback or fixInconsistentUser() error for ${fetchedCNodeUser.cnodeUserUUID} - ${e.message}`
        )
      }

      error = e
      errorResponse = {
        error,
        result: 'failure_db_transaction'
      }

      throw e
    }
  } catch (e: any) {
    tracing.recordException(e)
    await SyncHistoryAggregator.recordSyncFail(wallet)

    // for final log check the _secondarySyncFromPrimary function

    if (errorResponse) {
      return errorResponse
    }

    // If unexpected errors occur, default to general failure response
    return {
      error: e,
      result: 'failure_sync_secondary_from_primary'
    }
  } finally {
    try {
      await redis.WalletWriteLock.release(wallet)
    } catch (e: any) {
      tracing.recordException(e)
      logger.warn(
        `Failure to release write lock for ${wallet} with error ${e.message}`
      )
    }
  }
}

/**
 * This function is only run on secondaries, to export and sync data from a user's primary.
 *
 * @notice - By design, will reject any syncs with non-contiguous clock values. For now,
 *    any data corruption from primary needs to be handled separately and should not be replicated.
 *
 * @notice - There is a maxExportClockValueRange enforced in export, meaning that some syncs will
 *    only replicate partial data state. This is by design, and state machine will trigger repeated syncs
 *    with progressively increasing clock values until secondaries have completely synced up.
 *    Secondaries have no knowledge of the current data state on primary, they simply replicate
 *    what they receive in each export.
 * @param {Object} param
 * @param {Object} param.serviceRegistry
 * @param {string} param.wallet
 * @param {string} param.creatorNodeEndpoint
 * @param {Object} param.forceResyncConfig
 * @param {Object} param.logContext
 * @param {boolean} [param.forceWipe]
 * @param {number} [param.blockNumber]
 */
async function _secondarySyncFromPrimary({
  serviceRegistry,
  wallet,
  creatorNodeEndpoint,
  forceResyncConfig,
  logContext,
  forceWipe = false,
  blockNumber = null,
  syncUuid = null // Could be null for backwards compatibility
}: SecondarySyncFromPrimaryParams) {
  const { prometheusRegistry } = serviceRegistry
  const secondarySyncFromPrimaryMetric = prometheusRegistry.getMetric(
    prometheusRegistry.metricNames
      .SECONDARY_SYNC_FROM_PRIMARY_DURATION_SECONDS_HISTOGRAM
  )
  const metricEndTimerFn = secondarySyncFromPrimaryMetric.startTimer()

  // forceWipe only wipes data from the secondary and and doesn't resync from the primary.
  // This flag takes precedence over forceResync, which wipes and then resyncs, if both are present
  let mode = 'default'
  if (forceResyncConfig?.forceResync) mode = 'force_resync'
  if (forceWipe) mode = 'force_wipe'

  const start = Date.now()

  let secondarySyncFromPrimaryLogger = createChildLogger(genericLogger, {
    wallet,
    sync: 'secondarySyncFromPrimary',
    primary: creatorNodeEndpoint
  }) as Logger

  secondarySyncFromPrimaryLogger.info('begin nodesync', 'time', start)

  const { error, result, abort } = await handleSyncFromPrimary({
    serviceRegistry,
    wallet,
    creatorNodeEndpoint,
    blockNumber,
    forceResyncConfig,
    forceWipe,
    logContext,
    secondarySyncFromPrimaryLogger
  })
  metricEndTimerFn({ result, mode })
  if (result) {
    tracing.setSpanAttribute('result', result)
  }
  tracing.setSpanAttribute('mode', mode)

  secondarySyncFromPrimaryLogger = createChildLogger(
    secondarySyncFromPrimaryLogger,
    {
      syncAllStepsDuration: Date.now() - start
    }
  ) as Logger

  try {
    if (syncUuid && result?.length) {
      await setSyncStatus(syncUuid, result as SyncStatus)
    }
  } catch (e) {
    secondarySyncFromPrimaryLogger.error(
      `Failed to update sync status for polling: ${e}`
    )
  }

  if (error) {
    tracing.setSpanAttribute('error', error)
    secondarySyncFromPrimaryLogger.error(
      `Sync complete for wallet: ${wallet}. Status: Error, message: ${
        error.message
      }. Duration sync: ${
        Date.now() - start
      }. From endpoint ${creatorNodeEndpoint}. Prometheus result: ${result}`
    )
    throw error
  }

  if (abort) {
    tracing.setSpanAttribute('abort', abort)
    secondarySyncFromPrimaryLogger.warn(
      `Sync complete for wallet: ${wallet}. Status: Abort. Duration sync: ${
        Date.now() - start
      }. From endpoint ${creatorNodeEndpoint}. Prometheus result: ${result}`
    )
  } else {
    secondarySyncFromPrimaryLogger.info(
      `Sync complete for wallet: ${wallet}. Status: Success. Duration sync: ${
        Date.now() - start
      }. From endpoint ${creatorNodeEndpoint}. Prometheus result: ${result}`
    )
  }

  return { result }
}

const wasThisNodeEverPrimaryFor = async (
  wallet: string,
  libs: any
): Promise<boolean> => {
  // Get userId from wallet
  const users = await libs.User.getUsers(1, 0, null, wallet)
  const userId = users[0].user_id

  // Return true if any snapshot of the user's history had this node as their primary
  const history = (
    await axios({
      baseURL: libs.discoveryProvider.discoveryProviderEndpoint,
      url: `/users/history/${userId}`,
      params: {
        limit: 100
      },
      method: 'get',
      timeout: 45_000
    })
  ).data.data
  if (history.length >= 100) return true
  for (const snapshot of history) {
    if (snapshot.primary_id === selfSpId) return true
  }

  return false
}

export const secondarySyncFromPrimary = instrumentTracing({
  fn: _secondarySyncFromPrimary,
  options: {
    attributes: {
      [tracing.CODE_FILEPATH]: __filename
    }
  }
})<|MERGE_RESOLUTION|>--- conflicted
+++ resolved
@@ -198,31 +198,14 @@
       }
 
       // Wipe disk - delete files whose paths we stored in redis earlier
-<<<<<<< HEAD
-      try {
-        const numFilesDeleted = await deleteAllCNodeUserDataFromDisk(
-          wallet,
-          numFilesToDelete,
-          logger
-        )
-        logger.info(
-          `Deleted ${numFilesDeleted}/${numFilesToDelete} files for ${wallet}`
-        )
-      } catch (error) {
-        errorResponse = {
-          error,
-          result: 'failure_delete_disk_data'
-        }
-=======
       // Note - even if syncForceWipeDiskEnabled = false, we cannot exit since the below logic must be run
       if (config.get('syncForceWipeDiskEnabled')) {
         try {
-          const numFilesDeleted =
-            await DiskManager.deleteAllCNodeUserDataFromDisk(
-              wallet,
-              numFilesToDelete,
-              logger
-            )
+          const numFilesDeleted = await deleteAllCNodeUserDataFromDisk(
+            wallet,
+            numFilesToDelete,
+            logger
+          )
           logger.info(
             `Deleted ${numFilesDeleted}/${numFilesToDelete} files for ${wallet}`
           )
@@ -231,7 +214,6 @@
             error,
             result: 'failure_delete_disk_data'
           }
->>>>>>> 55064a41
 
           throw error
         }
