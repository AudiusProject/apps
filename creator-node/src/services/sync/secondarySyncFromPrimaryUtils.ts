import type Logger from 'bunyan'
import type {
  ForceResyncConfig,
  ForceResyncSigningData,
  SyncRequestAxiosData
} from '../stateMachineManager/stateReconciliation/types'

<<<<<<< HEAD
import { getContentNodeInfoFromSpId } from '../ContentNodeInfoManager'
import { asyncRetry } from '../../utils/asyncRetry'

const _ = require('lodash')

const { logger: genericLogger } = require('../../logging')
const { recoverWallet, signatureHasExpired } = require('../../apiSigning')
=======
import {
  getContentNodeInfoFromEndpoint,
  getReplicaSetEndpointsByWallet
} from '../ContentNodeInfoManager'
import config from '../../config'
import { isFqdn } from '../../utils'
import { logger as genericLogger } from '../../logging'
import { recoverWallet, signatureHasExpired } from '../../apiSigning'
>>>>>>> b3f47daa

const generateDataForSignatureRecovery = (
  body: SyncRequestAxiosData
): ForceResyncSigningData => {
  const { wallet, creator_node_endpoint, sync_type, immediate } = body
  return {
    wallet,
    creator_node_endpoint,
    sync_type,
    immediate
  }
}

/**
 * Checks to see if the host requesting the sync is the primary of the observed user
 * @param {Object} param
 * @param {Object} param.apiSigning object containing the data, signaqture, and timestamp for signature verification
 * @param {Object} param.libs the libs instance
 * @param {string} param.wallet the observed user's wallet
 * @param {boolean} param.forceResync flag from the request to force resync (i.e. clearing old user state) or not
 * @param {Object} param.logger log object
 * @param {Object} param.logContext object of log context. used when this sync job is enqueued
 * @returns true or false, depending on the request flag and whether the requester host is the primary of the user
 */
const shouldForceResync = async (
  { libs, logContext }: any,
  forceResyncConfig: ForceResyncConfig
) => {
  if (!forceResyncConfig) return false

  const { signatureData, wallet, forceResync } = forceResyncConfig

  const logger: Logger = logContext
    ? genericLogger.child(logContext)
    : genericLogger

  logger.debug(
    `Checking shouldForceResync: wallet=${wallet} forceResync=${forceResync}`
  )

  if (!forceResync || !signatureData) {
    return false
  }

  const { data, timestamp, signature } = signatureData
  if (!data || !timestamp || !signature) {
    return false
  }

  const expired = signatureHasExpired(timestamp)
  if (expired) return false

  // Derive the Content Node delegate wallet from the data, signature, and timestamp
  const recoveredPrimaryWallet = recoverWallet(
    { ...data, timestamp },
    signature
  )

  try {
    // Get the delegate wallet from the primary of the observed user
    const replicaSetEndpoints = await getReplicaSetEndpointsByWallet({
      libs,
      wallet,
      parentLogger: logger
    })
    const primaryInfo = await getContentNodeInfoFromEndpoint(
      replicaSetEndpoints.primary!,
      logger
    )
    if (primaryInfo === undefined) return false
    const { delegateOwnerWallet: actualPrimaryWallet } = primaryInfo

    logger.debug(
      `shouldForceResync wallets actual: ${actualPrimaryWallet} recovered: ${recoveredPrimaryWallet}`
    )

    // Check that the recovered public key = primary wallet on chain
    return (
      recoveredPrimaryWallet.toLowerCase() === actualPrimaryWallet.toLowerCase()
    )
  } catch (e: any) {
    logger.error(
      `shouldForceResync Could not verify primary delegate owner key: ${e.message}: ${e.stack}`
    )
  }

  return false
}

/**
 * Retrieves current FQDN registered on-chain with node's owner wallet
 * and throws if it doesn't match.
 */
const getAndValidateOwnEndpoint = async (logger: Logger): Promise<string> => {
  const cNodeEndpoint = config.get('creatorNodeEndpoint')

  if (!cNodeEndpoint) {
    throw new Error('Must provide creatorNodeEndpoint config var.')
  }

  const cNodeInfo = await getContentNodeInfoFromEndpoint(cNodeEndpoint, logger)

  // Confirm on-chain endpoint exists and is valid FQDN
  // Error condition is met if any of the following are true
  // - No spInfo returned from chain
  // - Configured spOwnerWallet does not match on chain spOwnerWallet
  // - Configured delegateOwnerWallet does not match on chain delegateOwnerWallet
  // - Endpoint returned from chain but is an invalid FQDN, preventing successful operations
  // - Endpoint returned from chain does not match configured endpoint
  if (
    cNodeInfo === undefined ||
    !cNodeInfo.hasOwnProperty('endpoint') ||
    cNodeInfo.owner.toLowerCase() !==
      config.get('spOwnerWallet').toLowerCase() ||
    cNodeInfo.delegateOwnerWallet.toLowerCase() !==
      config.get('delegateOwnerWallet').toLowerCase() ||
    !isFqdn(cNodeInfo.endpoint) ||
    cNodeInfo.endpoint !== cNodeEndpoint
  ) {
    throw new Error(
      `Cannot getAndValidateOwnEndpoint for node. Returned from chain=${JSON.stringify(
        cNodeInfo
      )}, configs=(creatorNodeEndpoint=${config.get(
        'creatorNodeEndpoint'
      )}, spOwnerWallet=${config.get(
        'spOwnerWallet'
      )}, delegateOwnerWallet=${config.get('delegateOwnerWallet')})`
    )
  }
  return cNodeInfo.endpoint
}

export {
  shouldForceResync,
  generateDataForSignatureRecovery,
  getAndValidateOwnEndpoint
}<|MERGE_RESOLUTION|>--- conflicted
+++ resolved
@@ -5,15 +5,9 @@
   SyncRequestAxiosData
 } from '../stateMachineManager/stateReconciliation/types'
 
-<<<<<<< HEAD
-import { getContentNodeInfoFromSpId } from '../ContentNodeInfoManager'
 import { asyncRetry } from '../../utils/asyncRetry'
 
 const _ = require('lodash')
-
-const { logger: genericLogger } = require('../../logging')
-const { recoverWallet, signatureHasExpired } = require('../../apiSigning')
-=======
 import {
   getContentNodeInfoFromEndpoint,
   getReplicaSetEndpointsByWallet
@@ -22,7 +16,6 @@
 import { isFqdn } from '../../utils'
 import { logger as genericLogger } from '../../logging'
 import { recoverWallet, signatureHasExpired } from '../../apiSigning'
->>>>>>> b3f47daa
 
 const generateDataForSignatureRecovery = (
   body: SyncRequestAxiosData
