const Bull = require('bull')
const { instrumentTracing, tracing } = require('../../tracer')

const {
  logger,
  logInfoWithDuration,
  logErrorWithDuration,
  getStartTime
} = require('../../logging')
const secondarySyncFromPrimary = require('./secondarySyncFromPrimary')

const SYNC_QUEUE_HISTORY = 500
const LOCK_DURATION = 1000 * 60 * 5 // 5 minutes

/**
 * SyncImmediateQueue - handles enqueuing and processing of immediate manual Sync jobs on secondary
 * sync job = this node (secondary) will sync data for a user from their primary
 * this queue is only for manual immediate syncs which are awaited until they're finished, for regular
 * syncs look at SyncQueue
 */
class SyncImmediateQueue {
  /**
   * Construct bull queue and define job processor
   * @notice - accepts `serviceRegistry` instance, even though this class is initialized
   *    in that serviceRegistry instance. A sub-optimal workaround for now.
   */
  constructor(nodeConfig, redis, serviceRegistry) {
    this.nodeConfig = nodeConfig
    this.redis = redis
    this.serviceRegistry = serviceRegistry

    this.queue = new Bull('sync-immediate-processing-queue', {
      redis: {
        host: this.nodeConfig.get('redisHost'),
        port: this.nodeConfig.get('redisPort')
      },
      defaultJobOptions: {
        removeOnComplete: SYNC_QUEUE_HISTORY,
        removeOnFail: SYNC_QUEUE_HISTORY
      },
      settings: {
        lockDuration: LOCK_DURATION,
        // We never want to re-process stalled jobs
        maxStalledCount: 0
      }
    })

    const jobProcessorConcurrency = this.nodeConfig.get(
      'syncQueueMaxConcurrency'
    )
    this.queue.process(jobProcessorConcurrency, async (job) => {
<<<<<<< HEAD
      const { parentSpanContext } = job.data
      const untracedProcessTask = this.processTask
      const processTask = instrumentTracing({
        name: 'syncImmediateQueue.process',
        fn: untracedProcessTask,
        options: {
          links: parentSpanContext
            ? [
                {
                  context: parentSpanContext
                }
              ]
            : [],
          attributes: {
            [tracing.CODE_FILEPATH]: __filename
          }
        }
      })

=======
      // Get the `parentSpanContext` from the job data
      // so the job can reference what span enqueued it
      const { parentSpanContext } = job.data

      const untracedProcessTask = this.processTask
      const processTask = instrumentTracing({
        name: 'syncImmediateQueue.process',
        fn: untracedProcessTask,
        options: {
          // if a parentSpanContext is provided
          // reference it so the async queue job can remember
          // who enqueued it
          links: parentSpanContext
            ? [
                {
                  context: parentSpanContext
                }
              ]
            : [],
          attributes: {
            [tracing.CODE_FILEPATH]: __filename
          }
        }
      })

>>>>>>> 411b86bd
      // `processTask()` on longer has access to `this` after going through the tracing wrapper
      // so to mitigate that, we're manually adding `this.serviceRegistry` to the job data
      job.data = { ...job.data, serviceRegistry: this.serviceRegistry }
      return await processTask(job)
    })
  }

  async processTask(job) {
    const {
      wallet,
      creatorNodeEndpoint,
      forceResyncConfig,
      logContext,
      serviceRegistry
    } = job.data

    const startTime = getStartTime()
    try {
      await secondarySyncFromPrimary({
        serviceRegistry,
        wallet,
        creatorNodeEndpoint,
        forceResyncConfig,
        logContext
      })
      logInfoWithDuration(
        { logger, startTime },
        `syncImmediateQueue - secondarySyncFromPrimary Success for wallet ${wallet} from primary ${creatorNodeEndpoint}`
      )
    } catch (e) {
      logErrorWithDuration(
        { logger, startTime },
        `syncImmediateQueue - secondarySyncFromPrimary Error - failure for wallet ${wallet} from primary ${creatorNodeEndpoint} - ${e.message}`
      )
      throw e
    }
  }

  /**
   * Process a manual sync with immediate: true. This holds the promise open until the job finishes processing and returns the result.
   * It does not return the promise once the job has been added to the queue unlike other queues.
   */
  async processManualImmediateSync({
    wallet,
    creatorNodeEndpoint,
    forceResyncConfig,
    logContext,
    parentSpanContext
  }) {
    const job = await this.queue.add({
      wallet,
      creatorNodeEndpoint,
      forceResyncConfig,
      logContext,
      parentSpanContext
    })
    const result = await job.finished()
    return result
  }
}

module.exports = SyncImmediateQueue<|MERGE_RESOLUTION|>--- conflicted
+++ resolved
@@ -49,27 +49,6 @@
       'syncQueueMaxConcurrency'
     )
     this.queue.process(jobProcessorConcurrency, async (job) => {
-<<<<<<< HEAD
-      const { parentSpanContext } = job.data
-      const untracedProcessTask = this.processTask
-      const processTask = instrumentTracing({
-        name: 'syncImmediateQueue.process',
-        fn: untracedProcessTask,
-        options: {
-          links: parentSpanContext
-            ? [
-                {
-                  context: parentSpanContext
-                }
-              ]
-            : [],
-          attributes: {
-            [tracing.CODE_FILEPATH]: __filename
-          }
-        }
-      })
-
-=======
       // Get the `parentSpanContext` from the job data
       // so the job can reference what span enqueued it
       const { parentSpanContext } = job.data
@@ -94,8 +73,7 @@
           }
         }
       })
-
->>>>>>> 411b86bd
+      
       // `processTask()` on longer has access to `this` after going through the tracing wrapper
       // so to mitigate that, we're manually adding `this.serviceRegistry` to the job data
       job.data = { ...job.data, serviceRegistry: this.serviceRegistry }
