const Bull = require('bull')
const axios = require('axios')

const utils = require('./utils')
const models = require('./models')
const { logger } = require('./logging')

// Maximum number of time to wait for a sync operation, 6 minutes by default
const MaxSyncMonitoringDurationInMs = 360000

// Retry delay between requests during monitoring
const SyncMonitoringRetryDelayMs = 15000

// Base value used to filter users over a 24 hour period
const ModuloBase = 24

// For local dev, configure this to be the interval when SnapbackSM is fired
const DevDelayInMS = 3000

// Delay 1 hour between production state machine jobs
const ProductionJobDelayInMs = 3600000

// Describes the type of sync operation
const SyncType = Object.freeze({
  Recurring: 'RECURRING' /** scheduled background sync to keep secondaries up to date */,
  Manual: 'MANUAL' /** triggered by a user data write to primary */
})

/*
  SnapbackSM aka Snapback StateMachine
  Ensures file availability through recurring sync operations
  Pending: User replica set management
*/
class SnapbackSM {
  constructor (nodeConfig, audiusLibs) {
    this.nodeConfig = nodeConfig
    this.audiusLibs = audiusLibs

    // Toggle to switch logs
    this.debug = true

    this.endpoint = this.nodeConfig.get('creatorNodeEndpoint')
    this.spID = this.nodeConfig.get('spID')
    this.snapbackDevModeEnabled = this.nodeConfig.get('snapbackDevModeEnabled')

    this.MaxManualRequestSyncJobConcurrency = this.nodeConfig.get('maxManualRequestSyncJobConcurrency')
    this.MaxRecurringRequestSyncJobConcurrency = this.nodeConfig.get('maxRecurringRequestSyncJobConcurrency')

    // Throw an error if running as creator node and no libs are provided
    if (!this.nodeConfig.get('isUserMetadataNode') && (!this.audiusLibs || !this.spID || !this.endpoint)) {
      throw new Error('Missing required configs - cannot start')
    }

    // State machine queue processes all user operations
    this.stateMachineQueue = this.createBullQueue('state-machine')

    // Sync queues handle issuing sync request from primary -> secondary
    this.manualSyncQueue = this.createBullQueue('manual-sync-queue')
    this.recurringSyncQueue = this.createBullQueue('recurring-sync-queue')

    // Incremented as users are processed
    this.currentModuloSlice = this.randomStartingSlice()
  }

  /**
   * Initialize StateMachine processing:
   * - StateMachineQueue -> determines all system state changes required
   * - SyncQueue -> triggers syncs on secondaries
   */
  async init () {
    // Empty all queues to minimize memory consumption
    await this.stateMachineQueue.empty()
    await this.manualSyncQueue.empty()
    await this.recurringSyncQueue.empty()

    // SyncDeDuplicator ensure a sync for a (syncType, userWallet, secondaryEndpoint) tuple is only enqueued once
    this.syncDeDuplicator = new SyncDeDuplicator()

    // Short-circuit if (isUserMetadataNode = true)
    const isUserMetadata = this.nodeConfig.get('isUserMetadataNode')
    if (isUserMetadata) {
      this.log(`SnapbackSM disabled for userMetadataNode. ${this.endpoint}, isUserMetadata=${isUserMetadata}`)
      return
    }

    /**
     * Initialize all queue processors
     */

    // Initialize stateMachineQueue job processor
    // - Re-adds job to queue after processing current job, with a fixed delay
    this.stateMachineQueue.process(
      async (job, done) => {
        try {
          await this.processStateMachineOperation()
        } catch (e) {
          this.log(`StateMachineQueue error processing ${e}`)
        }

        const stateMachineJobInterval = (this.snapbackDevModeEnabled) ? DevDelayInMS : ProductionJobDelayInMs

        this.log(`StateMachineQueue (snapbackDevModeEnabled = ${this.snapbackDevModeEnabled}) || Triggering next job in ${stateMachineJobInterval}`)
        await utils.timeout(stateMachineJobInterval)

        await this.stateMachineQueue.add({ starttime: Date.now() })

        done()
      }
    )

    // Initialize manualSyncQueue job processor
    this.manualSyncQueue.process(
      this.MaxManualRequestSyncJobConcurrency,
      async (job, done) => {
        try {
          await this.processSyncOperation(job, SyncType.Manual)
        } catch (e) {
          this.log(`ManualSyncQueue processing error: ${e}`)
        }

        done()
      }
    )

    // Initialize recurringSyncQueue job processor
    this.recurringSyncQueue.process(
      this.MaxRecurringRequestSyncJobConcurrency,
      async (job, done) => {
        try {
          await this.processSyncOperation(job, SyncType.Recurring)
        } catch (e) {
          this.log(`RecurringSyncQueue processing error ${e}`)
        }

        done()
      }
    )

    // Enqueue first state machine operation (the processor internally re-enqueues job on recurring interval)
    await this.stateMachineQueue.add({ startTime: Date.now() })

    logger.info(`SnapbackSM initialized in ${this.snapbackDevModeEnabled ? 'dev' : 'production'} mode`)
  }

  log (msg) {
    logger.info(`SnapbackSM: ${msg}`)
  }

  logError (msg) {
    logger.error(`SnapbackSM ERROR: ${msg}`)
  }

  // Initialize queue object with provided name and unix timestamp
  createBullQueue (queueName) {
    return new Bull(
      `${queueName}-${Date.now()}`,
      {
        redis: {
          port: this.nodeConfig.get('redisPort'),
          host: this.nodeConfig.get('redisHost')
        },
        defaultJobOptions: {
          // removeOnComplete is required since the completed jobs data set will grow infinitely until memory exhaustion
          removeOnComplete: true,
          removeOnFail: true
        }
      }
    )
  }

  // Randomly select an initial slice
  randomStartingSlice () {
    let slice = Math.floor(Math.random() * Math.floor(ModuloBase))
    this.log(`Starting at data slice ${slice}/${ModuloBase}`)
    return slice
  }

  // Helper function to retrieve all relevant configs
  async getSPInfo () {
    const spID = this.nodeConfig.get('spID')
    const endpoint = this.endpoint
    const delegateOwnerWallet = this.nodeConfig.get('delegateOwnerWallet')
    const delegatePrivateKey = this.nodeConfig.get('delegatePrivateKey')
    return {
      spID,
      endpoint,
      delegateOwnerWallet,
      delegatePrivateKey
    }
  }

  /**
   * Retrieve users with this node as replica (primary or secondary)
   *  - Makes single request to discovery node to retrieve all users
   *
   * @notice This function depends on a new discprov route and cannot be consumed until every discprov exposes that route
   *
   * @returns {Array} array of objects
   *  - Each object has schema { primary, secondary1, secondary2, user_id, wallet }
   */
  async getNodeUsers () {
    // Fetch discovery node currently connected to libs as this can change
    const discoveryProviderEndpoint = this.audiusLibs.discoveryProvider.discoveryProviderEndpoint
<<<<<<< HEAD

=======
>>>>>>> 36ecb524
    if (!discoveryProviderEndpoint) {
      throw new Error('No discovery provider currently selected, exiting')
    }

    // Request all users that have this node as a replica (either primary or secondary)
    const requestParams = {
      method: 'get',
      baseURL: discoveryProviderEndpoint,
      url: `v1/full/users/content_node/all`,
      params: {
        creator_node_endpoint: this.endpoint
      }
    }
    const resp = await axios(requestParams)

    return resp.data.data
  }

  /**
   * Retrieve users with this node as primary
   * Leaving this function in until all discovery providers update to new version and expose new `/users/content_node/all` route
   *
   * @returns {Array} array of objects
   *  - Each object has schema { primary, secondary1, secondary2, user_id, wallet }
   */
  async getNodePrimaryUsers () {
    // Fetch discovery node currently connected to libs as this can change
    const currentlySelectedDiscProv = this.audiusLibs.discoveryProvider.discoveryProviderEndpoint
    if (!currentlySelectedDiscProv) {
      throw new Error('No discovery provider currently selected, exiting')
    }

    let requestParams = {
      method: 'get',
      baseURL: currentlySelectedDiscProv,
      url: `users/creator_node`,
      params: {
        creator_node_endpoint: this.endpoint
      }
    }

    // Will throw error on non-200 response
    const resp = await axios(requestParams)

    return resp.data.data
  }

  /**
   * Given wallets array, queries DB and returns a map of all users with
   *    those wallets and their clock values
   *
   * @dev - TODO what happens if this DB call fails?
   */
  async getUserPrimaryClockValues (wallets) {
    // Query DB for all cnodeUsers with walletPublicKey in `wallets` arg array
    const cnodeUsers = await models.CNodeUser.findAll({
      where: {
        walletPublicKey: {
          [models.Sequelize.Op.in]: wallets
        }
      }
    })

    // Convert cnodeUsers array to map (wallet => clock)
    const cnodeUserClockValuesMap = cnodeUsers.reduce((o, k) => {
      o[k.walletPublicKey] = k.clock
      return o
    }, {})

    return cnodeUserClockValuesMap
  }

  /**
   * Enqueues a sync request to secondary on specified syncQueue and returns job info
   *
   * @dev NOTE avoid using bull priority if possible as it significantly reduces performance
   * @dev TODO no need to accept `primaryEndpoint` as param, it always equals `this.endpoint`
   */
  async enqueueSync ({
    userWallet,
    primaryEndpoint,
    secondaryEndpoint,
    syncType
  }) {
    const queue = (syncType === SyncType.Manual) ? this.manualSyncQueue : this.recurringSyncQueue

    // If duplicate sync already exists, do not add and instead return existing sync job info
    const duplicateSyncJobInfo = this.syncDeDuplicator.getDuplicateSyncJobInfo(syncType, userWallet, secondaryEndpoint)
    if (duplicateSyncJobInfo) {
      this.log(`enqueueSync Failure - a sync of type ${syncType} is already waiting for user wallet ${userWallet} against secondary ${secondaryEndpoint}`)

      return duplicateSyncJobInfo
    }

    // Define axios params for sync request to secondary
    const syncRequestParameters = {
      baseURL: secondaryEndpoint,
      url: '/sync',
      method: 'post',
      data: {
        wallet: [userWallet],
        creator_node_endpoint: primaryEndpoint,
        // Note - `sync_type` param is only used for logging by nodeSync.js
        sync_type: syncType
      }
    }

    // Add job to manualSyncQueue or recurringSyncQueue based on `syncType` param
    const jobProps = {
      syncRequestParameters,
      startTime: Date.now()
    }

    const jobInfo = await queue.add(jobProps)

    // Record sync in syncDeDuplicator
    this.syncDeDuplicator.recordSync(syncType, userWallet, secondaryEndpoint, jobInfo)

    return jobInfo
  }

  /**
   * @param {Array} nodeUserInfoList array of objects of schema { primary, secondary1, secondary2, user_id, wallet }
   * @returns {Set} Set of content node endpoint strings
   */
  computeContentNodePeerSet (nodeUserInfoList) {
    // Aggregate all nodes from user replica sets
    let peerList = (
      nodeUserInfoList.map(userInfo => userInfo.primary)
        .concat(nodeUserInfoList.map(userInfo => userInfo.secondary1))
        .concat(nodeUserInfoList.map(userInfo => userInfo.secondary2))
    )

    peerList = peerList.filter(Boolean) // filter out falsey values

    peerList = peerList.filter(peer => (peer !== this.endpoint)) // remove self from peerList

    const peerSet = new Set(peerList) // convert to Set to get uniques

    return peerSet
  }

  /**
   * Determines if a peer node is sufficiently healthy and able to process syncRequests
   *
   * Peer health criteria:
   * - verbose health check returns 200 within timeout
   *
   * TODO - consider moving this pure function to libs
   *
   * @param {string} endpoint
   * @returns {Boolean}
   */
  async determinePeerHealth (endpoint) {
    let healthy = true

    try {
      // Axios request will throw on timeout or non-200 response
      await axios({
        baseURL: endpoint,
        url: '/health_check/verbose',
        method: 'get',
        timeout: 2000 // TODO config var
      })
    } catch (e) {
      healthy = false
    }

    return healthy
  }

  /**
   * Submit POA:UserReplicaSetFactory.updateReplicaSet() transaction to move user off unhealthy node
   *
   * @dev TODO use libs for CreatorNodeSelection logic + relayed chain call
   * @dev One issue - since it doesn't actually rectify broken replica sets, this will log every time it is processed
   */
  async issueUpdateReplicaSetOp (userId, wallet, primary, secondary1, secondary2, unhealthyReplica) {
    // await libs.userReplicaSetManagerClient._updateReplicaSet(userId, primary, [new secondaries], primary, [old secondaries])

    this.log(`Updating Replica Set for userID ${userId} & wallet ${wallet} from old replicaSet [${primary},${secondary1},${secondary2}] due to unhealthy replica ${unhealthyReplica}`)
  }

  /**
   * Converts provided array of SyncRequests to issue to a map(secondaryNode => userWallets[]) for easier access
   *
   * @param {Array} requiredSyncRequests array of objects with schema { user_id, wallet, primary, secondary1, secondary2, endpoint }
   */
  buildSecondaryNodesToUserWalletsMap (requiredSyncRequests) {
    const secondaryNodesToUserWalletsMap = {}

    requiredSyncRequests.forEach(userInfo => {
      const { wallet, endpoint: secondary } = userInfo

      if (!secondaryNodesToUserWalletsMap[secondary]) {
        secondaryNodesToUserWalletsMap[secondary] = []
      }

      secondaryNodesToUserWalletsMap[secondary].push(wallet)
    })

    return secondaryNodesToUserWalletsMap
  }

  /**
   * Given map(secondaryNode => userWallets[]), retrieves clock values for every (secondaryNode, userWallet) pair
   *
   * @returns map(secondaryNode => map(userWallet => secondaryClockValue))
   */
  async retrieveClockStatusesForSecondaryUsersFromNodes (secondaryNodesToUserWalletsMap) {
    const secondaryNodesToUserClockValuesMap = {}

    const secondaryNodes = Object.keys(secondaryNodesToUserWalletsMap)

    // TODO change to batched parallel requests
    await Promise.all(secondaryNodes.map(async (secondaryNode) => {
      secondaryNodesToUserClockValuesMap[secondaryNode] = {}

      const secondaryNodeUserWallets = secondaryNodesToUserWalletsMap[secondaryNode]

      const axiosReqParams = {
        baseURL: secondaryNode,
        url: '/users/batch_clock_status',
        method: 'post',
        data: { 'walletPublicKeys': secondaryNodeUserWallets }
      }

      // TODO convert to axios-retry, wrap in try-catch
      const userClockValuesResp = (await axios(axiosReqParams)).data.data.users

      userClockValuesResp.forEach(userClockValueResp => {
        const { walletPublicKey, clock } = userClockValueResp
        try {
          secondaryNodesToUserClockValuesMap[secondaryNode][walletPublicKey] = clock
        } catch (e) {
          this.log(`Error updating secondaryNodesToUserClockValuesMap for wallet ${walletPublicKey} to clock ${clock}`)
          throw e
        }
      })
    }))

    return secondaryNodesToUserClockValuesMap
  }

  /**
   * Issues SyncRequests for every (user, secondary) pair if needed
   * Only issues requests if primary clock value is greater than secondary clock value
   *
   * @param {Array} requiredSyncRequests array of objects of schema { user_id, wallet, primary, secondary1, secondary2, endpoint }
   *      `endpoint` field indicates secondary on which to issue SyncRequest
   * @param {Object} secondaryNodesToUserClockStatusesMap map(secondaryNode => map(userWallet => secondaryClockValue))
   * @returns {Number} number of sync requests issued
   * @returns {Array} array of all SyncRequest errors
   */
  async issueSyncRequests (requiredSyncRequests, secondaryNodesToUserClockStatusesMap) {
    // Retrieve clock values for all users on this node, which is their primary
    const userWallets = requiredSyncRequests.map(user => user.wallet)
    const userPrimaryClockValues = await this.getUserPrimaryClockValues(userWallets)

    let numSyncRequestsIssued = 0
    let syncRequestErrors = []

    // TODO change to chunked parallel
    await Promise.all(requiredSyncRequests.map(async (user) => {
      try {
        const { wallet, endpoint: secondary } = user

        // TODO - throw on null wallet (is this needed?)

        // Determine if secondary requires a sync by comparing clock values against primary (this node)
        const userPrimaryClockVal = userPrimaryClockValues[wallet]
        const userSecondaryClockVal = secondaryNodesToUserClockStatusesMap[secondary][wallet]
        const syncRequired = !userSecondaryClockVal || (userPrimaryClockVal > userSecondaryClockVal)

        if (syncRequired) {
          await this.enqueueSync({
            userWallet: wallet,
            secondaryEndpoint: secondary,
            primaryEndpoint: this.endpoint,
            syncType: SyncType.Recurring
          })

          numSyncRequestsIssued += 1
        }

      } catch (e) {
        syncRequestErrors.push(`issueSyncRequest() Error for user ${JSON.stringify(user)} - ${e.message}`)
      }
    }))

    return { numSyncRequestsIssued, syncRequestErrors }
  }

  /**
   * Main state machine processing function
   * - Processes all users in chunks
   * - For every user on an unhealthy replica, issues an updateReplicaSet op to cycle them off
   * - For every (primary) user on a healthy secondary replica, issues SyncRequest op to secondary
   */
  async processStateMachineOperation () {
    // Record all stages of this function along with associated information for use in logging
    let decisionTree = [{
      stage: '1/ BEGIN processStateMachineOperation()',
      vals: {
        currentModuloSlice: this.currentModuloSlice
      },
      time: Date.now()
    }]

    const printDecisionTreeObj = (decisionTree) => {
      try {
        this.log('processStateMachineOperation Decision Tree', JSON.stringify(decisionTree))
      } catch (e) {
        this.logError('Error printing processStateMachineOperation Decision Tree', decisionTree)
      }
    }

    try {
      // Retrieve list of all users which have this node as replica (primary or secondary) from discovery node
      let nodeUsers
      try {
        nodeUsers = await this.getNodeUsers()
        decisionTree.push({ stage: '2/ getNodeUsers() Success', vals: { nodeUsersLength: nodeUsers.length }, time: Date.now() })

      } catch (e) {
        decisionTree.push({ stage: '2/ getNodeUsers() Error', vals: e.message, time: Date.now() })
        throw new Error('processStateMachineOperation():getNodeUsers() Error')
      }

      /**
       * Select chunk of users to process in this run
       *  - User is selected if (user_id % ModuloBase = currentModuloSlice)
       *  - nodeUsers = array of objects of schema { primary, secondary1, secondary2, user_id, wallet }
       */
      nodeUsers = nodeUsers.filter(
        nodeUser => (nodeUser.user_id % ModuloBase === this.currentModuloSlice)
      )
      decisionTree.push({
        stage: '3/ select nodeUsers modulo slice',
        vals: { nodeUsersSubsetLength: nodeUsers.length, moduloBase: ModuloBase, currentModuloSlice: this.currentModuloSlice },
        time: Date.now()
      })

      // Compute content node peerset from nodeUsers (all nodes that are in a shared replica set with this node)
      let peerSet
      try {
        peerSet = this.computeContentNodePeerSet(nodeUsers)

        decisionTree.push({
          stage: '4/ computeContentNodePeerSet() Success',
          vals: { peerSetLength: peerSet.size },
          time: Date.now()
        })

      } catch (e) {
        decisionTree.push({ stage: '4/ computeContentNodePeerSet() Error', vals: e.message, time: Date.now() })
        throw new Error('processStateMachineOperation():computeContentNodePeerSet() Error')
      }

      /**
       * Determine health for every peer & build list of unhealthy peers
       * TODO change from sequential to chunked parallel
       */
      const unhealthyPeers = new Set()
      try {
        for await (const peer of peerSet) {
          const peerIsHealthy = await this.determinePeerHealth(peer)
          if (!peerIsHealthy) {
            unhealthyPeers.add(peer)
          }
        }

        decisionTree.push({
          stage: '5/ determinePeerHealth() Success',
          vals: {
            unhealthyPeerSetLength: unhealthyPeers.size,
            healthyPeerSetLength: peerSet.size - unhealthyPeers.size,
            unhealthyPeers: Array.from(unhealthyPeers)
          },
          time: Date.now()
        })

      } catch (e) {
        decisionTree.push({ stage: '5/ determinePeerHealth() Error', vals: e.message, time: Date.now() })
        throw new Error('processStateMachineOperation():determinePeerHealth() Error')
      }

      // Lists to aggregate all required ReplicaSetUpdate ops and SyncRequest ops
      const requiredUpdateReplicaSetOps = []
      const requiredSyncRequests = []

      /**
       * For every node user, record sync requests to issue to secondaries if this node is primary
       *    and record replica set updates to issue for any unhealthy replicas
       *
       * @notice this will issue sync to healthy secondary and update replica set away from unhealthy secondary
       * TODO make this more readable -> maybe two separate loops? need to ensure mutual exclusivity
       */
      for (const nodeUser of nodeUsers) {
        const { primary, secondary1, secondary2 } = nodeUser

        if (primary === this.endpoint) {
          const secondaries = ([secondary1, secondary2]).filter(Boolean)
          for (const secondary of secondaries) {
            if (unhealthyPeers.has(secondary)) {
              requiredUpdateReplicaSetOps.push({ ...nodeUser, unhealthyReplica: secondary })
            } else {
              requiredSyncRequests.push({ ...nodeUser, endpoint: secondary })
            }
          }
        } else {
          const replicas = ([primary, secondary1, secondary2]).filter(Boolean).filter(replica => replica !== this.endpoint)
          for (const replica of replicas) {
            if (unhealthyPeers.has(replica)) {
              requiredUpdateReplicaSetOps.push({ ...nodeUser, unhealthyReplica: replica })
            }
          }
        }
      }
      decisionTree.push({
        stage: '6/ Build requiredUpdateReplicaSetOps and requiredSyncRequests arrays',
        vals: {
          requiredUpdateReplicaSetOpsLength: requiredUpdateReplicaSetOps.length,
          requiredSyncRequestsLength: requiredSyncRequests.length
        },
        time: Date.now()
      })

      // Build map of secondary node to secondary user wallets array
      const secondaryNodesToUserWalletsMap = this.buildSecondaryNodesToUserWalletsMap(requiredSyncRequests)
      decisionTree.push({
        stage: '7/ buildSecondaryNodesToUserWalletsMap() Success',
        vals: { numSecondaryNodes: Object.keys(secondaryNodesToUserWalletsMap).length },
        time: Date.now()
      })

      // Retrieve clock statuses for all secondary users from secondary nodes
      let secondaryNodesToUserClockStatusesMap
      try {
        secondaryNodesToUserClockStatusesMap = await this.retrieveClockStatusesForSecondaryUsersFromNodes(
          secondaryNodesToUserWalletsMap
        )
        decisionTree.push({
          stage: '8/ retrieveClockStatusesForSecondaryUsersFromNodes() Success',
          vals: { },
          time: Date.now()
        })

      } catch (e) {
        decisionTree.push({
          stage: '8/ retrieveClockStatusesForSecondaryUsersFromNodes() Error',
          vals: e.message,
          time: Date.now()
        })
        throw new Error('processStateMachineOperation():retrieveClockStatusesForSecondaryUsersFromNodes() Error')
      }

      // Issue all required sync requests
      let numSyncRequestsIssued, syncRequestErrors
      try {
        const resp = await this.issueSyncRequests(requiredSyncRequests, secondaryNodesToUserClockStatusesMap)
        numSyncRequestsIssued = resp.numSyncRequestsIssued
        syncRequestErrors = resp.syncRequestErrors

        if (syncRequestErrors.length > numSyncRequestsIssued) {
          throw new Error()
        }

        decisionTree.push({
          stage: '9/ issueSyncRequests() Success',
          vals: {
            numSyncRequestsIssued,
            numSyncRequestErrors: syncRequestErrors.length,
            syncRequestErrors
          },
          time: Date.now()
        })
      } catch (e) {
        decisionTree.push({
          stage: '9/ issueSyncRequests() Error',
          vals: {
            numSyncRequestsIssued,
            numSyncRequestErrors: (syncRequestErrors ? syncRequestErrors.length : null),
            syncRequestErrors
          },
          time: Date.now()
        })
        throw new Error('processStateMachineOperation():issueSyncRequests() Error')
      }

      /**
       * Issue all required replica set updates
       * TODO move to chunked parallel (maybe?) + wrap each in try-catch to not halt on single error
       */
      let numUpdateReplicaOpsIssued
      try {
        for await (const userInfo of requiredUpdateReplicaSetOps) {
          await this.issueUpdateReplicaSetOp(
            userInfo.user_id, userInfo.wallet, userInfo.primary, userInfo.secondary1, userInfo.secondary2, userInfo.unhealthyReplica
          )
        }
        numUpdateReplicaOpsIssued = requiredUpdateReplicaSetOps.length
        decisionTree.push({
          stage: '10/ issueUpdateReplicaSetOp() Success',
          vals: { numUpdateReplicaOpsIssued },
          time: Date.now()
        })
      } catch (e) {
        decisionTree.push({
          stage: '10/ issueUpdateReplicaSetOp() Error',
          vals: e.message,
          time: Date.now()
        })
        throw new Error('processStateMachineOperation():issueUpdateReplicaSetOp() Error')
      }

      // Increment and adjust current slice by ModuloBase
      const previousModuloSlice = this.currentModuloSlice
      this.currentModuloSlice += 1
      this.currentModuloSlice = this.currentModuloSlice % ModuloBase

      decisionTree.push({
        stage: '11/ END processStateMachineOperation()',
        vals: {
          currentModuloSlice: previousModuloSlice,
          nextModuloSlice: this.currentModuloSlice,
          moduloBase: ModuloBase,
          numSyncRequestsIssued,
          numUpdateReplicaOpsIssued
        },
        time: Date.now()
      })

      // Log error without throwing - next run will attempt to rectify
    } catch (e) {
      decisionTree.push({ stage: 'processStateMachineOperation Error', vals: e.message, time: Date.now() })
      printDecisionTreeObj(decisionTree)
    }
  }

  /**
   * DEPRECATED replaced by this.processStateMachineOperation()
   */
  async processStateMachineOperationOld () {
    this.log(`------------------Process SnapbackSM Operation, slice ${this.currentModuloSlice}------------------`)

    // Retrieve list of all users that have this node as primary
    let nodePrimaryUsers
    try {
      // Returns all users that have this node in their replica set via discprov route `/users/content_node/all`
      const nodeUsers = await this.getNodeUsers()

      // Filter to subset of users that have this node as their primary
      nodePrimaryUsers = nodeUsers.filter(nodeUser => nodeUser.primary === this.endpoint)

      this.log(`processStateMachineOperation(): Retrieved nodePrimaryUsers via new discprov route`)

      /**
       * If getNodeUsers() call fails, CN is connected to old discprov that doesn't have the `/users/content_node/all` route
       * Fallback to getNodePrimaryUsers(), which calls old discprov route `/users/creator_node`
       * This route returns only users with this node as their primary
       */
    } catch (e) {
      nodePrimaryUsers = await this.getNodePrimaryUsers()
      this.log(`processStateMachineOperation(): Retrieved nodePrimaryUsers via legacy discprov route`)

      // Ensure every object in response array contains required fields
    } finally {
      nodePrimaryUsers.forEach(nodePrimaryUser => {
        const requiredFields = ['user_id', 'wallet', 'primary', 'secondary1', 'secondary2']
        const responseFields = Object.keys(nodePrimaryUser)
        const allRequiredFieldsPresent = requiredFields.every(requiredField => responseFields.includes(requiredField))
        if (!allRequiredFieldsPresent) {
          throw new Error('Unexpected response format during getNodeUsers() or getNodePrimaryUsers() call')
        }
      })
    }

    /**
     * Build map of content node to list of all users that need to be processed
     * Determines user list by checking if user_id % moduloBase = currentModuloSlice
     */

    // Generate list of wallets by node to query clock number
    // Structured as { nodeEndpoint: [wallet1, wallet2, ...] }
    let nodeVectorClockQueryList = {}

    // Users actually selected to process
    let usersToProcess = []

    // Wallets being processed in this state machine operation
    let wallets = []

    nodePrimaryUsers.forEach(
      (user) => {
        // determine if user should be processed by checking if user_id % moduloBase = currentModuloSlice
        const userId = user.user_id
        const modResult = userId % ModuloBase
        const shouldProcess = (modResult === this.currentModuloSlice)
        if (!shouldProcess) {
          return
        }

        // Add to list of currently processing users
        usersToProcess.push(user)
        const userWallet = user.wallet
        wallets.push(userWallet)

        // Conditionally asign secondary if present
        const secondary1 = (user.secondary1) ? user.secondary1 : null
        const secondary2 = (user.secondary2) ? user.secondary2 : null

        // Initialize empty array for node in node-wallet map if needed
        if (!nodeVectorClockQueryList[secondary1] && secondary1 != null) { nodeVectorClockQueryList[secondary1] = [] }
        if (!nodeVectorClockQueryList[secondary2] && secondary2 != null) { nodeVectorClockQueryList[secondary2] = [] }

        // Push wallet if necessary onto secondary wallet list
        if (secondary1 != null) nodeVectorClockQueryList[secondary1].push(userWallet)
        if (secondary2 != null) nodeVectorClockQueryList[secondary2].push(userWallet)
      }
    )

    this.log(`Processing ${usersToProcess.length} users`)
    // Cached primary clock values for currently processing user set
    let primaryClockValues = await this.getUserPrimaryClockValues(wallets)
    // Process nodeVectorClockQueryList and cache user clock values on each node
    let secondaryNodesToProcess = Object.keys(nodeVectorClockQueryList)
    let secondaryNodeUserClockStatus = {}
    await Promise.all(
      secondaryNodesToProcess.map(
        async (node) => {
          secondaryNodeUserClockStatus[node] = {}
          let walletsToQuery = nodeVectorClockQueryList[node]
          let requestParams = {
            baseURL: node,
            method: 'post',
            url: '/users/batch_clock_status',
            data: {
              'walletPublicKeys': walletsToQuery
            }
          }
          this.log(`Requesting ${walletsToQuery.length} users from ${node}`)
          let { data: body } = await axios(requestParams)
          let userClockStatusList = body.data.users
          // Process returned clock values from this secondary node
          userClockStatusList.map(
            (entry) => {
              try {
                secondaryNodeUserClockStatus[node][entry.walletPublicKey] = entry.clock
              } catch (e) {
                this.log(`ERROR updating secondaryNodeUserClockStatus for ${entry.walletPublicKey} with ${entry.clock}`)
                this.log(JSON.stringify(secondaryNodeUserClockStatus))
                throw e
              }
            }
          )
        }
      )
    )
    this.log(`Finished node user clock status querying, moving to sync calculation. Modulo slice ${this.currentModuloSlice}`)

    // Issue syncs if necessary
    // For each user in the initially returned nodePrimaryUsers,
    //  compare local primary clock value to value from secondary retrieved in bulk above
    let numSyncsIssued = 0
    await Promise.all(
      usersToProcess.map(
        async (user) => {
          try {
            let userWallet = null
            let secondary1 = null
            let secondary2 = null

            if (user.wallet) userWallet = user.wallet
            if (user.secondary1) secondary1 = user.secondary1
            if (user.secondary2) secondary2 = user.secondary2

            let primaryClockValue = primaryClockValues[userWallet]
            let secondary1ClockValue = secondary1 != null ? secondaryNodeUserClockStatus[secondary1][userWallet] : undefined
            let secondary2ClockValue = secondary2 != null ? secondaryNodeUserClockStatus[secondary2][userWallet] : undefined
            let secondary1SyncRequired = (secondary1ClockValue === undefined) ? true : (primaryClockValue > secondary1ClockValue)
            let secondary2SyncRequired = (secondary2ClockValue === undefined) ? true : (primaryClockValue > secondary2ClockValue)
            this.log(`${userWallet} primaryClock=${primaryClockValue}, (secondary1=${secondary1}, clock=${secondary1ClockValue} syncRequired=${secondary1SyncRequired}), (secondary2=${secondary2}, clock=${secondary2ClockValue}, syncRequired=${secondary2SyncRequired})`)

            // Enqueue sync for secondary1 if required
            if (secondary1SyncRequired && secondary1 != null) {
              await this.enqueueSync({
                userWallet,
                secondaryEndpoint: secondary1,
                primaryEndpoint: this.endpoint,
                syncType: SyncType.Recurring
              })

              numSyncsIssued += 1
            }

            // Enqueue sync for secondary2 if required
            if (secondary2SyncRequired && secondary2 != null) {
              await this.enqueueSync({
                userWallet,
                secondaryEndpoint: secondary2,
                primaryEndpoint: this.endpoint,
                syncType: SyncType.Recurring
              })

              numSyncsIssued += 1
            }
          } catch (e) {
            this.log(`Caught error for user ${user.wallet}, ${JSON.stringify(user)}, ${e.message}`)
          }
        }
      )
    )

    // Increment and adjust current slice by ModuloBase
    const previousModuloSlice = this.currentModuloSlice
    this.currentModuloSlice += 1
    this.currentModuloSlice = this.currentModuloSlice % ModuloBase

    this.log(`------------------END Process SnapbackSM Operation || Issued ${numSyncsIssued} SyncRequest ops in slice ${previousModuloSlice} of ${ModuloBase}. Moving to slice ${this.currentModuloSlice} ------------------`)
  }

  /**
   * Monitor an ongoing sync operation for a given secondaryUrl and user wallet
   * Return boolean indicating if an additional sync is required
   *
   * Polls secondary for MaxSyncMonitoringDurationInMs
   */
  async additionalSyncIsRequired (userWallet, primaryClockValue, secondaryUrl, syncType) {
    const MaxExportClockValueRange = this.nodeConfig.get('maxExportClockValueRange')
    const logMsgString = `additionalSyncIsRequired (${syncType}): wallet ${userWallet} secondary ${secondaryUrl} primaryClock ${primaryClockValue}`

    // Define axios request object for secondary clock status request
    const clockStatusRequestParams = {
      method: 'get',
      baseURL: secondaryUrl,
      url: `/users/clock_status/${userWallet}`,
      responseType: 'json'
    }

    const startTimeMs = Date.now()
    const endTimeMs = startTimeMs + MaxSyncMonitoringDurationInMs

    let additionalSyncRequired = true
    while (Date.now() < endTimeMs) {
      try {
        const clockStatusResp = await axios(clockStatusRequestParams)
        const { clockValue: secondaryClockValue } = clockStatusResp.data.data

        this.log(`${logMsgString} secondaryClock ${secondaryClockValue}`)

        /**
         * One sync op can process at most MaxExportClockValueRange range
         * A larger clock diff will require multiple syncs; short-circuit monitoring
         */
        if (secondaryClockValue + MaxExportClockValueRange < primaryClockValue) {
          this.log(`${logMsgString} secondaryClock ${secondaryClockValue} || MaxExportClockValueRange exceeded -> re-enqueuing sync`)
          break

          /**
           * Stop monitoring once secondary has caught up
           * Note - secondaryClockValue can be greater than primaryClockValue if additional
           *    data was written to primary after primaryClockValue was computed
           */
        } else if (secondaryClockValue >= primaryClockValue) {
          this.log(`${logMsgString} secondaryClock ${secondaryClockValue} || Sync completed in ${Date.now() - startTimeMs}ms`)
          additionalSyncRequired = false
          break
        }
      } catch (e) {
        this.log(`${logMsgString} || Error: ${e.message}`)
      }

      // Delay between retries
      await utils.timeout(SyncMonitoringRetryDelayMs, false)
    }

    return additionalSyncRequired
  }

  /**
   * Processes job as it is picked off the queue
   *  - Handles sync jobs for manualSyncQueue and recurringSyncQueue
   *  - Given job data, triggers sync request to secondary
   *
   * @param job instance of Bull queue job
   */
  async processSyncOperation (job, syncType) {
    const { id } = job
    const { syncRequestParameters } = job.data

    const isValidSyncJobData = (
      ('baseURL' in syncRequestParameters) &&
      ('url' in syncRequestParameters) &&
      ('method' in syncRequestParameters) &&
      ('data' in syncRequestParameters)
    )
    if (!isValidSyncJobData) {
      logger.error(`Invalid sync data found`, job.data)
      return
    }

    const userWallet = syncRequestParameters.data.wallet[0]
    const secondaryEndpoint = syncRequestParameters.baseURL

    /**
     * Remove sync from syncDeDuplicator once it moves to Active status, before processing
     * It is ok for two identical syncs to be present in Active and Waiting, just not two in Waiting
     */
    this.syncDeDuplicator.removeSync(syncType, userWallet, secondaryEndpoint)

    // primaryClockValue is used in additionalSyncIsRequired() call below
    const primaryClockValue = (await this.getUserPrimaryClockValues([userWallet]))[userWallet]

    this.log(`------------------Process SYNC | User ${userWallet} | Secondary: ${secondaryEndpoint} | Primary clock value ${primaryClockValue} | type: ${syncType} | jobID: ${id} ------------------`)

    // Issue sync request to secondary
    await axios(syncRequestParameters)

    // Wait until has sync has completed (within time threshold)
    const additionalSyncRequired = await this.additionalSyncIsRequired(
      userWallet,
      primaryClockValue,
      secondaryEndpoint,
      syncType
    )

    /**
     * Re-enqueue sync if required
     *
     * TODO can infinite loop on failing sync ops, but should not block any users as
     *    it enqueues job to the end of the queue
     */
    if (additionalSyncRequired) {
      await this.enqueueSync({
        userWallet,
        primaryEndpoint: this.endpoint,
        secondaryEndpoint,
        syncType
      })
    }

    // Exit when sync status is computed
    this.log(`------------------END Process SYNC | jobID: ${id}------------------`)
  }

  /**
   * Returns all jobs from manualSyncQueue and recurringSyncQueue, keyed by status
   *
   * @dev TODO may be worth manually recording + exposing completed jobs count
   *    completed and failed job records are disabled in createBullQueue()
   */
  async getSyncQueueJobs () {
    const [
      manualWaiting,
      manualActive,
      recurringWaiting,
      recurringActive
    ] = await Promise.all([
      this.manualSyncQueue.getJobs(['waiting']),
      this.manualSyncQueue.getJobs(['active']),
      this.recurringSyncQueue.getJobs(['waiting']),
      this.recurringSyncQueue.getJobs(['active'])
    ])

    return {
      manualWaiting,
      manualActive,
      recurringWaiting,
      recurringActive
    }
  }
}

/**
 * Ensure a sync for (syncType, userWallet, secondaryEndpoint) can only be enqueued once
 * This is used to ensure multiple concurrent sync tasks are not being redundantly used on a single user
 * Implemented with an in-memory map of string(syncType, userWallet, secondaryEndpoint) -> object(syncJobInfo)
 *
 * @dev We maintain this map to maximize query performance; Bull does not provide any api for querying
 *    jobs by property and would require a linear iteration over the full job list
 *
 * TODO - move to separate file
 */
class SyncDeDuplicator {
  constructor () {
    this.waitingSyncsByUserWalletMap = {}
  }

  /** Stringify properties to enable storage with a flat map */
  _getSyncKey (syncType, userWallet, secondaryEndpoint) {
    return `${syncType}::${userWallet}::${secondaryEndpoint}`
  }

  /** Return job info of sync with given properties if present else null */
  getDuplicateSyncJobInfo (syncType, userWallet, secondaryEndpoint) {
    const syncKey = this._getSyncKey(syncType, userWallet, secondaryEndpoint)

    const duplicateSyncJobInfo = this.waitingSyncsByUserWalletMap[syncKey]
    return duplicateSyncJobInfo || null
  }

  /** Record job info for sync with given properties */
  recordSync (syncType, userWallet, secondaryEndpoint, jobInfo) {
    const syncKey = this._getSyncKey(syncType, userWallet, secondaryEndpoint)

    this.waitingSyncsByUserWalletMap[syncKey] = jobInfo
  }

  /** Remove sync with given properties */
  removeSync (syncType, userWallet, secondaryEndpoint) {
    const syncKey = this._getSyncKey(syncType, userWallet, secondaryEndpoint)

    delete this.waitingSyncsByUserWalletMap[syncKey]
  }
}

module.exports = { SnapbackSM, SyncType }<|MERGE_RESOLUTION|>--- conflicted
+++ resolved
@@ -201,10 +201,6 @@
   async getNodeUsers () {
     // Fetch discovery node currently connected to libs as this can change
     const discoveryProviderEndpoint = this.audiusLibs.discoveryProvider.discoveryProviderEndpoint
-<<<<<<< HEAD
-
-=======
->>>>>>> 36ecb524
     if (!discoveryProviderEndpoint) {
       throw new Error('No discovery provider currently selected, exiting')
     }
