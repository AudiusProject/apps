--- conflicted
+++ resolved
@@ -778,93 +778,7 @@
         throw new Error('processStateMachineOperation():retrieveClockStatusesForUsersAcrossReplicaSet() Error')
       }
 
-<<<<<<< HEAD
-      // Lists to aggregate all required ReplicaSetUpdate ops and potential SyncRequest ops
-      const requiredUpdateReplicaSetOps = []
-      const potentialSyncRequests = []
-
-      /**
-       * For every node user, record sync requests to issue to secondaries if this node is primary
-       *    and record replica set updates to issue for any unhealthy replicas
-       *
-       * Purpose for the if/else case is that if the current node is a primary, issue reconfig or sync requests.
-       * Else, if the current node is a secondary, only issue reconfig requests.
-       *
-       * @notice this will issue sync to healthy secondary and update replica set away from unhealthy secondary
-       */
-      for (const nodeUser of nodeUsers) {
-        const { primary, secondary1, secondary2 } = nodeUser
-
-        let unhealthyReplicas = []
-
-        /**
-         * If this node is primary for user, check both secondaries for health
-         * Enqueue SyncRequests against healthy secondaries, and enqueue UpdateReplicaSetOps against unhealthy secondaries
-         */
-        if (primary === this.endpoint) {
-          // filter out false-y values to account for incomplete replica sets
-          const secondaries = ([secondary1, secondary2]).filter(Boolean)
-
-          /**
-           * If either secondary is in `unhealthyPeers` list, add it to `unhealthyReplicas` list
-           */
-          const userSecondarySyncMetrics = await SecondarySyncHealthTracker.computeUserSecondarySyncSuccessRates(
-            nodeUser.wallet, secondaries
-          )
-          for (const secondary of secondaries) {
-            if (unhealthyPeers.has(secondary)) {
-              this.log(`processStateMachineOperation(): Secondary ${secondary} for user ${nodeUser.wallet} in unhealthy peer set. Marking replica as unhealthy.`)
-              unhealthyReplicas.push(secondary)
-            }
-
-            const { successRate, successCount, failureCount } = userSecondarySyncMetrics[secondary]
-            if (failureCount >= this.MinimumFailedSyncRequestsBeforeReconfig && successRate < this.MinimumSecondaryUserSyncSuccessPercent) {
-              this.log(`processStateMachineOperation(): Secondary ${secondary} for user ${nodeUser.wallet} has userSyncSuccessRate of ${successRate}, which is below threshold of ${this.MinimumSecondaryUserSyncSuccessPercent}. ${successCount} Successful syncs vs ${failureCount} Failed syncs. Marking replica as unhealthy.`)
-              unhealthyReplicas.push(secondary)
-            } else {
-              potentialSyncRequests.push({ ...nodeUser, endpoint: secondary })
-            }
-          }
-
-          /**
-           * If any unhealthy replicas found for user, enqueue an updateReplicaSetOp for later processing
-           */
-          if (unhealthyReplicas.length > 0) {
-            requiredUpdateReplicaSetOps.push({ ...nodeUser, unhealthyReplicas })
-          }
-
-          /**
-           * If this node is secondary for user, check both secondaries for health and enqueue SyncRequests against healthy secondaries
-           * Ignore unhealthy secondaries for now
-           */
-        } else {
-          // filter out false-y values to account for incomplete replica sets
-          let replicas = ([primary, secondary1, secondary2]).filter(Boolean)
-          // filter out this endpoint
-          replicas = replicas.filter(replica => replica !== this.endpoint)
-
-          for (const replica of replicas) {
-            if (unhealthyPeers.has(replica)) {
-              let addToUnhealthyReplicas = true
-
-              // If the current replica is the primary, perform a second health check.
-              // and determine if the primary is truly unhealthy
-              if (replica === primary) {
-                addToUnhealthyReplicas = !(await this.peerSetManager.isPrimaryHealthy(primary))
-              }
-
-              if (addToUnhealthyReplicas) unhealthyReplicas.push(replica)
-            }
-          }
-
-          if (unhealthyReplicas.length > 0) {
-            requiredUpdateReplicaSetOps.push({ ...nodeUser, unhealthyReplicas })
-          }
-        }
-      }
-=======
       const { requiredUpdateReplicaSetOps, potentialSyncRequests } = await this.aggregateReconfigAndPotentialSyncOps(nodeUsers, unhealthyPeers)
->>>>>>> 9758e849
       decisionTree.push({
         stage: 'Build requiredUpdateReplicaSetOps and potentialSyncRequests arrays',
         vals: {
@@ -1075,17 +989,32 @@
       const secondariesEndpoint = secondariesInfo.map(entry => entry.endpoint)
 
       /**
-       * If either secondary is in `unhealthyPeers` list, add it to `unhealthyReplicas` list
+       * For each secondary, enqueue `potentialSyncRequest` if healthy else add to `unhealthyReplicas`
        */
       const userSecondarySyncMetrics = await this._computeUserSecondarySyncSuccessRates(nodeUser, secondariesEndpoint)
-      for (const secondary of secondariesInfo) {
-        const secUserSyncSuccessRate = userSecondarySyncMetrics[secondary.endpoint]['SuccessRate']
-        if (secUserSyncSuccessRate < this.MinimumSecondaryUserSyncSuccessPercent ||
-          unhealthyPeers.has(secondary.endpoint) ||
-          this.peerSetManager.endpointToSPIdMap[secondary.endpoint] !== secondary.spId) {
-          unhealthyReplicas.push(secondary.endpoint)
+      for (const secondaryInfo of secondariesInfo) {
+        const secondary = secondaryInfo.endpoint
+
+        const { successRate, successCount, failureCount } = userSecondarySyncMetrics[secondary]
+
+        // Error case 1 - mismatched spID
+        if (this.peerSetManager.endpointToSPIdMap[secondary] !== secondaryInfo.spId) {
+          this.logError(`processStateMachineOperation(): Secondary ${secondary} for user ${nodeUser.wallet} mismatched spID. Expected ${secondaryInfo.spId}, found ${this.peerSetManager.endpointToSPIdMap[secondary]}. Marking replica as unhealthy.`)
+          unhealthyReplicas.push(secondary)
+
+          // Error case 2 - already marked unhealthy
+        } else if (unhealthyPeers.has(secondary)) {
+          this.logError(`processStateMachineOperation(): Secondary ${secondary} for user ${nodeUser.wallet} in unhealthy peer set. Marking replica as unhealthy.`)
+          unhealthyReplicas.push(secondary)
+
+          // Error case 3 - low user sync success rate
+        } else if (failureCount >= this.MinimumFailedSyncRequestsBeforeReconfig && successRate < this.MinimumSecondaryUserSyncSuccessPercent) {
+          this.logError(`processStateMachineOperation(): Secondary ${secondary} for user ${nodeUser.wallet} has userSyncSuccessRate of ${successRate}, which is below threshold of ${this.MinimumSecondaryUserSyncSuccessPercent}. ${successCount} Successful syncs vs ${failureCount} Failed syncs. Marking replica as unhealthy.`)
+          unhealthyReplicas.push(secondary)
+
+          // Success case
         } else {
-          potentialSyncRequests.push({ ...nodeUser, endpoint: secondary.endpoint })
+          potentialSyncRequests.push({ ...nodeUser, endpoint: secondary })
         }
       }
 
@@ -1160,16 +1089,23 @@
       const secondaries = ([secondary1, secondary2]).filter(Boolean)
 
       /**
-       * If either secondary is in `unhealthyPeers` list, add it to `unhealthyReplicas` list
+       * For each secondary, enqueue `potentialSyncRequest` if healthy else add to `unhealthyReplicas`
        */
-      const userSecondarySyncMetrics = await this._computeUserSecondarySyncSuccessRates(
-        nodeUser.wallet, secondaries
-      )
+      const userSecondarySyncMetrics = await this._computeUserSecondarySyncSuccessRates(nodeUser.wallet, secondaries)
       for (const secondary of secondaries) {
-        const secUserSyncSuccessRate = userSecondarySyncMetrics[secondary]['SuccessRate']
-        if (secUserSyncSuccessRate < this.MinimumSecondaryUserSyncSuccessPercent || unhealthyPeers.has(secondary)) {
-          this.log(`processStateMachineOperation(): Secondary ${secondary} for user ${nodeUser.wallet} has userSyncSuccessRate of ${secUserSyncSuccessRate}; failed to meet threshold of ${this.MinimumSecondaryUserSyncSuccessPercent} - found value ${secUserSyncSuccessRate}. Marking replica as unhealthy.`)
+        const { successRate, successCount, failureCount } = userSecondarySyncMetrics[secondary]
+
+        // Error case 1 - already marked unhealty
+        if (unhealthyPeers.has(secondary)) {
+          this.logError(`processStateMachineOperation(): Secondary ${secondary} for user ${nodeUser.wallet} in unhealthy peer set. Marking replica as unhealthy.`)
           unhealthyReplicas.push(secondary)
+
+          // Error case 2 - low user sync success rate
+        } else if (failureCount >= this.MinimumFailedSyncRequestsBeforeReconfig && successRate < this.MinimumSecondaryUserSyncSuccessPercent) {
+          this.logError(`processStateMachineOperation(): Secondary ${secondary} for user ${nodeUser.wallet} has userSyncSuccessRate of ${successRate}, which is below threshold of ${this.MinimumSecondaryUserSyncSuccessPercent}. ${successCount} Successful syncs vs ${failureCount} Failed syncs. Marking replica as unhealthy.`)
+          unhealthyReplicas.push(secondary)
+
+          // Success case
         } else {
           potentialSyncRequests.push({ ...nodeUser, endpoint: secondary })
         }
