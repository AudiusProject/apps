--- conflicted
+++ resolved
@@ -165,12 +165,6 @@
     this.recurringSyncQueue = this.createBullQueue('recurring-sync-queue')
 
     // Add event handlers for state machine queue
-<<<<<<< HEAD
-=======
-    this.stateMachineQueue.on('global:error', (error) => {
-      this.logError(`stateMachineQueue Job Error - ${error}`)
-    })
->>>>>>> 14b2fb08
     this.stateMachineQueue.on('global:waiting', (jobId) => {
       this.log(`stateMachineQueue Job Waiting - ID ${jobId}`)
     })
@@ -182,7 +176,6 @@
         `stateMachineQueue Job Lock Extension Failed - ID ${jobId} - Error ${err}`
       )
     })
-<<<<<<< HEAD
 
     // Re-queue state machine job when the current job fails or succeeds
     this.stateMachineQueue.on('global:error', (error) => {
@@ -192,13 +185,10 @@
         { startTime: Date.now() }
       )
     })
-=======
->>>>>>> 14b2fb08
     this.stateMachineQueue.on('global:completed', (jobId, result) => {
       this.log(
         `stateMachineQueue Job Completed - ID ${jobId} - Result ${result}`
       )
-<<<<<<< HEAD
       this.log(`stateMachineQueue adding another job after successful completion`)
       this.stateMachineQueue.add(
         { startTime: Date.now() }
@@ -210,11 +200,6 @@
       this.stateMachineQueue.add(
         { startTime: Date.now() }
       )
-=======
-    })
-    this.stateMachineQueue.on('global:failed', (jobId, err) => {
-      this.logError(`stateMachineQueue Job Failed - ID ${jobId} - Error ${err}`)
->>>>>>> 14b2fb08
     })
 
     // Add stalled event handler for all queues
@@ -259,11 +244,7 @@
     // Initialize stateMachineQueue job processor (aka consumer)
     this.stateMachineQueue.process(1 /** concurrency */, async (job) => {
       this.log('StateMachineQueue: Consuming new job...')
-<<<<<<< HEAD
-      const { id: jobId } = job || { id: 'unknownId' }
-=======
       const { id: jobId } = job
->>>>>>> 14b2fb08
 
       try {
         this.log(
@@ -319,13 +300,6 @@
       /** data */ { startTime: Date.now() },
       /** opts */ { delay: STATE_MACHINE_QUEUE_INIT_DELAY_MS }
     )
-<<<<<<< HEAD
-=======
-    await this.stateMachineQueue.add(
-      /** data */ { startTime: Date.now() },
-      /** opts */ { repeat: { every: this.snapbackJobInterval } }
-    )
->>>>>>> 14b2fb08
 
     this.log(
       `SnapbackSM initialized with manualSyncsDisabled=${this.manualSyncsDisabled}. Added initial stateMachineQueue job with ${STATE_MACHINE_QUEUE_INIT_DELAY_MS}ms delay; jobs will be enqueued every ${this.snapbackJobInterval}ms`
