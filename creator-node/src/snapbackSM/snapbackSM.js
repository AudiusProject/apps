const Bull = require('bull')
const axios = require('axios')
const _ = require('lodash')

const utils = require('../utils')
const models = require('../models')
const { logger } = require('../logging')

const SyncDeDuplicator = require('./snapbackDeDuplicator')
const PeerSetManager = require('./peerSetManager')
const CreatorNode = require('@audius/libs/src/services/creatorNode')
const SecondarySyncHealthTracker = require('./secondarySyncHealthTracker')

// Maximum number of time to wait for a sync operation, 6 minutes by default
const MaxSyncMonitoringDurationInMs = 360000 // ms

// Retry delay between requests during monitoring
const SyncMonitoringRetryDelayMs = 15000

// Max number of attempts to select new replica set in reconfig
const MAX_SELECT_NEW_REPLICA_SET_ATTEMPTS = 100

// The number of nodes in a replica set
const NUMBER_OF_REPLICA_SET_NODES = 3

// Timeout for fetching batch clock values
const BATCH_CLOCK_STATUS_REQUEST_TIMEOUT = 3000

// Describes the type of sync operation
const SyncType = Object.freeze({
  Recurring: 'RECURRING' /** scheduled background sync to keep secondaries up to date */,
  Manual: 'MANUAL' /** triggered by a user data write to primary */
})

// Phases in `issueUpdateReplicaSetOp`. Used for debugging if method fails
const issueUpdateReplicaSetOpPhases = Object.freeze({
  DETERMINE_NEW_REPLICA_SET: 'DETERMINE_NEW_REPLICA_SET',
  ENQUEUE_SYNCS: 'ENQUEUE_SYNCS',
  UPDATE_URSM_REPLICA_SET: 'UPDATE_URSM_REPLICA_SET'
})

// Modes used in issuing a reconfig. Each successive mode is a superset of the mode prior.
// The `key` of the reconfig states is used to identify the current reconfig mode.
// The `value` of the reconfig states is used in the superset logic of determining which type of
// reconfig is enabled.
const RECONFIG_MODES = Object.freeze(
  {
    // Reconfiguration is entirely disabled
    RECONFIG_DISABLED: {
      key: 'RECONFIG_DISABLED',
      value: 0
    },
    // Reconfiguration is enabled only if one secondary is unhealthy
    ONE_SECONDARY: {
      key: 'ONE_SECONDARY',
      value: 1
    },
    // Reconfiguration is enabled for one secondary and multiple secondaries (currently two secondaries)
    MULTIPLE_SECONDARIES: {
      key: 'MULTIPLE_SECONDARIES',
      value: 2
    },
    // Reconfiguration is enabled for one secondary, multiple secondaries, a primary, and a primary and one secondary
    PRIMARY_AND_OR_SECONDARIES: {
      key: 'PRIMARY_AND_OR_SECONDARIES',
      value: 3
    },
    // Reconfiguration is enabled for one secondary, multiple secondaries, a primary, and a primary and one secondary,
    // and entire replica set
    // Note: this mode will probably be disabled.
    ENTIRE_REPLICA_SET: {
      key: 'ENTIRE_REPLICA_SET',
      value: 4
    }
  }
)

const RECONFIG_MODE_KEYS = Object.keys(RECONFIG_MODES)

/*
  SnapbackSM aka Snapback StateMachine
  Ensures file availability through recurring sync operations
*/
class SnapbackSM {
  constructor (nodeConfig, audiusLibs) {
    this.nodeConfig = nodeConfig
    this.audiusLibs = audiusLibs

    // Toggle to switch logs
    this.debug = true

    this.endpoint = this.nodeConfig.get('creatorNodeEndpoint')
    this.spID = this.nodeConfig.get('spID')
    this.snapbackDevModeEnabled = this.nodeConfig.get('snapbackDevModeEnabled')

    this.MaxManualRequestSyncJobConcurrency = this.nodeConfig.get('maxManualRequestSyncJobConcurrency')
    this.MaxRecurringRequestSyncJobConcurrency = this.nodeConfig.get('maxRecurringRequestSyncJobConcurrency')

    this.MinimumSecondaryUserSyncSuccessPercent = this.nodeConfig.get('minimumSecondaryUserSyncSuccessPercent') / 100

    // Throw an error if running as creator node and no libs are provided
    if (!this.nodeConfig.get('isUserMetadataNode') && (!this.audiusLibs || !this.spID || !this.endpoint)) {
      throw new Error('Missing required configs - cannot start')
    }

    // State machine queue processes all user operations
    this.stateMachineQueue = this.createBullQueue('state-machine')

    // Sync queues handle issuing sync request from primary -> secondary
    this.manualSyncQueue = this.createBullQueue('manual-sync-queue')
    this.recurringSyncQueue = this.createBullQueue('recurring-sync-queue')

    // 1/<moduloBase> users are handled over <snapbackJobInterval> ms interval
    // ex: 1/<24> users are handled over <3600000> ms (1 hour)
    this.moduloBase = this.nodeConfig.get('snapbackModuloBase')

    // Incremented as users are processed
    this.currentModuloSlice = this.randomStartingSlice()

    // PeerSetManager instance to determine the peer set and its health state
    this.peerSetManager = new PeerSetManager({
      discoveryProviderEndpoint: audiusLibs.discoveryProvider.discoveryProviderEndpoint,
      creatorNodeEndpoint: this.endpoint
    })

    // The interval when SnapbackSM is fired for state machine jobs
    this.snapbackJobInterval = this.nodeConfig.get('snapbackJobInterval') // ms

    // The highest level of reconfig ops allowed. If the passed in mode is not one of the enabled modes, default to `RECONFIG_DISABLED`
    this.highestReconfigModeEnabled = this.getHighestReconfigModeEnabled()

    // The set of modes enabled for reconfig ops
    // e.x.: 'PRIMARY_AND_SECONDARY' is the reconfig mode -> 'RECONFIG_DISABLED', 'ONE_SECONDARY', 'MULTIPLE_SECONDARIES', 'PRIMARY_AND_SECONDARY' enabled
    this.enabledReconfigModes = this.generateEnabledReconfigModesSet()
  }

  /**
   * Initialize StateMachine processing:
   * - StateMachineQueue -> determines all system state changes required
   * - SyncQueue -> triggers syncs on secondaries
   */
  async init () {
    // Empty all queues to minimize memory consumption
    await this.stateMachineQueue.empty()
    await this.manualSyncQueue.empty()
    await this.recurringSyncQueue.empty()

    // SyncDeDuplicator ensure a sync for a (syncType, userWallet, secondaryEndpoint) tuple is only enqueued once
    this.syncDeDuplicator = new SyncDeDuplicator()

    // Short-circuit if (isUserMetadataNode = true)
    const isUserMetadata = this.nodeConfig.get('isUserMetadataNode')
    if (isUserMetadata) {
      this.log(`SnapbackSM disabled for userMetadataNode. ${this.endpoint}, isUserMetadata=${isUserMetadata}`)
      return
    }

    /**
     * Initialize all queue processors
     */

    // Initialize stateMachineQueue job processor
    // - Re-adds job to queue after processing current job, with a fixed delay
    this.stateMachineQueue.process(
      async (job, done) => {
        try {
          await this.processStateMachineOperation()
        } catch (e) {
          this.log(`StateMachineQueue error processing ${e}`)
        }

        await utils.timeout(this.snapbackJobInterval)

        await this.stateMachineQueue.add({ starttime: Date.now() })

        done()
      }
    )

    // Initialize manualSyncQueue job processor
    this.manualSyncQueue.process(
      this.MaxManualRequestSyncJobConcurrency,
      async (job, done) => {
        try {
          await this.processSyncOperation(job, SyncType.Manual)
        } catch (e) {
          this.log(`ManualSyncQueue processing error: ${e}`)
        }

        done()
      }
    )

    // Initialize recurringSyncQueue job processor
    this.recurringSyncQueue.process(
      this.MaxRecurringRequestSyncJobConcurrency,
      async (job, done) => {
        try {
          await this.processSyncOperation(job, SyncType.Recurring)
        } catch (e) {
          this.log(`RecurringSyncQueue processing error ${e}`)
        }

        done()
      }
    )

    // Enqueue first state machine operation (the processor internally re-enqueues job on recurring interval)
    await this.stateMachineQueue.add({ startTime: Date.now() })

    this.log(`SnapbackSM initialized in ${this.snapbackDevModeEnabled ? 'dev' : 'production'} mode. Added initial stateMachineQueue job; next job in ${this.snapbackJobInterval}ms`)
  }

  log (msg) {
    logger.info(`SnapbackSM: ${msg}`)
  }

  logWarn (msg) {
    logger.warn(`SnapbackSM WARNING: ${msg}`)
  }

  logError (msg) {
    logger.error(`SnapbackSM ERROR: ${msg}`)
  }

  // Initialize queue object with provided name and unix timestamp
  createBullQueue (queueName) {
    return new Bull(
      `${queueName}-${Date.now()}`,
      {
        redis: {
          port: this.nodeConfig.get('redisPort'),
          host: this.nodeConfig.get('redisHost')
        },
        defaultJobOptions: {
          // removeOnComplete is required since the completed jobs data set will grow infinitely until memory exhaustion
          removeOnComplete: true,
          removeOnFail: true
        }
      }
    )
  }

  // Randomly select an initial slice
  randomStartingSlice () {
    let slice = Math.floor(Math.random() * Math.floor(this.moduloBase))
    this.log(`Starting at data slice ${slice}/${this.moduloBase}`)
    return slice
  }

  // Helper function to retrieve all relevant configs
  async getSPInfo () {
    const spID = this.nodeConfig.get('spID')
    const endpoint = this.endpoint
    const delegateOwnerWallet = this.nodeConfig.get('delegateOwnerWallet')
    const delegatePrivateKey = this.nodeConfig.get('delegatePrivateKey')
    return {
      spID,
      endpoint,
      delegateOwnerWallet,
      delegatePrivateKey
    }
  }

  /**
   * Given wallets array, queries DB and returns a map of all users with
   *    those wallets and their clock values, or -1 if wallet not found
   *
   * @returns map(wallet -> clock val)
   */
  async getUserPrimaryClockValues (wallets) {
    // TODO: this will potentially fail bc if a wallet is not found -> undefined rather than -1
    // -----> domino effect: will mark sync as fail (see line 1099)
    // Query DB for all cnodeUsers with walletPublicKey in `wallets` arg array
    const cnodeUsersFromDB = await models.CNodeUser.findAll({
      where: {
        walletPublicKey: {
          [models.Sequelize.Op.in]: wallets
        }
      }
    })

    // Initialize clock values for all users to -1
    const cnodeUserClockValuesMap = {}
    wallets.forEach(wallet => { cnodeUserClockValuesMap[wallet] = -1 })

    // Populate clock values into map with DB data
    cnodeUsersFromDB.forEach(cnodeUser => {
      cnodeUserClockValuesMap[cnodeUser.walletPublicKey] = cnodeUser.clock
    })

    return cnodeUserClockValuesMap
  }

  /**
   * Enqueues a sync request to secondary on specified syncQueue and returns job info
   *
   * @dev NOTE avoid using bull priority if possible as it significantly reduces performance
   * @dev TODO no need to accept `primaryEndpoint` as param, it always equals `this.endpoint`
   */
  async enqueueSync ({
    userWallet,
    primaryEndpoint,
    secondaryEndpoint,
    syncType,
    immediate = false
  }) {
    const queue = (syncType === SyncType.Manual) ? this.manualSyncQueue : this.recurringSyncQueue

    // If duplicate sync already exists, do not add and instead return existing sync job info
    const duplicateSyncJobInfo = this.syncDeDuplicator.getDuplicateSyncJobInfo(syncType, userWallet, secondaryEndpoint)
    if (duplicateSyncJobInfo) {
      this.log(`enqueueSync Failure - a sync of type ${syncType} is already waiting for user wallet ${userWallet} against secondary ${secondaryEndpoint}`)

      return duplicateSyncJobInfo
    }

    // Define axios params for sync request to secondary
    const syncRequestParameters = {
      baseURL: secondaryEndpoint,
      url: '/sync',
      method: 'post',
      data: {
        wallet: [userWallet],
        creator_node_endpoint: primaryEndpoint,
        // Note - `sync_type` param is only used for logging by nodeSync.js
        sync_type: syncType,
        // immediate = true will ensure secondary skips debounce and evaluates sync immediately
        immediate
      }
    }

    // Add job to manualSyncQueue or recurringSyncQueue based on `syncType` param
    const jobProps = {
      syncRequestParameters,
      startTime: Date.now()
    }

    const jobInfo = await queue.add(jobProps)

    // Record sync in syncDeDuplicator
    this.syncDeDuplicator.recordSync(syncType, userWallet, secondaryEndpoint, jobInfo)

    return jobInfo
  }

  /**
   * Depending on the size of `unhealthyReplicas`:
   * 1. Determine a new replica set
   * 2. Write new replica set to URSM
   * 3. Sync data to new replica set
   *
   * @param {number} userId user id to issue a reconfiguration for
   * @param {string} wallet wallet address of user id
   * @param {string} primary endpoint of the current primary node on replica set
   * @param {string} secondary1 endpoint of the current first secondary node on replica set
   * @param {string} secondary2 endpoint of the current second secondary node on replica set
   * @param {string[]} unhealthyReplicas array of endpoints of current replica set nodes that are unhealthy
   * @param {string[]} healthyNodes array of healthy Content Node endpoints used for selecting new replica set
   * @param {Object} replicaSetNodesToUserClockStatusesMap map of secondary endpoint strings to (map of user wallet strings to clock value of secondary for user)
  */
  async issueUpdateReplicaSetOp (userId, wallet, primary, secondary1, secondary2, unhealthyReplicas, healthyNodes, replicaSetNodesToUserClockStatusesMap) {
    this.log(`[issueUpdateReplicaSetOp] userId=${userId} wallet=${wallet} unhealthy replica set=[${unhealthyReplicas}]`)

    const unhealthyReplicasSet = new Set(unhealthyReplicas)
    let response = { errorMsg: null, issuedReconfig: false }
    let newReplicaSetEndpoints = []
    let newReplicaSetSPIds = []
    let phase = ''
    try {
      // Generate new replica set
      phase = issueUpdateReplicaSetOpPhases.DETERMINE_NEW_REPLICA_SET
      const { newPrimary, newSecondary1, newSecondary2, issueReconfig } = await this.determineNewReplicaSet({
        wallet,
        secondary1,
        secondary2,
        primary,
        unhealthyReplicasSet,
        healthyNodes,
        replicaSetNodesToUserClockStatusesMap
      })

      // If snapback is not enabled, print the tentative new replica set, but do not issue a reconfig.
      if (!issueReconfig) {
        this.log(`[issueUpdateReplicaSetOp] userId=${userId} wallet=${wallet} phase=${phase} issuing reconfig disabled=${issueReconfig}. Skipping reconfig.`)
        return response
      }

      // Create new array of replica set spIds and write to URSM
      phase = issueUpdateReplicaSetOpPhases.UPDATE_URSM_REPLICA_SET
      newReplicaSetEndpoints = [newPrimary, newSecondary1, newSecondary2]
      newReplicaSetEndpoints.forEach(endpt => {
        if (this.peerSetManager.endpointToSPIdMap[endpt]) newReplicaSetSPIds.push(this.peerSetManager.endpointToSPIdMap[endpt])
      })

      // If for some reason any node in the new replica set is not registered on chain as a valid SP and is
      // selected as part of the new replica set, do not issue reconfig
      if (newReplicaSetSPIds.length !== NUMBER_OF_REPLICA_SET_NODES) {
        response.errorMsg = `[issueUpdateReplicaSetOp] userId=${userId} wallet=${wallet} phase=${phase} unable to find valid SPs from new replica set=[${newReplicaSetEndpoints}] | new replica set spIds=[${newReplicaSetSPIds}]. Skipping reconfig.`
        this.logError(response.errorMsg)
        return response
      }

      await this.audiusLibs.contracts.UserReplicaSetManagerClient.updateReplicaSet(
        userId,
        newReplicaSetSPIds[0], // primary
        newReplicaSetSPIds.slice(1) // [secondary1, secondary2]
      )

      response.issuedReconfig = true

      // Enqueue a sync for new primary to new secondaries. If there is no diff, then this is a no-op.
      // TODO: this fn performs a web request to enqueue a sync. this is not necessary for enqueuing syncs for the local node.
      // Add some logic to check if current node has a sync to be enqueued, and if so, locally add sync without a network request.
      await this.enqueueSync({
        userWallet: wallet,
        primaryEndpoint: newPrimary,
        secondaryEndpoint: newSecondary1,
        syncType: SyncType.Recurring
      })

      await this.enqueueSync({
        userWallet: wallet,
        primaryEndpoint: newPrimary,
        secondaryEndpoint: newSecondary2,
        syncType: SyncType.Recurring
      })

      this.peerSetManager.removeWalletFromUnhealthyPrimaryMap(newPrimary, wallet)

      this.log(`[issueUpdateReplicaSetOp] Success! userId=${userId} wallet=${wallet} old replica set=[${primary},${secondary1},${secondary2}] | new replica set=[${newReplicaSetEndpoints}]`)
    } catch (e) {
      const errorMsg = `[issueUpdateReplicaSetOp] userId=${userId} wallet=${wallet} failed at phase=${phase} reconfiguring to new replica set=[${newReplicaSetEndpoints}] | new replica set spIds=[${newReplicaSetSPIds}]: ${e.toString()}\n${e.stack}`
      response.errorMsg = errorMsg
      return response
    }

    return response
  }

  /**
   * Logic to determine the new replica set. Used in reconfig op.
   *
   * The logic below is as follows:
   * 1. Select the unhealthy replica set nodes size worth of healthy nodes to prepare for issuing reconfig
   * 2. Depending the number and type of unhealthy nodes in `unhealthyReplicaSet`, issue reconfig depending on if the reconfig mode is enabled:
   *  - if one secondary is unhealthy -> {primary: current primary, secondary1: the healthy secondary, secondary2: new healthy node}
   *  - if two secondaries are unhealthy -> {primary: current primary, secondary1: new healthy node, secondary2: new healthy node}
   *  - ** if one primary is unhealthy -> {primary: higher clock value of the two secondaries, secondary1: the healthy secondary, secondary2: new healthy node}
   *  - ** if one primary and one secondary are unhealthy -> {primary: the healthy secondary, secondary1: new healthy node, secondary2: new healthy node}
   *  - if entire replica set is unhealthy -> {primary: null, secondary1: null, secondary2: null, issueReconfig: false}
   *
   * ** - If in the case a primary is ever unhealthy, we do not want to pre-emptively issue a reconfig and cycle out the primary. If a
   * primary is ever unhealthy, mark for that wallet in `this.peerSetManager.unhealthyPrimaryToWalletMap` that for this current iteration, this primary
   * is unhealthy. If by `this.moduloBase` iterations later that the primary is still unhealthy and has been marked as visited for that
   * wallet, issue a reconfig for that primary.
   *
   * Also, there is the notion of `issueReconfig` flag. This value is used to determine whether or not to issue a reconfig based on
   * the value of `this.highestReconfigModeEnabled` and the type of reconfig that needs to be issued. See `RECONFIG_MODE` variable
   * for more information.
   *
   * @param {Object} param
   * @param {string} param.primary current user's primary endpoint
   * @param {string} param.secondary1 current user's first secondary endpoint
   * @param {string} param.secondary2 current user's second secondary endpoint
   * @param {string} param.wallet current user's wallet address
   * @param {Set<string>} param.unhealthyReplicasSet a set of endpoints of unhealthy replica set nodes
   * @param {string[]} param.healthyNodes array of healthy Content Node endpoints used for selecting new replica set
   * @param {Object} replicaSetNodesToUserClockStatusesMap map of secondary endpoint strings to (map of user wallet strings to clock value of secondary for user)
   * @returns {Object}
   * {
   *  newPrimary: {string | null} the endpoint of the newly selected primary or null,
   *  newSecondary1: {string | null} the endpoint of the newly selected secondary #1,
   *  newSecondary2: {string | null} the endpoint of the newly selected secondary #2,
   *  issueReconfig: {boolean} flag to issue reconfig or not
   * }
   */
  async determineNewReplicaSet ({ primary, secondary1, secondary2, wallet, unhealthyReplicasSet, healthyNodes, replicaSetNodesToUserClockStatusesMap }) {
    let response = { newPrimary: null, newSecondary1: null, newSecondary2: null, issueReconfig: false }

    const currentReplicaSet = [primary, secondary1, secondary2]
    const healthyReplicaSet = new Set(currentReplicaSet.filter(node => !unhealthyReplicasSet.has(node)))
    const newReplicaNodes = await this.selectRandomReplicaSetNodes({
      healthyReplicaSet,
      numberOfUnhealthyReplicas: unhealthyReplicasSet.size,
      healthyNodes,
      wallet
    })

    let newPrimary
    if (unhealthyReplicasSet.size === 1) {
      if (unhealthyReplicasSet.has(primary)) {
        // If snapbackSM has already checked this primary and it failed the health check, select the higher clock
        // value of the two secondaries as the new primary, leave the other as the first secondary, and select a new second secondary
        let currentHealthySecondary
        ([newPrimary, currentHealthySecondary] = replicaSetNodesToUserClockStatusesMap[secondary1][wallet] >= replicaSetNodesToUserClockStatusesMap[secondary2][wallet]
          ? [secondary1, secondary2] : [secondary2, secondary1])
        response.newPrimary = newPrimary
        response.newSecondary1 = currentHealthySecondary
        response.newSecondary2 = newReplicaNodes[0]
        response.issueReconfig = this.isReconfigModeEnabled(RECONFIG_MODES.PRIMARY_AND_OR_SECONDARIES.key)
      } else {
        // If one secondary is unhealthy, select a new secondary
        const currentHealthySecondary = !unhealthyReplicasSet.has(secondary1) ? secondary1 : secondary2
        response.newPrimary = primary
        response.newSecondary1 = currentHealthySecondary
        response.newSecondary2 = newReplicaNodes[0]
        response.issueReconfig = this.isReconfigModeEnabled(RECONFIG_MODES.ONE_SECONDARY.key)
      }
    } else if (unhealthyReplicasSet.size === 2) {
      if (unhealthyReplicasSet.has(primary)) {
        // If primary + secondary is unhealthy, use other healthy secondary as primary and 2 random secondaries
        response.newPrimary = !unhealthyReplicasSet.has(secondary1) ? secondary1 : secondary2
        response.issueReconfig = this.isReconfigModeEnabled(RECONFIG_MODES.PRIMARY_AND_OR_SECONDARIES.key)
      } else {
        // If both secondaries are unhealthy, keep original primary and select two random secondaries
        response.newPrimary = primary
        response.issueReconfig = this.isReconfigModeEnabled(RECONFIG_MODES.MULTIPLE_SECONDARIES.key)
      }
      response.newSecondary1 = newReplicaNodes[0]
      response.newSecondary2 = newReplicaNodes[1]
    }

    return response
  }

  /**
   * Select a random node that is not from the current replica set. Make sure the random node does not have any
   * existing user data for the current user. If there is pre-existing data in the randomly selected node, keep
   * searching for a node that has no state.
   *
   * If an insufficient amount of new replica set nodes are chosen, this method will throw an error.
   * @param {Object} param
   * @param {Set<string>} param.healthyReplicasSet a set of the healthy replica set endpoints
   * @param {Set<string>} param.numberOfUnhealthyReplicas the number of unhealthy replica set endpoints
   * @param {string[]} param.healthyNodes an array of all the healthy nodes available on the network
   * @param {string} param.wallet the wallet of the current user
   * @returns a string[] of the new replica set nodes
   */
  async selectRandomReplicaSetNodes ({ healthyReplicaSet, numberOfUnhealthyReplicas, healthyNodes, wallet }) {
    let newReplicaNodesSet = new Set()
    let selectNewReplicaSetAttemptCounter = 0
    while (newReplicaNodesSet.size < numberOfUnhealthyReplicas && selectNewReplicaSetAttemptCounter++ < MAX_SELECT_NEW_REPLICA_SET_ATTEMPTS) {
      let randomHealthyNode = _.sample(healthyNodes)

      // If node is already present in new replica set or is part of the exiting replica set, keep finding a unique healthy node
      if (newReplicaNodesSet.has(randomHealthyNode) || healthyReplicaSet.has(randomHealthyNode)) continue

      // Check to make sure that the newly selected secondary does not have existing user state
      try {
        const clockValue = await CreatorNode.getClockValue(randomHealthyNode, wallet)
        if (clockValue === -1) { newReplicaNodesSet.add(randomHealthyNode) }
      } catch (e) {
        // Something went wrong in checking clock value. Reselect another secondary.
        this.logError(`[selectRandomReplicaSetNode] ${e.message}`)
      }
    }

    if (newReplicaNodesSet.size < numberOfUnhealthyReplicas) {
      throw new Error('[selectRandomReplicaSetNode] Not enough healthy nodes found to issue new replica set')
    }

    return Array.from(newReplicaNodesSet)
  }

  /**
   * Given map(replica set node => userWallets[]), retrieves clock values for every (node, userWallet) pair
   * @param {Object} replicaSetNodesToUserWalletsMap map of <replica set node : wallets>
   * @param {Set<string>} unhealthyPeers set of unhealthy peer endpoints
   * @param {number?} [maxUserClockFetchAttempts=10] max number of attempts to fetch clock values
   *
   * @returns {Object} map of peer endpoints to (map of user wallet strings to clock value of replica set node for user)
   */
  async retrieveClockStatusesForUsersAcrossReplicaSet (replicaSetNodesToUserWalletsMap, unhealthyPeers, maxUserClockFetchAttempts = 10) {
    const replicaSetNodesToUserClockValuesMap = {}

    const replicaSetNodes = Object.keys(replicaSetNodesToUserWalletsMap)

    // TODO change to batched parallel requests
    await Promise.all(replicaSetNodes.map(async (replicaSetNode) => {
      replicaSetNodesToUserClockValuesMap[replicaSetNode] = {}

      const replicaSetNodeUserWallets = replicaSetNodesToUserWalletsMap[replicaSetNode]

      const axiosReqParams = {
        baseURL: replicaSetNode,
        url: '/users/batch_clock_status',
        method: 'post',
        data: { 'walletPublicKeys': replicaSetNodeUserWallets },
        timeout: BATCH_CLOCK_STATUS_REQUEST_TIMEOUT
      }

      let userClockValuesResp, errorMsg
      let userClockFetchAttempts = 0
      while (userClockFetchAttempts++ < maxUserClockFetchAttempts) {
        try {
          userClockValuesResp = (await axios(axiosReqParams)).data.data.users
        } catch (e) {
          errorMsg = e
        }
      }

      if (!userClockValuesResp) {
        this.logError(`[retrieveClockStatusesForUsersAcrossReplicaSet] Could not fetch clock values for wallets=${replicaSetNodeUserWallets} on replica node=${replicaSetNode} ${errorMsg ? ': ' + errorMsg.toString() : ''}`)
        unhealthyPeers.add(replicaSetNode)
      }

      userClockValuesResp.forEach(userClockValueResp => {
        const { walletPublicKey, clock } = userClockValueResp
        try {
          replicaSetNodesToUserClockValuesMap[replicaSetNode][walletPublicKey] = clock
        } catch (e) {
          // TODO: would this ever error actually?
          this.log(`Error updating replicaSetNodesToUserClockValuesMap for wallet ${walletPublicKey} to clock ${clock}`)
          throw e
        }
      })
    }))

    return replicaSetNodesToUserClockValuesMap
  }

  /**
   * Issues SyncRequests for every user from primary (this node) to secondary if needed
   * Only issues requests if primary clock value is greater than secondary clock value
   *
   * @param {Object[]} userReplicaSets array of objects of schema { user_id, wallet, primary, secondary1, secondary2, endpoint }
   *      `endpoint` field indicates secondary on which to issue SyncRequest
   * @param {Object} replicaSetNodesToUserClockStatusesMap map(replica set node => map(userWallet => clockValue))
   * @returns {Object} number of syncs required, enqueued, and errors if any
   */
<<<<<<< HEAD
  async issueSyncRequestsToSecondaries (userReplicaSets, replicaSetNodesToUserClockStatusesMap) {
    // TODO ensure all syncRequests are for users with primary == self

=======
  async issueSyncRequests (userReplicaSets, secondaryNodesToUserClockStatusesMap) {
>>>>>>> 09297d35
    // Retrieve clock values for all users on this node, which is their primary
    let numSyncRequestsRequired = 0
    let numSyncRequestsEnqueued = 0
    let enqueueSyncRequestErrors = []

    await Promise.all(userReplicaSets.map(async (user) => {
      try {
<<<<<<< HEAD
        const { wallet, primary, endpoint: secondary } = user
=======
        const { wallet, primary, secondary1, secondary2, endpoint: secondary } = user
>>>>>>> 09297d35

        // Short-circuit if primary is not self - this function is meant to be called from primary to secondaries only
        if (primary !== this.endpoint) {
          this.logError(`issueSyncRequests || Can only be called by user's primary. User ${wallet} - replicaset [${primary}, ${secondary1}, ${secondary2}].`)
          return
        }

<<<<<<< HEAD
        // Determine if secondary requires a sync by comparing clock values against primary (this node)
        const userPrimaryClockVal = replicaSetNodesToUserClockStatusesMap[primary][wallet]
        const userSecondaryClockVal = replicaSetNodesToUserClockStatusesMap[secondary][wallet]
=======
        // Determine if secondary requires a sync by comparing clock values against primary (self)
        const userPrimaryClockVal = userPrimaryClockValues[wallet]
        const userSecondaryClockVal = secondaryNodesToUserClockStatusesMap[secondary][wallet]
>>>>>>> 09297d35

        if (userPrimaryClockVal > userSecondaryClockVal) {
          numSyncRequestsRequired += 1

          await this.enqueueSync({
            userWallet: wallet,
            secondaryEndpoint: secondary,
            primaryEndpoint: this.endpoint,
            syncType: SyncType.Recurring
          })

          numSyncRequestsEnqueued += 1
        }

        // Swallow error without short-circuiting other processing
      } catch (e) {
        enqueueSyncRequestErrors.push(`issueSyncRequestsToSecondaries() Error for user ${JSON.stringify(user)} - ${e.message}`)
      }
    }))

    return { numSyncRequestsRequired, numSyncRequestsEnqueued, enqueueSyncRequestErrors }
  }

  /**
   * Main state machine processing function
   * - Processes all users in chunks
   * - For every user on an unhealthy replica, issues an updateReplicaSet op to cycle them off
   * - For every (primary) user on a healthy secondary replica, issues SyncRequest op to secondary
   *
   * @note refer to git history for reference to `processStateMachineOperationOld()`
   */
  async processStateMachineOperation () {
    // Record all stages of this function along with associated information for use in logging
    let decisionTree = [{
      stage: 'BEGIN processStateMachineOperation()',
      vals: {
        currentModuloSlice: this.currentModuloSlice,
        moduloBase: this.moduloBase
      },
      time: Date.now()
    }]

    try {
      let nodeUsers
      try {
        nodeUsers = await this.peerSetManager.getNodeUsers()
        nodeUsers = this.sliceUsers(nodeUsers)

        decisionTree.push({ stage: 'getNodeUsers() and sliceUsers() Success', vals: { nodeUsersLength: nodeUsers.length }, time: Date.now() })
      } catch (e) {
        decisionTree.push({ stage: 'getNodeUsers() or sliceUsers() Error', vals: e.message, time: Date.now() })
        throw new Error(`processStateMachineOperation():getNodeUsers()/sliceUsers() Error: ${e.toString()}`)
      }

      let unhealthyPeers
      try {
        unhealthyPeers = await this.peerSetManager.getUnhealthyPeers(nodeUsers)
        decisionTree.push({
          stage: 'getUnhealthyPeers() Success',
          vals: {
            unhealthyPeerSetLength: unhealthyPeers.size,
            unhealthyPeers: Array.from(unhealthyPeers)
          },
          time: Date.now()
        })
      } catch (e) {
        decisionTree.push({ stage: 'processStateMachineOperation():getUnhealthyPeers() Error', vals: e.message, time: Date.now() })
        throw new Error(`processStateMachineOperation():getUnhealthyPeers() Error: ${e.toString()}`)
      }

      // Build map of <replica set node : [array of wallets that are on this replica set node]>
      const replicaSetNodesToUserWalletsMap = this.peerSetManager.buildReplicaSetNodesToUserWalletsMap(nodeUsers)
      decisionTree.push({
        stage: 'buildReplicaSetNodesToUserWalletsMap() Success',
        vals: { numReplicaSetNodes: Object.keys(replicaSetNodesToUserWalletsMap).length },
        time: Date.now()
      })

      // Retrieve clock statuses for all users and their current replica sets
      let replicaSetNodesToUserClockStatusesMap
      try {
        replicaSetNodesToUserClockStatusesMap = await this.retrieveClockStatusesForUsersAcrossReplicaSet(
          replicaSetNodesToUserWalletsMap,
          unhealthyPeers
        )
        decisionTree.push({
          stage: 'retrieveClockStatusesForUsersAcrossReplicaSet() Success',
          time: Date.now()
        })
      } catch (e) {
        decisionTree.push({
          stage: 'retrieveClockStatusesForUsersAcrossReplicaSet() Error',
          vals: e.message,
          time: Date.now()
        })
        throw new Error('processStateMachineOperation():retrieveClockStatusesForUsersAcrossReplicaSet() Error')
      }

      // Lists to aggregate all required ReplicaSetUpdate ops and potential SyncRequest ops
      const requiredUpdateReplicaSetOps = []
      const potentialSyncRequests = []

      /**
       * For every node user, record sync requests to issue to secondaries if this node is primary
       *    and record replica set updates to issue for any unhealthy replicas
       *
       * Purpose for the if/else case is that if the current node is a primary, issue reconfig or sync requests.
       * Else, if the current node is a secondary, only issue reconfig requests.
       *
       * @notice this will issue sync to healthy secondary and update replica set away from unhealthy secondary
       */
      for (const nodeUser of nodeUsers) {
        const { primary, secondary1, secondary2, wallet } = nodeUser

        let unhealthyReplicas = []

        /**
         * If this node is primary for user, check both secondaries for health
         * Enqueue SyncRequests against healthy secondaries, and enqueue UpdateReplicaSetOps against unhealthy secondaries
         */
        if (primary === this.endpoint) {
          // filter out false-y values to account for incomplete replica sets
          const secondaries = ([secondary1, secondary2]).filter(Boolean)

          /**
           * If either secondary is in `unhealthyPeers` list, add it to `unhealthyReplicas` list
           */
          for (const secondary of secondaries) {
            if (unhealthyPeers.has(secondary)) {
              unhealthyReplicas.push(secondary)
            } else {
              potentialSyncRequests.push({ ...nodeUser, endpoint: secondary })
            }
          }

          /**
           * If either secondary has a Sync success rate for user below threshold, add it to `unhealthyReplicas` list
           */
          const userSecondarySyncMetrics = await SecondarySyncHealthTracker.computeUserSecondarySyncSuccessRates(
            nodeUser.wallet, [secondary1, secondary2]
          )
          const sec1UserSyncSuccessRate = userSecondarySyncMetrics[secondary1]['SuccessRate']
          const sec2UserSyncSuccessRate = userSecondarySyncMetrics[secondary2]['SuccessRate']

          // If SyncRequest success rate for user to either secondary falls under threshold -> mark as unhealthy
          if (sec1UserSyncSuccessRate < this.MinimumSecondaryUserSyncSuccessPercent && !unhealthyReplicas.includes(secondary1)) {
            unhealthyReplicas.push(secondary1)
          }
          if (sec2UserSyncSuccessRate < this.MinimumSecondaryUserSyncSuccessPercent && !unhealthyReplicas.includes(secondary2)) {
            unhealthyReplicas.push(secondary2)
          }

          /**
           * If any unhealthy replicas found for user, enqueue an updateReplicaSetOp for later processing
           */
          if (unhealthyReplicas.length > 0) {
            requiredUpdateReplicaSetOps.push({ ...nodeUser, unhealthyReplicas })
          }

          /**
           * If this node is secondary for user, check both secondaries for health and enqueue SyncRequests against healthy secondaries
           * Ignore unhealthy secondaries for now
           */
        } else {
          // filter out false-y values to account for incomplete replica sets
          let replicas = ([primary, secondary1, secondary2]).filter(Boolean)
          // filter out this endpoint
          replicas = replicas.filter(replica => replica !== this.endpoint)

          for (const replica of replicas) {
            if (unhealthyPeers.has(replica)) {
              let addToUnhealthyReplicas = true

              // If the current replica is the primary, perform a second health check.
              // and determine if the primary is truly unhealthy
              if (replica === primary) {
                addToUnhealthyReplicas = !(await this.peerSetManager.isPrimaryHealthyForUser(primary, wallet))
              }

              if (addToUnhealthyReplicas) unhealthyReplicas.push(replica)
            }
          }

          if (unhealthyReplicas.length > 0) {
            requiredUpdateReplicaSetOps.push({ ...nodeUser, unhealthyReplicas })
          }
        }
      }
      decisionTree.push({
        stage: 'Build requiredUpdateReplicaSetOps and potentialSyncRequests arrays',
        vals: {
          requiredUpdateReplicaSetOpsLength: requiredUpdateReplicaSetOps.length,
          potentialSyncRequestsLength: potentialSyncRequests.length
        },
        time: Date.now()
      })

      // Setup the mapping of Content Node endpoint to service provider id. Used in reconfig
      try {
        await this.peerSetManager.updateEndpointToSpIdMap(this.audiusLibs.ethContracts)
        // Reset `this.highestReconfigModeEnabled` to the enabled mode
        this.highestReconfigModeEnabled = this.getHighestReconfigModeEnabled()

        decisionTree.push({
          stage: `updateEndpointToSpIdMap() Success`,
          vals: {
            endpointToSPIdMapSize: Object.keys(this.peerSetManager.endpointToSPIdMap).length
          },
          time: Date.now()
        })
      } catch (e) {
        // If unable to initialize `endpointToSpIdMap`, disable reconfig
        this.highestReconfigModeEnabled = RECONFIG_MODES.RECONFIG_DISABLED.key

        decisionTree.push({
          stage: `updateEndpointToSpIdMap() Error`,
          vals: { error: e.message },
          time: Date.now()
        })
      }

      // Reset the enabled modes set to the currently highest enabled mode
      this.enabledReconfigModes = this.generateEnabledReconfigModesSet()

      // Issue all required sync requests
      let numSyncRequestsRequired, numSyncRequestsEnqueued, enqueueSyncRequestErrors
      try {
        const resp = await this.issueSyncRequestsToSecondaries(potentialSyncRequests, replicaSetNodesToUserClockStatusesMap)
        numSyncRequestsRequired = resp.numSyncRequestsRequired
        numSyncRequestsEnqueued = resp.numSyncRequestsEnqueued
        enqueueSyncRequestErrors = resp.enqueueSyncRequestErrors

        // Error if > 50% syncRequests fail
        if (enqueueSyncRequestErrors.length > numSyncRequestsEnqueued) {
          throw new Error('More than 50% of SyncRequests failed to be enqueued')
        }

        decisionTree.push({
          stage: 'issueSyncRequestsToSecondaries() Success',
          vals: {
            numSyncRequestsRequired,
            numSyncRequestsEnqueued,
            numEnqueueSyncRequestErrors: enqueueSyncRequestErrors.length,
            enqueueSyncRequestErrors
          },
          time: Date.now()
        })
      } catch (e) {
        decisionTree.push({
          stage: 'issueSyncRequestsToSecondaries() Error',
          vals: {
            error: e.message,
            numSyncRequestsRequired,
            numSyncRequestsEnqueued,
            numEnqueueSyncRequestErrors: enqueueSyncRequestErrors.length,
            enqueueSyncRequestErrors
          },
          time: Date.now()
        })
      }

      /**
       * Issue all required replica set updates
       * TODO move to chunked parallel (maybe?) + wrap each in try-catch to not halt on single error
       */
      let numUpdateReplicaOpsIssued = 0
      try {
        // Fetch all the healthy nodes while disabling sync checks to select nodes for new replica set
        // Note: sync checks are disabled because there should not be any syncs occurring for a particular user
        // on a new replica set. Also, the sync check logic is coupled with a user state on the userStateManager.
        // There will be an explicit clock value check on the newly selected replica set nodes instead.
        const { services: healthyServicesMap } = await this.audiusLibs.ServiceProvider.autoSelectCreatorNodes({
          performSyncCheck: false,
          log: false
        })

        const healthyNodes = Object.keys(healthyServicesMap)
        if (healthyNodes.length === 0) throw new Error('Auto-selecting Content Nodes returned an empty list of healthy nodes.')

        const errors = []
        for await (const userInfo of requiredUpdateReplicaSetOps) {
          const { errorMsg, issuedReconfig } = await this.issueUpdateReplicaSetOp(
            userInfo.user_id,
            userInfo.wallet,
            userInfo.primary,
            userInfo.secondary1,
            userInfo.secondary2,
            userInfo.unhealthyReplicas,
            healthyNodes,
            replicaSetNodesToUserWalletsMap
          )

          if (errorMsg) errors.push(errorMsg)
          if (issuedReconfig) numUpdateReplicaOpsIssued++
        }
        if (errors.length > 0) throw new Error(`issueUpdateReplicaSetOp() failed for subset of users: [${errors.toString()}]`)

        decisionTree.push({
          stage: 'issueUpdateReplicaSetOp() Success',
          vals: { numUpdateReplicaOpsIssued },
          time: Date.now()
        })
      } catch (e) {
        decisionTree.push({
          stage: 'issueUpdateReplicaSetOp() Error',
          vals: e.message,
          time: Date.now()
        })
        throw new Error('processStateMachineOperation():issueUpdateReplicaSetOp() Error')
      }

      decisionTree.push({
        stage: 'END processStateMachineOperation()',
        vals: {
          currentModuloSlice: this.currentModuloSlice,
          moduloBase: this.moduloBase,
          numSyncRequestsEnqueued,
          numUpdateReplicaOpsIssued
        },
        time: Date.now()
      })

      // Log error without throwing - next run will attempt to rectify
    } catch (e) {
      decisionTree.push({ stage: 'processStateMachineOperation Error', vals: e.message, time: Date.now() })
    } finally {
      // Increment and adjust current slice by this.moduloBase
      this.currentModuloSlice += 1
      this.currentModuloSlice = this.currentModuloSlice % this.moduloBase

      // Log decision tree
      try {
        this.log(`processStateMachineOperation Decision Tree ${JSON.stringify(decisionTree)}`)
      } catch (e) {
        this.logError(`Error printing processStateMachineOperation Decision Tree ${decisionTree}`)
      }
    }
  }

  /**
   * Monitor an ongoing sync operation for a given secondaryUrl and user wallet
   * Return boolean indicating if an additional sync is required
   *
   * Polls secondary for MaxSyncMonitoringDurationInMs
   */
  async additionalSyncIsRequired (userWallet, primaryClockValue = -1, secondaryUrl, syncType) {
    const MaxExportClockValueRange = this.nodeConfig.get('maxExportClockValueRange')
    const logMsgString = `additionalSyncIsRequired (${syncType}): wallet ${userWallet} secondary ${secondaryUrl} primaryClock ${primaryClockValue}`

    // Define axios request object for secondary clock status request
    const clockStatusRequestParams = {
      method: 'get',
      baseURL: secondaryUrl,
      url: `/users/clock_status/${userWallet}`,
      responseType: 'json'
    }

    const startTimeMs = Date.now()
    const endTimeMs = startTimeMs + MaxSyncMonitoringDurationInMs

    let additionalSyncRequired = true
    let maxExportRangeExceeded = false
    while (Date.now() < endTimeMs) {
      try {
        const clockStatusResp = await axios(clockStatusRequestParams)
        const { clockValue: secondaryClockValue } = clockStatusResp.data.data

        this.log(`${logMsgString} secondaryClock ${secondaryClockValue}`)

        /**
         * One sync op can process at most MaxExportClockValueRange range
         * A larger clock diff will require multiple syncs; short-circuit monitoring
         */
        if (secondaryClockValue + MaxExportClockValueRange < primaryClockValue) {
          this.log(`${logMsgString} secondaryClock ${secondaryClockValue} || MaxExportClockValueRange exceeded -> re-enqueuing sync`)
          maxExportRangeExceeded = true
          break

          /**
           * Stop monitoring once secondary has caught up
           * Note - secondaryClockValue can be greater than primaryClockValue if additional
           *    data was written to primary after primaryClockValue was computed
           */
        } else if (secondaryClockValue >= primaryClockValue) {
          this.log(`${logMsgString} secondaryClock ${secondaryClockValue} || Sync completed in ${Date.now() - startTimeMs}ms`)
          additionalSyncRequired = false
          break
        }
      } catch (e) {
        this.log(`${logMsgString} || Error: ${e.message}`)
      }

      // Delay between retries
      await utils.timeout(SyncMonitoringRetryDelayMs, false)
    }

    /**
     * As Primary for user, record syncRequest outcomes to all secondaries
     * For now, ignore syncRequests where a secondary is behind by more than `MaxExportClockValueRange` as
     *    primary doesn't currently have sufficient tracking
     */
    if (!additionalSyncRequired && !maxExportRangeExceeded) {
      await SecondarySyncHealthTracker.recordSuccess(secondaryUrl, userWallet, syncType)
    } else {
      await SecondarySyncHealthTracker.recordFailure(secondaryUrl, userWallet, syncType)
    }

    return additionalSyncRequired
  }

  /**
   * Processes job as it is picked off the queue
   *  - Handles sync jobs for manualSyncQueue and recurringSyncQueue
   *  - Given job data, triggers sync request to secondary
   *
   * @param job instance of Bull queue job
   */
  async processSyncOperation (job, syncType) {
    const { id } = job
    const { syncRequestParameters } = job.data

    const isValidSyncJobData = (
      ('baseURL' in syncRequestParameters) &&
      ('url' in syncRequestParameters) &&
      ('method' in syncRequestParameters) &&
      ('data' in syncRequestParameters)
    )
    if (!isValidSyncJobData) {
      logger.error(`Invalid sync data found`, job.data)
      return
    }

    const userWallet = syncRequestParameters.data.wallet[0]
    const secondaryEndpoint = syncRequestParameters.baseURL

    /**
     * Remove sync from syncDeDuplicator once it moves to Active status, before processing
     * It is ok for two identical syncs to be present in Active and Waiting, just not two in Waiting
     */
    this.syncDeDuplicator.removeSync(syncType, userWallet, secondaryEndpoint)

    // primaryClockValue is used in additionalSyncIsRequired() call below
    const primaryClockValue = (await this.getUserPrimaryClockValues([userWallet]))[userWallet]

    this.log(`------------------Process SYNC | User ${userWallet} | Secondary: ${secondaryEndpoint} | Primary clock value ${primaryClockValue} | type: ${syncType} | jobID: ${id} ------------------`)

    // Issue sync request to secondary
    await axios(syncRequestParameters)

    // Wait until has sync has completed (within time threshold)
    const additionalSyncRequired = await this.additionalSyncIsRequired(
      userWallet,
      primaryClockValue,
      secondaryEndpoint,
      syncType
    )

    /**
     * Re-enqueue sync if required
     *
     * TODO can infinite loop on failing sync ops, but should not block any users as
     *    it enqueues job to the end of the queue
     */
    if (additionalSyncRequired) {
      await this.enqueueSync({
        userWallet,
        primaryEndpoint: this.endpoint,
        secondaryEndpoint,
        syncType
      })
    }

    // Exit when sync status is computed
    this.log(`------------------END Process SYNC | jobID: ${id}------------------`)
  }

  /**
   * Returns all jobs from manualSyncQueue and recurringSyncQueue, keyed by status
   *
   * @dev TODO may be worth manually recording + exposing completed jobs count
   *    completed and failed job records are disabled in createBullQueue()
   */
  async getSyncQueueJobs () {
    const [
      manualWaiting,
      manualActive,
      recurringWaiting,
      recurringActive
    ] = await Promise.all([
      this.manualSyncQueue.getJobs(['waiting']),
      this.manualSyncQueue.getJobs(['active']),
      this.recurringSyncQueue.getJobs(['waiting']),
      this.recurringSyncQueue.getJobs(['active'])
    ])

    return {
      manualWaiting,
      manualActive,
      recurringWaiting,
      recurringActive
    }
  }

  /**
   * Select chunk of users to process in this run
   *  - User is selected if (user_id % moduloBase = currentModuloSlice)
   * @param {Object[]} nodeUsers array of objects of schema { primary, secondary1, secondary2, user_id, wallet }
   */
  sliceUsers (nodeUsers) {
    return nodeUsers.filter(nodeUser =>
      nodeUser.user_id % this.moduloBase === this.currentModuloSlice
    )
  }

  /**
   * Issues syncRequest for user against secondary, and polls for replication up to primary
   * If secondary fails to sync within specified timeoutMs, will error
   */
  async issueSyncRequestsUntilSynced (secondaryUrl, wallet, primaryClockVal, timeoutMs) {
    // Issue syncRequest before polling secondary for replication
    await this.enqueueSync({
      userWallet: wallet,
      secondaryEndpoint: secondaryUrl,
      primaryEndpoint: this.endpoint,
      syncType: SyncType.Manual,
      immediate: true
    })

    // Poll clock status and issue syncRequests until secondary is caught up or until timeoutMs
    const start = Date.now()
    while (Date.now() - start < timeoutMs) {
      try {
        // Retrieve secondary clock status for user
        const secondaryClockStatusResp = await axios({
          method: 'get',
          baseURL: secondaryUrl,
          url: `/users/clock_status/${wallet}`,
          responseType: 'json',
          timeout: 1000 // 1000ms = 1s
        })
        const { clockValue: secondaryClockVal, syncInProgress } = secondaryClockStatusResp.data.data

        // If secondary is synced, return successfully
        if (secondaryClockVal >= primaryClockVal) {
          return

          // Else, if a sync is not already in progress on the secondary, issue a new SyncRequest
        } else if (!syncInProgress) {
          await this.enqueueSync({
            userWallet: wallet,
            secondaryEndpoint: secondaryUrl,
            primaryEndpoint: this.endpoint,
            syncType: SyncType.Manual
          })
        }

        // Give secondary some time to process ongoing or newly enqueued sync
        // NOTE - we might want to make this timeout longer
        await utils.timeout(500)
      } catch (e) {
        // do nothing and let while loop continue
      }
    }

    // This condition will only be hit if the secondary has failed to sync within timeoutMs
    throw new Error(`Secondary ${secondaryUrl} did not sync up to primary for user ${wallet} within ${timeoutMs}ms`)
  }

  isReconfigModeEnabled (mode) {
    if (mode === RECONFIG_MODES.RECONFIG_DISABLED) return false
    return this.enabledReconfigModes.has(mode)
  }

  // Returns the reconfig mode enabled from config. If value is urecognizable, default to `RECONFIG_DISABLED`
  getHighestReconfigModeEnabled () {
    return RECONFIG_MODE_KEYS.includes(this.nodeConfig.get('snapbackHighestReconfigMode'))
      ? this.nodeConfig.get('snapbackHighestReconfigMode') : RECONFIG_MODES.RECONFIG_DISABLED.key
  }

  generateEnabledReconfigModesSet () {
    return new Set(RECONFIG_MODE_KEYS.filter(mode =>
      RECONFIG_MODES[mode].value <= RECONFIG_MODES[this.highestReconfigModeEnabled].value
    ))
  }
}

module.exports = { SnapbackSM, SyncType, RECONFIG_MODE_KEYS, RECONFIG_MODES }<|MERGE_RESOLUTION|>--- conflicted
+++ resolved
@@ -629,13 +629,9 @@
    * @param {Object} replicaSetNodesToUserClockStatusesMap map(replica set node => map(userWallet => clockValue))
    * @returns {Object} number of syncs required, enqueued, and errors if any
    */
-<<<<<<< HEAD
   async issueSyncRequestsToSecondaries (userReplicaSets, replicaSetNodesToUserClockStatusesMap) {
     // TODO ensure all syncRequests are for users with primary == self
 
-=======
-  async issueSyncRequests (userReplicaSets, secondaryNodesToUserClockStatusesMap) {
->>>>>>> 09297d35
     // Retrieve clock values for all users on this node, which is their primary
     let numSyncRequestsRequired = 0
     let numSyncRequestsEnqueued = 0
@@ -643,11 +639,7 @@
 
     await Promise.all(userReplicaSets.map(async (user) => {
       try {
-<<<<<<< HEAD
-        const { wallet, primary, endpoint: secondary } = user
-=======
         const { wallet, primary, secondary1, secondary2, endpoint: secondary } = user
->>>>>>> 09297d35
 
         // Short-circuit if primary is not self - this function is meant to be called from primary to secondaries only
         if (primary !== this.endpoint) {
@@ -655,15 +647,9 @@
           return
         }
 
-<<<<<<< HEAD
         // Determine if secondary requires a sync by comparing clock values against primary (this node)
         const userPrimaryClockVal = replicaSetNodesToUserClockStatusesMap[primary][wallet]
         const userSecondaryClockVal = replicaSetNodesToUserClockStatusesMap[secondary][wallet]
-=======
-        // Determine if secondary requires a sync by comparing clock values against primary (self)
-        const userPrimaryClockVal = userPrimaryClockValues[wallet]
-        const userSecondaryClockVal = secondaryNodesToUserClockStatusesMap[secondary][wallet]
->>>>>>> 09297d35
 
         if (userPrimaryClockVal > userSecondaryClockVal) {
           numSyncRequestsRequired += 1
