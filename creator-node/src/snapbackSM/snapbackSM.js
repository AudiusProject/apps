const Bull = require('bull')
const axios = require('axios')
const _ = require('lodash')
const retry = require('async-retry')

const utils = require('../utils')
const models = require('../models')
const { logger } = require('../logging')
const redis = require('../redis.js')

const SyncDeDuplicator = require('./snapbackDeDuplicator')
const PeerSetManager = require('./peerSetManager')
const { CreatorNode } = require('@audius/libs')
const SecondarySyncHealthTracker = require('./secondarySyncHealthTracker')
const { generateTimestampAndSignature } = require('../apiSigning')

// Retry delay between requests during monitoring
const SyncMonitoringRetryDelayMs = 15000

// Max number of attempts to select new replica set in reconfig
const MAX_SELECT_NEW_REPLICA_SET_ATTEMPTS = 100

// Timeout for fetching batch clock values
const BATCH_CLOCK_STATUS_REQUEST_TIMEOUT = 10000 // 10s

// Timeout for fetching a clock value for a singular user
const CLOCK_STATUS_REQUEST_TIMEOUT_MS = 2000 // 2s

const MAX_USER_BATCH_CLOCK_FETCH_RETRIES = 5

// Describes the type of sync operation
const SyncType = Object.freeze({
  Recurring:
    'RECURRING' /** scheduled background sync to keep secondaries up to date */,
  Manual: 'MANUAL' /** triggered by a user data write to primary */
})

// Phases in `issueUpdateReplicaSetOp`. Used for debugging if method fails
const issueUpdateReplicaSetOpPhases = Object.freeze({
  DETERMINE_NEW_REPLICA_SET: 'DETERMINE_NEW_REPLICA_SET',
  ENQUEUE_SYNCS: 'ENQUEUE_SYNCS',
  UPDATE_URSM_REPLICA_SET: 'UPDATE_URSM_REPLICA_SET'
})

// Modes used in issuing a reconfig. Each successive mode is a superset of the mode prior.
// The `key` of the reconfig states is used to identify the current reconfig mode.
// The `value` of the reconfig states is used in the superset logic of determining which type of
// reconfig is enabled.
const RECONFIG_MODES = Object.freeze({
  // Reconfiguration is entirely disabled
  RECONFIG_DISABLED: {
    key: 'RECONFIG_DISABLED',
    value: 0
  },
  // Reconfiguration is enabled only if one secondary is unhealthy
  ONE_SECONDARY: {
    key: 'ONE_SECONDARY',
    value: 1
  },
  // Reconfiguration is enabled for one secondary and multiple secondaries (currently two secondaries)
  MULTIPLE_SECONDARIES: {
    key: 'MULTIPLE_SECONDARIES',
    value: 2
  },
  // Reconfiguration is enabled for one secondary, multiple secondaries, a primary, and a primary and one secondary
  PRIMARY_AND_OR_SECONDARIES: {
    key: 'PRIMARY_AND_OR_SECONDARIES',
    value: 3
  },
  // Reconfiguration is enabled for one secondary, multiple secondaries, a primary, and a primary and one secondary,
  // and entire replica set
  // Note: this mode will probably be disabled.
  ENTIRE_REPLICA_SET: {
    key: 'ENTIRE_REPLICA_SET',
    value: 4
  }
})

const RECONFIG_MODE_KEYS = Object.keys(RECONFIG_MODES)

const STATE_MACHINE_QUEUE_INIT_DELAY_MS = 30000 // 30s

const STATE_MACHINE_QUEUE_LOCK_KEY = 'stateMachineQueueJobLock'

/*
  SnapbackSM aka Snapback StateMachine
  Ensures file availability through recurring sync operations
*/
class SnapbackSM {
  constructor(nodeConfig, audiusLibs) {
    this.nodeConfig = nodeConfig
    this.audiusLibs = audiusLibs

    // Toggle to switch logs
    this.debug = true

    this.endpoint = this.nodeConfig.get('creatorNodeEndpoint')
    this.spID = this.nodeConfig.get('spID')
    this.delegatePrivateKey = this.nodeConfig.get('delegatePrivateKey')
    this.manualSyncsDisabled = this.nodeConfig.get('manualSyncsDisabled')

    this.MaxManualRequestSyncJobConcurrency = this.nodeConfig.get(
      'maxManualRequestSyncJobConcurrency'
    )
    this.MaxRecurringRequestSyncJobConcurrency = this.nodeConfig.get(
      'maxRecurringRequestSyncJobConcurrency'
    )

    this.MinimumSecondaryUserSyncSuccessPercent =
      this.nodeConfig.get('minimumSecondaryUserSyncSuccessPercent') / 100
    this.MinimumFailedSyncRequestsBeforeReconfig = this.nodeConfig.get(
      'minimumFailedSyncRequestsBeforeReconfig'
    )

    this.SecondaryUserSyncDailyFailureCountThreshold = this.nodeConfig.get(
      'secondaryUserSyncDailyFailureCountThreshold'
    )

    this.MaxSyncMonitoringDurationInMs = this.nodeConfig.get(
      'maxSyncMonitoringDurationInMs'
    )

    const reconfigNodeWhitelist = this.nodeConfig.get('reconfigNodeWhitelist')
    this.reconfigNodeWhitelist = reconfigNodeWhitelist
      ? new Set(reconfigNodeWhitelist.split(','))
      : null

    // Throw an error if no libs are provided
    if (
      !this.audiusLibs ||
      !this.spID ||
      !this.endpoint ||
      !this.delegatePrivateKey
    ) {
      throw new Error('SnapbackSM: Missing required configs - cannot start')
    }

    // 1/<moduloBase> users are handled over <snapbackJobInterval> ms interval
    // ex: 1/<24> users are handled over <3600000> ms (1 hour)
    this.moduloBase = this.nodeConfig.get('snapbackModuloBase')

    // Incremented as users are processed
    this.currentModuloSlice = this.randomStartingSlice()

    // The interval when SnapbackSM is fired for state machine jobs
    this.snapbackJobInterval = this.nodeConfig.get('snapbackJobInterval') // ms

    // State machine queue processes all user operations
    // Settings config from https://github.com/OptimalBits/bull/blob/develop/REFERENCE.md#advanced-settings
    this.stateMachineQueue = this.createBullQueue('state-machine', {
      // Should be sufficiently larger than expected job runtime
      lockDuration: this.snapbackJobInterval * 2,
      // we never want to re-process stalled job
      maxStalledCount: 0
    })

    // Sync queues handle issuing sync request from primary -> secondary
    this.manualSyncQueue = this.createBullQueue('manual-sync-queue')
    this.recurringSyncQueue = this.createBullQueue('recurring-sync-queue')

    // Add stalled event handlers for all queues
    this.stateMachineQueue.on('global:stalled', (job) => {
      this.logError(`stateMachineQueue Job Stalled - ID ${job.id}}`)
    })
    this.manualSyncQueue.on('global:stalled', (job) => {
      this.logError(`manualSyncQueue Job Stalled - ID ${job.id}}`)
    })
    this.recurringSyncQueue.on('global:stalled', (job) => {
      this.logError(`recurringSyncQueue Job Stalled - ID ${job.id}}`)
    })

    // PeerSetManager instance to determine the peer set and its health state
    this.peerSetManager = new PeerSetManager({
      discoveryProviderEndpoint:
        audiusLibs.discoveryProvider.discoveryProviderEndpoint,
      creatorNodeEndpoint: this.endpoint
    })

    this.updateEnabledReconfigModesSet()
  }

  /**
   * Initialize StateMachine processing:
   * - StateMachineQueue -> determines all system state changes required
   * - SyncQueue -> triggers syncs on secondaries
   */
  async init() {
    // Empty all queues to minimize memory consumption
    await this.stateMachineQueue.empty()
    await this.manualSyncQueue.empty()
    await this.recurringSyncQueue.empty()

    // SyncDeDuplicator ensure a sync for a (syncType, userWallet, secondaryEndpoint) tuple is only enqueued once
    this.syncDeDuplicator = new SyncDeDuplicator()

    /**
     * Initialize all queue processors
     */

    // Initialize stateMachineQueue job processor
    this.stateMachineQueue.process(1 /** concurrency */, async (job) => {
      const jobId = job.id
      await redis.set('stateMachineQueueLatestJobStart', Date.now())
      try {
        await this.processStateMachineOperation()
        await redis.set('stateMachineQueueLatestJobSuccess', Date.now())
      } catch (e) {
        this.logError(`StateMachineQueue processing error jobId ${jobId}: ${e}`)
      }
    })

    // Initialize manualSyncQueue job processor
    this.manualSyncQueue.process(
      this.MaxManualRequestSyncJobConcurrency,
      async (job) => {
        try {
          await this.processSyncOperation(job, SyncType.Manual)
        } catch (e) {
          this.logError(`ManualSyncQueue processing error: ${e}`)
        }
      }
    )

    // Initialize recurringSyncQueue job processor
    this.recurringSyncQueue.process(
      this.MaxRecurringRequestSyncJobConcurrency,
      async (job) => {
        try {
          await this.processSyncOperation(job, SyncType.Recurring)
        } catch (e) {
          this.logError(`RecurringSyncQueue processing error ${e}`)
        }
      }
    )

<<<<<<< HEAD
    // Ensure stateMachineQueue lock is unlocked
    await redis.lock.removeLock(STATE_MACHINE_QUEUE_LOCK_KEY)

=======
>>>>>>> 06055567
    // Enqueue stateMachineQueue jobs on a cron, after an initial delay
    await this.stateMachineQueue.add(
      /** data */ { startTime: Date.now() },
      /** opts */ { delay: STATE_MACHINE_QUEUE_INIT_DELAY_MS }
    )
    await this.stateMachineQueue.add(
      /** data */ { startTime: Date.now() },
      /** opts */ {
        repeat: { every: this.snapbackJobInterval }
      }
    )

    this.log(
      `SnapbackSM initialized with manualSyncsDisabled=${this.manualSyncsDisabled}. Added initial stateMachineQueue job; jobs will be enqueued every ${this.snapbackJobInterval}ms`
    )
  }

  logDebug(msg) {
    logger.debug(`SnapbackSM DEBUG: ${msg}`)
  }

  log(msg) {
    logger.info(`SnapbackSM: ${msg}`)
  }

  logWarn(msg) {
    logger.warn(`SnapbackSM WARNING: ${msg}`)
  }

  logError(msg) {
    logger.error(`SnapbackSM ERROR: ${msg}`)
  }

  // Initialize bull queue instance with provided name and settings
  createBullQueue(queueName, settings = {}) {
    return new Bull(queueName, {
      redis: {
        port: this.nodeConfig.get('redisPort'),
        host: this.nodeConfig.get('redisHost')
      },
      defaultJobOptions: {
        // removeOnComplete is required since the completed jobs data set will grow infinitely until memory exhaustion
        removeOnComplete: true,
        removeOnFail: true
      },
      settings
    })
  }

  // Randomly select an initial slice
  randomStartingSlice() {
    const slice = Math.floor(Math.random() * Math.floor(this.moduloBase))
    this.log(`Starting at data slice ${slice}/${this.moduloBase}`)
    return slice
  }

  // Helper function to retrieve all relevant configs
  async getSPInfo() {
    const spID = this.nodeConfig.get('spID')
    const endpoint = this.endpoint
    const delegateOwnerWallet = this.nodeConfig.get('delegateOwnerWallet')
    const delegatePrivateKey = this.nodeConfig.get('delegatePrivateKey')
    return {
      spID,
      endpoint,
      delegateOwnerWallet,
      delegatePrivateKey
    }
  }

  /**
   * Given wallets array, queries DB and returns a map of all users with
   *    those wallets and their clock values, or -1 if wallet not found
   *
   * @returns map(wallet -> clock val)
   */
  async getUserPrimaryClockValues(wallets) {
    // Query DB for all cnodeUsers with walletPublicKey in `wallets` arg array
    const cnodeUsersFromDB = await models.CNodeUser.findAll({
      where: {
        walletPublicKey: {
          [models.Sequelize.Op.in]: wallets
        }
      }
    })

    // Initialize clock values for all users to -1
    const cnodeUserClockValuesMap = {}
    wallets.forEach((wallet) => {
      cnodeUserClockValuesMap[wallet] = -1
    })

    // Populate clock values into map with DB data
    cnodeUsersFromDB.forEach((cnodeUser) => {
      cnodeUserClockValuesMap[cnodeUser.walletPublicKey] = cnodeUser.clock
    })

    return cnodeUserClockValuesMap
  }

  /**
   * Enqueues a sync request to secondary on specified syncQueue and returns job info
   *
   * @dev NOTE avoid using bull priority if possible as it significantly reduces performance
   * @dev TODO no need to accept `primaryEndpoint` as param, it always equals `this.endpoint`
   */
  async enqueueSync({
    userWallet,
    primaryEndpoint,
    secondaryEndpoint,
    syncType,
    immediate = false
  }) {
    const queue =
      syncType === SyncType.Manual
        ? this.manualSyncQueue
        : this.recurringSyncQueue

    // If duplicate sync already exists, do not add and instead return existing sync job info
    const duplicateSyncJobInfo = this.syncDeDuplicator.getDuplicateSyncJobInfo(
      syncType,
      userWallet,
      secondaryEndpoint
    )
    if (duplicateSyncJobInfo) {
      this.log(
        `enqueueSync Failure - a sync of type ${syncType} is already waiting for user wallet ${userWallet} against secondary ${secondaryEndpoint}`
      )

      return duplicateSyncJobInfo
    }

    // Define axios params for sync request to secondary
    const syncRequestParameters = {
      baseURL: secondaryEndpoint,
      url: '/sync',
      method: 'post',
      data: {
        wallet: [userWallet],
        creator_node_endpoint: primaryEndpoint,
        // Note - `sync_type` param is only used for logging by nodeSync.js
        sync_type: syncType,
        // immediate = true will ensure secondary skips debounce and evaluates sync immediately
        immediate
      }
    }

    // Add job to manualSyncQueue or recurringSyncQueue based on `syncType` param
    const jobProps = {
      syncRequestParameters,
      startTime: Date.now()
    }

    const jobInfo = await queue.add(jobProps)

    // Record sync in syncDeDuplicator
    this.syncDeDuplicator.recordSync(
      syncType,
      userWallet,
      secondaryEndpoint,
      jobInfo
    )

    return jobInfo
  }

  /**
   * Depending on the size of `unhealthyReplicas`:
   * 1. Determine a new replica set
   * 2. Write new replica set to URSM
   * 3. Sync data to new replica set
   *
   * @param {number} userId user id to issue a reconfiguration for
   * @param {string} wallet wallet address of user id
   * @param {string} primary endpoint of the current primary node on replica set
   * @param {string} secondary1 endpoint of the current first secondary node on replica set
   * @param {string} secondary2 endpoint of the current second secondary node on replica set
   * @param {string[]} unhealthyReplicas array of endpoints of current replica set nodes that are unhealthy
   * @param {string[]} healthyNodes array of healthy Content Node endpoints used for selecting new replica set
   * @param {Object} replicaSetNodesToUserClockStatusesMap map of secondary endpoint strings to (map of user wallet strings to clock value of secondary for user)
   */
  async issueUpdateReplicaSetOp(
    userId,
    wallet,
    primary,
    secondary1,
    secondary2,
    unhealthyReplicas,
    healthyNodes,
    replicaSetNodesToUserClockStatusesMap
  ) {
    this.log(
      `[issueUpdateReplicaSetOp] userId=${userId} wallet=${wallet} unhealthy replica set=[${unhealthyReplicas}] numHealthyNodes=${healthyNodes.length}`
    )

    const unhealthyReplicasSet = new Set(unhealthyReplicas)
    const response = { errorMsg: null, issuedReconfig: false }
    let newReplicaSetEndpoints = []
    const newReplicaSetSPIds = []
    let phase = ''
    try {
      // Generate new replica set
      phase = issueUpdateReplicaSetOpPhases.DETERMINE_NEW_REPLICA_SET
      const {
        newPrimary,
        newSecondary1,
        newSecondary2,
        issueReconfig,
        reconfigType
      } = await this.determineNewReplicaSet({
        wallet,
        secondary1,
        secondary2,
        primary,
        unhealthyReplicasSet,
        healthyNodes,
        replicaSetNodesToUserClockStatusesMap
      })

      newReplicaSetEndpoints = [newPrimary, newSecondary1, newSecondary2]

      // If snapback is not enabled, Log reconfig op without issuing.
      if (!issueReconfig) {
        this.log(
          `[issueUpdateReplicaSetOp] Reconfig [DISABLED]: userId=${userId} wallet=${wallet} phase=${phase} old replica set=[${primary},${secondary1},${secondary2}] | new replica set=[${newReplicaSetEndpoints}] | reconfig type=[${reconfigType}]`
        )
        return response
      }

      // Create new array of replica set spIds and write to URSM
      phase = issueUpdateReplicaSetOpPhases.UPDATE_URSM_REPLICA_SET
      for (const endpt of newReplicaSetEndpoints) {
        // If for some reason any node in the new replica set is not registered on chain as a valid SP and is
        // selected as part of the new replica set, do not issue reconfig
        if (!this.peerSetManager.endpointToSPIdMap[endpt]) {
          this.logError(response.errorMsg)
          response.errorMsg = `[issueUpdateReplicaSetOp] userId=${userId} wallet=${wallet} phase=${phase} unable to find valid SPs from new replica set=[${newReplicaSetEndpoints}] | new replica set spIds=[${newReplicaSetSPIds}] | reconfig type=[${reconfigType}]. Skipping reconfig.`
          return response
        }
        newReplicaSetSPIds.push(this.peerSetManager.endpointToSPIdMap[endpt])
      }

      await this.audiusLibs.contracts.UserReplicaSetManagerClient.updateReplicaSet(
        userId,
        newReplicaSetSPIds[0], // primary
        newReplicaSetSPIds.slice(1) // [secondary1, secondary2]
      )

      response.issuedReconfig = true

      // Enqueue a sync for new primary to new secondaries. If there is no diff, then this is a no-op.
      // TODO: this fn performs a web request to enqueue a sync. this is not necessary for enqueuing syncs for the local node.
      // Add some logic to check if current node has a sync to be enqueued, and if so, locally add sync without a network request.
      await this.enqueueSync({
        userWallet: wallet,
        primaryEndpoint: newPrimary,
        secondaryEndpoint: newSecondary1,
        syncType: SyncType.Recurring
      })

      await this.enqueueSync({
        userWallet: wallet,
        primaryEndpoint: newPrimary,
        secondaryEndpoint: newSecondary2,
        syncType: SyncType.Recurring
      })

      this.log(
        `[issueUpdateReplicaSetOp] Reconfig [SUCCESS]: userId=${userId} wallet=${wallet} phase=${phase} old replica set=[${primary},${secondary1},${secondary2}] | new replica set=[${newReplicaSetEndpoints}] | reconfig type=[${reconfigType}]`
      )
    } catch (e) {
      const errorMsg = `[issueUpdateReplicaSetOp] Reconfig [ERROR]: userId=${userId} wallet=${wallet} phase=${phase} old replica set=[${primary},${secondary1},${secondary2}] | new replica set=[${newReplicaSetEndpoints}] | Error: ${e.toString()}\n${
        e.stack
      }`
      response.errorMsg = errorMsg
      this.logError(response.errorMsg)
      return response
    }

    return response
  }

  /**
   * Logic to determine the new replica set. Used in reconfig op.
   *
   * The logic below is as follows:
   * 1. Select the unhealthy replica set nodes size worth of healthy nodes to prepare for issuing reconfig
   * 2. Depending the number and type of unhealthy nodes in `unhealthyReplicaSet`, issue reconfig depending on if the reconfig mode is enabled:
   *  - if one secondary is unhealthy -> {primary: current primary, secondary1: the healthy secondary, secondary2: new healthy node}
   *  - if two secondaries are unhealthy -> {primary: current primary, secondary1: new healthy node, secondary2: new healthy node}
   *  - ** if one primary is unhealthy -> {primary: higher clock value of the two secondaries, secondary1: the healthy secondary, secondary2: new healthy node}
   *  - ** if one primary and one secondary are unhealthy -> {primary: the healthy secondary, secondary1: new healthy node, secondary2: new healthy node}
   *  - if entire replica set is unhealthy -> {primary: null, secondary1: null, secondary2: null, eissueReconfig: false}
   *
   * ** - If in the case a primary is ever unhealthy, we do not want to pre-emptively issue a reconfig and cycle out the primary. See
   * `peerSetManager` instance variable for more information.
   *
   * Also, there is the notion of `issueReconfig` flag. This value is used to determine whether or not to issue a reconfig based on the
   * curretly enabled reconfig mode. See `RECONFIG_MODE` variable for more information.
   *
   * @param {Object} param
   * @param {string} param.primary current user's primary endpoint
   * @param {string} param.secondary1 current user's first secondary endpoint
   * @param {string} param.secondary2 current user's second secondary endpoint
   * @param {string} param.wallet current user's wallet address
   * @param {Set<string>} param.unhealthyReplicasSet a set of endpoints of unhealthy replica set nodes
   * @param {string[]} param.healthyNodes array of healthy Content Node endpoints used for selecting new replica set
   * @param {Object} replicaSetNodesToUserClockStatusesMap map of secondary endpoint strings to (map of user wallet strings to clock value of secondary for user)
   * @returns {Object}
   * {
   *  newPrimary: {string | null} the endpoint of the newly selected primary or null,
   *  newSecondary1: {string | null} the endpoint of the newly selected secondary #1,
   *  newSecondary2: {string | null} the endpoint of the newly selected secondary #2,
   *  issueReconfig: {boolean} flag to issue reconfig or not
   * }
   */
  async determineNewReplicaSet({
    primary,
    secondary1,
    secondary2,
    wallet,
    unhealthyReplicasSet,
    healthyNodes,
    replicaSetNodesToUserClockStatusesMap
  }) {
    const response = {
      newPrimary: null,
      newSecondary1: null,
      newSecondary2: null,
      issueReconfig: false,
      reconfigType: null
    }

    const currentReplicaSet = [primary, secondary1, secondary2]
    const healthyReplicaSet = new Set(
      currentReplicaSet.filter((node) => !unhealthyReplicasSet.has(node))
    )
    const newReplicaNodes = await this.selectRandomReplicaSetNodes({
      healthyReplicaSet,
      numberOfUnhealthyReplicas: unhealthyReplicasSet.size,
      healthyNodes,
      wallet
    })

    let newPrimary
    if (unhealthyReplicasSet.size === 1) {
      if (unhealthyReplicasSet.has(primary)) {
        // If snapbackSM has already checked this primary and it failed the health check, select the higher clock
        // value of the two secondaries as the new primary, leave the other as the first secondary, and select a new second secondary
        let currentHealthySecondary
        ;[newPrimary, currentHealthySecondary] =
          replicaSetNodesToUserClockStatusesMap[secondary1][wallet] >=
          replicaSetNodesToUserClockStatusesMap[secondary2][wallet]
            ? [secondary1, secondary2]
            : [secondary2, secondary1]
        response.newPrimary = newPrimary
        response.newSecondary1 = currentHealthySecondary
        response.newSecondary2 = newReplicaNodes[0]
        response.issueReconfig = this.isReconfigEnabled(
          RECONFIG_MODES.PRIMARY_AND_OR_SECONDARIES.key
        )
        response.reconfigType = RECONFIG_MODES.PRIMARY_AND_OR_SECONDARIES.key
      } else {
        // If one secondary is unhealthy, select a new secondary
        const currentHealthySecondary = !unhealthyReplicasSet.has(secondary1)
          ? secondary1
          : secondary2
        response.newPrimary = primary
        response.newSecondary1 = currentHealthySecondary
        response.newSecondary2 = newReplicaNodes[0]
        response.issueReconfig = this.isReconfigEnabled(
          RECONFIG_MODES.ONE_SECONDARY.key
        )
        response.reconfigType = RECONFIG_MODES.ONE_SECONDARY.key
      }
    } else if (unhealthyReplicasSet.size === 2) {
      if (unhealthyReplicasSet.has(primary)) {
        // If primary + secondary is unhealthy, use other healthy secondary as primary and 2 random secondaries
        response.newPrimary = !unhealthyReplicasSet.has(secondary1)
          ? secondary1
          : secondary2
        response.issueReconfig = this.isReconfigEnabled(
          RECONFIG_MODES.PRIMARY_AND_OR_SECONDARIES.key
        )
        response.reconfigType = RECONFIG_MODES.PRIMARY_AND_OR_SECONDARIES.key
      } else {
        // If both secondaries are unhealthy, keep original primary and select two random secondaries
        response.newPrimary = primary
        response.issueReconfig = this.isReconfigEnabled(
          RECONFIG_MODES.MULTIPLE_SECONDARIES.key
        )
        response.reconfigType = RECONFIG_MODES.MULTIPLE_SECONDARIES.key
      }
      response.newSecondary1 = newReplicaNodes[0]
      response.newSecondary2 = newReplicaNodes[1]
    }

    return response
  }

  /**
   * Select a random node that is not from the current replica set. Make sure the random node does not have any
   * existing user data for the current user. If there is pre-existing data in the randomly selected node, keep
   * searching for a node that has no state.
   *
   * If an insufficient amount of new replica set nodes are chosen, this method will throw an error.
   * @param {Object} param
   * @param {Set<string>} param.healthyReplicasSet a set of the healthy replica set endpoints
   * @param {Set<string>} param.numberOfUnhealthyReplicas the number of unhealthy replica set endpoints
   * @param {string[]} param.healthyNodes an array of all the healthy nodes available on the network
   * @param {string} param.wallet the wallet of the current user
   * @returns a string[] of the new replica set nodes
   */
  async selectRandomReplicaSetNodes({
    healthyReplicaSet,
    numberOfUnhealthyReplicas,
    healthyNodes,
    wallet
  }) {
    const logStr = `[selectRandomReplicaSetNodes] wallet=${wallet} healthyReplicaSet=[${[
      ...healthyReplicaSet
    ]}] numberOfUnhealthyReplicas=${numberOfUnhealthyReplicas} numberHealthyNodes=${
      healthyNodes.length
    } ||`

    const newReplicaNodesSet = new Set()
    let selectNewReplicaSetAttemptCounter = 0
    while (
      newReplicaNodesSet.size < numberOfUnhealthyReplicas &&
      selectNewReplicaSetAttemptCounter++ < MAX_SELECT_NEW_REPLICA_SET_ATTEMPTS
    ) {
      const randomHealthyNode = _.sample(healthyNodes)

      // If node is already present in new replica set or is part of the exiting replica set, keep finding a unique healthy node
      if (
        newReplicaNodesSet.has(randomHealthyNode) ||
        healthyReplicaSet.has(randomHealthyNode)
      )
        continue

      // Check to make sure that the newly selected secondary does not have existing user state
      try {
        const clockValue = await this._retrieveClockValueForUserFromReplica(
          randomHealthyNode,
          wallet
        )
        if (clockValue === -1) {
          newReplicaNodesSet.add(randomHealthyNode)
        } else if (clockValue === 0) {
          newReplicaNodesSet.add(randomHealthyNode)
          this.logWarn(
            `${logStr} Found a node with clock value of 0, selecting anyway`
          )
        }
      } catch (e) {
        // Something went wrong in checking clock value. Reselect another secondary.
        this.logError(`${logStr} ${e.message}`)
      }
    }

    if (newReplicaNodesSet.size < numberOfUnhealthyReplicas) {
      throw new Error(
        `${logStr} Not enough healthy nodes found to issue new replica set after ${MAX_SELECT_NEW_REPLICA_SET_ATTEMPTS} attempts`
      )
    }

    return Array.from(newReplicaNodesSet)
  }

  /**
   * Given map(replica node => userWallets[]), retrieves clock values for every (node, userWallet) pair
   * @param {Object} replicaSetNodesToUserWalletsMap map of <replica set node : wallets>
   * @param {Set<string>} unhealthyPeers set of unhealthy peer endpoints
   *
   * @returns {Object} map(replica node => map(wallet => clockValue))
   */
  async retrieveClockStatusesForUsersAcrossReplicaSet(
    replicasToWalletsMap,
    unhealthyPeers
  ) {
    const replicasToUserClockStatusMap = {}

    /** In parallel for every replica, fetch clock status for all users on that replica */
    const replicas = Object.keys(replicasToWalletsMap)
    await Promise.all(
      replicas.map(async (replica) => {
        replicasToUserClockStatusMap[replica] = {}

        const walletsOnReplica = replicasToWalletsMap[replica]

        // Make requests in batches, sequentially, to ensure POST request body does not exceed max size
        const batchSize = this.nodeConfig.get('maxBatchClockStatusBatchSize')
        for (let i = 0; i < walletsOnReplica.length; i += batchSize) {
          const walletsOnReplicaSlice = walletsOnReplica.slice(i, i + batchSize)

          const axiosReqParams = {
            baseURL: replica,
            url: '/users/batch_clock_status',
            method: 'post',
            data: { walletPublicKeys: walletsOnReplicaSlice },
            timeout: BATCH_CLOCK_STATUS_REQUEST_TIMEOUT
          }

          // Sign request to other CN to bypass rate limiting
          const { timestamp, signature } = generateTimestampAndSignature(
            { spID: this.spID },
            this.delegatePrivateKey
          )
          axiosReqParams.params = { spID: this.spID, timestamp, signature }

          let batchClockStatusResp = []
          let errorMsg
          try {
            batchClockStatusResp = (
              await retry(async () => axios(axiosReqParams), {
                retries: MAX_USER_BATCH_CLOCK_FETCH_RETRIES
              })
            ).data.data.users
          } catch (e) {
            errorMsg = e
          }

          // If failed to get response after all attempts, add replica to `unhealthyPeers` list for reconfig
          if (errorMsg) {
            this.logError(
              `[retrieveClockStatusesForUsersAcrossReplicaSet] Could not fetch clock values for wallets=${walletsOnReplica} on replica=${replica} ${errorMsg.toString()}`
            )
            unhealthyPeers.add(replica)
          }

          // Add batch response data to aggregate output map
          batchClockStatusResp.forEach((userClockValueResp) => {
            const { walletPublicKey, clock } = userClockValueResp
            replicasToUserClockStatusMap[replica][walletPublicKey] = clock
          })
        }
      })
    )

    return replicasToUserClockStatusMap
  }

  /**
   * Issues SyncRequests for every user from primary (this node) to secondary if needed
   * Only issues requests if primary clock value is greater than secondary clock value
   *
   * @param {Object[]} userReplicaSets array of objects of schema { user_id, wallet, primary, secondary1, secondary2, endpoint }
   *      `endpoint` field indicates secondary on which to issue SyncRequest
   * @param {Object} replicaSetNodesToUserClockStatusesMap map(replica set node => map(userWallet => clockValue))
   * @returns {Object} number of syncs required, enqueued, and errors if any
   */
  async issueSyncRequestsToSecondaries(
    userReplicaSets,
    replicaSetNodesToUserClockStatusesMap
  ) {
    // Retrieve clock values for all users on this node, which is their primary
    let numSyncRequestsRequired = 0
    let numSyncRequestsEnqueued = 0
    const enqueueSyncRequestErrors = []

    await Promise.all(
      userReplicaSets.map(async (user) => {
        try {
          const {
            wallet,
            primary,
            secondary1,
            secondary2,
            endpoint: secondary
          } = user

          // Short-circuit if primary is not self - this function is meant to be called from primary to secondaries only
          if (primary !== this.endpoint) {
            this.logError(
              `issueSyncRequests || Can only be called by user's primary. User ${wallet} - replicaset [${primary}, ${secondary1}, ${secondary2}].`
            )
            return
          }

          // Determine if secondary requires a sync by comparing clock values against primary (this node)
          const userPrimaryClockVal =
            replicaSetNodesToUserClockStatusesMap[primary][wallet]
          const userSecondaryClockVal =
            replicaSetNodesToUserClockStatusesMap[secondary][wallet]

          if (userPrimaryClockVal > userSecondaryClockVal) {
            numSyncRequestsRequired += 1

            await this.enqueueSync({
              userWallet: wallet,
              secondaryEndpoint: secondary,
              primaryEndpoint: this.endpoint,
              syncType: SyncType.Recurring
            })

            numSyncRequestsEnqueued += 1
          }

          // Swallow error without short-circuiting other processing
        } catch (e) {
          enqueueSyncRequestErrors.push(
            `issueSyncRequestsToSecondaries() Error for user ${JSON.stringify(
              user
            )} - ${e.message}`
          )
        }
      })
    )

    return {
      numSyncRequestsRequired,
      numSyncRequestsEnqueued,
      enqueueSyncRequestErrors
    }
  }

  /**
   * Main state machine processing function
   * - Processes all users in chunks
   * - For every user on an unhealthy replica, issues an updateReplicaSet op to cycle them off
   * - For every (primary) user on a healthy secondary replica, issues SyncRequest op to secondary
   */
  async processStateMachineOperation() {
    /**
     * Ensure lock available, and acquire it - else error
     * @notice Bull will not enqueue further jobs if all active spots are full, but this provides added
     *    assurance, especially if queue concurrency were ever set to > 1
     */
    const lockExp = this.snapbackJobInterval * 2
    const acquired = await redis.lock.acquireLock(
      STATE_MACHINE_QUEUE_LOCK_KEY,
      lockExp
    )
    if (!acquired) {
      this.logError(
        `[stateMachineQueue] Cannot start new job; lock held by previous job.`
      )
      return
    }

    // Record all stages of this function along with associated information for use in logging
    const decisionTree = []
    this._addToStateMachineQueueDecisionTree(
      decisionTree,
      'BEGIN processStateMachineOperation()',
      {
        currentModuloSlice: this.currentModuloSlice,
        moduloBase: this.moduloBase
      }
    )

    try {
      let nodeUsers
      try {
        nodeUsers = await this.peerSetManager.getNodeUsers()
        nodeUsers = this.sliceUsers(nodeUsers)

        this._addToStateMachineQueueDecisionTree(
          decisionTree,
          'getNodeUsers() and sliceUsers() Success',
          { nodeUsersLength: nodeUsers.length }
        )
      } catch (e) {
        this._addToStateMachineQueueDecisionTree(
          decisionTree,
          'getNodeUsers() or sliceUsers() Error',
          { error: e.message }
        )
        throw new Error(
          `processStateMachineOperation():getNodeUsers()/sliceUsers() Error: ${e.toString()}`
        )
      }

      let unhealthyPeers
      try {
        unhealthyPeers = await this.peerSetManager.getUnhealthyPeers(nodeUsers)
        this._addToStateMachineQueueDecisionTree(
          decisionTree,
          'getUnhealthyPeers() Success',
          {
            unhealthyPeerSetLength: unhealthyPeers.size,
            unhealthyPeers: Array.from(unhealthyPeers)
          }
        )
      } catch (e) {
        this._addToStateMachineQueueDecisionTree(
          decisionTree,
          'processStateMachineOperation():getUnhealthyPeers() Error',
          { error: e.message }
        )
        throw new Error(
          `processStateMachineOperation():getUnhealthyPeers() Error: ${e.toString()}`
        )
      }

      // Build map of <replica set node : [array of wallets that are on this replica set node]>
      const replicaSetNodesToUserWalletsMap =
        this.peerSetManager.buildReplicaSetNodesToUserWalletsMap(nodeUsers)
      this._addToStateMachineQueueDecisionTree(
        decisionTree,
        'buildReplicaSetNodesToUserWalletsMap() Success',
        {
          numReplicaSetNodes: Object.keys(replicaSetNodesToUserWalletsMap)
            .length
        }
      )

      // Setup the mapping of Content Node endpoint to service provider id
      try {
        await this.peerSetManager.updateEndpointToSpIdMap(
          this.audiusLibs.ethContracts
        )

        // Update enabledReconfigModesSet after successful `updateEndpointToSpIDMap()` call
        this.updateEnabledReconfigModesSet()

        this._addToStateMachineQueueDecisionTree(
          decisionTree,
          'updateEndpointToSpIdMap() Success',
          {
            endpointToSPIdMapSize: Object.keys(
              this.peerSetManager.endpointToSPIdMap
            ).length
          }
        )
      } catch (e) {
        // Disable reconfig after failed `updateEndpointToSpIDMap()` call
        this.updateEnabledReconfigModesSet(
          /* override */ RECONFIG_MODES.RECONFIG_DISABLED.key
        )
        this._addToStateMachineQueueDecisionTree(
          decisionTree,
          'updateEndpointToSpIdMap() Error',
          { error: e.message }
        )
      }

      // Retrieve clock statuses for all users and their current replica sets
      let replicaSetNodesToUserClockStatusesMap
      try {
        replicaSetNodesToUserClockStatusesMap =
          await this.retrieveClockStatusesForUsersAcrossReplicaSet(
            replicaSetNodesToUserWalletsMap,
            unhealthyPeers
          )
        this._addToStateMachineQueueDecisionTree(
          decisionTree,
          'retrieveClockStatusesForUsersAcrossReplicaSet() Success'
        )
      } catch (e) {
        this._addToStateMachineQueueDecisionTree(
          decisionTree,
          'retrieveClockStatusesForUsersAcrossReplicaSet() Error',
          { error: e.message }
        )
        throw new Error(
          'processStateMachineOperation():retrieveClockStatusesForUsersAcrossReplicaSet() Error'
        )
      }

      const { requiredUpdateReplicaSetOps, potentialSyncRequests } =
        await this.aggregateReconfigAndPotentialSyncOps(
          nodeUsers,
          unhealthyPeers
        )
      this._addToStateMachineQueueDecisionTree(
        decisionTree,
        'Build requiredUpdateReplicaSetOps and potentialSyncRequests arrays',
        {
          requiredUpdateReplicaSetOpsLength: requiredUpdateReplicaSetOps.length,
          potentialSyncRequestsLength: potentialSyncRequests.length
        }
      )

      // Issue all required sync requests
      let numSyncRequestsRequired,
        numSyncRequestsEnqueued,
        enqueueSyncRequestErrors
      try {
        const resp = await this.issueSyncRequestsToSecondaries(
          potentialSyncRequests,
          replicaSetNodesToUserClockStatusesMap
        )
        numSyncRequestsRequired = resp.numSyncRequestsRequired
        numSyncRequestsEnqueued = resp.numSyncRequestsEnqueued
        enqueueSyncRequestErrors = resp.enqueueSyncRequestErrors

        // Error if > 50% syncRequests fail
        if (enqueueSyncRequestErrors.length > numSyncRequestsEnqueued) {
          throw new Error('More than 50% of SyncRequests failed to be enqueued')
        }

        this._addToStateMachineQueueDecisionTree(
          decisionTree,
          'issueSyncRequestsToSecondaries() Success',
          {
            numSyncRequestsRequired,
            numSyncRequestsEnqueued,
            numEnqueueSyncRequestErrors: enqueueSyncRequestErrors.length,
            enqueueSyncRequestErrors
          }
        )
      } catch (e) {
        this._addToStateMachineQueueDecisionTree(
          decisionTree,
          'issueSyncRequestsToSecondaries() Error',
          {
            error: e.message,
            numSyncRequestsRequired,
            numSyncRequestsEnqueued,
            numEnqueueSyncRequestErrors: enqueueSyncRequestErrors.length,
            enqueueSyncRequestErrors
          }
        )
      }

      /**
       * Issue all required replica set updates
       * TODO move to chunked parallel (maybe?) + wrap each in try-catch to not halt on single error
       */
      let numUpdateReplicaOpsIssued = 0
      try {
        /**
         * Fetch all the healthy nodes while disabling sync checks to select nodes for new replica set
         * Note: sync checks are disabled because there should not be any syncs occurring for a particular user
         * on a new replica set. Also, the sync check logic is coupled with a user state on the userStateManager.
         * There will be an explicit clock value check on the newly selected replica set nodes instead.
         */
        const { services: healthyServicesMap } =
          await this.audiusLibs.ServiceProvider.autoSelectCreatorNodes({
            performSyncCheck: false,
            whitelist: this.reconfigNodeWhitelist,
            log: true
          })

        const healthyNodes = Object.keys(healthyServicesMap)
        if (healthyNodes.length === 0)
          throw new Error(
            'Auto-selecting Content Nodes returned an empty list of healthy nodes.'
          )

        let numIssueUpdateReplicaSetOpErrors = 0
        for await (const userInfo of requiredUpdateReplicaSetOps) {
          const { errorMsg, issuedReconfig } =
            await this.issueUpdateReplicaSetOp(
              userInfo.user_id,
              userInfo.wallet,
              userInfo.primary,
              userInfo.secondary1,
              userInfo.secondary2,
              userInfo.unhealthyReplicas,
              healthyNodes,
              replicaSetNodesToUserWalletsMap
            )

          if (errorMsg) numIssueUpdateReplicaSetOpErrors++
          if (issuedReconfig) numUpdateReplicaOpsIssued++
        }
        if (numIssueUpdateReplicaSetOpErrors > 0)
          throw new Error(
            `issueUpdateReplicaSetOp() failed for ${numIssueUpdateReplicaSetOpErrors} users`
          )

        this._addToStateMachineQueueDecisionTree(
          decisionTree,
          'issueUpdateReplicaSetOp() Success',
          { numUpdateReplicaOpsIssued }
        )
      } catch (e) {
        this._addToStateMachineQueueDecisionTree(
          decisionTree,
          'issueUpdateReplicaSetOp() Error',
          { error: e.message }
        )
        throw new Error(
          'processStateMachineOperation():issueUpdateReplicaSetOp() Error'
        )
      }
    } catch (e) {
      this._addToStateMachineQueueDecisionTree(
        decisionTree,
        'processStateMachineOperation() Error',
        { error: e.message }
      )
    } finally {
      this._addToStateMachineQueueDecisionTree(
        decisionTree,
        'END processStateMachineOperation()',
        {
          currentModuloSlice: this.currentModuloSlice,
          moduloBase: this.moduloBase
        }
      )

      // Log decision tree
      this._printStateMachineQueueDecisionTree(decisionTree)

      // Increment and adjust current slice by this.moduloBase
      this.currentModuloSlice = (this.currentModuloSlice + 1) % this.moduloBase
<<<<<<< HEAD

      // Release lock
      await redis.lock.removeLock(STATE_MACHINE_QUEUE_LOCK_KEY)
=======
>>>>>>> 06055567
    }
  }

  _addToStateMachineQueueDecisionTree(decisionTree, stage, data = {}) {
    const obj = { stage, data, time: Date.now() }

    if (decisionTree.length > 0) {
      // Set duration if both objs have time field
      const lastObj = decisionTree[decisionTree.length - 1]
      if (lastObj && lastObj.time) {
        const duration = obj.time - lastObj.time
        obj.duration = duration
      }
    }
    decisionTree.push(obj)
  }

  _printStateMachineQueueDecisionTree(decisionTree, msg = '') {
    // Compute and record `fullDuration`
    if (decisionTree.length > 2) {
      const startTime = decisionTree[0].time
      const endTime = decisionTree[decisionTree.length - 1].time
      const duration = endTime - startTime
      decisionTree[decisionTree.length - 1].fullDuration = duration
    }
    try {
      this.log(
        `processStateMachineOperation() Decision Tree${
          msg ? ` - ${msg} - ` : ''
        }${JSON.stringify(decisionTree)}`
      )
    } catch (e) {
      this.logError(
        `Error printing processStateMachineOperation() Decision Tree ${decisionTree}`
      )
    }
  }

  /**
   * Make request to given replica to get its clock value for given user
   * Signs request with spID to bypass rate limits
   */
  async _retrieveClockValueForUserFromReplica(replica, wallet) {
    const spID = this.spID

    const { timestamp, signature } = generateTimestampAndSignature(
      { spID },
      this.delegatePrivateKey
    )

    const clockValue = await CreatorNode.getClockValue(
      replica,
      wallet,
      CLOCK_STATUS_REQUEST_TIMEOUT_MS,
      {
        spID,
        timestamp,
        signature
      }
    )

    return clockValue
  }

  /**
   * For every node user, record sync requests to issue to secondaries if this node is primary
   *    and record replica set updates to issue for any unhealthy replicas
   *
   * Purpose for the if/else case is that if the current node is a primary, issue reconfig or sync requests.
   * Else, if the current node is a secondary, only issue reconfig requests.
   *
   * @param {Object} nodeUser { primary, secondary1, secondary2, [primarySpID?], [secondary1SpID?], [secondary2SpID?], user_id, wallet}
   * @param {Set<string>} unhealthyPeers set of unhealthy peers
   * @returns
   * {
   *  requiredUpdateReplicaSetOps: {Object[]} array of {...nodeUsers, unhealthyReplicas: {string[]} endpoints of unhealthy rset nodes }
   *  potentialSyncRequests: {Object[]} array of {...nodeUsers, endpoint: {string} endpoint to sync to }
   * }
   * @notice this will issue sync to healthy secondary and update replica set away from unhealthy secondary
   */
  async aggregateReconfigAndPotentialSyncOps(nodeUsers, unhealthyPeers) {
    let requiredUpdateReplicaSetOps = []
    let potentialSyncRequests = []

    for (const nodeUser of nodeUsers) {
      const { primarySpID, secondary1SpID, secondary2SpID } = nodeUser

      // If these spIds are undefined, it means that the Discovery Node does not have the latest code to return
      // these fields. Fallback to the original aggregation logic. If present, use the spIds to determine whether
      // reconfigs/syncs are necessary.
      let subsetReplicaOps, subsetSyncReqs
      if (primarySpID && secondary1SpID && secondary2SpID) {
        ;({
          requiredUpdateReplicaSetOps: subsetReplicaOps,
          potentialSyncRequests: subsetSyncReqs
        } = await this._aggregateOpsWithQueriedSpIds(nodeUser, unhealthyPeers))
      } else {
        // TODO: remove this else case once all the Discovery Nodes have upgraded and return the necessary replica set spIds
        ;({
          requiredUpdateReplicaSetOps: subsetReplicaOps,
          potentialSyncRequests: subsetSyncReqs
        } = await this._aggregateOpsWithoutQueriedSpIds(
          nodeUser,
          unhealthyPeers
        ))
      }

      requiredUpdateReplicaSetOps =
        requiredUpdateReplicaSetOps.concat(subsetReplicaOps)
      potentialSyncRequests = potentialSyncRequests.concat(subsetSyncReqs)
    }

    return { requiredUpdateReplicaSetOps, potentialSyncRequests }
  }

  /**
   * Used to determine the `requiredUpdateReplicaSetOps` and `potentialSyncRequests` for a given nodeUser.
   * @param {Object} nodeUser { primary, secondary1, secondary2, primarySpID, secondary1SpID, secondary2SpID, user_id, wallet}
   * @param {Set<string>} unhealthyPeers set of unhealthy peers
   */
  async _aggregateOpsWithQueriedSpIds(nodeUser, unhealthyPeers) {
    const requiredUpdateReplicaSetOps = []
    const potentialSyncRequests = []
    const unhealthyReplicas = []

    const {
      wallet,
      primary,
      secondary1,
      secondary2,
      primarySpID,
      secondary1SpID,
      secondary2SpID
    } = nodeUser

    /**
     * If this node is primary for user, check both secondaries for health
     * Enqueue SyncRequests against healthy secondaries, and enqueue UpdateReplicaSetOps against unhealthy secondaries
     */
    let replicaSetNodesToObserve = [
      { endpoint: secondary1, spId: secondary1SpID },
      { endpoint: secondary2, spId: secondary2SpID }
    ]

    if (primary === this.endpoint) {
      // filter out false-y values to account for incomplete replica sets
      const secondariesInfo = replicaSetNodesToObserve.filter(
        (entry) => entry.endpoint
      )
      const secondariesEndpoint = secondariesInfo.map((entry) => entry.endpoint)

      /**
       * For each secondary, enqueue `potentialSyncRequest` if healthy else add to `unhealthyReplicas`
       */
      const userSecondarySyncMetrics =
        await this._computeUserSecondarySyncSuccessRates(
          nodeUser,
          secondariesEndpoint
        )
      for (const secondaryInfo of secondariesInfo) {
        const secondary = secondaryInfo.endpoint

        const { successRate, successCount, failureCount } =
          userSecondarySyncMetrics[secondary]

        // Error case 1 - mismatched spID
        if (
          this.peerSetManager.endpointToSPIdMap[secondary] !==
          secondaryInfo.spId
        ) {
          this.logError(
            `processStateMachineOperation(): Secondary ${secondary} for user ${wallet} mismatched spID. Expected ${secondaryInfo.spId}, found ${this.peerSetManager.endpointToSPIdMap[secondary]}. Marking replica as unhealthy.`
          )
          unhealthyReplicas.push(secondary)

          // Error case 2 - already marked unhealthy
        } else if (unhealthyPeers.has(secondary)) {
          this.logError(
            `processStateMachineOperation(): Secondary ${secondary} for user ${wallet} in unhealthy peer set. Marking replica as unhealthy.`
          )
          unhealthyReplicas.push(secondary)

          // Error case 3 - low user sync success rate
        } else if (
          failureCount >= this.MinimumFailedSyncRequestsBeforeReconfig &&
          successRate < this.MinimumSecondaryUserSyncSuccessPercent
        ) {
          this.logError(
            `processStateMachineOperation(): Secondary ${secondary} for user ${wallet} has userSyncSuccessRate of ${successRate}, which is below threshold of ${this.MinimumSecondaryUserSyncSuccessPercent}. ${successCount} Successful syncs vs ${failureCount} Failed syncs. Marking replica as unhealthy.`
          )
          unhealthyReplicas.push(secondary)

          // Success case
        } else {
          potentialSyncRequests.push({ ...nodeUser, endpoint: secondary })
        }
      }

      /**
       * If any unhealthy replicas found for user, enqueue an updateReplicaSetOp for later processing
       */
      if (unhealthyReplicas.length > 0) {
        requiredUpdateReplicaSetOps.push({ ...nodeUser, unhealthyReplicas })
      }

      /**
       * If this node is secondary for user, check both secondaries for health and enqueue SyncRequests against healthy secondaries
       * Ignore unhealthy secondaries for now
       */
    } else {
      // filter out false-y values to account for incomplete replica sets and filter out the
      // the self node
      replicaSetNodesToObserve = [
        { endpoint: primary, spId: primarySpID },
        ...replicaSetNodesToObserve
      ]
      replicaSetNodesToObserve = replicaSetNodesToObserve.filter((entry) => {
        return entry.endpoint && entry.endpoint !== this.endpoint
      })

      for (const replica of replicaSetNodesToObserve) {
        // If the map's spId does not match the query's spId, then regardless
        // of the relationship of the node to the user, issue a reconfig for that node
        if (
          this.peerSetManager.endpointToSPIdMap[replica.endpoint] !==
          replica.spId
        ) {
          unhealthyReplicas.push(replica.endpoint)
        } else if (unhealthyPeers.has(replica.endpoint)) {
          // Else, continue with conducting extra health check if the current observed node is a primary, and
          // add to `unhealthyReplicas` if observed node is a secondary
          let addToUnhealthyReplicas = true

          if (replica.endpoint === primary) {
            addToUnhealthyReplicas =
              !(await this.peerSetManager.isPrimaryHealthy(primary))
          }

          if (addToUnhealthyReplicas) {
            unhealthyReplicas.push(replica.endpoint)
          }
        }
      }

      if (unhealthyReplicas.length > 0) {
        requiredUpdateReplicaSetOps.push({ ...nodeUser, unhealthyReplicas })
      }
    }

    return { requiredUpdateReplicaSetOps, potentialSyncRequests }
  }

  /**
   * Used to determine the `requiredUpdateReplicaSetOps` and `potentialSyncRequests` for a given nodeUser, given that the
   * nodeUser observed did not return any spIds for the replica set from the Discovery query.
   * @param {Object} nodeUser {secondary1, secondary2, primary, user_id, wallet}
   * @param {Set<string>} unhealthyPeers set of unhealthy peers
   * @param {Object[]} requiredUpdateReplicaSetOps array of {...nodeUsers, unhealthyReplicas: {string[]} endpoints of unhealthy rset nodes }
   * @param {Object[]} potentialSyncRequests array of {...nodeUsers, endpoint: {string} endpoint to sync to }
   *
   * @note this is for backwards compatibility. Once all the discovery nodes have upgraded, we can deprecate and remove this method.
   */
  async _aggregateOpsWithoutQueriedSpIds(nodeUser, unhealthyPeers) {
    const requiredUpdateReplicaSetOps = []
    const potentialSyncRequests = []
    const unhealthyReplicas = []

    const { secondary1, secondary2, primary } = nodeUser

    /**
     * If this node is primary for user, check both secondaries for health
     * Enqueue SyncRequests against healthy secondaries, and enqueue UpdateReplicaSetOps against unhealthy secondaries
     */
    if (primary === this.endpoint) {
      // filter out false-y values to account for incomplete replica sets
      const secondaries = [secondary1, secondary2].filter(Boolean)

      /**
       * For each secondary, enqueue `potentialSyncRequest` if healthy else add to `unhealthyReplicas`
       */
      const userSecondarySyncMetrics =
        await this._computeUserSecondarySyncSuccessRates(
          nodeUser.wallet,
          secondaries
        )
      for (const secondary of secondaries) {
        const { successRate, successCount, failureCount } =
          userSecondarySyncMetrics[secondary]

        // Error case 1 - already marked unhealty
        if (unhealthyPeers.has(secondary)) {
          this.logError(
            `processStateMachineOperation(): Secondary ${secondary} for user ${nodeUser.wallet} in unhealthy peer set. Marking replica as unhealthy.`
          )
          unhealthyReplicas.push(secondary)

          // Error case 2 - low user sync success rate
        } else if (
          failureCount >= this.MinimumFailedSyncRequestsBeforeReconfig &&
          successRate < this.MinimumSecondaryUserSyncSuccessPercent
        ) {
          this.logError(
            `processStateMachineOperation(): Secondary ${secondary} for user ${nodeUser.wallet} has userSyncSuccessRate of ${successRate}, which is below threshold of ${this.MinimumSecondaryUserSyncSuccessPercent}. ${successCount} Successful syncs vs ${failureCount} Failed syncs. Marking replica as unhealthy.`
          )
          unhealthyReplicas.push(secondary)

          // Success case
        } else {
          potentialSyncRequests.push({ ...nodeUser, endpoint: secondary })
        }
      }

      /**
       * If any unhealthy replicas found for user, enqueue an updateReplicaSetOp for later processing
       */
      if (unhealthyReplicas.length > 0) {
        requiredUpdateReplicaSetOps.push({ ...nodeUser, unhealthyReplicas })
      }

      /**
       * If this node is secondary for user, check both secondaries for health and enqueue SyncRequests against healthy secondaries
       * Ignore unhealthy secondaries for now
       */
    } else {
      // filter out false-y values to account for incomplete replica sets
      let replicas = [primary, secondary1, secondary2].filter(Boolean)
      // filter out this endpoint
      replicas = replicas.filter((replica) => replica !== this.endpoint)

      for (const replica of replicas) {
        if (unhealthyPeers.has(replica)) {
          let addToUnhealthyReplicas = true

          // If the current replica is the primary, perform a second health check.
          // and determine if the primary is truly unhealthy
          if (replica === primary) {
            addToUnhealthyReplicas =
              !(await this.peerSetManager.isPrimaryHealthy(primary))
          }

          if (addToUnhealthyReplicas) unhealthyReplicas.push(replica)
        }
      }

      if (unhealthyReplicas.length > 0) {
        requiredUpdateReplicaSetOps.push({ ...nodeUser, unhealthyReplicas })
      }
    }

    return { requiredUpdateReplicaSetOps, potentialSyncRequests }
  }

  // Wrapper fn
  async _computeUserSecondarySyncSuccessRates(nodeUser, secondaries) {
    return SecondarySyncHealthTracker.computeUserSecondarySyncSuccessRates(
      nodeUser.wallet,
      secondaries
    )
  }

  /**
   * Monitor an ongoing sync operation for a given secondaryUrl and user wallet
   * Return boolean indicating if an additional sync is required
   * Record SyncRequest outcomes to SecondarySyncHealthTracker
   */
  async additionalSyncIsRequired(
    userWallet,
    primaryClockValue = -1,
    secondaryUrl,
    syncType
  ) {
    const logMsgString = `additionalSyncIsRequired (${syncType}): wallet ${userWallet} secondary ${secondaryUrl} primaryClock ${primaryClockValue}`

    const startTimeMs = Date.now()
    const maxMonitoringTimeMs = startTimeMs + this.MaxSyncMonitoringDurationInMs

    /**
     * Poll secondary for sync completion, up to `maxMonitoringTimeMs`
     */

    let secondaryCaughtUpToPrimary = false
    let initialSecondaryClock = null
    let finalSecondaryClock = null

    while (Date.now() < maxMonitoringTimeMs) {
      try {
        const secondaryClockValue =
          await this._retrieveClockValueForUserFromReplica(
            secondaryUrl,
            userWallet
          )
        this.logDebug(`${logMsgString} secondaryClock ${secondaryClockValue}`)

        // Record starting and current clock values for secondary to determine future action
        if (initialSecondaryClock === null) {
          initialSecondaryClock = secondaryClockValue
        }
        finalSecondaryClock = secondaryClockValue

        /**
         * Stop monitoring if secondary has caught up to primary
         * Note - secondaryClockValue can be greater than primaryClockValue if additional
         *    data was written to primary after primaryClockValue was computed
         */
        if (secondaryClockValue >= primaryClockValue) {
          secondaryCaughtUpToPrimary = true
          break
        }
      } catch (e) {
        this.logError(`${logMsgString} || Error: ${e.message}`)
      }

      // Delay between retries
      await utils.timeout(SyncMonitoringRetryDelayMs, false)
    }

    const monitoringTimeMs = Date.now() - startTimeMs

    /**
     * As Primary for user, record SyncRequest outcomes to all secondaries
     * Also check whether additional sync is required
     */
    let additionalSyncIsRequired
    if (secondaryCaughtUpToPrimary) {
      await SecondarySyncHealthTracker.recordSuccess(
        secondaryUrl,
        userWallet,
        syncType
      )
      additionalSyncIsRequired = false
      this.logDebug(
        `${logMsgString} || Sync completed in ${monitoringTimeMs}ms`
      )

      // Secondary completed sync but is still behind primary since it was behind by more than max export range
      // Since syncs are all-or-nothing, if secondary clock has increased at all, we know it successfully completed sync
    } else if (finalSecondaryClock > initialSecondaryClock) {
      await SecondarySyncHealthTracker.recordSuccess(
        secondaryUrl,
        userWallet,
        syncType
      )
      additionalSyncIsRequired = true
      this.log(
        `${logMsgString} || Secondary successfully synced from clock ${initialSecondaryClock} to ${finalSecondaryClock} but hasn't caught up to Primary. Enqueuing additional syncRequest.`
      )

      // (1) secondary did not catch up to primary AND (2) secondary did not complete sync
    } else {
      await SecondarySyncHealthTracker.recordFailure(
        secondaryUrl,
        userWallet,
        syncType
      )
      additionalSyncIsRequired = true
      this.logError(
        `${logMsgString} || Secondary failed to progress from clock ${initialSecondaryClock}. Enqueuing additional syncRequest.`
      )
    }

    return additionalSyncIsRequired
  }

  /**
   * Processes job as it is picked off the queue
   *  - Handles sync jobs for manualSyncQueue and recurringSyncQueue
   *  - Given job data, triggers sync request to secondary
   *
   * @param job instance of Bull queue job
   */
  async processSyncOperation(job, syncType) {
    const { id } = job
    const { syncRequestParameters } = job.data

    const isValidSyncJobData =
      'baseURL' in syncRequestParameters &&
      'url' in syncRequestParameters &&
      'method' in syncRequestParameters &&
      'data' in syncRequestParameters
    if (!isValidSyncJobData) {
      logger.error(`Invalid sync data found`, job.data)
      return
    }

    const userWallet = syncRequestParameters.data.wallet[0]
    const secondaryEndpoint = syncRequestParameters.baseURL

    const logMsgString = `(${syncType}) User ${userWallet} | Secondary: ${secondaryEndpoint}`

    /**
     * Remove sync from syncDeDuplicator once it moves to Active status, before processing
     * It is ok for two identical syncs to be present in Active and Waiting, just not two in Waiting
     */
    this.syncDeDuplicator.removeSync(syncType, userWallet, secondaryEndpoint)

    /**
     * Do not issue syncRequest if SecondaryUserSyncFailureCountForToday already exceeded threshold
     */
    const secondaryUserSyncFailureCountForToday =
      await SecondarySyncHealthTracker.getSecondaryUserSyncFailureCountForToday(
        secondaryEndpoint,
        userWallet,
        syncType
      )
    if (
      secondaryUserSyncFailureCountForToday >
      this.SecondaryUserSyncDailyFailureCountThreshold
    ) {
      this.logError(
        `${logMsgString} || Secondary has already met SecondaryUserSyncDailyFailureCountThreshold (${this.SecondaryUserSyncDailyFailureCountThreshold}). Will not issue further syncRequests today.`
      )
      return
    }

    // primaryClockValue is used in additionalSyncIsRequired() call below
    const primaryClockValue = (
      await this.getUserPrimaryClockValues([userWallet])
    )[userWallet]

    this.log(
      `------------------Process SYNC | ${logMsgString} | Primary clock value ${primaryClockValue} | jobID: ${id}------------------`
    )

    // Issue sync request to secondary
    try {
      await axios(syncRequestParameters)
    } catch (e) {
      // Axios request will throw on non-200 response -> swallow error to ensure below logic is executed
      this.logError(
        `${logMsgString} || Error issuing sync request: ${e.message}`
      )
    }

    // Wait until has sync has completed (within time threshold)
    const additionalSyncIsRequired = await this.additionalSyncIsRequired(
      userWallet,
      primaryClockValue,
      secondaryEndpoint,
      syncType
    )

    // Re-enqueue sync if required
    if (additionalSyncIsRequired) {
      await this.enqueueSync({
        userWallet,
        primaryEndpoint: this.endpoint,
        secondaryEndpoint,
        syncType
      })
    }

    this.log(
      `------------------END Process SYNC | ${logMsgString} | jobID: ${id}------------------`
    )
  }

  /**
   * Returns all jobs from manualSyncQueue and recurringSyncQueue, keyed by status
   *
   * @dev TODO may be worth manually recording + exposing completed jobs count
   *    completed and failed job records are disabled in createBullQueue()
   */
  async getSyncQueueJobs() {
    const [manualWaiting, manualActive, recurringWaiting, recurringActive] =
      await Promise.all([
        this.manualSyncQueue.getJobs(['waiting']),
        this.manualSyncQueue.getJobs(['active']),
        this.recurringSyncQueue.getJobs(['waiting']),
        this.recurringSyncQueue.getJobs(['active'])
      ])

    return {
      manualWaiting,
      manualActive,
      recurringWaiting,
      recurringActive
    }
  }

  /**
   * Select chunk of users to process in this run
   *  - User is selected if (user_id % moduloBase = currentModuloSlice)
   * @param {Object[]} nodeUsers array of objects of schema { primary, secondary1, secondary2, user_id, wallet }
   */
  sliceUsers(nodeUsers) {
    return nodeUsers.filter(
      (nodeUser) =>
        nodeUser.user_id % this.moduloBase === this.currentModuloSlice
    )
  }

  /**
   * Issues syncRequest for user against secondary, and polls for replication up to primary
   * If secondary fails to sync within specified timeoutMs, will error
   */
  async issueSyncRequestsUntilSynced(
    secondaryUrl,
    wallet,
    primaryClockVal,
    timeoutMs
  ) {
    // Issue syncRequest before polling secondary for replication
    await this.enqueueSync({
      userWallet: wallet,
      secondaryEndpoint: secondaryUrl,
      primaryEndpoint: this.endpoint,
      syncType: SyncType.Manual,
      immediate: true
    })

    // Poll clock status and issue syncRequests until secondary is caught up or until timeoutMs
    const start = Date.now()
    while (Date.now() - start < timeoutMs) {
      try {
        // Retrieve secondary clock status for user
        const secondaryClockStatusResp = await axios({
          method: 'get',
          baseURL: secondaryUrl,
          url: `/users/clock_status/${wallet}`,
          responseType: 'json',
          timeout: 1000 // 1000ms = 1s
        })
        const { clockValue: secondaryClockVal, syncInProgress } =
          secondaryClockStatusResp.data.data

        // If secondary is synced, return successfully
        if (secondaryClockVal >= primaryClockVal) {
          return

          // Else, if a sync is not already in progress on the secondary, issue a new SyncRequest
        } else if (!syncInProgress) {
          await this.enqueueSync({
            userWallet: wallet,
            secondaryEndpoint: secondaryUrl,
            primaryEndpoint: this.endpoint,
            syncType: SyncType.Manual
          })
        }

        // Give secondary some time to process ongoing or newly enqueued sync
        // NOTE - we might want to make this timeout longer
        await utils.timeout(500)
      } catch (e) {
        // do nothing and let while loop continue
      }
    }

    // This condition will only be hit if the secondary has failed to sync within timeoutMs
    throw new Error(
      `Secondary ${secondaryUrl} did not sync up to primary for user ${wallet} within ${timeoutMs}ms`
    )
  }

  /**
   * Given the current snapback mode, determine if reconfig is enabled
   * @param {string} mode current mode in snapback
   * @returns boolean of whether or not reconfig is enabled
   */
  isReconfigEnabled(mode) {
    if (mode === RECONFIG_MODES.RECONFIG_DISABLED.key) return false
    return this.enabledReconfigModesSet.has(mode)
  }

  /**
   * Updates `enabledReconfigModesSet` and `highestEnabledReconfigMode`.
   * Uses `override` if provided, else uses config var.
   * `enabledReconfigModesSet` contains every mode with rank <= `highestEnabledReconfigMode`
   *   - e.g. `highestEnabledReconfigMode = 'PRIMARY_AND_SECONDARY'
   *      `enabledReconfigModesSet = { 'RECONFIG_DISABLED', 'ONE_SECONDARY', 'MULTIPLE_SECONDARIES', 'PRIMARY_AND_SECONDARY' }
   */
  updateEnabledReconfigModesSet(override) {
    let highestEnabledReconfigMode

    // Set mode to override if provided
    if (override) {
      highestEnabledReconfigMode = override

      // Else, set mode to config var, defaulting to RECONFIG_DISABLED if invalid
    } else {
      highestEnabledReconfigMode = RECONFIG_MODE_KEYS.includes(
        this.nodeConfig.get('snapbackHighestReconfigMode')
      )
        ? this.nodeConfig.get('snapbackHighestReconfigMode')
        : RECONFIG_MODES.RECONFIG_DISABLED.key
    }

    // All modes with lower rank than `highestEnabledReconfigMode` should be enabled
    const enabledReconfigModesSet = new Set(
      RECONFIG_MODE_KEYS.filter(
        (mode) =>
          RECONFIG_MODES[mode].value <=
          RECONFIG_MODES[highestEnabledReconfigMode].value
      )
    )

    // Update class variables for external access
    this.highestEnabledReconfigMode = highestEnabledReconfigMode
    this.enabledReconfigModesSet = enabledReconfigModesSet
  }
}

module.exports = { SnapbackSM, SyncType, RECONFIG_MODE_KEYS, RECONFIG_MODES }<|MERGE_RESOLUTION|>--- conflicted
+++ resolved
@@ -233,12 +233,6 @@
       }
     )
 
-<<<<<<< HEAD
-    // Ensure stateMachineQueue lock is unlocked
-    await redis.lock.removeLock(STATE_MACHINE_QUEUE_LOCK_KEY)
-
-=======
->>>>>>> 06055567
     // Enqueue stateMachineQueue jobs on a cron, after an initial delay
     await this.stateMachineQueue.add(
       /** data */ { startTime: Date.now() },
@@ -1138,12 +1132,6 @@
 
       // Increment and adjust current slice by this.moduloBase
       this.currentModuloSlice = (this.currentModuloSlice + 1) % this.moduloBase
-<<<<<<< HEAD
-
-      // Release lock
-      await redis.lock.removeLock(STATE_MACHINE_QUEUE_LOCK_KEY)
-=======
->>>>>>> 06055567
     }
   }
 
