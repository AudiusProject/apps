const Bull = require('bull')
const axios = require('axios')
const _ = require('lodash')

const utils = require('../utils')
const models = require('../models')
const { logger } = require('../logging')

const SyncDeDuplicator = require('./snapbackDeDuplicator')
const PeerSetManager = require('./peerSetManager')
const CreatorNode = require('@audius/libs/src/services/creatorNode')
const SecondarySyncHealthTracker = require('./secondarySyncHealthTracker')

// Maximum number of time to wait for a sync operation, 6 minutes by default
const MaxSyncMonitoringDurationInMs = 360000 // ms

// Retry delay between requests during monitoring
const SyncMonitoringRetryDelayMs = 15000

// Max number of attempts to select new replica set in reconfig
const MAX_SELECT_NEW_REPLICA_SET_ATTEMPTS = 100

// The number of nodes in a replica set
const NUMBER_OF_REPLICA_SET_NODES = 3

// Timeout for fetching batch clock values
const BATCH_CLOCK_STATUS_REQUEST_TIMEOUT = 3000

// Describes the type of sync operation
const SyncType = Object.freeze({
  Recurring: 'RECURRING' /** scheduled background sync to keep secondaries up to date */,
  Manual: 'MANUAL' /** triggered by a user data write to primary */
})

// Phases in `issueUpdateReplicaSetOp`. Used for debugging if method fails
const issueUpdateReplicaSetOpPhases = Object.freeze({
  DETERMINE_NEW_REPLICA_SET: 'DETERMINE_NEW_REPLICA_SET',
  ENQUEUE_SYNCS: 'ENQUEUE_SYNCS',
  UPDATE_URSM_REPLICA_SET: 'UPDATE_URSM_REPLICA_SET'
})

// Modes used in issuing a reconfig. Each successive mode is a superset of the mode prior.
// The `key` of the reconfig states is used to identify the current reconfig mode.
// The `value` of the reconfig states is used in the superset logic of determining which type of
// reconfig is enabled.
const RECONFIG_MODES = Object.freeze(
  {
    // Reconfiguration is entirely disabled
    RECONFIG_DISABLED: {
      key: 'RECONFIG_DISABLED',
      value: 0
    },
    // Reconfiguration is enabled only if one secondary is unhealthy
    ONE_SECONDARY: {
      key: 'ONE_SECONDARY',
      value: 1
    },
    // Reconfiguration is enabled for one secondary and multiple secondaries (currently two secondaries)
    MULTIPLE_SECONDARIES: {
      key: 'MULTIPLE_SECONDARIES',
      value: 2
    },
    // Reconfiguration is enabled for one secondary, multiple secondaries, a primary, and a primary and one secondary
    PRIMARY_AND_OR_SECONDARIES: {
      key: 'PRIMARY_AND_OR_SECONDARIES',
      value: 3
    },
    // Reconfiguration is enabled for one secondary, multiple secondaries, a primary, and a primary and one secondary,
    // and entire replica set
    // Note: this mode will probably be disabled.
    ENTIRE_REPLICA_SET: {
      key: 'ENTIRE_REPLICA_SET',
      value: 4
    }
  }
)

const RECONFIG_MODE_KEYS = Object.keys(RECONFIG_MODES)

/*
  SnapbackSM aka Snapback StateMachine
  Ensures file availability through recurring sync operations
  Pending: User replica set management
*/
class SnapbackSM {
  constructor (nodeConfig, audiusLibs) {
    this.nodeConfig = nodeConfig
    this.audiusLibs = audiusLibs

    // Toggle to switch logs
    this.debug = true

    this.endpoint = this.nodeConfig.get('creatorNodeEndpoint')
    this.spID = this.nodeConfig.get('spID')
    this.snapbackDevModeEnabled = this.nodeConfig.get('snapbackDevModeEnabled')

    this.MaxManualRequestSyncJobConcurrency = this.nodeConfig.get('maxManualRequestSyncJobConcurrency')
    this.MaxRecurringRequestSyncJobConcurrency = this.nodeConfig.get('maxRecurringRequestSyncJobConcurrency')

    this.MinimumSecondaryUserSyncSuccessPercent = this.nodeConfig.get('minimumSecondaryUserSyncSuccessPercent') / 100

    // Throw an error if running as creator node and no libs are provided
    if (!this.nodeConfig.get('isUserMetadataNode') && (!this.audiusLibs || !this.spID || !this.endpoint)) {
      throw new Error('Missing required configs - cannot start')
    }

    // State machine queue processes all user operations
    this.stateMachineQueue = this.createBullQueue('state-machine')

    // Sync queues handle issuing sync request from primary -> secondary
    this.manualSyncQueue = this.createBullQueue('manual-sync-queue')
    this.recurringSyncQueue = this.createBullQueue('recurring-sync-queue')

    // 1/<moduloBase> users are handled over <snapbackJobInterval> ms interval
    // ex: 1/<24> users are handled over <3600000> ms (1 hour)
    this.moduloBase = this.nodeConfig.get('snapbackModuloBase')

    // Incremented as users are processed
    this.currentModuloSlice = this.randomStartingSlice()

    // PeerSetManager instance to determine the peer set and its health state
    this.peerSetManager = new PeerSetManager({
      discoveryProviderEndpoint: audiusLibs.discoveryProvider.discoveryProviderEndpoint,
      creatorNodeEndpoint: this.endpoint
    })

    // The interval when SnapbackSM is fired for state machine jobs
    this.snapbackJobInterval = this.nodeConfig.get('snapbackJobInterval') // ms

    // The highest level of reconfig ops allowed. If the passed in mode is not one of the enabled modes, default to `RECONFIG_DISABLED`
    this.highestReconfigModeEnabled = this.getHighestReconfigModeEnabled()

    // The set of modes enabled for reconfig ops
    // e.x.: 'PRIMARY_AND_SECONDARY' is the reconfig mode -> 'RECONFIG_DISABLED', 'ONE_SECONDARY', 'MULTIPLE_SECONDARIES', 'PRIMARY_AND_SECONDARY' enabled
    this.enabledReconfigModes = this.generateEnabledReconfigModesSet()
  }

  /**
   * Initialize StateMachine processing:
   * - StateMachineQueue -> determines all system state changes required
   * - SyncQueue -> triggers syncs on secondaries
   */
  async init () {
    // Empty all queues to minimize memory consumption
    await this.stateMachineQueue.empty()
    await this.manualSyncQueue.empty()
    await this.recurringSyncQueue.empty()

    // SyncDeDuplicator ensure a sync for a (syncType, userWallet, secondaryEndpoint) tuple is only enqueued once
    this.syncDeDuplicator = new SyncDeDuplicator()

    // Short-circuit if (isUserMetadataNode = true)
    const isUserMetadata = this.nodeConfig.get('isUserMetadataNode')
    if (isUserMetadata) {
      this.log(`SnapbackSM disabled for userMetadataNode. ${this.endpoint}, isUserMetadata=${isUserMetadata}`)
      return
    }

    /**
     * Initialize all queue processors
     */

    // Initialize stateMachineQueue job processor
    // - Re-adds job to queue after processing current job, with a fixed delay
    this.stateMachineQueue.process(
      async (job, done) => {
        try {
          await this.processStateMachineOperation()
        } catch (e) {
          this.log(`StateMachineQueue error processing ${e}`)
        }

        await utils.timeout(this.snapbackJobInterval)

        await this.stateMachineQueue.add({ starttime: Date.now() })

        done()
      }
    )

    // Initialize manualSyncQueue job processor
    this.manualSyncQueue.process(
      this.MaxManualRequestSyncJobConcurrency,
      async (job, done) => {
        try {
          await this.processSyncOperation(job, SyncType.Manual)
        } catch (e) {
          this.log(`ManualSyncQueue processing error: ${e}`)
        }

        done()
      }
    )

    // Initialize recurringSyncQueue job processor
    this.recurringSyncQueue.process(
      this.MaxRecurringRequestSyncJobConcurrency,
      async (job, done) => {
        try {
          await this.processSyncOperation(job, SyncType.Recurring)
        } catch (e) {
          this.log(`RecurringSyncQueue processing error ${e}`)
        }

        done()
      }
    )

    // Enqueue first state machine operation (the processor internally re-enqueues job on recurring interval)
    await this.stateMachineQueue.add({ startTime: Date.now() })

    this.log(`SnapbackSM initialized in ${this.snapbackDevModeEnabled ? 'dev' : 'production'} mode. Added initial stateMachineQueue job; next job in ${this.snapbackJobInterval}ms`)
  }

  log (msg) {
    logger.info(`SnapbackSM: ${msg}`)
  }

  logWarn (msg) {
    logger.warn(`SnapbackSM WARNING: ${msg}`)
  }

  logError (msg) {
    logger.error(`SnapbackSM ERROR: ${msg}`)
  }

  // Initialize queue object with provided name and unix timestamp
  createBullQueue (queueName) {
    return new Bull(
      `${queueName}-${Date.now()}`,
      {
        redis: {
          port: this.nodeConfig.get('redisPort'),
          host: this.nodeConfig.get('redisHost')
        },
        defaultJobOptions: {
          // removeOnComplete is required since the completed jobs data set will grow infinitely until memory exhaustion
          removeOnComplete: true,
          removeOnFail: true
        }
      }
    )
  }

  // Randomly select an initial slice
  randomStartingSlice () {
    let slice = Math.floor(Math.random() * Math.floor(this.moduloBase))
    this.log(`Starting at data slice ${slice}/${this.moduloBase}`)
    return slice
  }

  // Helper function to retrieve all relevant configs
  async getSPInfo () {
    const spID = this.nodeConfig.get('spID')
    const endpoint = this.endpoint
    const delegateOwnerWallet = this.nodeConfig.get('delegateOwnerWallet')
    const delegatePrivateKey = this.nodeConfig.get('delegatePrivateKey')
    return {
      spID,
      endpoint,
      delegateOwnerWallet,
      delegatePrivateKey
    }
  }

  /**
   * Given wallets array, queries DB and returns a map of all users with
   *    those wallets and their clock values
   *
   * @dev - TODO what happens if this DB call fails?
   */
  async getUserPrimaryClockValues (wallets) {
    // TODO: this will potentially fail bc if a wallet is not found -> undefined rather than -1
    // -----> domino effect: will mark sync as fail (see line 1099)
    // Query DB for all cnodeUsers with walletPublicKey in `wallets` arg array
    const cnodeUsers = await models.CNodeUser.findAll({
      where: {
        walletPublicKey: {
          [models.Sequelize.Op.in]: wallets
        }
      }
    })

    // Convert cnodeUsers array to map (wallet => clock)
    const cnodeUserClockValuesMap = cnodeUsers.reduce((o, k) => {
      o[k.walletPublicKey] = k.clock
      return o
    }, {})

    return cnodeUserClockValuesMap
  }

  /**
   * Enqueues a sync request to secondary on specified syncQueue and returns job info
   *
   * @dev NOTE avoid using bull priority if possible as it significantly reduces performance
   * @dev TODO no need to accept `primaryEndpoint` as param, it always equals `this.endpoint`
   */
  async enqueueSync ({
    userWallet,
    primaryEndpoint,
    secondaryEndpoint,
    syncType,
    immediate = false
  }) {
    const queue = (syncType === SyncType.Manual) ? this.manualSyncQueue : this.recurringSyncQueue

    // If duplicate sync already exists, do not add and instead return existing sync job info
    const duplicateSyncJobInfo = this.syncDeDuplicator.getDuplicateSyncJobInfo(syncType, userWallet, secondaryEndpoint)
    if (duplicateSyncJobInfo) {
      this.log(`enqueueSync Failure - a sync of type ${syncType} is already waiting for user wallet ${userWallet} against secondary ${secondaryEndpoint}`)

      return duplicateSyncJobInfo
    }

    // Define axios params for sync request to secondary
    const syncRequestParameters = {
      baseURL: secondaryEndpoint,
      url: '/sync',
      method: 'post',
      data: {
        wallet: [userWallet],
        creator_node_endpoint: primaryEndpoint,
        // Note - `sync_type` param is only used for logging by nodeSync.js
        sync_type: syncType,
        // immediate = true will ensure secondary skips debounce and evaluates sync immediately
        immediate
      }
    }

    // Add job to manualSyncQueue or recurringSyncQueue based on `syncType` param
    const jobProps = {
      syncRequestParameters,
      startTime: Date.now()
    }

    const jobInfo = await queue.add(jobProps)

    // Record sync in syncDeDuplicator
    this.syncDeDuplicator.recordSync(syncType, userWallet, secondaryEndpoint, jobInfo)

    return jobInfo
  }

  /**
   * Depending on the size of `unhealthyReplicas`:
   * 1. Determine a new replica set
   * 2. Write new replica set to URSM
   * 3. Sync data to new replica set
   *
   * @param {number} userId user id to issue a reconfiguration for
   * @param {string} wallet wallet address of user id
   * @param {string} primary endpoint of the current primary node on replica set
   * @param {string} secondary1 endpoint of the current first secondary node on replica set
   * @param {string} secondary2 endpoint of the current second secondary node on replica set
   * @param {string[]} unhealthyReplicas array of endpoints of current replica set nodes that are unhealthy
   * @param {string[]} healthyNodes array of healthy Content Node endpoints used for selecting new replica set
   * @param {Object} replicaSetNodesToUserClockStatusesMap map of secondary endpoint strings to (map of user wallet strings to clock value of secondary for user)
  */
  async issueUpdateReplicaSetOp (userId, wallet, primary, secondary1, secondary2, unhealthyReplicas, healthyNodes, replicaSetNodesToUserClockStatusesMap) {
    this.log(`[issueUpdateReplicaSetOp] userId=${userId} wallet=${wallet} unhealthy replica set=[${unhealthyReplicas}]`)

    const unhealthyReplicasSet = new Set(unhealthyReplicas)
    let response = { errorMsg: null, issuedReconfig: false }
    let newReplicaSetEndpoints = []
    let newReplicaSetSPIds = []
    let phase = ''
    try {
      // Generate new replica set
      phase = issueUpdateReplicaSetOpPhases.DETERMINE_NEW_REPLICA_SET
      const { newPrimary, newSecondary1, newSecondary2, issueReconfig } = await this.determineNewReplicaSet({
        wallet,
        secondary1,
        secondary2,
        primary,
        unhealthyReplicasSet,
        healthyNodes,
        replicaSetNodesToUserClockStatusesMap
      })

      // If snapback is not enabled, print the tentative new replica set, but do not issue a reconfig.
      if (!issueReconfig) {
        this.log(`[issueUpdateReplicaSetOp] userId=${userId} wallet=${wallet} phase=${phase} issuing reconfig disabled=${issueReconfig}. Skipping reconfig.`)
        return response
      }

      // Create new array of replica set spIds and write to URSM
      phase = issueUpdateReplicaSetOpPhases.UPDATE_URSM_REPLICA_SET
      newReplicaSetEndpoints = [newPrimary, newSecondary1, newSecondary2]
      newReplicaSetEndpoints.forEach(endpt => {
        if (this.peerSetManager.endpointToSPIdMap[endpt]) newReplicaSetSPIds.push(this.peerSetManager.endpointToSPIdMap[endpt])
      })

      // If for some reason any node in the new replica set is not registered on chain as a valid SP and is
      // selected as part of the new replica set, do not issue reconfig
      if (newReplicaSetSPIds.length !== NUMBER_OF_REPLICA_SET_NODES) {
        response.errorMsg = `[issueUpdateReplicaSetOp] userId=${userId} wallet=${wallet} phase=${phase} unable to find valid SPs from new replica set=[${newReplicaSetEndpoints}] | new replica set spIds=[${newReplicaSetSPIds}]. Skipping reconfig.`
        this.logError(response.errorMsg)
        return response
      }

      await this.audiusLibs.contracts.UserReplicaSetManagerClient.updateReplicaSet(
        userId,
        newReplicaSetSPIds[0], // primary
        newReplicaSetSPIds.slice(1) // [secondary1, secondary2]
      )

      response.issuedReconfig = true

      // Enqueue a sync for new primary to new secondaries. If there is no diff, then this is a no-op.
      // TODO: this fn performs a web request to enqueue a sync. this is not necessary for enqueuing syncs for the local node.
      // Add some logic to check if current node has a sync to be enqueued, and if so, locally add sync without a network request.
      await this.enqueueSync({
        userWallet: wallet,
        primaryEndpoint: newPrimary,
        secondaryEndpoint: newSecondary1,
        syncType: SyncType.Recurring
      })

      await this.enqueueSync({
        userWallet: wallet,
        primaryEndpoint: newPrimary,
        secondaryEndpoint: newSecondary2,
        syncType: SyncType.Recurring
      })

      this.peerSetManager.removeWalletFromUnhealthyPrimaryMap(newPrimary, wallet)

      this.log(`[issueUpdateReplicaSetOp] Success! userId=${userId} wallet=${wallet} old replica set=[${primary},${secondary1},${secondary2}] | new replica set=[${newReplicaSetEndpoints}]`)
    } catch (e) {
      const errorMsg = `[issueUpdateReplicaSetOp] userId=${userId} wallet=${wallet} failed at phase=${phase} reconfiguring to new replica set=[${newReplicaSetEndpoints}] | new replica set spIds=[${newReplicaSetSPIds}]: ${e.toString()}\n${e.stack}`
      response.errorMsg = errorMsg
      return response
    }

    return response
  }

  /**
   * Logic to determine the new replica set. Used in reconfig op.
   *
   * The logic below is as follows:
   * 1. Select the unhealthy replica set nodes size worth of healthy nodes to prepare for issuing reconfig
   * 2. Depending the number and type of unhealthy nodes in `unhealthyReplicaSet`, issue reconfig depending on if the reconfig mode is enabled:
   *  - if one secondary is unhealthy -> {primary: current primary, secondary1: the healthy secondary, secondary2: new healthy node}
   *  - if two secondaries are unhealthy -> {primary: current primary, secondary1: new healthy node, secondary2: new healthy node}
   *  - ** if one primary is unhealthy -> {primary: higher clock value of the two secondaries, secondary1: the healthy secondary, secondary2: new healthy node}
   *  - ** if one primary and one secondary are unhealthy -> {primary: the healthy secondary, secondary1: new healthy node, secondary2: new healthy node}
   *  - if entire replica set is unhealthy -> {primary: null, secondary1: null, secondary2: null, issueReconfig: false}
   *
   * ** - If in the case a primary is ever unhealthy, we do not want to pre-emptively issue a reconfig and cycle out the primary. If a
   * primary is ever unhealthy, mark for that wallet in `this.peerSetManager.unhealthyPrimaryToWalletMap` that for this current iteration, this primary
   * is unhealthy. If by `this.moduloBase` iterations later that the primary is still unhealthy and has been marked as visited for that
   * wallet, issue a reconfig for that primary.
   *
   * Also, there is the notion of `issueReconfig` flag. This value is used to determine whether or not to issue a reconfig based on
   * the value of `this.highestReconfigModeEnabled` and the type of reconfig that needs to be issued. See `RECONFIG_MODE` variable
   * for more information.
   *
   * @param {Object} param
   * @param {string} param.primary current user's primary endpoint
   * @param {string} param.secondary1 current user's first secondary endpoint
   * @param {string} param.secondary2 current user's second secondary endpoint
   * @param {string} param.wallet current user's wallet address
   * @param {Set<string>} param.unhealthyReplicasSet a set of endpoints of unhealthy replica set nodes
   * @param {string[]} param.healthyNodes array of healthy Content Node endpoints used for selecting new replica set
   * @param {Object} replicaSetNodesToUserClockStatusesMap map of secondary endpoint strings to (map of user wallet strings to clock value of secondary for user)
   * @returns {Object}
   * {
   *  newPrimary: {string | null} the endpoint of the newly selected primary or null,
   *  newSecondary1: {string | null} the endpoint of the newly selected secondary #1,
   *  newSecondary2: {string | null} the endpoint of the newly selected secondary #2,
   *  issueReconfig: {boolean} flag to issue reconfig or not
   * }
   */
  async determineNewReplicaSet ({ primary, secondary1, secondary2, wallet, unhealthyReplicasSet, healthyNodes, replicaSetNodesToUserClockStatusesMap }) {
    let response = { newPrimary: null, newSecondary1: null, newSecondary2: null, issueReconfig: false }

    const currentReplicaSet = [primary, secondary1, secondary2]
    const healthyReplicaSet = new Set(currentReplicaSet.filter(node => !unhealthyReplicasSet.has(node)))
    const newReplicaNodes = await this.selectRandomReplicaSetNodes({
      healthyReplicaSet,
      numberOfUnhealthyReplicas: unhealthyReplicasSet.size,
      healthyNodes,
      wallet
    })

    let newPrimary
    if (unhealthyReplicasSet.size === 1) {
      if (unhealthyReplicasSet.has(primary)) {
        // If snapbackSM has already checked this primary and it failed the health check, select the higher clock
        // value of the two secondaries as the new primary, leave the other as the first secondary, and select a new second secondary
        let currentHealthySecondary
        ([newPrimary, currentHealthySecondary] = replicaSetNodesToUserClockStatusesMap[secondary1][wallet] >= replicaSetNodesToUserClockStatusesMap[secondary2][wallet]
          ? [secondary1, secondary2] : [secondary2, secondary1])
        response.newPrimary = newPrimary
        response.newSecondary1 = currentHealthySecondary
        response.newSecondary2 = newReplicaNodes[0]
        response.issueReconfig = this.isReconfigModeEnabled(RECONFIG_MODES.PRIMARY_AND_OR_SECONDARIES.key)
      } else {
        // If one secondary is unhealthy, select a new secondary
        const currentHealthySecondary = !unhealthyReplicasSet.has(secondary1) ? secondary1 : secondary2
        response.newPrimary = primary
        response.newSecondary1 = currentHealthySecondary
        response.newSecondary2 = newReplicaNodes[0]
        response.issueReconfig = this.isReconfigModeEnabled(RECONFIG_MODES.ONE_SECONDARY.key)
      }
    } else if (unhealthyReplicasSet.size === 2) {
      if (unhealthyReplicasSet.has(primary)) {
        // If primary + secondary is unhealthy, use other healthy secondary as primary and 2 random secondaries
        response.newPrimary = !unhealthyReplicasSet.has(secondary1) ? secondary1 : secondary2
        response.issueReconfig = this.isReconfigModeEnabled(RECONFIG_MODES.PRIMARY_AND_OR_SECONDARIES.key)
      } else {
        // If both secondaries are unhealthy, keep original primary and select two random secondaries
        response.newPrimary = primary
        response.issueReconfig = this.isReconfigModeEnabled(RECONFIG_MODES.MULTIPLE_SECONDARIES.key)
      }
      response.newSecondary1 = newReplicaNodes[0]
      response.newSecondary2 = newReplicaNodes[1]
    }

    return response
  }

  /**
   * Select a random node that is not from the current replica set. Make sure the random node does not have any
   * existing user data for the current user. If there is pre-existing data in the randomly selected node, keep
   * searching for a node that has no state.
   *
   * If an insufficient amount of new replica set nodes are chosen, this method will throw an error.
   * @param {Object} param
   * @param {Set<string>} param.healthyReplicasSet a set of the healthy replica set endpoints
   * @param {Set<string>} param.numberOfUnhealthyReplicas the number of unhealthy replica set endpoints
   * @param {string[]} param.healthyNodes an array of all the healthy nodes available on the network
   * @param {string} param.wallet the wallet of the current user
   * @returns a string[] of the new replica set nodes
   */
  async selectRandomReplicaSetNodes ({ healthyReplicaSet, numberOfUnhealthyReplicas, healthyNodes, wallet }) {
    let newReplicaNodesSet = new Set()
    let selectNewReplicaSetAttemptCounter = 0
    while (newReplicaNodesSet.size < numberOfUnhealthyReplicas && selectNewReplicaSetAttemptCounter++ < MAX_SELECT_NEW_REPLICA_SET_ATTEMPTS) {
      let randomHealthyNode = _.sample(healthyNodes)

      // If node is already present in new replica set or is part of the exiting replica set, keep finding a unique healthy node
      if (newReplicaNodesSet.has(randomHealthyNode) || healthyReplicaSet.has(randomHealthyNode)) continue

      // Check to make sure that the newly selected secondary does not have existing user state
      try {
        const clockValue = await CreatorNode.getClockValue(randomHealthyNode, wallet)
        if (clockValue === -1) { newReplicaNodesSet.add(randomHealthyNode) }
      } catch (e) {
        // Something went wrong in checking clock value. Reselect another secondary.
        this.logError(`[selectRandomReplicaSetNode] ${e.message}`)
      }
    }

    if (newReplicaNodesSet.size < numberOfUnhealthyReplicas) {
      throw new Error('[selectRandomReplicaSetNode] Not enough healthy nodes found to issue new replica set')
    }

    return Array.from(newReplicaNodesSet)
  }

  /**
   * Given map(replica set node => userWallets[]), retrieves clock values for every (node, userWallet) pair
   * @param {Object} replicaSetNodesToUserWalletsMap map of <replica set node : wallets>
   * @param {Set<string>} unhealthyPeers set of unhealthy peer endpoints
   * @param {number?} [maxUserClockFetchAttempts=10] max number of attempts to fetch clock values
   *
   * @returns {Object} map of peer endpoints to (map of user wallet strings to clock value of replica set node for user)
   */
  async retrieveClockStatusesForUsersAcrossReplicaSet (replicaSetNodesToUserWalletsMap, unhealthyPeers, maxUserClockFetchAttempts = 10) {
    const replicaSetNodesToUserClockValuesMap = {}

    const replicaSetNodes = Object.keys(replicaSetNodesToUserWalletsMap)

    // TODO change to batched parallel requests
    await Promise.all(replicaSetNodes.map(async (replicaSetNode) => {
      replicaSetNodesToUserClockValuesMap[replicaSetNode] = {}

      const replicaSetNodeUserWallets = replicaSetNodesToUserWalletsMap[replicaSetNode]

      const axiosReqParams = {
        baseURL: replicaSetNode,
        url: '/users/batch_clock_status',
        method: 'post',
        data: { 'walletPublicKeys': replicaSetNodeUserWallets },
        timeout: BATCH_CLOCK_STATUS_REQUEST_TIMEOUT
      }

      let userClockValuesResp, errorMsg
      let userClockFetchAttempts = 0
      while (userClockFetchAttempts++ < maxUserClockFetchAttempts) {
        try {
          userClockValuesResp = (await axios(axiosReqParams)).data.data.users
        } catch (e) {
          errorMsg = e
        }
      }

      if (!userClockValuesResp) {
        this.logError(`[retrieveClockStatusesForUsersAcrossReplicaSet] Could not fetch clock values for wallets=${replicaSetNodeUserWallets} on replica node=${replicaSetNode} ${errorMsg ? ': ' + errorMsg.toString() : ''}`)
        unhealthyPeers.add(replicaSetNode)
      }

      userClockValuesResp.forEach(userClockValueResp => {
        const { walletPublicKey, clock } = userClockValueResp
        try {
          replicaSetNodesToUserClockValuesMap[replicaSetNode][walletPublicKey] = clock
        } catch (e) {
          // TODO: would this ever error actually?
          this.log(`Error updating replicaSetNodesToUserClockValuesMap for wallet ${walletPublicKey} to clock ${clock}`)
          throw e
        }
      })
    }))

    return replicaSetNodesToUserClockValuesMap
  }

  /**
   * Issues SyncRequests for every (user, secondary) pair if needed
   * Only issues requests if primary clock value is greater than secondary clock value
   *
   * @param {Object[]} userReplicaSets array of objects of schema { user_id, wallet, primary, secondary1, secondary2, endpoint }
   *      `endpoint` field indicates secondary on which to issue SyncRequest
   * @param {Object} replicaSetNodesToUserClockStatusesMap map(replica set node => map(userWallet => clockValue))
   * @returns {Object} number of syncs required, enqueued, and errors if any
   */
  async issueSyncRequestsToSecondaries (userReplicaSets, replicaSetNodesToUserClockStatusesMap) {
    // TODO ensure all syncRequests are for users with primary == self

    // Retrieve clock values for all users on this node, which is their primary
    let numSyncRequestsRequired = 0
    let numSyncRequestsEnqueued = 0
    let enqueueSyncRequestErrors = []

    await Promise.all(userReplicaSets.map(async (user) => {
      try {
        const { wallet, primary, endpoint: secondary } = user

        // TODO - throw on null wallet (is this needed?)

        // Determine if secondary requires a sync by comparing clock values against primary (this node)
        const userPrimaryClockVal = replicaSetNodesToUserClockStatusesMap[primary][wallet]
        const userSecondaryClockVal = replicaSetNodesToUserClockStatusesMap[secondary][wallet]

        if (userPrimaryClockVal > userSecondaryClockVal) {
          numSyncRequestsRequired += 1

          await this.enqueueSync({
            userWallet: wallet,
            secondaryEndpoint: secondary,
            primaryEndpoint: this.endpoint,
            syncType: SyncType.Recurring
          })

          numSyncRequestsEnqueued += 1
        }
      } catch (e) {
        enqueueSyncRequestErrors.push(`issueSyncRequestsToSecondaries() Error for user ${JSON.stringify(user)} - ${e.message}`)
      }
    }))

    return { numSyncRequestsRequired, numSyncRequestsEnqueued, enqueueSyncRequestErrors }
  }

  /**
   * Main state machine processing function
   * - Processes all users in chunks
   * - For every user on an unhealthy replica, issues an updateReplicaSet op to cycle them off
   * - For every (primary) user on a healthy secondary replica, issues SyncRequest op to secondary
   *
   * @note refer to git history for reference to `processStateMachineOperationOld()`
   */
  async processStateMachineOperation () {
    // Record all stages of this function along with associated information for use in logging
    let decisionTree = [{
      stage: 'BEGIN processStateMachineOperation()',
      vals: {
        currentModuloSlice: this.currentModuloSlice,
        moduloBase: this.moduloBase
      },
      time: Date.now()
    }]

    try {
      let nodeUsers
      try {
        nodeUsers = await this.peerSetManager.getNodeUsers()
        nodeUsers = this.sliceUsers(nodeUsers)

        decisionTree.push({ stage: 'getNodeUsers() and sliceUsers() Success', vals: { nodeUsersLength: nodeUsers.length }, time: Date.now() })
      } catch (e) {
        decisionTree.push({ stage: 'getNodeUsers() or sliceUsers() Error', vals: e.message, time: Date.now() })
        throw new Error(`processStateMachineOperation():getNodeUsers()/sliceUsers() Error: ${e.toString()}`)
      }

      let unhealthyPeers
      try {
        unhealthyPeers = await this.peerSetManager.getUnhealthyPeers(nodeUsers)
        decisionTree.push({
          stage: 'getUnhealthyPeers() Success',
          vals: {
            unhealthyPeerSetLength: unhealthyPeers.size,
            unhealthyPeers: Array.from(unhealthyPeers)
          },
          time: Date.now()
        })
      } catch (e) {
        decisionTree.push({ stage: 'processStateMachineOperation():getUnhealthyPeers() Error', vals: e.message, time: Date.now() })
        throw new Error(`processStateMachineOperation():getUnhealthyPeers() Error: ${e.toString()}`)
      }

      // Build map of <replica set node : [array of wallets that are on this replica set node]>
      const replicaSetNodesToUserWalletsMap = this.peerSetManager.buildReplicaSetNodesToUserWalletsMap(nodeUsers)
      decisionTree.push({
        stage: 'buildReplicaSetNodesToUserWalletsMap() Success',
        vals: { numReplicaSetNodes: Object.keys(replicaSetNodesToUserWalletsMap).length },
        time: Date.now()
      })

      // Retrieve clock statuses for all users and their current replica sets
      let replicaSetNodesToUserClockStatusesMap
      try {
        replicaSetNodesToUserClockStatusesMap = await this.retrieveClockStatusesForUsersAcrossReplicaSet(
          replicaSetNodesToUserWalletsMap,
          unhealthyPeers
        )
        decisionTree.push({
          stage: 'retrieveClockStatusesForUsersAcrossReplicaSet() Success',
          time: Date.now()
        })
      } catch (e) {
        decisionTree.push({
          stage: 'retrieveClockStatusesForUsersAcrossReplicaSet() Error',
          vals: e.message,
          time: Date.now()
        })
        throw new Error('processStateMachineOperation():retrieveClockStatusesForUsersAcrossReplicaSet() Error')
      }

      // Lists to aggregate all required ReplicaSetUpdate ops and potential SyncRequest ops
      const requiredUpdateReplicaSetOps = []
      const potentialSyncRequests = []

      /**
       * For every node user, record sync requests to issue to secondaries if this node is primary
       *    and record replica set updates to issue for any unhealthy replicas
       *
       * Purpose for the if/else case is that if the current node is a primary, issue reconfig or sync requests.
       * Else, if the current node is a secondary, only issue reconfig requests.
       *
       * @notice this will issue sync to healthy secondary and update replica set away from unhealthy secondary
       */
      for (const nodeUser of nodeUsers) {
<<<<<<< HEAD
        const { primary, secondary1, secondary2, wallet } = nodeUser

=======
        const { primary, secondary1, secondary2 } = nodeUser
>>>>>>> e329ed9e
        let unhealthyReplicas = []

        /**
         * If this node is primary for user, check both secondaries for health
         * Enqueue SyncRequests against healthy secondaries, and enqueue UpdateReplicaSetOps against unhealthy secondaries
         */
        if (primary === this.endpoint) {
          // filter out false-y values to account for incomplete replica sets
          const secondaries = ([secondary1, secondary2]).filter(Boolean)

          /**
           * If either secondary is in `unhealthyPeers` list, add it to `unhealthyReplicas` list
           */
          for (const secondary of secondaries) {
            if (unhealthyPeers.has(secondary)) {
              unhealthyReplicas.push(secondary)
            } else {
              potentialSyncRequests.push({ ...nodeUser, endpoint: secondary })
            }
          }

          /**
           * If either secondary has a Sync success rate for user below threshold, add it to `unhealthyReplicas` list
           */
          const userSecondarySyncMetrics = await SecondarySyncHealthTracker.computeUserSecondarySyncSuccessRates(
            nodeUser.wallet, [secondary1, secondary2]
          )
          const sec1UserSyncSuccessRate = userSecondarySyncMetrics[secondary1]['SuccessRate']
          const sec2UserSyncSuccessRate = userSecondarySyncMetrics[secondary2]['SuccessRate']

          // If SyncRequest success rate for user to either secondary falls under threshold -> mark as unhealthy
          if (sec1UserSyncSuccessRate < this.MinimumSecondaryUserSyncSuccessPercent && !unhealthyReplicas.includes(secondary1)) {
            unhealthyReplicas.push(secondary1)
          }
          if (sec2UserSyncSuccessRate < this.MinimumSecondaryUserSyncSuccessPercent && !unhealthyReplicas.includes(secondary2)) {
            unhealthyReplicas.push(secondary2)
          }

          /**
           * If any unhealthy replicas found for user, enqueue an updateReplicaSetOp for later processing
           */
          if (unhealthyReplicas.length > 0) {
            requiredUpdateReplicaSetOps.push({ ...nodeUser, unhealthyReplicas })
          }

          /**
           * If this node is secondary for user, check both secondaries for health and enqueue SyncRequests against healthy secondaries
           * Ignore unhealthy secondaries for now
           */
        } else {
          // filter out false-y values to account for incomplete replica sets
          let replicas = ([primary, secondary1, secondary2]).filter(Boolean)
          // filter out this endpoint
          replicas = replicas.filter(replica => replica !== this.endpoint)

          for (const replica of replicas) {
            if (unhealthyPeers.has(replica)) {
              let addToUnhealthyReplicas = true

              // If the current replica is the primary, perform a second health check.
              // and determine if the primary is truly unhealthy
              if (replica === primary) {
                addToUnhealthyReplicas = !(await this.peerSetManager.isPrimaryHealthyForUser(primary, wallet))
              }

              if (addToUnhealthyReplicas) unhealthyReplicas.push(replica)
            }
          }

          if (unhealthyReplicas.length > 0) {
            requiredUpdateReplicaSetOps.push({ ...nodeUser, unhealthyReplicas })
          }
        }
      }
      decisionTree.push({
        stage: 'Build requiredUpdateReplicaSetOps and potentialSyncRequests arrays',
        vals: {
          requiredUpdateReplicaSetOpsLength: requiredUpdateReplicaSetOps.length,
          potentialSyncRequestsLength: potentialSyncRequests.length
        },
        time: Date.now()
      })

      // Setup the mapping of Content Node endpoint to service provider id. Used in reconfig
      try {
        await this.peerSetManager.updateEndpointToSpIdMap(this.audiusLibs.ethContracts)
        // Reset `this.highestReconfigModeEnabled` to the enabled mode
        this.highestReconfigModeEnabled = this.getHighestReconfigModeEnabled()

        decisionTree.push({
          stage: `updateEndpointToSpIdMap() Success`,
          vals: {
            endpointToSPIdMapSize: Object.keys(this.peerSetManager.endpointToSPIdMap).length
          },
          time: Date.now()
        })
      } catch (e) {
        // If unable to initialize `endpointToSpIdMap`, disable reconfig
        this.highestReconfigModeEnabled = RECONFIG_MODES.RECONFIG_DISABLED.key

        decisionTree.push({
          stage: `updateEndpointToSpIdMap() Error`,
          vals: { error: e.message },
          time: Date.now()
        })
      }

      // Reset the enabled modes set to the currently highest enabled mode
      this.enabledReconfigModes = this.generateEnabledReconfigModesSet()

      // Issue all required sync requests
      let numSyncRequestsRequired, numSyncRequestsEnqueued, enqueueSyncRequestErrors
      try {
        const resp = await this.issueSyncRequestsToSecondaries(potentialSyncRequests, replicaSetNodesToUserClockStatusesMap)
        numSyncRequestsRequired = resp.numSyncRequestsRequired
        numSyncRequestsEnqueued = resp.numSyncRequestsEnqueued
        enqueueSyncRequestErrors = resp.enqueueSyncRequestErrors

        // Error if > 50% syncRequests fail
        if (enqueueSyncRequestErrors.length > numSyncRequestsEnqueued) {
          throw new Error('More than 50% of SyncRequests failed to be enqueued')
        }

        decisionTree.push({
          stage: 'issueSyncRequestsToSecondaries() Success',
          vals: {
            numSyncRequestsRequired,
            numSyncRequestsEnqueued,
            numEnqueueSyncRequestErrors: enqueueSyncRequestErrors.length,
            enqueueSyncRequestErrors
          },
          time: Date.now()
        })
      } catch (e) {
        decisionTree.push({
          stage: 'issueSyncRequestsToSecondaries() Error',
          vals: {
            error: e.message,
            numSyncRequestsRequired,
            numSyncRequestsEnqueued,
            numEnqueueSyncRequestErrors: enqueueSyncRequestErrors.length,
            enqueueSyncRequestErrors
          },
          time: Date.now()
        })
      }

      /**
       * Issue all required replica set updates
       * TODO move to chunked parallel (maybe?) + wrap each in try-catch to not halt on single error
       */
      let numUpdateReplicaOpsIssued = 0
      try {
        // Fetch all the healthy nodes while disabling sync checks to select nodes for new replica set
        // Note: sync checks are disabled because there should not be any syncs occurring for a particular user
        // on a new replica set. Also, the sync check logic is coupled with a user state on the userStateManager.
        // There will be an explicit clock value check on the newly selected replica set nodes instead.
        const { services: healthyServicesMap } = await this.audiusLibs.ServiceProvider.autoSelectCreatorNodes({
          performSyncCheck: false,
          log: false
        })

        const healthyNodes = Object.keys(healthyServicesMap)
        if (healthyNodes.length === 0) throw new Error('Auto-selecting Content Nodes returned an empty list of healthy nodes.')

        const errors = []
        for await (const userInfo of requiredUpdateReplicaSetOps) {
          const { errorMsg, issuedReconfig } = await this.issueUpdateReplicaSetOp(
            userInfo.user_id,
            userInfo.wallet,
            userInfo.primary,
            userInfo.secondary1,
            userInfo.secondary2,
            userInfo.unhealthyReplicas,
            healthyNodes,
            replicaSetNodesToUserWalletsMap
          )

          if (errorMsg) errors.push(errorMsg)
          if (issuedReconfig) numUpdateReplicaOpsIssued++
        }
        if (errors.length > 0) throw new Error(`issueUpdateReplicaSetOp() failed for subset of users: [${errors.toString()}]`)

        decisionTree.push({
          stage: 'issueUpdateReplicaSetOp() Success',
          vals: { numUpdateReplicaOpsIssued },
          time: Date.now()
        })
      } catch (e) {
        decisionTree.push({
          stage: 'issueUpdateReplicaSetOp() Error',
          vals: e.message,
          time: Date.now()
        })
        throw new Error('processStateMachineOperation():issueUpdateReplicaSetOp() Error')
      }

      decisionTree.push({
        stage: 'END processStateMachineOperation()',
        vals: {
          currentModuloSlice: this.currentModuloSlice,
          moduloBase: this.moduloBase,
          numSyncRequestsEnqueued,
          numUpdateReplicaOpsIssued
        },
        time: Date.now()
      })

      // Log error without throwing - next run will attempt to rectify
    } catch (e) {
      decisionTree.push({ stage: 'processStateMachineOperation Error', vals: e.message, time: Date.now() })
    } finally {
      // Increment and adjust current slice by this.moduloBase
      this.currentModuloSlice += 1
      this.currentModuloSlice = this.currentModuloSlice % this.moduloBase

      // Log decision tree
      try {
        this.log(`processStateMachineOperation Decision Tree ${JSON.stringify(decisionTree)}`)
      } catch (e) {
        this.logError(`Error printing processStateMachineOperation Decision Tree ${decisionTree}`)
      }
    }
  }

  /**
   * Monitor an ongoing sync operation for a given secondaryUrl and user wallet
   * Return boolean indicating if an additional sync is required
   *
   * Polls secondary for MaxSyncMonitoringDurationInMs
   */
  async additionalSyncIsRequired (userWallet, primaryClockValue, secondaryUrl, syncType) {
    const MaxExportClockValueRange = this.nodeConfig.get('maxExportClockValueRange')
    const logMsgString = `additionalSyncIsRequired (${syncType}): wallet ${userWallet} secondary ${secondaryUrl} primaryClock ${primaryClockValue}`

    // Define axios request object for secondary clock status request
    const clockStatusRequestParams = {
      method: 'get',
      baseURL: secondaryUrl,
      url: `/users/clock_status/${userWallet}`,
      responseType: 'json'
    }

    const startTimeMs = Date.now()
    const endTimeMs = startTimeMs + MaxSyncMonitoringDurationInMs

    let additionalSyncRequired = true
    let maxExportRangeExceeded = false
    while (Date.now() < endTimeMs) {
      try {
        const clockStatusResp = await axios(clockStatusRequestParams)
        const { clockValue: secondaryClockValue } = clockStatusResp.data.data

        this.log(`${logMsgString} secondaryClock ${secondaryClockValue}`)

        /**
         * One sync op can process at most MaxExportClockValueRange range
         * A larger clock diff will require multiple syncs; short-circuit monitoring
         */
        if (secondaryClockValue + MaxExportClockValueRange < primaryClockValue) {
          this.log(`${logMsgString} secondaryClock ${secondaryClockValue} || MaxExportClockValueRange exceeded -> re-enqueuing sync`)
          maxExportRangeExceeded = true
          break

          /**
           * Stop monitoring once secondary has caught up
           * Note - secondaryClockValue can be greater than primaryClockValue if additional
           *    data was written to primary after primaryClockValue was computed
           */
        } else if (secondaryClockValue >= primaryClockValue) {
          this.log(`${logMsgString} secondaryClock ${secondaryClockValue} || Sync completed in ${Date.now() - startTimeMs}ms`)
          additionalSyncRequired = false
          break
        }
      } catch (e) {
        this.log(`${logMsgString} || Error: ${e.message}`)
      }

      // Delay between retries
      await utils.timeout(SyncMonitoringRetryDelayMs, false)
    }

    /**
     * As Primary for user, record syncRequest outcomes to all secondaries
     * For now, ignore syncRequests where a secondary is behind by more than `MaxExportClockValueRange` as
     *    primary doesn't currently have sufficient tracking
     */
    if (!additionalSyncRequired && !maxExportRangeExceeded) {
      await SecondarySyncHealthTracker.recordSuccess(secondaryUrl, userWallet, syncType)
    } else {
      await SecondarySyncHealthTracker.recordFailure(secondaryUrl, userWallet, syncType)
    }

    return additionalSyncRequired
  }

  /**
   * Processes job as it is picked off the queue
   *  - Handles sync jobs for manualSyncQueue and recurringSyncQueue
   *  - Given job data, triggers sync request to secondary
   *
   * @param job instance of Bull queue job
   */
  async processSyncOperation (job, syncType) {
    const { id } = job
    const { syncRequestParameters } = job.data

    const isValidSyncJobData = (
      ('baseURL' in syncRequestParameters) &&
      ('url' in syncRequestParameters) &&
      ('method' in syncRequestParameters) &&
      ('data' in syncRequestParameters)
    )
    if (!isValidSyncJobData) {
      logger.error(`Invalid sync data found`, job.data)
      return
    }

    const userWallet = syncRequestParameters.data.wallet[0]
    const secondaryEndpoint = syncRequestParameters.baseURL

    /**
     * Remove sync from syncDeDuplicator once it moves to Active status, before processing
     * It is ok for two identical syncs to be present in Active and Waiting, just not two in Waiting
     */
    this.syncDeDuplicator.removeSync(syncType, userWallet, secondaryEndpoint)

    // primaryClockValue is used in additionalSyncIsRequired() call below
    const primaryClockValue = (await this.getUserPrimaryClockValues([userWallet]))[userWallet]

    this.log(`------------------Process SYNC | User ${userWallet} | Secondary: ${secondaryEndpoint} | Primary clock value ${primaryClockValue} | type: ${syncType} | jobID: ${id} ------------------`)

    // Issue sync request to secondary
    await axios(syncRequestParameters)

    // Wait until has sync has completed (within time threshold)
    const additionalSyncRequired = await this.additionalSyncIsRequired(
      userWallet,
      primaryClockValue,
      secondaryEndpoint,
      syncType
    )

    /**
     * Re-enqueue sync if required
     *
     * TODO can infinite loop on failing sync ops, but should not block any users as
     *    it enqueues job to the end of the queue
     */
    if (additionalSyncRequired) {
      await this.enqueueSync({
        userWallet,
        primaryEndpoint: this.endpoint,
        secondaryEndpoint,
        syncType
      })
    }

    // Exit when sync status is computed
    this.log(`------------------END Process SYNC | jobID: ${id}------------------`)
  }

  /**
   * Returns all jobs from manualSyncQueue and recurringSyncQueue, keyed by status
   *
   * @dev TODO may be worth manually recording + exposing completed jobs count
   *    completed and failed job records are disabled in createBullQueue()
   */
  async getSyncQueueJobs () {
    const [
      manualWaiting,
      manualActive,
      recurringWaiting,
      recurringActive
    ] = await Promise.all([
      this.manualSyncQueue.getJobs(['waiting']),
      this.manualSyncQueue.getJobs(['active']),
      this.recurringSyncQueue.getJobs(['waiting']),
      this.recurringSyncQueue.getJobs(['active'])
    ])

    return {
      manualWaiting,
      manualActive,
      recurringWaiting,
      recurringActive
    }
  }

  /**
   * Select chunk of users to process in this run
   *  - User is selected if (user_id % moduloBase = currentModuloSlice)
   * @param {Object[]} nodeUsers array of objects of schema { primary, secondary1, secondary2, user_id, wallet }
   */
  sliceUsers (nodeUsers) {
    return nodeUsers.filter(nodeUser =>
      nodeUser.user_id % this.moduloBase === this.currentModuloSlice
    )
  }

  /**
   * Issues syncRequest for user against secondary, and polls for replication up to primary
   * If secondary fails to sync within specified timeoutMs, will error
   */
  async issueSyncRequestsUntilSynced (secondaryUrl, wallet, primaryClockVal, timeoutMs) {
    // Issue syncRequest before polling secondary for replication
    await this.enqueueSync({
      userWallet: wallet,
      secondaryEndpoint: secondaryUrl,
      primaryEndpoint: this.endpoint,
      syncType: SyncType.Manual,
      immediate: true
    })

    // Poll clock status and issue syncRequests until secondary is caught up or until timeoutMs
    const start = Date.now()
    while (Date.now() - start < timeoutMs) {
      try {
        // Retrieve secondary clock status for user
        const secondaryClockStatusResp = await axios({
          method: 'get',
          baseURL: secondaryUrl,
          url: `/users/clock_status/${wallet}`,
          responseType: 'json',
          timeout: 1000 // 1000ms = 1s
        })
        const { clockValue: secondaryClockVal, syncInProgress } = secondaryClockStatusResp.data.data

        // If secondary is synced, return successfully
        if (secondaryClockVal >= primaryClockVal) {
          return

          // Else, if a sync is not already in progress on the secondary, issue a new SyncRequest
        } else if (!syncInProgress) {
          await this.enqueueSync({
            userWallet: wallet,
            secondaryEndpoint: secondaryUrl,
            primaryEndpoint: this.endpoint,
            syncType: SyncType.Manual
          })
        }

        // Give secondary some time to process ongoing or newly enqueued sync
        // NOTE - we might want to make this timeout longer
        await utils.timeout(500)
      } catch (e) {
        // do nothing and let while loop continue
      }
    }

    // This condition will only be hit if the secondary has failed to sync within timeoutMs
    throw new Error(`Secondary ${secondaryUrl} did not sync up to primary for user ${wallet} within ${timeoutMs}ms`)
  }

  isReconfigModeEnabled (mode) {
    if (mode === RECONFIG_MODES.RECONFIG_DISABLED) return false
    return this.enabledReconfigModes.has(mode)
  }

  // Returns the reconfig mode enabled from config. If value is urecognizable, default to `RECONFIG_DISABLED`
  getHighestReconfigModeEnabled () {
    return RECONFIG_MODE_KEYS.includes(this.nodeConfig.get('snapbackHighestReconfigMode'))
      ? this.nodeConfig.get('snapbackHighestReconfigMode') : RECONFIG_MODES.RECONFIG_DISABLED.key
  }

  generateEnabledReconfigModesSet () {
    return new Set(RECONFIG_MODE_KEYS.filter(mode =>
      RECONFIG_MODES[mode].value <= RECONFIG_MODES[this.highestReconfigModeEnabled].value
    ))
  }
}

module.exports = { SnapbackSM, SyncType, RECONFIG_MODE_KEYS, RECONFIG_MODES }<|MERGE_RESOLUTION|>--- conflicted
+++ resolved
@@ -754,12 +754,8 @@
        * @notice this will issue sync to healthy secondary and update replica set away from unhealthy secondary
        */
       for (const nodeUser of nodeUsers) {
-<<<<<<< HEAD
         const { primary, secondary1, secondary2, wallet } = nodeUser
 
-=======
-        const { primary, secondary1, secondary2 } = nodeUser
->>>>>>> e329ed9e
         let unhealthyReplicas = []
 
         /**
