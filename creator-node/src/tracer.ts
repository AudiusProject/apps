import type {
  Span,
  SpanContext,
  SpanOptions,
  AttributeValue,
  Tracer
} from '@opentelemetry/api'

import { trace, context, SpanStatusCode } from '@opentelemetry/api'
import { registerInstrumentations } from '@opentelemetry/instrumentation'
import { NodeTracerProvider } from '@opentelemetry/sdk-trace-node'
import { Resource } from '@opentelemetry/resources'
import {
  SemanticAttributes,
  SemanticResourceAttributes as ResourceAttributesSC
} from '@opentelemetry/semantic-conventions'
import { RedisInstrumentation } from '@opentelemetry/instrumentation-redis'
import { ExpressInstrumentation } from '@opentelemetry/instrumentation-express'
import { HttpInstrumentation } from '@opentelemetry/instrumentation-http'
import { BunyanInstrumentation } from '@opentelemetry/instrumentation-bunyan'

import config from './config'

const SERVICE_NAME = 'content-node'
const SPID = config.get('spID')
const ENDPOINT = config.get('creatorNodeEndpoint')

/**
 * Initializes a tracer for content node as well as registers instrumentions
 * for packages that are frequently used
 * WARNING: this function should be run before any other imports
 * i.e.
 * ```
 * import { setupTracing } from './tracer'
 * setupTracing()
 * // all other imports
 * import { foo } from 'bar'
 * import { isEven } from 'pg'
 * ```
 */
export const setupTracing = () => {
  /**
   * A Tracer Provider is a factory for Tracers.
   * A Tracer Provider is initialized once and its lifecycle matches the application’s lifecycle.
   * Tracer Provider initialization also includes Resource and Exporter initialization.
   * It is typically the first step in tracing with OpenTelemetry.
   */
  const provider = new NodeTracerProvider({
    resource: new Resource({
      [ResourceAttributesSC.SERVICE_NAME]: SERVICE_NAME
    })
  })

  /**
   * prebuilt tracing instrumentations are registered
   * in order to add trace information and context to
   * commonly used library
   *
   * e.g. `ExpressInstrumention()` monkey-patches express routes and middlewares
   * with spans
   */
  registerInstrumentations({
    tracerProvider: provider,
    instrumentations: [
      // Express instrumentation expects HTTP layer to be instrumented
      // This reads and writes the appropriate opentelemetry headers to requests
      new HttpInstrumentation(),

      // Adds spans to express routes
      new ExpressInstrumentation(),

      // Adds spans to redis operations
      new RedisInstrumentation(),

      // Injects traceid, spanid, and SpanContext into bunyan logs
      new BunyanInstrumentation({
        // Adds a hook to logs that injects more span info
        // and the service name into logs
        logHook: (span, record) => {
          record['resource.service.name'] =
            provider.resource.attributes['service.name']
          record['resource.service.spid'] = SPID
          record['resource.service.endpoint'] = ENDPOINT
        }
      })
    ]
  })

  // Initialize the OpenTelemetry APIs to use the NodeTracerProvider bindings
  provider.register()
}

/**
 * Higher-order function that adds opentelemetry tracing to a function.
 * This wrapper works for both sync and async functions
 *
 * @param {string?} param.name optional name to give to the span, defaults to the function name
 * @param {TFunction} param.fn the generic function to instrument
 * @param {SpanOptions} param.options objects to pass into the span
 * @returns the instrumented function
 * @throws rethrows any errors from the original fn
 *
 * Usage of this would look like
 * ```
 * const someFunction = instrumentTracing({ fn: _someFunction })
 * const result = someFunction(args))
 * // or
 * const result = await someFunction(args)
 * ```
 */
export const instrumentTracing = <TFunction extends (...args: any[]) => any>({
  name,
  fn,
  options
}: {
  name?: string
  fn: TFunction
  options?: SpanOptions
}) => {
  // build a wrapper around `fn` that accepts the same parameters and returns the same return type
  const wrapper = function (
    ...args: Parameters<TFunction>
  ): ReturnType<TFunction> {
    const spanName = name || fn.name
    const spanOptions = options || {}
    return tracing
      .getTracer()
      .startActiveSpan(spanName, spanOptions, (span: Span) => {
        try {
          tracing.setSpanAttribute(tracing.CODE_FUNCTION, fn.name)
          tracing.setSpanAttribute('spid', SPID)
          tracing.setSpanAttribute('endpoint', ENDPOINT)

          // TODO add skip parameter to instrument testing function to NOT log certain args
          // tracing.setSpanAttribute('args', JSON.stringify(args))
          const result = fn.apply(this, args)

          // if `fn` is async, await the result
          if (result && result.then) {
            /**
             * by handling promise like this, the caller to this wrapper
             * can still use normal async/await syntax to `await` the result
             * of this wrapper
             * i.e. `const output = await instrumentTracing({ fn: _someFunction })(args)`
             *
             * based on this package: https://github.com/klny/function-wrapper/blob/master/src/wrapper.js#L25
             */
            return result.then((val: any) => {
              span.end()
              return val
            })
          }

          span.end()

          // re-return result from synchronous function
          return result
        } catch (e: any) {
          tracing.recordException(e)
          span.end()

          // rethrow any errors
          throw e
        }
      })
  }
  // copy function name
  Object.defineProperty(wrapper, 'name', { value: fn.name })
  return wrapper
}

/**
 * Namespace to store tracing helper function
 */
export const tracing = {
  CODE_FILEPATH: SemanticAttributes.CODE_FILEPATH,
  CODE_FUNCTION: SemanticAttributes.CODE_FUNCTION,
  SpanStatusCode: SpanStatusCode,

  /**
   * A Tracer creates spans containing more information about what is happening
   * for a given operation, such as a request in a service.
   * Tracers are created from Tracer Providers.
   *
   * This function fetches the tracer from the application context
   * @returns {Tracer} the tracer for content node
   */
  getTracer: (): Tracer => {
    return trace.getTracer(SERVICE_NAME)
  },

  /**
   * @returns {Span | undefined} the current active span or `undefined` if there is no active span
   */
  getActiveSpan: (): Span | undefined => {
    return trace.getSpan(context.active())
  },

  /**
   * Adds a key-value style attribute to the current span
   * @param name the attribute key
   * @param value the attribute value
   */
  setSpanAttribute: (name: string, value: AttributeValue) => {
    const span = tracing.getActiveSpan()
    span?.setAttribute(name, value)
  },

  /**
   * log a message with severity 'debug' on the current span
   * @param {string} msg the message to log
   */
  debug: (msg: string) => {
    const span = tracing.getActiveSpan()
    span?.addEvent(msg, {
      'log.severity': 'debug'
    })
  },

  /**
   * log a message with severity 'info' on the current span
   * @param {string} msg the message to log
   */
  info: (msg: string) => {
    const span = tracing.getActiveSpan()
    span?.addEvent(msg, {
      'log.severity': 'info'
    })
  },

  /**
   * log a message with severity 'warn' on the current span
   * @param {string} msg the message to log
   */
  warn: (msg: string) => {
    const span = tracing.getActiveSpan()
    span?.addEvent(msg, {
      'log.severity': 'warn'
    })
  },

  /**
   * log a message with severity 'error' on the current span
   * @param {string} msg the message to log
   */
  error: (msg: string) => {
    const span = tracing.getActiveSpan()
    span?.setStatus({ code: SpanStatusCode.ERROR, message: msg })
    span?.addEvent(msg, {
      'log.severity': 'error'
    })
  },

  /**
   * records errors on the current trace and sets the span status to `ERROR`
   * @param {Error} error the error to record on the span
<<<<<<< HEAD
<<<<<<< HEAD
=======
>>>>>>> 6a2f78bf
   *
   * Usage
   * ```
   * try {
   *     someSketchyCode()
   * } catch (e: any) {
   *     tracing.recordException(e)
   *     throw e
   * }
   * ```
<<<<<<< HEAD
=======
>>>>>>> master
=======
>>>>>>> 6a2f78bf
   */
  recordException: (error: Error) => {
    const span = tracing.getActiveSpan()
    span?.recordException(error)
    span?.setStatus({ code: SpanStatusCode.ERROR, message: error.message })
  },

  /**
   * Fetches the current span context if in an active span
   * @returns {SpanContext | undefined} the current span context if in a span
   */
  currentSpanContext: (): SpanContext | undefined => {
    const span = tracing.getActiveSpan()
    return span?.spanContext()
  }
}

module.exports = {
  setupTracing,
  instrumentTracing,
  tracing
}<|MERGE_RESOLUTION|>--- conflicted
+++ resolved
@@ -254,10 +254,6 @@
   /**
    * records errors on the current trace and sets the span status to `ERROR`
    * @param {Error} error the error to record on the span
-<<<<<<< HEAD
-<<<<<<< HEAD
-=======
->>>>>>> 6a2f78bf
    *
    * Usage
    * ```
@@ -268,11 +264,6 @@
    *     throw e
    * }
    * ```
-<<<<<<< HEAD
-=======
->>>>>>> master
-=======
->>>>>>> 6a2f78bf
    */
   recordException: (error: Error) => {
     const span = tracing.getActiveSpan()
