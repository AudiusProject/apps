import type {
  Span,
  SpanContext,
  SpanOptions,
  AttributeValue,
  Tracer
} from '@opentelemetry/api'

import { trace, context, SpanStatusCode } from '@opentelemetry/api'
import { registerInstrumentations } from '@opentelemetry/instrumentation'
import { NodeTracerProvider } from '@opentelemetry/sdk-trace-node'
import { Resource } from '@opentelemetry/resources'
import {
  SemanticAttributes,
  SemanticResourceAttributes as ResourceAttributesSC
} from '@opentelemetry/semantic-conventions'
import { RedisInstrumentation } from '@opentelemetry/instrumentation-redis'
import { ExpressInstrumentation } from '@opentelemetry/instrumentation-express'
import { HttpInstrumentation } from '@opentelemetry/instrumentation-http'
import { BunyanInstrumentation } from '@opentelemetry/instrumentation-bunyan'

import config from './config'

const SERVICE_NAME = 'content-node'
const SPID = config.get('spID')
const ENDPOINT = config.get('creatorNodeEndpoint')

/**
 * Initializes a tracer for content node as well as registers instrumentions
 * for packages that are frequently used
 * WARNING: this function should be run before any other imports
 * i.e.
 * ```
 * import { setupTracing } from './tracer'
 * setupTracing()
 * // all other imports
 * import { foo } from 'bar'
 * import { isEven } from 'pg'
 * ```
 */
export const setupTracing = () => {
  /**
   * A Tracer Provider is a factory for Tracers.
   * A Tracer Provider is initialized once and its lifecycle matches the application’s lifecycle.
   * Tracer Provider initialization also includes Resource and Exporter initialization.
   * It is typically the first step in tracing with OpenTelemetry.
   */
  const provider = new NodeTracerProvider({
    resource: new Resource({
      [ResourceAttributesSC.SERVICE_NAME]: SERVICE_NAME
    })
  })

  /**
   * prebuilt tracing instrumentations are registered
   * in order to add trace information and context to
   * commonly used library
   *
   * e.g. `ExpressInstrumention()` monkey-patches express routes and middlewares
   * with spans
   */
  registerInstrumentations({
    tracerProvider: provider,
    instrumentations: [
      // Express instrumentation expects HTTP layer to be instrumented
      // This reads and writes the appropriate opentelemetry headers to requests
      new HttpInstrumentation(),

      // Adds spans to express routes
      new ExpressInstrumentation(),

      // Adds spans to redis operations
      new RedisInstrumentation(),

      // Injects traceid, spanid, and SpanContext into bunyan logs
      new BunyanInstrumentation({
        // Adds a hook to logs that injects more span info
        // and the service name into logs
        logHook: (span, record) => {
          record['resource.service.name'] =
            provider.resource.attributes['service.name']
          record['resource.service.spid'] = SPID
          record['resource.service.endpoint'] = ENDPOINT
        }
      })
    ]
  })

  // Initialize the OpenTelemetry APIs to use the NodeTracerProvider bindings
  provider.register()
}

/**
 * Higher-order function that adds opentelemetry tracing to a function.
 * This wrapper works for both sync and async functions
 *
 * @param {string?} param.name optional name to give to the span, defaults to the function name
 * @param {Object?} param.context optional object context to get wrapped, useful when wrapping non-static methods to classes
 * @param {TFunction} param.fn the generic function to instrument
 * @param {SpanOptions?} param.options objects to pass into the span
 * @returns the instrumented function
 * @throws rethrows any errors from the original fn
 *
 * Usage of this would look like
 * ```
 * const someFunction = instrumentTracing({ fn: _someFunction })
 * const result = someFunction(args))
 * // or
 * const result = await someFunction(args)
 * ```
 */
export const instrumentTracing = <TFunction extends (...args: any[]) => any>({
  name,
  context,
  fn,
  options
}: {
  name?: string
  context?: Object
  fn: TFunction
  options?: SpanOptions
}) => {
  const objectContext = context || this

  // build a wrapper around `fn` that accepts the same parameters and returns the same return type
  const wrapper = function (
    ...args: Parameters<TFunction>
  ): ReturnType<TFunction> {
    const spanName = name || fn.name
    const spanOptions = options || {}
    return tracing
      .getTracer()
      .startActiveSpan(spanName, spanOptions, (span: Span) => {
        try {
          tracing.setSpanAttribute(tracing.CODE_FUNCTION, fn.name)
          tracing.setSpanAttribute('spid', SPID)
          tracing.setSpanAttribute('endpoint', ENDPOINT)

          // TODO add skip parameter to instrument testing function to NOT log certain args
          // tracing.setSpanAttribute('args', JSON.stringify(args))
<<<<<<< HEAD
          const result = fn.call(objectContext, ...args)
=======
          const result = fn.apply(this, args)
>>>>>>> 6a2f78bf

          // if `fn` is async, await the result
          if (result && result.then) {
            /**
             * by handling promise like this, the caller to this wrapper
             * can still use normal async/await syntax to `await` the result
             * of this wrapper
             * i.e. `const output = await instrumentTracing({ fn: _someFunction })(args)`
             *
             * based on this package: https://github.com/klny/function-wrapper/blob/master/src/wrapper.js#L25
             */
            return result.then((val: any) => {
              span.end()
              return val
            })
          }

          span.end()

          // re-return result from synchronous function
          return result
        } catch (e: any) {
          tracing.recordException(e)
          span.end()

          // rethrow any errors
          throw e
        }
      })
  }
  // copy function name
  Object.defineProperty(wrapper, 'name', { value: fn.name })
  return wrapper
}

/**
 * Namespace to store tracing helper function
 */
export const tracing = {
  CODE_FILEPATH: SemanticAttributes.CODE_FILEPATH,
  CODE_FUNCTION: SemanticAttributes.CODE_FUNCTION,
  SpanStatusCode: SpanStatusCode,

  /**
   * A Tracer creates spans containing more information about what is happening
   * for a given operation, such as a request in a service.
   * Tracers are created from Tracer Providers.
   *
   * This function fetches the tracer from the application context
   * @returns {Tracer} the tracer for content node
   */
  getTracer: (): Tracer => {
    return trace.getTracer(SERVICE_NAME)
  },

  /**
   * @returns {Span | undefined} the current active span or `undefined` if there is no active span
   */
  getActiveSpan: (): Span | undefined => {
    return trace.getSpan(context.active())
  },

  /**
   * Adds a key-value style attribute to the current span
   * @param name the attribute key
   * @param value the attribute value
   */
  setSpanAttribute: (name: string, value: AttributeValue) => {
    const span = tracing.getActiveSpan()
    span?.setAttribute(name, value)
  },

  /**
   * log a message with severity 'debug' on the current span
   * @param {string} msg the message to log
   */
  debug: (msg: string) => {
    const span = tracing.getActiveSpan()
    span?.addEvent(msg, {
      'log.severity': 'debug'
    })
  },

  /**
   * log a message with severity 'info' on the current span
   * @param {string} msg the message to log
   */
  info: (msg: string) => {
    const span = tracing.getActiveSpan()
    span?.addEvent(msg, {
      'log.severity': 'info'
    })
  },

  /**
   * log a message with severity 'warn' on the current span
   * @param {string} msg the message to log
   */
  warn: (msg: string) => {
    const span = tracing.getActiveSpan()
    span?.addEvent(msg, {
      'log.severity': 'warn'
    })
  },

  /**
   * log a message with severity 'error' on the current span
   * @param {string} msg the message to log
   */
  error: (msg: string) => {
    const span = tracing.getActiveSpan()
    span?.setStatus({ code: SpanStatusCode.ERROR, message: msg })
    span?.addEvent(msg, {
      'log.severity': 'error'
    })
  },

  /**
   * records errors on the current trace and sets the span status to `ERROR`
   * @param {Error} error the error to record on the span
   *
   * Usage
   * ```
   * try {
   *     someSketchyCode()
   * } catch (e: any) {
   *     tracing.recordException(e)
   *     throw e
   * }
   * ```
   */
  recordException: (error: Error) => {
    const span = tracing.getActiveSpan()
    span?.recordException(error)
    span?.setStatus({ code: SpanStatusCode.ERROR, message: error.message })
  },

  /**
   * Fetches the current span context if in an active span
   * @returns {SpanContext | undefined} the current span context if in a span
   */
  currentSpanContext: (): SpanContext | undefined => {
    const span = tracing.getActiveSpan()
    return span?.spanContext()
  }
}

module.exports = {
  setupTracing,
  instrumentTracing,
  tracing
}<|MERGE_RESOLUTION|>--- conflicted
+++ resolved
@@ -138,11 +138,7 @@
 
           // TODO add skip parameter to instrument testing function to NOT log certain args
           // tracing.setSpanAttribute('args', JSON.stringify(args))
-<<<<<<< HEAD
-          const result = fn.call(objectContext, ...args)
-=======
           const result = fn.apply(this, args)
->>>>>>> 6a2f78bf
 
           // if `fn` is async, await the result
           if (result && result.then) {
