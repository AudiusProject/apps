const { recoverPersonalSignature } = require('eth-sig-util')
const fs = require('fs-extra')
const path = require('path')
const axios = require('axios')
const spawn = require('child_process').spawn
const stream = require('stream')
const { promisify } = require('util')
const pipeline = promisify(stream.pipeline)

const asyncRetry = require('./utils/asyncRetry')
const { logger: genericLogger } = require('./logging.js')
const models = require('./models')
const redis = require('./redis')
const config = require('./config')
const { generateTimestampAndSignature } = require('./apiSigning')
<<<<<<< HEAD
const { libs } = require('@audius/sdk')
=======
const { verifyCIDIsProper } = require('./fileManager')
>>>>>>> 291bc2d4

const LibsUtils = libs.Utils
const THIRTY_MINUTES_IN_SECONDS = 60 * 30

class Utils {
  static verifySignature(data, sig) {
    return recoverPersonalSignature({ data, sig })
  }

  static async timeout(ms, log = true) {
    if (log) {
      genericLogger.info(`starting timeout of ${ms}`)
    }
    return new Promise((resolve) => setTimeout(resolve, ms))
  }

  /**
   * Generates a random number from [0, max)
   * @param {number} max the max random number. exclusive
   */
  static getRandomInt(max) {
    return Math.floor(Math.random() * max)
  }
}

/**
 * Ensure DB and disk records exist for dirCID and its contents
 * Return fileUUID for dir DB record
 * This function does not do further validation since image_upload provides remaining guarantees
 */
async function validateStateForImageDirCIDAndReturnFileUUID(req, imageDirCID) {
  // This handles case where a user/track metadata obj contains no image CID
  if (!imageDirCID) {
    return null
  }
  req.logger.info(
    `Beginning validateStateForImageDirCIDAndReturnFileUUID for imageDirCID ${imageDirCID}`
  )

  // Ensure file exists for dirCID
  const dirFile = await models.File.findOne({
    where: {
      multihash: imageDirCID,
      cnodeUserUUID: req.session.cnodeUserUUID,
      type: 'dir'
    }
  })
  if (!dirFile) {
    throw new Error(`No file stored in DB for imageDirCID ${imageDirCID}`)
  }

  // Ensure dir exists on disk
  if (!(await fs.pathExists(dirFile.storagePath))) {
    throw new Error(
      `No dir found on disk for imageDirCID ${imageDirCID} at expected path ${dirFile.storagePath}`
    )
  }

  const imageFiles = await models.File.findAll({
    where: {
      dirMultihash: imageDirCID,
      cnodeUserUUID: req.session.cnodeUserUUID,
      type: 'image'
    }
  })
  if (!imageFiles) {
    throw new Error(
      `No image file records found in DB for imageDirCID ${imageDirCID}`
    )
  }

  // Ensure every file exists on disk
  await Promise.all(
    imageFiles.map(async function (imageFile) {
      if (!(await fs.pathExists(imageFile.storagePath))) {
        throw new Error(
          `No file found on disk for imageDirCID ${imageDirCID} image file at path ${imageFile.path}`
        )
      }
    })
  )

  req.logger.info(
    `Completed validateStateForImageDirCIDAndReturnFileUUID for imageDirCID ${imageDirCID}`
  )
  return dirFile.fileUUID
}

/**
 * Fetches a CID from the Content Node network, verifies content, and writes to disk up to numRetries times.
 * If the fetch request is unauthorized or bad, or if the target content is delisted or not found, do not retry on
 * the particular Content Node.
 * Also do not retry if after content verifications that recently written content is not what is expected.
 *
 * @param {String} filePath location of the file on disk
 * @param {String} cid content hash of the file
 * @param {Object} logger logger object
 * @param {Object} libs libs instance
 * @param {Integer?} trackId optional trackId that corresponds to the cid, see file_lookup route for more info
 * @param {Array?} excludeList optional array of content nodes to exclude in network wide search
 * @returns {Boolean} returns true if the file was found in the network
 */
async function findCIDInNetwork(
  filePath,
  cid,
  logger,
  libs,
  trackId = null,
  excludeList = [],
  numRetries = 5
) {
<<<<<<< HEAD
  if (!config.get('findCIDInNetworkEnabled')) return
=======
  if (!config.get('findCIDInNetworkEnabled')) return false
>>>>>>> 291bc2d4

  const attemptedStateFix = await getIfAttemptedStateFix(filePath)
  if (attemptedStateFix) return false

  // Get all registered Content Nodes
  const creatorNodes = await getAllRegisteredCNodes(libs)
  if (!creatorNodes.length) return false

  // Remove excluded nodes from list of creator nodes, no-op if empty list or nothing passed in
  const creatorNodesFiltered = creatorNodes.filter(
    (c) => !excludeList.includes(c.endpoint)
  )

  // Generate signature to auth fetching files
  const delegateWallet = config.get('delegateOwnerWallet').toLowerCase()
  const { signature, timestamp } = generateTimestampAndSignature(
    { filePath, delegateWallet },
    config.get('delegatePrivateKey')
  )

  let found = false
  for (const { endpoint } of creatorNodesFiltered) {
    try {
<<<<<<< HEAD
      const streamData = await asyncRetry({
=======
      found = await asyncRetry({
>>>>>>> 291bc2d4
        asyncFn: async (bail) => {
          let response
          try {
            response = await axios({
              method: 'get',
              url: `${endpoint}/file_lookup`,
              params: {
                filePath,
                timestamp,
                delegateWallet,
                signature,
                trackId
              },
              responseType: 'stream',
              timeout: 1000
            })
          } catch (e) {
            if (
<<<<<<< HEAD
              e.response?.status === 403 ||
              e.response?.status === 401 ||
              e.response?.status === 400 ||
=======
              e.response?.status === 403 || // delist
              e.response?.status === 401 || // unauth
              e.response?.status === 400 || // bad req
>>>>>>> 291bc2d4
              e.response?.status === 404 // not found
            ) {
              bail(
                new Error(
<<<<<<< HEAD
                  `Content multihash=${cid} is delisted, request is unauthorized, or request is bad on ${endpoint} with statusCode=${e.response?.status}`
=======
                  `Content multihash=${cid} not available on ${endpoint} with statusCode=${e.response?.status}`
>>>>>>> 291bc2d4
                )
              )
              return
            }

            throw new Error(
              `Failed to fetch content multihash=${cid} with statusCode=${e.response?.status}. Retrying..`
            )
          }

          if (!response || !response.data) {
<<<<<<< HEAD
            throw new Error('Received empty response')
          }

          return response.data
        },
        logger,
        logLabel: 'fetchFileFromNetworkAndWriteToDisk',
        options: {
          retries: numRetries,
          minTimeout: 3000
        }
      })

      if (!streamData) {
        throw new Error('Empty content returned from file lookup')
      }

      await writeStreamToFileSystem(streamData, filePath, /* createDir */ true)

      // Verify that the file written matches the hash expected
      const expectedCID = await LibsUtils.fileHasher.generateNonImageCid(
        filePath
      )

      if (cid !== expectedCID) {
        await fs.unlink(filePath)
        logger.error(
          `findCIDInNetwork - File contents from ${endpoint} and hash don't match. CID: ${cid} expectedCID: ${expectedCID}`
        )
      } else {
        found = true
        logger.info(
          `findCIDInNetwork - successfully fetched file ${filePath} from node ${endpoint}`
        )
        break
      }
    } catch (e) {
      // Do not error and stop the flow of execution for functions that call it
      logger.error(
        `findCIDInNetwork fetch error from ${endpoint} - ${e.toString()}`
      )
=======
            throw new Error('Received empty response from file lookup')
          }

          await writeStreamToFileSystem(
            response.data,
            filePath,
            /* createDir */ true
          )

          const isCIDProper = await verifyCIDIsProper({
            cid,
            path: filePath,
            logger
          })

          if (!isCIDProper) {
            await fs.unlink(filePath)
            bail(new Error(`CID=${cid} from endpoint=${endpoint} is improper`))
            return
          }

          logger.info(
            `Successfully fetched CID=${cid} file=${filePath} from node ${endpoint}`
          )
        },
        logger,
        logLabel: 'fetchFileFromNetworkAndWriteToDisk',
        options: {
          retries: numRetries,
          minTimeout: 3000
        }
      })

      return true
    } catch (e) {
      // Do not error and stop the flow of execution for functions that call it
      logger.error(`findCIDInNetwork error from ${endpoint} - ${e.message}`)
>>>>>>> 291bc2d4
    }
  }

  return found
}

/**
 * Get all Content Nodes registered on chain, excluding self
 * Fetches from Redis if available, else fetches from chain and updates Redis value
 * @returns {Object[]} array of SP objects with schema { owner, endpoint, spID, type, blockNumber, delegateOwnerWallet }
 */
async function getAllRegisteredCNodes(libs, logger) {
  const cacheKey = 'all_registered_cnodes'

  let CNodes
  try {
    // Fetch from Redis if present
    const cnodesList = await redis.get(cacheKey)
    if (cnodesList) {
      return JSON.parse(cnodesList)
    }

    // Else, fetch from chain
    let creatorNodes =
      await libs.ethContracts.ServiceProviderFactoryClient.getServiceProviderList(
        'content-node'
      )

    // Filter out self endpoint
    creatorNodes = creatorNodes.filter(
      (node) => node.endpoint !== config.get('creatorNodeEndpoint')
    )

    // Write fetched value to Redis with 30min expiry
    await redis.set(
      cacheKey,
      JSON.stringify(creatorNodes),
      'EX',
      THIRTY_MINUTES_IN_SECONDS
    )

    CNodes = creatorNodes
  } catch (e) {
    if (logger) {
      logger.error(
        `Error getting values in getAllRegisteredCNodes: ${e.message}`
      )
    } else {
      console.error(
        `Error getting values in getAllRegisteredCNodes: ${e.message}`
      )
    }

    CNodes = []
  }

  return CNodes
}

/**
 * Return if a fix has already been attempted in today for this filePath
 * @param {String} filePath path of CID on the file system
 */
async function getIfAttemptedStateFix(filePath) {
  // key is `attempted_fs_fixes:<today's date>`
  // the date function just generates the ISOString and removes the timestamp component
  const key = `attempted_fs_fixes:${new Date().toISOString().split('T')[0]}`
  const firstTime = await redis.sadd(key, filePath)
  await redis.expire(key, 60 * 60 * 24) // expire one day after final write

  // if firstTime is 1, it's a new key. existing key returns 0
  return !firstTime
}

async function createDirForFile(fileStoragePath) {
  const dir = path.dirname(fileStoragePath)
  await fs.ensureDir(dir)
}

/**
 * Given an input stream and a destination file path, this function writes the contents
 * of the stream to disk at expectedStoragePath
 * @param {stream} inputStream Stream to persist to disk
 * @param {String} expectedStoragePath path in local file system to store. includes the file name
 * @param {Boolean?} createDir if true, will ensure the expectedStoragePath path exists so we don't have errors from folders missing
 */
async function writeStreamToFileSystem(
  inputStream,
  expectedStoragePath,
  createDir = false
) {
  if (createDir) {
    await createDirForFile(expectedStoragePath)
  }

  await _streamFileToDiskHelper(inputStream, expectedStoragePath)
}

/**
 * Cleaner way to handle piping data between streams since this handles all
 * events such as finish, error, end etc in addition to being async/awaited
 * @param {stream} inputStream Stream to persist to disk
 * @param {String} expectedStoragePath path in local file system to store
 */
async function _streamFileToDiskHelper(inputStream, expectedStoragePath) {
  // https://nodejs.org/en/docs/guides/backpressuring-in-streams/
  await pipeline(
    inputStream, // input stream
    fs.createWriteStream(expectedStoragePath) // output stream
  )
}

/**
 * Generic function to run shell commands, eg `ls -alh`
 * @param {String} command Command you want to execute from the shell eg `ls`
 * @param {Array} args array of string quoted arguments to pass eg ['-alh']
 * @param {Object} logger logger object with context
 */
async function runShellCommand(command, args, logger) {
  return new Promise((resolve, reject) => {
    const proc = spawn(command, args)
    let stdout = ''
    let stderr = ''
    proc.stdout.on('data', (data) => (stdout += data.toString()))
    proc.stderr.on('data', (data) => (stderr += data.toString()))

    proc.on('close', (code) => {
      if (code === 0) {
        logger.info(
          `Successfully executed command ${command} ${args} with output: \n${stdout}`
        )
        resolve()
      } else {
        logger.error(
          `Error while executing command ${command} ${args} with stdout: \n${stdout}, \nstderr: \n${stderr}`
        )
        reject(new Error(`Error while executing command ${command} ${args}`))
      }
    })
  })
}

/**
 * A current node should handle a track transcode if there is enough room in the TranscodingQueue to accept more jobs
 *
 * If there is not enough room, if the spID is not set after app init, then the current node should still accept the transcode task
 * @param {Object} param
 * @param {boolean} param.transcodingQueueCanAcceptMoreJobs flag to determine if TranscodingQueue can accept more jobs
 * @param {number} param.spID the spID of the current node
 * @returns whether or not the current node can handle the transcode
 */
function currentNodeShouldHandleTranscode({
  transcodingQueueCanAcceptMoreJobs,
  spID
}) {
  // If the TranscodingQueue is available, let current node handle transcode
  if (transcodingQueueCanAcceptMoreJobs) return true

  // Else, if spID is not initialized, the track cannot be handed off to another node to transcode.
  // Continue with the upload on the current node.
  const currentNodeShouldHandleTranscode = !Number.isInteger(spID)

  return currentNodeShouldHandleTranscode
}

module.exports = Utils
module.exports.validateStateForImageDirCIDAndReturnFileUUID =
  validateStateForImageDirCIDAndReturnFileUUID
module.exports.writeStreamToFileSystem = writeStreamToFileSystem
module.exports.getAllRegisteredCNodes = getAllRegisteredCNodes
module.exports.findCIDInNetwork = findCIDInNetwork
module.exports.runShellCommand = runShellCommand
module.exports.currentNodeShouldHandleTranscode =
  currentNodeShouldHandleTranscode<|MERGE_RESOLUTION|>--- conflicted
+++ resolved
@@ -13,13 +13,8 @@
 const redis = require('./redis')
 const config = require('./config')
 const { generateTimestampAndSignature } = require('./apiSigning')
-<<<<<<< HEAD
-const { libs } = require('@audius/sdk')
-=======
 const { verifyCIDIsProper } = require('./fileManager')
->>>>>>> 291bc2d4
-
-const LibsUtils = libs.Utils
+
 const THIRTY_MINUTES_IN_SECONDS = 60 * 30
 
 class Utils {
@@ -129,11 +124,7 @@
   excludeList = [],
   numRetries = 5
 ) {
-<<<<<<< HEAD
-  if (!config.get('findCIDInNetworkEnabled')) return
-=======
   if (!config.get('findCIDInNetworkEnabled')) return false
->>>>>>> 291bc2d4
 
   const attemptedStateFix = await getIfAttemptedStateFix(filePath)
   if (attemptedStateFix) return false
@@ -157,11 +148,7 @@
   let found = false
   for (const { endpoint } of creatorNodesFiltered) {
     try {
-<<<<<<< HEAD
-      const streamData = await asyncRetry({
-=======
       found = await asyncRetry({
->>>>>>> 291bc2d4
         asyncFn: async (bail) => {
           let response
           try {
@@ -180,24 +167,14 @@
             })
           } catch (e) {
             if (
-<<<<<<< HEAD
-              e.response?.status === 403 ||
-              e.response?.status === 401 ||
-              e.response?.status === 400 ||
-=======
               e.response?.status === 403 || // delist
               e.response?.status === 401 || // unauth
               e.response?.status === 400 || // bad req
->>>>>>> 291bc2d4
               e.response?.status === 404 // not found
             ) {
               bail(
                 new Error(
-<<<<<<< HEAD
-                  `Content multihash=${cid} is delisted, request is unauthorized, or request is bad on ${endpoint} with statusCode=${e.response?.status}`
-=======
                   `Content multihash=${cid} not available on ${endpoint} with statusCode=${e.response?.status}`
->>>>>>> 291bc2d4
                 )
               )
               return
@@ -209,49 +186,6 @@
           }
 
           if (!response || !response.data) {
-<<<<<<< HEAD
-            throw new Error('Received empty response')
-          }
-
-          return response.data
-        },
-        logger,
-        logLabel: 'fetchFileFromNetworkAndWriteToDisk',
-        options: {
-          retries: numRetries,
-          minTimeout: 3000
-        }
-      })
-
-      if (!streamData) {
-        throw new Error('Empty content returned from file lookup')
-      }
-
-      await writeStreamToFileSystem(streamData, filePath, /* createDir */ true)
-
-      // Verify that the file written matches the hash expected
-      const expectedCID = await LibsUtils.fileHasher.generateNonImageCid(
-        filePath
-      )
-
-      if (cid !== expectedCID) {
-        await fs.unlink(filePath)
-        logger.error(
-          `findCIDInNetwork - File contents from ${endpoint} and hash don't match. CID: ${cid} expectedCID: ${expectedCID}`
-        )
-      } else {
-        found = true
-        logger.info(
-          `findCIDInNetwork - successfully fetched file ${filePath} from node ${endpoint}`
-        )
-        break
-      }
-    } catch (e) {
-      // Do not error and stop the flow of execution for functions that call it
-      logger.error(
-        `findCIDInNetwork fetch error from ${endpoint} - ${e.toString()}`
-      )
-=======
             throw new Error('Received empty response from file lookup')
           }
 
@@ -289,7 +223,6 @@
     } catch (e) {
       // Do not error and stop the flow of execution for functions that call it
       logger.error(`findCIDInNetwork error from ${endpoint} - ${e.message}`)
->>>>>>> 291bc2d4
     }
   }
 
