--- conflicted
+++ resolved
@@ -45,14 +45,9 @@
     onRetry: (err: any, i: number) => {
       if (err && log) {
         const logPrefix =
-<<<<<<< HEAD
-          (logLabel ? `[${logLabel}] ` : '') + `[asyncRetry] [attempt #${i}]`
-        logger.warn(`${logPrefix}:`, err.message || err)
-=======
           (logLabel ? `[${logLabel}] ` : '') +
           `[asyncRetry:${asyncFn.name}] [attempt #${i}]`
         logger.warn(`${logPrefix}: `, err.message || err)
->>>>>>> edb9c760
       }
     },
     ...options
