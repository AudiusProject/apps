import type { ReplicaSet } from './strToReplicaSet'
import { strToReplicaSet } from './strToReplicaSet'
import {
  timeout,
  getRandomInt,
  verifySignature,
  currentNodeShouldHandleTranscode,
  validateStateForImageDirCIDAndReturnFileUUID,
  findCIDInNetwork,
  getAllRegisteredCNodes,
  getIfAttemptedStateFix,
  createDirForFile,
  writeStreamToFileSystem,
  _streamFileToDiskHelper,
  runShellCommand,
<<<<<<< HEAD
  stringifyMap
=======
  verifyCIDMatchesExpected,
  EMPTY_FILE_CID
>>>>>>> 97bf5634
} from './legacyUtils'
import {
  validateMetadata,
  validateAssociatedWallets
} from './validateAudiusUserMetadata'

export type { ReplicaSet }
export {
  timeout,
  getRandomInt,
  verifySignature,
  currentNodeShouldHandleTranscode,
  validateStateForImageDirCIDAndReturnFileUUID,
  findCIDInNetwork,
  getAllRegisteredCNodes,
  getIfAttemptedStateFix,
  createDirForFile,
  writeStreamToFileSystem,
  _streamFileToDiskHelper,
  runShellCommand,
  validateAssociatedWallets,
  validateMetadata,
  strToReplicaSet,
  stringifyMap
}

module.exports = {
  timeout,
  getRandomInt,
  verifySignature,
  currentNodeShouldHandleTranscode,
  validateStateForImageDirCIDAndReturnFileUUID,
  findCIDInNetwork,
  getAllRegisteredCNodes,
  getIfAttemptedStateFix,
  createDirForFile,
  writeStreamToFileSystem,
  _streamFileToDiskHelper,
  runShellCommand,
  validateAssociatedWallets,
  validateMetadata,
  strToReplicaSet,
<<<<<<< HEAD
  stringifyMap
=======
  verifyCIDMatchesExpected,
  EMPTY_FILE_CID
>>>>>>> 97bf5634
}<|MERGE_RESOLUTION|>--- conflicted
+++ resolved
@@ -13,12 +13,9 @@
   writeStreamToFileSystem,
   _streamFileToDiskHelper,
   runShellCommand,
-<<<<<<< HEAD
-  stringifyMap
-=======
+  stringifyMap,
   verifyCIDMatchesExpected,
   EMPTY_FILE_CID
->>>>>>> 97bf5634
 } from './legacyUtils'
 import {
   validateMetadata,
@@ -61,10 +58,7 @@
   validateAssociatedWallets,
   validateMetadata,
   strToReplicaSet,
-<<<<<<< HEAD
-  stringifyMap
-=======
+  stringifyMap,
   verifyCIDMatchesExpected,
   EMPTY_FILE_CID
->>>>>>> 97bf5634
 }