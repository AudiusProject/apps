/**
 * NOTE: we import everything explicitly an re-export it
 * in order to support both commonjs style exports (`module.exports`)
 * and the new module style exports (`export`).
 * In the future, once we get a significant amount of the codebase
 * typed, we'll remove the commonjs export syntax and just use
 * the new way of importing/exporting
 */
import {
  timeout,
  getRandomInt,
  verifySignature,
  stringifyMap,
  isFqdn,
<<<<<<< HEAD
  clearActiveJobs
=======
  getCharsInRange,
  getCharsInRanges
>>>>>>> 6438b0fc
} from './utils'
import {
  validateMetadata,
  validateAssociatedWallets
} from './validateAudiusUserMetadata'
import { verifyCIDMatchesExpected, EMPTY_FILE_CID } from './cidUtils'
import {
  createDirForFile,
  writeStreamToFileSystem,
  getIfAttemptedStateFix,
  validateStateForImageDirCIDAndReturnFileUUID,
  _streamFileToDiskHelper,
  deleteAttemptedStateFixes,
  ensureDirPathExists,
  computeFilePath,
  computeFilePathInDir,
  computeFilePathAndEnsureItExists,
  computeFilePathInDirAndEnsureItExists
} from './fsUtils'
import { runShellCommand, execShellCommand } from './runShellCommand'
import { currentNodeShouldHandleTranscode } from './contentNodeUtils'
import {
  isClusterEnabled,
  getNumWorkers,
  getConcurrencyPerWorker
} from './clusterUtils'
import { clusterUtilsForPrimary } from './clusterUtilsForPrimary'
import { clusterUtilsForWorker } from './clusterUtilsForWorker'

export * from './types'
export {
  isFqdn,
  timeout,
  getRandomInt,
  verifySignature,
  currentNodeShouldHandleTranscode,
  validateStateForImageDirCIDAndReturnFileUUID,
  deleteAttemptedStateFixes,
  getIfAttemptedStateFix,
  createDirForFile,
  writeStreamToFileSystem,
  _streamFileToDiskHelper,
  runShellCommand,
  execShellCommand,
  validateAssociatedWallets,
  validateMetadata,
  stringifyMap,
<<<<<<< HEAD
  isClusterEnabled,
  getNumWorkers,
  getConcurrencyPerWorker,
  clusterUtilsForPrimary,
  clusterUtilsForWorker,
  clearActiveJobs
=======
  clusterUtils,
  verifyCIDMatchesExpected,
  ensureDirPathExists,
  computeFilePath,
  computeFilePathInDir,
  computeFilePathAndEnsureItExists,
  computeFilePathInDirAndEnsureItExists,
  getCharsInRange,
  getCharsInRanges
>>>>>>> 6438b0fc
}

module.exports = {
  isFqdn,
  timeout,
  getRandomInt,
  verifySignature,
  currentNodeShouldHandleTranscode,
  validateStateForImageDirCIDAndReturnFileUUID,
  deleteAttemptedStateFixes,
  getIfAttemptedStateFix,
  createDirForFile,
  writeStreamToFileSystem,
  _streamFileToDiskHelper,
  runShellCommand,
  execShellCommand,
  validateAssociatedWallets,
  validateMetadata,
  stringifyMap,
  verifyCIDMatchesExpected,
  EMPTY_FILE_CID,
<<<<<<< HEAD
  isClusterEnabled,
  getNumWorkers,
  getConcurrencyPerWorker,
  clusterUtilsForPrimary,
  clusterUtilsForWorker,
  clearActiveJobs
=======
  clusterUtils,
  ensureDirPathExists,
  computeFilePath,
  computeFilePathInDir,
  computeFilePathAndEnsureItExists,
  computeFilePathInDirAndEnsureItExists,
  getCharsInRange,
  getCharsInRanges
>>>>>>> 6438b0fc
}<|MERGE_RESOLUTION|>--- conflicted
+++ resolved
@@ -12,12 +12,9 @@
   verifySignature,
   stringifyMap,
   isFqdn,
-<<<<<<< HEAD
+  getCharsInRange,
+  getCharsInRanges,
   clearActiveJobs
-=======
-  getCharsInRange,
-  getCharsInRanges
->>>>>>> 6438b0fc
 } from './utils'
 import {
   validateMetadata,
@@ -65,15 +62,12 @@
   validateAssociatedWallets,
   validateMetadata,
   stringifyMap,
-<<<<<<< HEAD
   isClusterEnabled,
   getNumWorkers,
   getConcurrencyPerWorker,
   clusterUtilsForPrimary,
   clusterUtilsForWorker,
-  clearActiveJobs
-=======
-  clusterUtils,
+  clearActiveJobs,
   verifyCIDMatchesExpected,
   ensureDirPathExists,
   computeFilePath,
@@ -82,7 +76,6 @@
   computeFilePathInDirAndEnsureItExists,
   getCharsInRange,
   getCharsInRanges
->>>>>>> 6438b0fc
 }
 
 module.exports = {
@@ -104,15 +97,12 @@
   stringifyMap,
   verifyCIDMatchesExpected,
   EMPTY_FILE_CID,
-<<<<<<< HEAD
   isClusterEnabled,
   getNumWorkers,
   getConcurrencyPerWorker,
   clusterUtilsForPrimary,
   clusterUtilsForWorker,
-  clearActiveJobs
-=======
-  clusterUtils,
+  clearActiveJobs,
   ensureDirPathExists,
   computeFilePath,
   computeFilePathInDir,
@@ -120,5 +110,4 @@
   computeFilePathInDirAndEnsureItExists,
   getCharsInRange,
   getCharsInRanges
->>>>>>> 6438b0fc
 }