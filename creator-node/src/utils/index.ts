/**
 * NOTE: we import everything explicitly an re-export it
 * in order to support both commonjs style exports (`module.exports`)
 * and the new module style exports (`export`).
 * In the future, once we get a significant amount of the codebase
 * typed, we'll remove the commonjs export syntax and just use
 * the new way of importing/exporting
 */
import {
  timeout,
  getRandomInt,
  verifySignature,
  stringifyMap,
  isFqdn
} from './utils'
import {
  validateMetadata,
  validateAssociatedWallets
} from './validateAudiusUserMetadata'
import {
  findCIDInNetwork,
  verifyCIDMatchesExpected,
  EMPTY_FILE_CID
} from './cidUtils'
import {
  createDirForFile,
  writeStreamToFileSystem,
  getIfAttemptedStateFix,
  validateStateForImageDirCIDAndReturnFileUUID,
  _streamFileToDiskHelper
} from './fsUtils'
import { runShellCommand } from './runShellCommand'
<<<<<<< HEAD
import { currentNodeShouldHandleTranscode } from './contentNodeUtils'

=======
import {
  currentNodeShouldHandleTranscode,
  getAllRegisteredCNodes
} from './contentNodeUtils'
import { clusterUtils } from './clusterUtils'

export type { ValuesOf } from './utils'
export type { ReplicaSet } from './strToReplicaSet'
>>>>>>> 8067ff56
export {
  isFqdn,
  timeout,
  getRandomInt,
  verifySignature,
  currentNodeShouldHandleTranscode,
  validateStateForImageDirCIDAndReturnFileUUID,
  findCIDInNetwork,
  getIfAttemptedStateFix,
  createDirForFile,
  writeStreamToFileSystem,
  _streamFileToDiskHelper,
  runShellCommand,
  validateAssociatedWallets,
  validateMetadata,
<<<<<<< HEAD
  stringifyMap
=======
  strToReplicaSet,
  stringifyMap,
  clusterUtils
>>>>>>> 8067ff56
}

module.exports = {
  isFqdn,
  timeout,
  getRandomInt,
  verifySignature,
  currentNodeShouldHandleTranscode,
  validateStateForImageDirCIDAndReturnFileUUID,
  findCIDInNetwork,
  getIfAttemptedStateFix,
  createDirForFile,
  writeStreamToFileSystem,
  _streamFileToDiskHelper,
  runShellCommand,
  validateAssociatedWallets,
  validateMetadata,
  stringifyMap,
  verifyCIDMatchesExpected,
  EMPTY_FILE_CID,
  clusterUtils
}<|MERGE_RESOLUTION|>--- conflicted
+++ resolved
@@ -30,19 +30,12 @@
   _streamFileToDiskHelper
 } from './fsUtils'
 import { runShellCommand } from './runShellCommand'
-<<<<<<< HEAD
 import { currentNodeShouldHandleTranscode } from './contentNodeUtils'
-
-=======
-import {
-  currentNodeShouldHandleTranscode,
-  getAllRegisteredCNodes
-} from './contentNodeUtils'
 import { clusterUtils } from './clusterUtils'
+import { strToReplicaSet } from './strToReplicaSet'
 
 export type { ValuesOf } from './utils'
 export type { ReplicaSet } from './strToReplicaSet'
->>>>>>> 8067ff56
 export {
   isFqdn,
   timeout,
@@ -58,13 +51,9 @@
   runShellCommand,
   validateAssociatedWallets,
   validateMetadata,
-<<<<<<< HEAD
-  stringifyMap
-=======
   strToReplicaSet,
   stringifyMap,
   clusterUtils
->>>>>>> 8067ff56
 }
 
 module.exports = {
@@ -82,6 +71,7 @@
   runShellCommand,
   validateAssociatedWallets,
   validateMetadata,
+  strToReplicaSet,
   stringifyMap,
   verifyCIDMatchesExpected,
   EMPTY_FILE_CID,
