--- conflicted
+++ resolved
@@ -407,10 +407,10 @@
   return currentNodeShouldHandleTranscode
 }
 
-<<<<<<< HEAD
 export function stringifyMap(map) {
   return JSON.stringify(Array.from(map.entries()))
-=======
+}
+
 /**
  * Verify that the file written matches the hash expected
  * @param {Object} param
@@ -455,7 +455,6 @@
   }
 
   return isCIDProper
->>>>>>> 97bf5634
 }
 
 module.exports.timeout = timeout
@@ -469,9 +468,6 @@
 module.exports.runShellCommand = runShellCommand
 module.exports.currentNodeShouldHandleTranscode =
   currentNodeShouldHandleTranscode
-<<<<<<< HEAD
 module.exports.stringifyMap = stringifyMap
-=======
 module.exports.verifyCIDMatchesExpected = verifyCIDMatchesExpected
-module.exports.EMPTY_FILE_CID = EMPTY_FILE_CID
->>>>>>> 97bf5634
+module.exports.EMPTY_FILE_CID = EMPTY_FILE_CID