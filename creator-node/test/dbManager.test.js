const assert = require('assert')
const proxyquire = require('proxyquire')
const _ = require('lodash')
const getUuid = require('uuid/v4')
const crypto = require('crypto')
const request = require('supertest')
<<<<<<< HEAD
=======
const path = require('path')
const sinon = require('sinon')
>>>>>>> 68d04a4b

const models = require('../src/models')
const DBManager = require('../src/dbManager')
const BlacklistManager = require('../src/blacklistManager')
const FileManager = require('../src/fileManager')
const DiskManager = require('../src/diskManager')
const utils = require('../src/utils')
const {
  createStarterCNodeUser,
  getCNodeUser,
  destroyUsers,
  createSession
} = require('./lib/dataSeeds')
const { getApp } = require('./lib/app')
const { getIPFSMock } = require('./lib/ipfsMock')
const { getLibsMock } = require('./lib/libsMock')
const { saveFileToStorage } = require('./lib/helpers')

const TestAudioFilePath = path.resolve(__dirname, 'testTrack.mp3')

describe('Test createNewDataRecord()', async function () {
  const req = {
    logger: {
      error: (msg) => console.log(msg)
    }
  }

  const initialClockVal = 0
  const timeoutMs = 1000

  let cnodeUserUUID, createFileQueryObj, server

  /** Init server to run DB migrations */
  before(async function () {
    const appInfo = await getApp(
      getIPFSMock(),
      getLibsMock(),
      BlacklistManager,
      getIPFSMock(true)
    )
    server = appInfo.server
  })

  /** Reset DB state + Create cnodeUser + confirm initial clock state + define global vars */
  beforeEach(async function () {
    // Wipe all CNodeUsers + dependent data
    await destroyUsers()
    const resp = await createStarterCNodeUser()
    cnodeUserUUID = resp.cnodeUserUUID
    req.session = { cnodeUserUUID }

    // Confirm initial clock val in DB
    const cnodeUser = await getCNodeUser(cnodeUserUUID)
    assert.strictEqual(cnodeUser.clock, initialClockVal)

    createFileQueryObj = {
      multihash: 'testMultihash',
      sourceFile: 'testSourceFile',
      storagePath: 'testStoragePath',
      type: 'metadata' // TODO - replace with models enum
    }
  })

  /** Remove sequelize hooks */
  afterEach(async function () {
    models.sequelize.removeHook('beforeCreate', 'clockTimeout')
  })

  /** Wipe all CNodeUsers + dependent data */
  after(async function () {
    await destroyUsers()

    await server.close()
  })

  it('Sequential createNewDataRecord - create 2 records', async () => {
    const sequelizeTableInstance = models.File

    /**
     * CREATE RECORD 1
     */

    // Create new Data record
    let transaction = await models.sequelize.transaction()
    let createdFile = await DBManager.createNewDataRecord(
      createFileQueryObj,
      cnodeUserUUID,
      sequelizeTableInstance,
      transaction
    )
    await transaction.commit()

    // Validate returned file object
    assert.strictEqual(createdFile.cnodeUserUUID, cnodeUserUUID)
    assert.strictEqual(createdFile.clock, initialClockVal + 1)

    // Validate CNodeUsers table state
    let cnodeUser = await getCNodeUser(cnodeUserUUID)
    assert.strictEqual(cnodeUser.clock, initialClockVal + 1)

    // Validate ClockRecords table state
    let clockRecords = await models.ClockRecord.findAll({
      where: { cnodeUserUUID }
    })
    assert.strictEqual(clockRecords.length, 1)
    let clockRecord = clockRecords[0].dataValues
    assert.strictEqual(clockRecord.clock, initialClockVal + 1)
    assert.strictEqual(clockRecord.sourceTable, sequelizeTableInstance.name)

    // Validate Files table state
    let files = await models.File.findAll({ where: { cnodeUserUUID } })
    assert.strictEqual(files.length, 1)
    let file = files[0].dataValues
    assert.strictEqual(file.clock, initialClockVal + 1)

    /**
     * CREATE RECORD 2
     */

    // Create new Data record
    transaction = await models.sequelize.transaction()
    createFileQueryObj = {
      multihash: 'testMultihash2',
      sourceFile: 'testSourceFile2',
      storagePath: 'testStoragePath2',
      type: 'metadata' // TODO - replace with models enum
    }
    createdFile = await DBManager.createNewDataRecord(
      createFileQueryObj,
      cnodeUserUUID,
      sequelizeTableInstance,
      transaction
    )
    await transaction.commit()

    // Validate returned file object
    assert.strictEqual(createdFile.cnodeUserUUID, cnodeUserUUID)
    assert.strictEqual(createdFile.clock, initialClockVal + 2)

    // Validate CNodeUsers table state
    cnodeUser = await getCNodeUser(cnodeUserUUID)
    assert.strictEqual(cnodeUser.clock, initialClockVal + 2)

    // Validate ClockRecords table state
    clockRecords = await models.ClockRecord.findAll({
      where: { cnodeUserUUID },
      order: [['createdAt', 'DESC']]
    })
    assert.strictEqual(clockRecords.length, 2)
    clockRecord = clockRecords[0].dataValues
    assert.strictEqual(clockRecord.sourceTable, sequelizeTableInstance.name)
    assert.strictEqual(clockRecord.clock, initialClockVal + 2)

    // Validate Files table state
    files = await models.File.findAll({
      where: { cnodeUserUUID },
      order: [['createdAt', 'DESC']]
    })
    assert.strictEqual(files.length, 2)
    file = files[0].dataValues
    assert.strictEqual(file.clock, initialClockVal + 2)
  })

  it('Concurrent createNewDataRecord - successfully makes concurrent calls in separate transactions', async () => {
    const sequelizeTableInstance = models.File
    const numEntries = 5

    // Add global sequelize hook to add timeout before ClockRecord.create calls to force concurrent ops
    models.sequelize.addHook(
      'beforeCreate',
      'clockTimeout',
      async (instance, options) => {
        if (instance.constructor.name === 'ClockRecord') {
          await utils.timeout(timeoutMs)
        }
      }
    )

    // Replace required models instance with modified models instance
    proxyquire('../src/dbManager', { './models': models })

    // Make multiple concurrent calls - create a transaction for each call
    const arr = _.range(1, numEntries + 1) // [1, 2, ..., numEntries]
    let createdFiles = await Promise.all(
      arr.map(async () => {
        const transaction = await models.sequelize.transaction()
        const createdFile = await DBManager.createNewDataRecord(
          createFileQueryObj,
          cnodeUserUUID,
          sequelizeTableInstance,
          transaction
        )
        await transaction.commit()

        return createdFile
      })
    )

    // Validate returned file objects
    createdFiles = _.orderBy(createdFiles, ['createdAt'], ['asc'])
    createdFiles.forEach((createdFile, index) => {
      assert.strictEqual(createdFile.cnodeUserUUID, cnodeUserUUID)
      assert.strictEqual(createdFile.clock, initialClockVal + 1 + index)
    })

    // Validate CNodeUsers table state
    const cnodeUser = await getCNodeUser(cnodeUserUUID)
    assert.strictEqual(cnodeUser.clock, initialClockVal + numEntries)

    // Validate ClockRecords table state
    const clockRecords = await models.ClockRecord.findAll({
      where: { cnodeUserUUID },
      order: [['createdAt', 'ASC']]
    })
    assert.strictEqual(clockRecords.length, numEntries)
    clockRecords.forEach((clockRecord, index) => {
      clockRecord = clockRecord.dataValues
      assert.strictEqual(clockRecord.sourceTable, sequelizeTableInstance.name)
      assert.strictEqual(clockRecord.clock, initialClockVal + 1 + index)
    })

    // Validate Files table state
    const files = await models.File.findAll({
      where: { cnodeUserUUID },
      order: [['createdAt', 'ASC']]
    })
    assert.strictEqual(files.length, numEntries)
    files.forEach((file, index) => {
      file = file.dataValues
      assert.strictEqual(file.clock, initialClockVal + 1 + index)
    })
  })

  it('Concurrent createNewDataRecord - fails to make concurrent calls in a single transaction due to ClockRecords_pkey', async () => {
    const sequelizeTableInstance = models.File
    const numEntries = 5

    // Add global sequelize hook to add timeout before ClockRecord.create calls to force concurrent ops
    models.sequelize.addHook(
      'beforeCreate',
      'clockTimeout',
      async (instance, options) => {
        if (instance.constructor.name === 'ClockRecord') {
          await utils.timeout(timeoutMs)
        }
      }
    )

    // Replace required models instance with modified models instance
    proxyquire('../src/dbManager', { './models': models })

    // Attempt to make multiple concurrent calls, re-using the same transaction each time
    const transaction = await models.sequelize.transaction()
    try {
      const arr = _.range(1, numEntries + 1) // [1, 2, ..., numEntries]
      await Promise.all(
        arr.map(async () => {
          const createdFile = await DBManager.createNewDataRecord(
            createFileQueryObj,
            cnodeUserUUID,
            sequelizeTableInstance,
            transaction
          )
          return createdFile
        })
      )
      await transaction.commit()
    } catch (e) {
      await transaction.rollback()
      assert.strictEqual(e.name, 'SequelizeUniqueConstraintError')
      assert.strictEqual(
        e.original.message,
        'duplicate key value violates unique constraint "ClockRecords_pkey"'
      )
    }

    /**
     * Confirm none of the rows were written to DB
     */

    // Validate CNodeUsers table state
    const cnodeUser = await getCNodeUser(cnodeUserUUID)
    assert.strictEqual(cnodeUser.clock, initialClockVal)

    // Validate ClockRecords table state
    const clockRecords = await models.ClockRecord.findAll({
      where: { cnodeUserUUID },
      order: [['createdAt', 'DESC']]
    })
    assert.strictEqual(clockRecords.length, 0)

    // Validate Files table state
    const files = await models.File.findAll({
      where: { cnodeUserUUID },
      order: [['createdAt', 'DESC']]
    })
    assert.strictEqual(files.length, 0)
  })

  /**
   * Simulates /image_upload and /track_content routes, which write multiple files sequentially in atomic tx
   */
  it('Sequential createNewDataRecord - successfully makes multiple sequential calls in single transaction', async () => {
    const sequelizeTableInstance = models.File
    const numEntries = 5

    // Make multiple squential calls, re-using the same transaction each time
    const transaction = await models.sequelize.transaction()
    const arr = _.range(1, numEntries + 1) // [1, 2, ..., numEntries]
    const createdFilesResp = []
    // eslint-disable-next-line no-unused-vars
    for await (const i of arr) {
      const createdFile = await DBManager.createNewDataRecord(
        createFileQueryObj,
        cnodeUserUUID,
        sequelizeTableInstance,
        transaction
      )
      createdFilesResp.push(createdFile)
    }
    await transaction.commit()

    // Validate returned file objects
    const createdFiles = _.orderBy(createdFilesResp, ['createdAt'], ['asc'])
    createdFiles.forEach((createdFile, index) => {
      assert.strictEqual(createdFile.cnodeUserUUID, cnodeUserUUID)
      assert.strictEqual(createdFile.clock, initialClockVal + 1 + index)
    })

    // Validate CNodeUsers table state
    const cnodeUser = await getCNodeUser(cnodeUserUUID)
    assert.strictEqual(cnodeUser.clock, initialClockVal + numEntries)

    // Validate ClockRecords table state
    const clockRecords = await models.ClockRecord.findAll({
      where: { cnodeUserUUID },
      order: [['createdAt', 'ASC']]
    })
    assert.strictEqual(clockRecords.length, numEntries)
    clockRecords.forEach((clockRecord, index) => {
      clockRecord = clockRecord.dataValues
      assert.strictEqual(clockRecord.sourceTable, sequelizeTableInstance.name)
      assert.strictEqual(clockRecord.clock, initialClockVal + 1 + index)
    })

    // Validate Files table state
    const files = await models.File.findAll({
      where: { cnodeUserUUID },
      order: [['createdAt', 'ASC']]
    })
    assert.strictEqual(files.length, numEntries)
    files.forEach((file, index) => {
      file = file.dataValues
      assert.strictEqual(file.clock, initialClockVal + 1 + index)
    })
  })

  it('Confirm file.pkey will block duplicate clock vals from being written', async () => {
    const transaction = await models.sequelize.transaction()
    try {
      createFileQueryObj = {
        cnodeUserUUID,
        multihash: 'testMultihash',
        sourceFile: 'testSourceFile',
        storagePath: 'testStoragePath',
        type: 'metadata', // TODO - replace with models enum
        clock: 0
      }
      await models.File.create(createFileQueryObj, { transaction })
      await models.File.create(createFileQueryObj, { transaction })
      await transaction.commit()
    } catch (e) {
      await transaction.rollback()
      assert.strictEqual(e.name, 'SequelizeForeignKeyConstraintError')
      assert.strictEqual(
        e.original.message,
        'insert or update on table "Files" violates foreign key constraint "Files_cnodeUserUUID_clock_fkey"'
      )
    }
  })
})

describe('Test ClockRecord model', async function () {
  let server

  /** Init server to run DB migrations */
  before(async function () {
    const appInfo = await getApp(getIPFSMock(), getLibsMock(), BlacklistManager)
    server = appInfo.server
  })

  /** Reset DB state */
  beforeEach(async function () {
    await destroyUsers()
  })

  /** Close server */
  after(async function () {
    await server.close()
  })

  it('Confirm only valid sourceTable value can be written to ClockRecords table', async function () {
    const cnodeUserUUID = (await createStarterCNodeUser()).cnodeUserUUID

    const validSourceTable = 'AudiusUser'
    const invalidSourceTable = 'invalidSourceTable'

    // Confirm ClockRecords insert with validSourceTable value will succeed
    await models.ClockRecord.create({
      cnodeUserUUID,
      clock: 1,
      sourceTable: validSourceTable
    })

    // Confirm ClockRecord was created
    const clockRecords = await models.ClockRecord.findAll({
      where: { cnodeUserUUID }
    })
    assert.strictEqual(clockRecords.length, 1)
    const clockRecord = clockRecords[0]
    assert.strictEqual(clockRecord.cnodeUserUUID, cnodeUserUUID)
    assert.strictEqual(clockRecord.clock, 1)
    assert.strictEqual(clockRecord.sourceTable, validSourceTable)

    // Confirm ClockRecords insert with invalidSourceTable value will fail due to DB error
    // Use raw query to test DB-level constraints, instead of sequelize-level
    try {
      await models.sequelize.query(
        `INSERT INTO "ClockRecords"
        ("cnodeUserUUID","clock","sourceTable","createdAt","updatedAt")
        VALUES (
          :cnodeUserUUID,
          1,
          :invalidSourceTable,
          '2020-09-21 23:04:06.339 +00:00',
          '2020-09-21 23:04:06.339 +00:00'
        );`,
        {
          replacements: { cnodeUserUUID, invalidSourceTable },
          type: 'RAW',
          raw: true
        }
      )
    } catch (e) {
      assert.strictEqual(e.name, 'SequelizeDatabaseError')
      assert.strictEqual(
        e.original.message,
        `invalid input value for enum "enum_ClockRecords_sourceTable": "${invalidSourceTable}"`
      )
    }
  })

  it('Confirm only clockRecords with correct clock values can be inserted', async function () {
    const validSourceTable = 'AudiusUser'

    // Create initial cnodeUser
    const cnodeUserUUID = (await createStarterCNodeUser()).cnodeUserUUID

    // clock value cannot be negative
    try {
      await models.ClockRecord.create({
        cnodeUserUUID,
        clock: -1,
        sourceTable: validSourceTable
      })
    } catch (e) {
      assert.strictEqual(e, 'Clock value must be > 0')
    }

    // clock value cannot be 0
    try {
      await models.ClockRecord.create({
        cnodeUserUUID,
        clock: 0,
        sourceTable: validSourceTable
      })
    } catch (e) {
      assert.strictEqual(e, 'Clock value must be > 0')
    }

    // initial clockRecord must have clock value 1
    try {
      await models.ClockRecord.create({
        cnodeUserUUID,
        clock: 2,
        sourceTable: validSourceTable
      })
    } catch (e) {
      assert.strictEqual(
        e,
        'First clockRecord for cnodeUser must have clock value 1'
      )
    }

    // successfully create initial clockRecord with clock value 1
    await models.ClockRecord.create({
      cnodeUserUUID,
      clock: 1,
      sourceTable: validSourceTable
    })

    // clock values must be contiguous
    try {
      await models.ClockRecord.create({
        cnodeUserUUID,
        clock: 5,
        sourceTable: validSourceTable
      })
    } catch (e) {
      assert.ok(
        e.includes(
          'Can only insert contiguous clock values. Inconsistency in beforeCreate'
        )
      )
    }

    // successfully create clockrecord with contiguous clock value
    await models.ClockRecord.create({
      cnodeUserUUID,
      clock: 2,
      sourceTable: validSourceTable
    })

    // bulk create must contain only contiguous clock values
    try {
      await models.ClockRecord.bulkCreate([
        { cnodeUserUUID, clock: 3, sourceTable: validSourceTable },
        { cnodeUserUUID, clock: 5, sourceTable: validSourceTable },
        { cnodeUserUUID, clock: 5, sourceTable: validSourceTable }
      ])
    } catch (e) {
      assert.ok(
        e.includes(
          'Can only insert contiguous clock values. Inconsistency in beforeBulkCreate'
        )
      )
    }

    // successfully bulk create multiple clock records
    await models.ClockRecord.bulkCreate([
      { cnodeUserUUID, clock: 3, sourceTable: validSourceTable },
      { cnodeUserUUID, clock: 4, sourceTable: validSourceTable },
      { cnodeUserUUID, clock: 5, sourceTable: validSourceTable }
    ])

    // successfully bulk create multiple clock records in one transaction
    const transaction = await models.sequelize.transaction()
    await models.ClockRecord.bulkCreate(
      [
        { cnodeUserUUID, clock: 6, sourceTable: validSourceTable },
        { cnodeUserUUID, clock: 7, sourceTable: validSourceTable },
        { cnodeUserUUID, clock: 8, sourceTable: validSourceTable }
      ],
      { transaction }
    )
    await transaction.commit()
  })

  it('Confirm only valid cnodeUserUUID value can be written to ClockRecords table', async function () {
    const invalidUUID = getUuid()
    const validSourceTable = 'AudiusUser'

    // Attempt to insert a clockRecord into DB with a non-existent cnodeUserUUID
    // Use raw query to test DB-level constraints, instead of sequelize-level
    try {
      await models.sequelize.query(
        `INSERT INTO "ClockRecords"
        ("cnodeUserUUID","clock","sourceTable","createdAt","updatedAt")
        VALUES (
          :cnodeUserUUID,
          1,
          :validSourceTable,
          '2020-09-21 23:04:06.339 +00:00',
          '2020-09-21 23:04:06.339 +00:00'
        );`,
        {
          replacements: { cnodeUserUUID: invalidUUID, validSourceTable },
          type: 'RAW',
          raw: true
        }
      )
    } catch (e) {
      assert.strictEqual(e.name, 'SequelizeForeignKeyConstraintError')
      assert.strictEqual(
        e.original.message,
        'insert or update on table "ClockRecords" violates foreign key constraint "ClockRecords_cnodeUserUUID_fkey"'
      )
    }
  })
})

describe('Test deleteSessionTokensFromDB() when provided an Array of SessionTokens that all exist in the SessionToken table', async function () {
  const initialClockVal = 0
  let cnodeUserUUID, server, token1, token2

  /** Init server to run DB migrations */
  before(async function () {
    const appInfo = await getApp(getIPFSMock(), getLibsMock(), BlacklistManager)
    server = appInfo.server
  })

  /** Reset DB state + Create cnodeUser + confirm initial clock state + define global vars */
  beforeEach(async function () {
    // Wipe all CNodeUsers + dependent data
    await destroyUsers()
    const resp = await createStarterCNodeUser()
    cnodeUserUUID = resp.cnodeUserUUID
    // Confirm initial clock val in DB
    const cnodeUser = await getCNodeUser(cnodeUserUUID)
    assert.strictEqual(cnodeUser.clock, initialClockVal)
    // Seed DB
    token1 = await createSession()
    token2 = await createSession()
    await DBManager.deleteSessionTokensFromDB([token1, token2])
  })

  /** Wipe all CNodeUsers + dependent data */
  after(async function () {
    await destroyUsers()
    await server.close()
  })

  it('Successfully deletes the session tokens from the DB', async function () {
    const deletedToken1 = await models.SessionToken.findByPk(token1.id)
    const deletedToken2 = await models.SessionToken.findByPk(token2.id)
    assert(deletedToken1 === null)
    assert(deletedToken2 === null)
  })
})

describe('Test deleteAllCNodeUserDataFromDB()', async () => {
  const initialClockVal = 0
  const userId = 1

<<<<<<< HEAD
  let session, app, cnodeUser, cnodeUserUUID, server, ipfsMock, ipfsLatestMock, libsMock
=======
  // Create the req context for handleTrackContentRoute
  function getReqObj(fileUUID, fileDir, session) {
    return {
      fileName: `${fileUUID}.mp3`,
      fileDir,
      fileDestination: fileDir,
      session: {
        cnodeUserUUID: session.cnodeUserUUID
      }
    }
  }

  let session,
    app,
    cnodeUser,
    cnodeUserUUID,
    server,
    ipfsMock,
    ipfsLatestMock,
    libsMock,
    mockServiceRegistry
>>>>>>> 68d04a4b

  /** Init server to run DB migrations */
  before(async () => {
    const spId = 1
    ipfsMock = getIPFSMock()
    ipfsLatestMock = getIPFSMock(true)
    libsMock = getLibsMock()
<<<<<<< HEAD
    const appInfo = await getApp(ipfsMock, libsMock, BlacklistManager, ipfsLatestMock, null, spId)
    server = appInfo.server
    app = appInfo.app
=======
    const appInfo = await getApp(
      ipfsMock,
      libsMock,
      BlacklistManager,
      ipfsLatestMock,
      null,
      spId
    )
    server = appInfo.server
    app = appInfo.app
    mockServiceRegistry = appInfo.mockServiceRegistry
>>>>>>> 68d04a4b
  })

  /** Reset DB state + Create cnodeUser + confirm initial clock state + define global vars */
  beforeEach(async () => {
    // Wipe all CNodeUsers + dependent data
    await destroyUsers()
    session = await createStarterCNodeUser(userId)
    cnodeUserUUID = session.cnodeUserUUID

    // Confirm initial clock val in DB
    cnodeUser = await getCNodeUser(cnodeUserUUID)
    assert.strictEqual(cnodeUser.clock, initialClockVal)
  })

  /** Wipe all CNodeUsers + dependent data */
  after(async () => {
    await destroyUsers()

    await server.close()
  })

<<<<<<< HEAD
  it('Successfully deletes all state for CNodeUser with audiusUser and Track data', async () => {
    const metadata = { test: 'field1' }
    const resp = await request(app)
      .post('/audius_users/metadata')
      .set('X-Session-ID', session.sessionToken)
      .set('User-Id', session.userId)
      .send({ metadata })
      .expect(200)

    await request(app)
      .post('/audius_users')
      .set('X-Session-ID', session.sessionToken)
      .set('User-Id', session.userId)
      .send({ blockchainUserId: 1, blockNumber: 10, metadataFileUUID: resp.body.data.metadataFileUUID })
      .expect(200)
    
    // TODO - upload track etc from pollingTracks.test.js "completes Audius track creation"

    // assert all tables non empty
    let cnodeUserEntries = await models.CNodeUser.findAll({ where: { cnodeUserUUID } })
    assert.ok(cnodeUserEntries.length > 0)
    let audiusUserEntries = await models.AudiusUser.findAll({ where: { cnodeUserUUID } })
    assert.ok(audiusUserEntries.length > 0)
    // let trackEntries = await models.Track.findAll({ where: { cnodeUserUUID } })
    // assert.ok(trackEntries.length > 0)
    let fileEntries = await models.File.findAll({ where: { cnodeUserUUID } })
    assert.ok(fileEntries.length > 0)
    let clockRecordEntries = await models.ClockRecord.findAll({ where: { cnodeUserUUID } })
    assert.ok(clockRecordEntries.length > 0)

    // delete all DB records
    await DBManager.deleteAllCNodeUserDataFromDB({ lookupCnodeUserUUID: cnodeUserUUID })

    // assert all tables empty
    cnodeUserEntries = await models.CNodeUser.findAll({ where: { cnodeUserUUID } })
    assert.strictEqual(cnodeUserEntries.length, 0)
    audiusUserEntries = await models.AudiusUser.findAll({ where: { cnodeUserUUID } })
    assert.strictEqual(audiusUserEntries.length, 0)
    trackEntries = await models.Track.findAll({ where: { cnodeUserUUID } })
    assert.strictEqual(trackEntries.length, 0)
    fileEntries = await models.File.findAll({ where: { cnodeUserUUID } })
    assert.strictEqual(fileEntries.length, 0)
    clockRecordEntries = await models.ClockRecord.findAll({ where: { cnodeUserUUID } })
=======
  it('Successfully deletes all state for CNodeUser with data in all tables', async () => {
    const uploadAudiusUserState = async () => {
      const audiusUserMetadata = { test: 'field1' }
      const audiusUserMetadataResp = await request(app)
        .post('/audius_users/metadata')
        .set('X-Session-ID', session.sessionToken)
        .set('User-Id', session.userId)
        .send({ metadata: audiusUserMetadata })
        .expect(200)
      await request(app)
        .post('/audius_users')
        .set('X-Session-ID', session.sessionToken)
        .set('User-Id', session.userId)
        .send({
          blockchainUserId: 1,
          blockNumber: 10,
          metadataFileUUID: audiusUserMetadataResp.body.data.metadataFileUUID
        })
        .expect(200)
    }

    const uploadTrackState = async () => {
      // Mock `saveFileToIPFSFromFS()` in `handleTrackContentRoute()` to succeed
      const MockSavefileMultihash =
        'QmYfSQCgCwhxwYcdEwCkFJHicDe6rzCAb7AtLz3GrHmuU6'
      const { handleTrackContentRoute } = proxyquire(
        '../src/components/tracks/tracksComponentService.js',
        {
          '../../fileManager': {
            saveFileToIPFSFromFS: sinon
              .stub(FileManager, 'saveFileToIPFSFromFS')
              .returns(
                new Promise((resolve, reject) => {
                  const multihash = MockSavefileMultihash
                  return resolve({
                    multihash,
                    dstPath: DiskManager.computeFilePath(multihash)
                  })
                })
              )
          }
        }
      )

      // Upload track content
      const { fileUUID, fileDir } = saveFileToStorage(TestAudioFilePath)
      const trackContentResp = await handleTrackContentRoute(
        {},
        getReqObj(fileUUID, fileDir, session),
        mockServiceRegistry.blacklistManager
      )

      // Upload track metadata
      const { track_segments: trackSegments, source_file: sourceFile } =
        trackContentResp
      const trackMetadata = {
        test: 'field1',
        track_segments: trackSegments,
        owner_id: userId
      }
      const expectedTrackMetadataMultihash =
        'QmTWhw49RfSMSJJmfm8cMHFBptgWoBGpNwjAc5jy2qeJfs'
      const trackMetadataResp = await request(app)
        .post('/tracks/metadata')
        .set('X-Session-ID', session.sessionToken)
        .set('User-Id', session.userId)
        .send({ metadata: trackMetadata, sourceFile })
        .expect(200)
      assert.deepStrictEqual(
        trackMetadataResp.body.data.metadataMultihash,
        expectedTrackMetadataMultihash
      )

      // Complete track upload
      await request(app)
        .post('/tracks')
        .set('X-Session-ID', session.sessionToken)
        .set('User-Id', session.userId)
        .send({
          blockchainTrackId: 1,
          blockNumber: 10,
          metadataFileUUID: trackMetadataResp.body.data.metadataFileUUID
        })
        .expect(200)
    }

    const getAllDBRecordsForUser = async (cnodeUserUUID) => {
      const cnodeUserEntries = await models.CNodeUser.findAll({
        where: { cnodeUserUUID }
      })
      const audiusUserEntries = await models.AudiusUser.findAll({
        where: { cnodeUserUUID }
      })
      const trackEntries = await models.Track.findAll({
        where: { cnodeUserUUID }
      })
      const fileEntries = await models.File.findAll({
        where: { cnodeUserUUID }
      })
      const clockRecordEntries = await models.ClockRecord.findAll({
        where: { cnodeUserUUID }
      })

      return {
        cnodeUserEntries,
        audiusUserEntries,
        trackEntries,
        fileEntries,
        clockRecordEntries
      }
    }

    await uploadAudiusUserState()
    await uploadTrackState()

    /** assert all tables non empty */
    let {
      cnodeUserEntries,
      audiusUserEntries,
      trackEntries,
      fileEntries,
      clockRecordEntries
    } = await getAllDBRecordsForUser(cnodeUserUUID)
    assert.ok(cnodeUserEntries.length > 0)
    assert.ok(audiusUserEntries.length > 0)
    assert.ok(trackEntries.length > 0)
    assert.ok(fileEntries.length > 0)
    assert.ok(clockRecordEntries.length > 0)

    // delete all DB records
    await DBManager.deleteAllCNodeUserDataFromDB({
      lookupCnodeUserUUID: cnodeUserUUID
    })

    /** assert all tables empty */
    ;({
      cnodeUserEntries,
      audiusUserEntries,
      trackEntries,
      fileEntries,
      clockRecordEntries
    } = await getAllDBRecordsForUser(cnodeUserUUID))
    assert.strictEqual(cnodeUserEntries.length, 0)
    assert.strictEqual(audiusUserEntries.length, 0)
    assert.strictEqual(trackEntries.length, 0)
    assert.strictEqual(fileEntries.length, 0)
>>>>>>> 68d04a4b
    assert.strictEqual(clockRecordEntries.length, 0)
  })

  it.skip('external & internal transaction', async () => {})
})

describe('Test fetchFilesHashFromDB()', async () => {
  const initialClockVal = 0
  const filesTableInst = models.File

  let cnodeUser, cnodeUserUUID, server

  /** Init server to run DB migrations */
  before(async () => {
<<<<<<< HEAD
    const appInfo = await getApp(getIPFSMock(), getLibsMock(), BlacklistManager, getIPFSMock(true))
=======
    const appInfo = await getApp(
      getIPFSMock(),
      getLibsMock(),
      BlacklistManager,
      getIPFSMock(true)
    )
>>>>>>> 68d04a4b
    server = appInfo.server
  })

  /** Reset DB state + Create cnodeUser + confirm initial clock state + define global vars */
  beforeEach(async () => {
    // Wipe all CNodeUsers + dependent data
    await destroyUsers()
    const resp = await createStarterCNodeUser()
    cnodeUserUUID = resp.cnodeUserUUID

    // Confirm initial clock val in DB
    cnodeUser = await getCNodeUser(cnodeUserUUID)
    assert.strictEqual(cnodeUser.clock, initialClockVal)
  })

  /** Wipe all CNodeUsers + dependent data */
  after(async () => {
    await destroyUsers()

    await server.close()
  })

  const generateRandomHash = () => {
<<<<<<< HEAD
    return Buffer.from(Math.random().toString()).toString("base64")
  }

  const generateRandomFileQueryObjects = (numFiles) => {
    return (new Array(numFiles)).fill(0).map(() => ({
=======
    return Buffer.from(Math.random().toString()).toString('base64')
  }

  const generateRandomFileQueryObjects = (numFiles) => {
    return new Array(numFiles).fill(0).map(() => ({
>>>>>>> 68d04a4b
      multihash: generateRandomHash(),
      sourceFile: 'testSourcefile',
      storagePath: 'testStoragePath',
      type: 'metadata'
    }))
  }

  const createFilesForUser = async (cnodeUserUUID, fileQueryObjects) => {
    const multihashes = []

<<<<<<< HEAD
    let transaction = await models.sequelize.transaction()
    for (const fileQueryObj of fileQueryObjects) {
      const fileRecord = await DBManager.createNewDataRecord(fileQueryObj, cnodeUserUUID, filesTableInst, transaction)
=======
    const transaction = await models.sequelize.transaction()
    for (const fileQueryObj of fileQueryObjects) {
      const fileRecord = await DBManager.createNewDataRecord(
        fileQueryObj,
        cnodeUserUUID,
        filesTableInst,
        transaction
      )
>>>>>>> 68d04a4b
      multihashes.push(fileRecord.multihash)
    }
    await transaction.commit()

    return multihashes
  }

  it('fetchFilesHashFromDB successfully returns hash', async () => {
    const numFiles = 10
    const randomFileQueryObjects = generateRandomFileQueryObjects(numFiles)
<<<<<<< HEAD
    const multihashes = await createFilesForUser(cnodeUserUUID, randomFileQueryObjects)

    const multihashString = `{${multihashes.join(',')}}`
    const expectedFilesHash = crypto.createHash('md5').update(multihashString).digest('hex')
    const actualFilesHash = await DBManager.fetchFilesHashFromDB({ cnodeUserUUID })
=======
    const multihashes = await createFilesForUser(
      cnodeUserUUID,
      randomFileQueryObjects
    )

    // compute expectedFilesHash
    const multihashString = `{${multihashes.join(',')}}`
    const expectedFilesHash = crypto
      .createHash('md5')
      .update(multihashString)
      .digest('hex')

    // fetch filesHash by cnodeUserUUID & assert equal
    let actualFilesHash = await DBManager.fetchFilesHashFromDB({
      lookupKey: { lookupCNodeUserUUID: cnodeUserUUID }
    })
    assert.strictEqual(actualFilesHash, expectedFilesHash)

    // fetch filesHash by wallet & assert equal
    actualFilesHash = await DBManager.fetchFilesHashFromDB({
      lookupKey: { lookupWallet: cnodeUser.walletPublicKey }
    })
>>>>>>> 68d04a4b
    assert.strictEqual(actualFilesHash, expectedFilesHash)
  })

  it('fetchFilesHashFromDB successully returns hash by clock range when supplied', async () => {
    const numFiles = 10
    const randomFileQueryObjects = generateRandomFileQueryObjects(numFiles)
<<<<<<< HEAD
    const multihashes = await createFilesForUser(cnodeUserUUID, randomFileQueryObjects)
    
    const clockMin = 3  // inclusive
    const clockMax = 8  // exclusive

    /** clockMin */
    let multihashString = `{${multihashes.slice(clockMin - 1).join(',')}}`
    let expectedFilesHash = crypto.createHash('md5').update(multihashString).digest('hex')
    let actualFilesHash = await DBManager.fetchFilesHashFromDB({ cnodeUserUUID, clockMin })
=======
    const multihashes = await createFilesForUser(
      cnodeUserUUID,
      randomFileQueryObjects
    )

    const clockMin = 3 // inclusive
    const clockMax = 8 // exclusive

    /** clockMin */
    let multihashString = `{${multihashes.slice(clockMin - 1).join(',')}}`
    let expectedFilesHash = crypto
      .createHash('md5')
      .update(multihashString)
      .digest('hex')
    let actualFilesHash = await DBManager.fetchFilesHashFromDB({
      lookupKey: { lookupCNodeUserUUID: cnodeUserUUID },
      clockMin
    })
>>>>>>> 68d04a4b
    assert.strictEqual(actualFilesHash, expectedFilesHash)

    /** clockMax */
    multihashString = `{${multihashes.slice(0, clockMax - 1).join(',')}}`
<<<<<<< HEAD
    expectedFilesHash = crypto.createHash('md5').update(multihashString).digest('hex')
    actualFilesHash = await DBManager.fetchFilesHashFromDB({ cnodeUserUUID, clockMax })
    assert.strictEqual(actualFilesHash, expectedFilesHash)

    /** clockMin and clockMax */
    multihashString = `{${multihashes.slice(clockMin - 1, clockMax - 1).join(',')}}`
    expectedFilesHash = crypto.createHash('md5').update(multihashString).digest('hex')
    actualFilesHash = await DBManager.fetchFilesHashFromDB({ cnodeUserUUID, clockMin, clockMax })
=======
    expectedFilesHash = crypto
      .createHash('md5')
      .update(multihashString)
      .digest('hex')
    actualFilesHash = await DBManager.fetchFilesHashFromDB({
      lookupKey: { lookupCNodeUserUUID: cnodeUserUUID },
      clockMax
    })
    assert.strictEqual(actualFilesHash, expectedFilesHash)

    /** clockMin and clockMax */
    multihashString = `{${multihashes
      .slice(clockMin - 1, clockMax - 1)
      .join(',')}}`
    expectedFilesHash = crypto
      .createHash('md5')
      .update(multihashString)
      .digest('hex')
    actualFilesHash = await DBManager.fetchFilesHashFromDB({
      lookupKey: { lookupCNodeUserUUID: cnodeUserUUID },
      clockMin,
      clockMax
    })
    assert.strictEqual(actualFilesHash, expectedFilesHash)
    actualFilesHash = await DBManager.fetchFilesHashFromDB({
      lookupKey: { lookupWallet: cnodeUser.walletPublicKey },
      clockMin,
      clockMax
    })
>>>>>>> 68d04a4b
    assert.strictEqual(actualFilesHash, expectedFilesHash)
  })
})<|MERGE_RESOLUTION|>--- conflicted
+++ resolved
@@ -4,11 +4,8 @@
 const getUuid = require('uuid/v4')
 const crypto = require('crypto')
 const request = require('supertest')
-<<<<<<< HEAD
-=======
 const path = require('path')
 const sinon = require('sinon')
->>>>>>> 68d04a4b
 
 const models = require('../src/models')
 const DBManager = require('../src/dbManager')
@@ -643,9 +640,6 @@
   const initialClockVal = 0
   const userId = 1
 
-<<<<<<< HEAD
-  let session, app, cnodeUser, cnodeUserUUID, server, ipfsMock, ipfsLatestMock, libsMock
-=======
   // Create the req context for handleTrackContentRoute
   function getReqObj(fileUUID, fileDir, session) {
     return {
@@ -667,7 +661,6 @@
     ipfsLatestMock,
     libsMock,
     mockServiceRegistry
->>>>>>> 68d04a4b
 
   /** Init server to run DB migrations */
   before(async () => {
@@ -675,11 +668,6 @@
     ipfsMock = getIPFSMock()
     ipfsLatestMock = getIPFSMock(true)
     libsMock = getLibsMock()
-<<<<<<< HEAD
-    const appInfo = await getApp(ipfsMock, libsMock, BlacklistManager, ipfsLatestMock, null, spId)
-    server = appInfo.server
-    app = appInfo.app
-=======
     const appInfo = await getApp(
       ipfsMock,
       libsMock,
@@ -691,7 +679,6 @@
     server = appInfo.server
     app = appInfo.app
     mockServiceRegistry = appInfo.mockServiceRegistry
->>>>>>> 68d04a4b
   })
 
   /** Reset DB state + Create cnodeUser + confirm initial clock state + define global vars */
@@ -713,51 +700,6 @@
     await server.close()
   })
 
-<<<<<<< HEAD
-  it('Successfully deletes all state for CNodeUser with audiusUser and Track data', async () => {
-    const metadata = { test: 'field1' }
-    const resp = await request(app)
-      .post('/audius_users/metadata')
-      .set('X-Session-ID', session.sessionToken)
-      .set('User-Id', session.userId)
-      .send({ metadata })
-      .expect(200)
-
-    await request(app)
-      .post('/audius_users')
-      .set('X-Session-ID', session.sessionToken)
-      .set('User-Id', session.userId)
-      .send({ blockchainUserId: 1, blockNumber: 10, metadataFileUUID: resp.body.data.metadataFileUUID })
-      .expect(200)
-    
-    // TODO - upload track etc from pollingTracks.test.js "completes Audius track creation"
-
-    // assert all tables non empty
-    let cnodeUserEntries = await models.CNodeUser.findAll({ where: { cnodeUserUUID } })
-    assert.ok(cnodeUserEntries.length > 0)
-    let audiusUserEntries = await models.AudiusUser.findAll({ where: { cnodeUserUUID } })
-    assert.ok(audiusUserEntries.length > 0)
-    // let trackEntries = await models.Track.findAll({ where: { cnodeUserUUID } })
-    // assert.ok(trackEntries.length > 0)
-    let fileEntries = await models.File.findAll({ where: { cnodeUserUUID } })
-    assert.ok(fileEntries.length > 0)
-    let clockRecordEntries = await models.ClockRecord.findAll({ where: { cnodeUserUUID } })
-    assert.ok(clockRecordEntries.length > 0)
-
-    // delete all DB records
-    await DBManager.deleteAllCNodeUserDataFromDB({ lookupCnodeUserUUID: cnodeUserUUID })
-
-    // assert all tables empty
-    cnodeUserEntries = await models.CNodeUser.findAll({ where: { cnodeUserUUID } })
-    assert.strictEqual(cnodeUserEntries.length, 0)
-    audiusUserEntries = await models.AudiusUser.findAll({ where: { cnodeUserUUID } })
-    assert.strictEqual(audiusUserEntries.length, 0)
-    trackEntries = await models.Track.findAll({ where: { cnodeUserUUID } })
-    assert.strictEqual(trackEntries.length, 0)
-    fileEntries = await models.File.findAll({ where: { cnodeUserUUID } })
-    assert.strictEqual(fileEntries.length, 0)
-    clockRecordEntries = await models.ClockRecord.findAll({ where: { cnodeUserUUID } })
-=======
   it('Successfully deletes all state for CNodeUser with data in all tables', async () => {
     const uploadAudiusUserState = async () => {
       const audiusUserMetadata = { test: 'field1' }
@@ -904,7 +846,6 @@
     assert.strictEqual(audiusUserEntries.length, 0)
     assert.strictEqual(trackEntries.length, 0)
     assert.strictEqual(fileEntries.length, 0)
->>>>>>> 68d04a4b
     assert.strictEqual(clockRecordEntries.length, 0)
   })
 
@@ -919,16 +860,12 @@
 
   /** Init server to run DB migrations */
   before(async () => {
-<<<<<<< HEAD
-    const appInfo = await getApp(getIPFSMock(), getLibsMock(), BlacklistManager, getIPFSMock(true))
-=======
     const appInfo = await getApp(
       getIPFSMock(),
       getLibsMock(),
       BlacklistManager,
       getIPFSMock(true)
     )
->>>>>>> 68d04a4b
     server = appInfo.server
   })
 
@@ -952,19 +889,11 @@
   })
 
   const generateRandomHash = () => {
-<<<<<<< HEAD
-    return Buffer.from(Math.random().toString()).toString("base64")
-  }
-
-  const generateRandomFileQueryObjects = (numFiles) => {
-    return (new Array(numFiles)).fill(0).map(() => ({
-=======
     return Buffer.from(Math.random().toString()).toString('base64')
   }
 
   const generateRandomFileQueryObjects = (numFiles) => {
     return new Array(numFiles).fill(0).map(() => ({
->>>>>>> 68d04a4b
       multihash: generateRandomHash(),
       sourceFile: 'testSourcefile',
       storagePath: 'testStoragePath',
@@ -975,11 +904,6 @@
   const createFilesForUser = async (cnodeUserUUID, fileQueryObjects) => {
     const multihashes = []
 
-<<<<<<< HEAD
-    let transaction = await models.sequelize.transaction()
-    for (const fileQueryObj of fileQueryObjects) {
-      const fileRecord = await DBManager.createNewDataRecord(fileQueryObj, cnodeUserUUID, filesTableInst, transaction)
-=======
     const transaction = await models.sequelize.transaction()
     for (const fileQueryObj of fileQueryObjects) {
       const fileRecord = await DBManager.createNewDataRecord(
@@ -988,7 +912,6 @@
         filesTableInst,
         transaction
       )
->>>>>>> 68d04a4b
       multihashes.push(fileRecord.multihash)
     }
     await transaction.commit()
@@ -999,13 +922,6 @@
   it('fetchFilesHashFromDB successfully returns hash', async () => {
     const numFiles = 10
     const randomFileQueryObjects = generateRandomFileQueryObjects(numFiles)
-<<<<<<< HEAD
-    const multihashes = await createFilesForUser(cnodeUserUUID, randomFileQueryObjects)
-
-    const multihashString = `{${multihashes.join(',')}}`
-    const expectedFilesHash = crypto.createHash('md5').update(multihashString).digest('hex')
-    const actualFilesHash = await DBManager.fetchFilesHashFromDB({ cnodeUserUUID })
-=======
     const multihashes = await createFilesForUser(
       cnodeUserUUID,
       randomFileQueryObjects
@@ -1028,24 +944,12 @@
     actualFilesHash = await DBManager.fetchFilesHashFromDB({
       lookupKey: { lookupWallet: cnodeUser.walletPublicKey }
     })
->>>>>>> 68d04a4b
     assert.strictEqual(actualFilesHash, expectedFilesHash)
   })
 
   it('fetchFilesHashFromDB successully returns hash by clock range when supplied', async () => {
     const numFiles = 10
     const randomFileQueryObjects = generateRandomFileQueryObjects(numFiles)
-<<<<<<< HEAD
-    const multihashes = await createFilesForUser(cnodeUserUUID, randomFileQueryObjects)
-    
-    const clockMin = 3  // inclusive
-    const clockMax = 8  // exclusive
-
-    /** clockMin */
-    let multihashString = `{${multihashes.slice(clockMin - 1).join(',')}}`
-    let expectedFilesHash = crypto.createHash('md5').update(multihashString).digest('hex')
-    let actualFilesHash = await DBManager.fetchFilesHashFromDB({ cnodeUserUUID, clockMin })
-=======
     const multihashes = await createFilesForUser(
       cnodeUserUUID,
       randomFileQueryObjects
@@ -1064,21 +968,10 @@
       lookupKey: { lookupCNodeUserUUID: cnodeUserUUID },
       clockMin
     })
->>>>>>> 68d04a4b
     assert.strictEqual(actualFilesHash, expectedFilesHash)
 
     /** clockMax */
     multihashString = `{${multihashes.slice(0, clockMax - 1).join(',')}}`
-<<<<<<< HEAD
-    expectedFilesHash = crypto.createHash('md5').update(multihashString).digest('hex')
-    actualFilesHash = await DBManager.fetchFilesHashFromDB({ cnodeUserUUID, clockMax })
-    assert.strictEqual(actualFilesHash, expectedFilesHash)
-
-    /** clockMin and clockMax */
-    multihashString = `{${multihashes.slice(clockMin - 1, clockMax - 1).join(',')}}`
-    expectedFilesHash = crypto.createHash('md5').update(multihashString).digest('hex')
-    actualFilesHash = await DBManager.fetchFilesHashFromDB({ cnodeUserUUID, clockMin, clockMax })
-=======
     expectedFilesHash = crypto
       .createHash('md5')
       .update(multihashString)
@@ -1108,7 +1001,6 @@
       clockMin,
       clockMax
     })
->>>>>>> 68d04a4b
     assert.strictEqual(actualFilesHash, expectedFilesHash)
   })
 })