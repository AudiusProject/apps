--- conflicted
+++ resolved
@@ -647,17 +647,7 @@
     }
   }
 
-<<<<<<< HEAD
   let session, app, cnodeUser, cnodeUserUUID, server, libsMock
-=======
-  let session,
-    app,
-    cnodeUser,
-    cnodeUserUUID,
-    server,
-    libsMock,
-    mockServiceRegistry
->>>>>>> 7f1c50dd
 
   /** Init server to run DB migrations */
   before(async () => {
@@ -666,7 +656,6 @@
     const appInfo = await getApp(libsMock, BlacklistManager, null, spId)
     server = appInfo.server
     app = appInfo.app
-    mockServiceRegistry = appInfo.mockServiceRegistry
   })
 
   /** Reset DB state + Create cnodeUser + confirm initial clock state + define global vars */
