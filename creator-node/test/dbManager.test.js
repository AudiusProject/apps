--- conflicted
+++ resolved
@@ -657,14 +657,8 @@
     cnodeUser,
     cnodeUserUUID,
     server,
-<<<<<<< HEAD
-    ipfsMock,
-    ipfsLatestMock,
-    libsMock
-=======
     libsMock,
     mockServiceRegistry
->>>>>>> 0a16e3e1
 
   /** Init server to run DB migrations */
   before(async () => {
