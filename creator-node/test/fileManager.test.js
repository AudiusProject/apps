--- conflicted
+++ resolved
@@ -5,11 +5,7 @@
 const path = require('path')
 const proxyquire = require('proxyquire')
 
-<<<<<<< HEAD
-const { FileHasher } = require('@audius/libs')
-=======
 const { fileHasher } = require('@audius/libs')
->>>>>>> 58c4f530
 const {
   removeTrackFolder,
   saveFileFromBufferToDisk,
@@ -109,11 +105,7 @@
 
       const requestID = uuid()
       try {
-<<<<<<< HEAD
-        await FileHasher.generateNonImageCid(srcPath, {
-=======
         await fileHasher.generateNonImageCid(srcPath, {
->>>>>>> 58c4f530
           logContext: { requestID }
         })
       } catch (e) {
@@ -184,11 +176,7 @@
      */
     it('should throw an error if CID generation fails', async () => {
       sinon
-<<<<<<< HEAD
-        .stub(FileHasher, 'generateNonImageCid')
-=======
         .stub(fileHasher, 'generateNonImageCid')
->>>>>>> 58c4f530
         .rejects(new Error('generating CID has failed!'))
 
       try {
@@ -205,11 +193,7 @@
      */
     it('should throw an error if writing file to filesystem fails', async () => {
       sinon
-<<<<<<< HEAD
-        .stub(FileHasher, 'generateNonImageCid')
-=======
         .stub(fileHasher, 'generateNonImageCid')
->>>>>>> 58c4f530
         .resolves([{ hash: 'bad/path/fail' }]) // pass bad data to writeFile()
 
       try {
