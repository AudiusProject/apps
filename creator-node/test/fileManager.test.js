const assert = require('assert')
const sinon = require('sinon')
const uuid = require('uuid/v4')
const fs = require('fs-extra')
const path = require('path')
const proxyquire = require('proxyquire')

const { Utils } = require('@audius/libs')
const { logger: genericLogger } = require('../src/logging')
const {
  removeTrackFolder,
  saveFileFromBufferToDisk,
  copyMultihashToFs
} = require('../src/fileManager')
const config = require('../src/config')
const models = require('../src/models')
const { sortKeys } = require('../src/apiSigning')
const DiskManager = require('../src/diskManager')

const storagePath = config.get('storagePath')

const reqFnStubs = { storagePath }
const req = {
  session: {
    cnodeUserUUID: uuid()
  },
  logger: {
    info: () => {},
    error: () => {}
  },
  app: {
    get: (key) => {
      return reqFnStubs[key]
    }
  }
}

// TODO - instead of using ./test/test-segments, use ./test/testTrackUploadDir
// consts used for testing generateNonImageCid()
const segmentsDirPath = 'test/test-segments'
const sourceFile = 'segment00001.ts'
const srcPath = path.join(segmentsDirPath, sourceFile)

// consts used for testing saveFileFromBufferToDisk()
const metadata = {
  test: 'field1',
  track_segments: [
    {
      multihash: 'QmYfSQCgCwhxwYcdEwCkFJHicDe6rzCAb7AtLz3GrHmuU6',
      duration: 1000
    }
  ],
  owner_id: 1
}
const buffer = Buffer.from(JSON.stringify(metadata))

describe('test fileManager', () => {
  afterEach(function () {
    sinon.restore()
  })

  // ~~~~~~~~~~~~~~~~~~~~~~~~~ generateNonImageCid() TESTS ~~~~~~~~~~~~~~~~~~~~~~~~~
  describe('test generateNonImageCid()', () => {
    /**
     * Given: copyMultihashToFs is called
     * When: file copying fails
     * Then: an error is thrown
     */
    it('should throw an error if file copy fails', async () => {
      const fsExtraStub = {
        copyFile: sinon.stub().callsFake(() => {
          return new Promise((resolve, reject) =>
            reject(new Error('Failed to copy files!!'))
          )
        })
      }
      const { copyMultihashToFs } = proxyquire('../src/fileManager', {
        'fs-extra': fsExtraStub
      })

      try {
        await copyMultihashToFs(
          'QmYfSQCgCwhxwYcdEwCkFJHicDe6rzCAb7AtLz3GrHmuU6',
          srcPath,
          {
            logContext: { requestID: uuid() }
          }
        )
        assert.fail('Should not have passed if file copying fails.')
      } catch (e) {
        assert.deepStrictEqual(e.message, 'Failed to copy files!!')
      }
    })

    /**
     * Given: a file is being saved to file storage
     * When: everything works as expected
     * Then:
     *  - 1 segment should be saved in <storagePath>/QmSMQGu2vrE6UwXiZDCxyJwTsCcpPrYNBPJBL4by4LKukd
     *  - that segment content should match the original sourcefile
     */
    it('should pass saving file to file storage (happy path)', async () => {
      sinon
        .stub(models.File, 'create')
        .returns({ dataValues: { fileUUID: 'uuid' } })

      const requestID = uuid()
      try {
<<<<<<< HEAD
        await fileHasher.generateNonImageMultihash(srcPath, {
          logContext: { requestID }
        })
=======
        await Utils.fileHasher.generateNonImageCid(
          srcPath,
          genericLogger.child({ logContext: { requestID } })
        )
>>>>>>> 118f3d4d
      } catch (e) {
        assert.fail(e.message)
      }

      try {
        await copyMultihashToFs(
          'QmSMQGu2vrE6UwXiZDCxyJwTsCcpPrYNBPJBL4by4LKukd',
          srcPath,
          {
            logContext: { requestID }
          }
        )
      } catch (e) {
        assert.fail('Error should not have been thrown', e)
      }

      // 1 segment should be saved in <storagePath>/QmSMQGu2vrE6UwXiZDCxyJwTsCcpPrYNBPJBL4by4LKukd
      const segmentCID = 'QmSMQGu2vrE6UwXiZDCxyJwTsCcpPrYNBPJBL4by4LKukd'
      const syncedSegmentPath = DiskManager.computeFilePath(segmentCID)
      assert.ok(fs.existsSync(syncedSegmentPath))

      // the segment content should match the original sourcefile
      const syncedSegmentBuf = fs.readFileSync(syncedSegmentPath)
      const originalSegmentBuf = fs.readFileSync(srcPath)
      assert.deepStrictEqual(originalSegmentBuf.compare(syncedSegmentBuf), 0)
    })
  })

  // ~~~~~~~~~~~~~~~~~~~~~~~~~ saveFileFromBufferToDisk() TESTS ~~~~~~~~~~~~~~~~~~~~~~~~~
  describe('test saveFileFromBufferToDisk()', () => {
    /**
     * Given: a file buffer is being saved to fs and db
     * When: cnodeUserUUID is not present
     * Then: an error is thrown
     */
    it('should throw error if cnodeUserUUID is not present', async () => {
      const reqOverride = {
        session: {},
        logger: {
          info: () => {}
        },
        app: {
          get: () => {
            return DiskManager.getConfigStoragePath()
          }
        }
      }

      try {
        await saveFileFromBufferToDisk(reqOverride, buffer)
        assert.fail(
          'Should not have passed if cnodeUserUUID is not present in request.'
        )
      } catch (e) {
        assert.deepStrictEqual(
          e.message,
          'User must be authenticated to save a file'
        )
      }
    })

    /**
     * Given: a file buffer is being saved to file storage and db
     * When: generating the CID fails
     * Then: an error is thrown
     */
    it('should throw an error if CID generation fails', async () => {
      sinon
        .stub(Utils.fileHasher, 'generateNonImageCid')
        .rejects(new Error('generating CID has failed!'))

      try {
        await saveFileFromBufferToDisk(req, buffer)
      } catch (e) {
        assert.deepStrictEqual(e.message, 'generating CID has failed!')
      }
    })

    /**
     * Given: a file buffer is being saved to file storage and db
     * When: writing to filesystem fails
     * Then: an error is thrown
     */
    it('should throw an error if writing file to filesystem fails', async () => {
      sinon
<<<<<<< HEAD
        .stub(fileHasher, 'generateNonImageMultihash')
=======
        .stub(Utils.fileHasher, 'generateNonImageCid')
>>>>>>> 118f3d4d
        .resolves([{ hash: 'bad/path/fail' }]) // pass bad data to writeFile()

      try {
        await saveFileFromBufferToDisk(req, buffer)
        assert.fail('Should not have passed if writing to filesystem fails.')
      } catch (e) {
        assert.ok(e.message)
      }
    })

    /**
     * Given: a file buffer is being saved to fs and db
     * When: everything works as expected
     * Then: fs and db should have the buffer contents
     */
    it('should pass saving file from buffer (happy path)', async () => {
      sinon
        .stub(models.File, 'create')
        .returns({ dataValues: { fileUUID: 'uuid' } })

      let resp
      try {
        resp = await saveFileFromBufferToDisk(req, buffer)
      } catch (e) {
        assert.fail(e.message)
      }

      // check that the metadata file was written to storagePath under its multihash
      const metadataPath = DiskManager.computeFilePath(resp.cid)
      assert.ok(fs.existsSync(metadataPath))

      // check that the contents of the metadata file is what we expect
      let metadataFileData = fs.readFileSync(metadataPath, 'utf-8')
      metadataFileData = sortKeys(JSON.parse(metadataFileData))
      assert.deepStrictEqual(metadataFileData, metadata)
    })
  })
})

describe('test removeTrackFolder()', async function () {
  const testTrackUploadDir = './test/testTrackUploadDir/'
  const trackSourceFileDir = path.join(storagePath, 'testTrackSourceFileDir')

  // copy test dir into /test_file_storage dir to be deleted by removeTrackFolder()
  beforeEach(async function () {
    // uses `fs-extra` module for recursive directory copy since base `fs` module doesn't provide this
    await fs.copy(testTrackUploadDir, storagePath)
  })

  afterEach(async function () {
    sinon.restore()
  })

  it.skip('TODO - Failure cases', async function () {})

  it('Successfully removes track folder', async function () {
    // Ensure expected dir state before calling removeTrackFolder()
    // Note that the contents of these files are never checked as only the dir structure/file naming matters here.
    //    The file contents don't matter as these files are never accessed after completing track upload.
    assert.ok(fs.existsSync(trackSourceFileDir))
    assert.ok(fs.existsSync(path.join(trackSourceFileDir, 'segments')))
    assert.ok(fs.existsSync(path.join(trackSourceFileDir, 'master.mp3')))
    assert.ok(
      fs.existsSync(path.join(trackSourceFileDir, 'trackManifest.m3u8'))
    )
    assert.ok(fs.existsSync(path.join(trackSourceFileDir, 'transcode.mp3')))

    // Call removeTrackFolder + expect success
    try {
      await removeTrackFolder(req, trackSourceFileDir)
    } catch (e) {
      assert.fail(e.message)
    }

    // Ensure dir has been removed
    assert.ok(!fs.existsSync(trackSourceFileDir))
  })
})<|MERGE_RESOLUTION|>--- conflicted
+++ resolved
@@ -106,16 +106,10 @@
 
       const requestID = uuid()
       try {
-<<<<<<< HEAD
-        await fileHasher.generateNonImageMultihash(srcPath, {
-          logContext: { requestID }
-        })
-=======
         await Utils.fileHasher.generateNonImageCid(
           srcPath,
           genericLogger.child({ logContext: { requestID } })
         )
->>>>>>> 118f3d4d
       } catch (e) {
         assert.fail(e.message)
       }
@@ -201,11 +195,7 @@
      */
     it('should throw an error if writing file to filesystem fails', async () => {
       sinon
-<<<<<<< HEAD
-        .stub(fileHasher, 'generateNonImageMultihash')
-=======
         .stub(Utils.fileHasher, 'generateNonImageCid')
->>>>>>> 118f3d4d
         .resolves([{ hash: 'bad/path/fail' }]) // pass bad data to writeFile()
 
       try {
