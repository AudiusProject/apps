--- conflicted
+++ resolved
@@ -1,8 +1,10 @@
 /* eslint-disable no-unused-expressions */
+const _ = require('lodash')
 const chai = require('chai')
 const sinon = require('sinon')
 const { expect } = chai
 const proxyquire = require('proxyquire')
+chai.use(require('sinon-chai'))
 
 const { getApp } = require('./lib/app')
 const { getLibsMock } = require('./lib/libsMock')
@@ -14,8 +16,6 @@
   SYNC_MODES
 } = require('../src/services/stateMachineManager/stateMachineConstants')
 
-chai.use(require('sinon-chai'))
-
 describe('test findSyncRequests job processor', function () {
   let server, sandbox, originalContentNodeEndpoint, logger
 
@@ -40,7 +40,6 @@
     sandbox.restore()
     config.set('creatorNodeEndpoint', originalContentNodeEndpoint)
   })
-
 
   const primary = 'http://primary_cn.co'
   const secondary1 = 'http://secondary_to_sync_to.co'
@@ -63,7 +62,8 @@
     }
   ]
   const syncType = SyncType.Recurring
-  const syncMode = SYNC_MODES.SyncSecondaryFromPrimary
+  const metricName = 'audius_cn_find_sync_request_counts'
+  const metricType = 'GAUGE_INC'
 
   function getJobProcessorStub(
     getNewOrExistingSyncReqStub,
@@ -159,14 +159,13 @@
      */
 
     const expectedSyncReqToEnqueue = 'expectedSyncReqToEnqueue'
-<<<<<<< HEAD
     const getNewOrExistingSyncReqExpectedConditionsArr = [{
       input: {
         userWallet: wallet,
         primaryEndpoint: primary,
         secondaryEndpoint: secondary1,
         syncType,
-        syncMode
+        syncMode: SYNC_MODES.SyncSecondaryFromPrimary
       },
       /**
        * note - this value can be anything as it's outside scope of this integration test suite
@@ -174,23 +173,6 @@
        */
       output: { syncReqToEnqueue: expectedSyncReqToEnqueue }
     }]
-=======
-    const getNewOrExistingSyncReqExpectedConditionsArr = [
-      {
-        input: {
-          userWallet: wallet,
-          primaryEndpoint: primary,
-          secondaryEndpoint: secondary1,
-          syncType: SyncType.Recurring
-        },
-        /**
-         * note - this value can be anything as it's outside scope of this integration test suite
-         * TODO - should prob change this to reflect real object
-         */
-        output: { syncReqToEnqueue: expectedSyncReqToEnqueue }
-      }
-    ]
->>>>>>> 9a46c646
     const getNewOrExistingSyncReqStub = getConditionalStub(
       'getNewOrExistingSyncReq',
       getNewOrExistingSyncReqExpectedConditionsArr
@@ -246,18 +228,20 @@
       metricsToRecord: [
         {
           metricLabels: {
+            sync_mode: _.snakeCase(SYNC_MODES.SyncSecondaryFromPrimary),
             result: 'new_sync_request_enqueued_primary_to_secondary'
           },
-          metricName: 'audius_cn_find_sync_request_counts',
-          metricType: 'GAUGE_INC',
-          metricValue: 1
-        },
-        {
-          metricLabels: {
+          metricName,
+          metricType,
+          metricValue: 1
+        },
+        {
+          metricLabels: {
+            sync_mode: _.snakeCase(SYNC_MODES.None),
             result: 'no_sync_secondary_data_matches_primary'
           },
-          metricName: 'audius_cn_find_sync_request_counts',
-          metricType: 'GAUGE_INC',
+          metricName,
+          metricType,
           metricValue: 1
         }
       ]
@@ -320,30 +304,16 @@
 
     // Stub having a duplicate sync so that no new sync will be enqueued
     const expectedDuplicateSyncReq = 'expectedDuplicateSyncReq'
-<<<<<<< HEAD
     const getNewOrExistingSyncReqExpectedConditionsArr = [{
       input: {
         userWallet: wallet,
         primaryEndpoint: primary,
         secondaryEndpoint: secondary1,
         syncType,
-        syncMode
+        syncMode: SYNC_MODES.SyncSecondaryFromPrimary
       },
       output: { duplicateSyncReq: expectedDuplicateSyncReq }
     }]
-=======
-    const getNewOrExistingSyncReqExpectedConditionsArr = [
-      {
-        input: {
-          userWallet: wallet,
-          primaryEndpoint: primary,
-          secondaryEndpoint: secondary1,
-          syncType: SyncType.Recurring
-        },
-        output: { duplicateSyncReq: expectedDuplicateSyncReq }
-      }
-    ]
->>>>>>> 9a46c646
     const getNewOrExistingSyncReqStub = getConditionalStub(
       'getNewOrExistingSyncReq',
       getNewOrExistingSyncReqExpectedConditionsArr
@@ -397,18 +367,20 @@
       metricsToRecord: [
         {
           metricLabels: {
+            sync_mode: _.snakeCase(SYNC_MODES.SyncSecondaryFromPrimary),
             result: 'sync_request_already_enqueued'
           },
-          metricName: 'audius_cn_find_sync_request_counts',
-          metricType: 'GAUGE_INC',
-          metricValue: 1
-        },
-        {
-          metricLabels: {
+          metricName,
+          metricType,
+          metricValue: 1
+        },
+        {
+          metricLabels: {
+            sync_mode: _.snakeCase(SYNC_MODES.None),
             result: 'no_sync_secondary_data_matches_primary'
           },
-          metricName: 'audius_cn_find_sync_request_counts',
-          metricType: 'GAUGE_INC',
+          metricName,
+          metricType,
           metricValue: 1
         }
       ]
@@ -515,18 +487,20 @@
       metricsToRecord: [
         {
           metricLabels: {
+            sync_mode: _.snakeCase(SYNC_MODES.None),
             result: 'no_sync_already_marked_unhealthy'
           },
-          metricName: 'audius_cn_find_sync_request_counts',
-          metricType: 'GAUGE_INC',
-          metricValue: 1
-        },
-        {
-          metricLabels: {
+          metricName,
+          metricType,
+          metricValue: 1
+        },
+        {
+          metricLabels: {
+            sync_mode: _.snakeCase(SYNC_MODES.None),
             result: 'no_sync_secondary_data_matches_primary'
           },
-          metricName: 'audius_cn_find_sync_request_counts',
-          metricType: 'GAUGE_INC',
+          metricName,
+          metricType,
           metricValue: 1
         }
       ]
@@ -629,18 +603,20 @@
       metricsToRecord: [
         {
           metricLabels: {
+            sync_mode: _.snakeCase(SYNC_MODES.None),
             result: 'no_sync_sp_id_mismatch'
           },
-          metricName: 'audius_cn_find_sync_request_counts',
-          metricType: 'GAUGE_INC',
-          metricValue: 1
-        },
-        {
-          metricLabels: {
+          metricName,
+          metricType,
+          metricValue: 1
+        },
+        {
+          metricLabels: {
+            sync_mode: _.snakeCase(SYNC_MODES.None),
             result: 'no_sync_secondary_data_matches_primary'
           },
-          metricName: 'audius_cn_find_sync_request_counts',
-          metricType: 'GAUGE_INC',
+          metricName,
+          metricType,
           metricValue: 1
         }
       ]
@@ -748,18 +724,20 @@
       metricsToRecord: [
         {
           metricLabels: {
+            sync_mode: _.snakeCase(SYNC_MODES.None),
             result: 'no_sync_success_rate_too_low'
           },
-          metricName: 'audius_cn_find_sync_request_counts',
-          metricType: 'GAUGE_INC',
-          metricValue: 1
-        },
-        {
-          metricLabels: {
+          metricName,
+          metricType,
+          metricValue: 1
+        },
+        {
+          metricLabels: {
+            sync_mode: _.snakeCase(SYNC_MODES.None),
             result: 'no_sync_secondary_data_matches_primary'
           },
-          metricName: 'audius_cn_find_sync_request_counts',
-          metricType: 'GAUGE_INC',
+          metricName,
+          metricType,
           metricValue: 1
         }
       ]
@@ -823,7 +801,7 @@
       primaryEndpoint: primary,
       secondaryEndpoint: secondary1,
       syncType,
-      syncMode
+      syncMode: SYNC_MODES.SyncSecondaryFromPrimary
     }
     const getNewOrExistingSyncReqStub = sandbox.stub().callsFake((args) => {
       throw new Error(expectedErrorMsg)
@@ -873,24 +851,26 @@
     const expectedOutput = {
       duplicateSyncReqs: [],
       errors: [
-        `Error getting new or existing sync request for syncMode ${syncMode}, user ${wallet} and secondary ${secondary1} - ${expectedErrorMsg}`
+        `Error getting new or existing sync request for syncMode ${SYNC_MODES.SyncSecondaryFromPrimary}, user ${wallet} and secondary ${secondary1} - ${expectedErrorMsg}`
       ],
       jobsToEnqueue: {},
       metricsToRecord: [
         {
           metricLabels: {
+            sync_mode: _.snakeCase(SYNC_MODES.SyncSecondaryFromPrimary),
             result: 'no_sync_unexpected_error'
           },
-          metricName: 'audius_cn_find_sync_request_counts',
-          metricType: 'GAUGE_INC',
-          metricValue: 1
-        },
-        {
-          metricLabels: {
+          metricName,
+          metricType,
+          metricValue: 1
+        },
+        {
+          metricLabels: {
+            sync_mode: _.snakeCase(SYNC_MODES.None),
             result: 'no_sync_secondary_data_matches_primary'
           },
-          metricName: 'audius_cn_find_sync_request_counts',
-          metricType: 'GAUGE_INC',
+          metricName,
+          metricType,
           metricValue: 1
         }
       ]
@@ -914,4 +894,10 @@
         computeSyncModeForUserAndReplicaExpectedConditionsArr[1].input
       )
   })
+
+  it.skip('test for when _findSyncsforUser returns syncReqsToEnqueue and duplicateSyncReqs')
+
+  it.skip('test for when _findSyncsforUser returns syncReqsToEnqueue and errors')
+
+  it.skip('test with multiple users and outcomes')
 })