/* eslint-disable no-unused-expressions */
const chai = require('chai')
const sinon = require('sinon')
const { expect } = chai
const proxyquire = require('proxyquire')

const { getApp } = require('./lib/app')
const { getLibsMock } = require('./lib/libsMock')

const config = require('../src/config')
const {
  SyncType,
  QUEUE_NAMES,
  SYNC_MODES
} = require('../src/services/stateMachineManager/stateMachineConstants')

chai.use(require('sinon-chai'))

describe('test findSyncRequests job processor', function () {
  let server, sandbox, originalContentNodeEndpoint, logger

  beforeEach(async function () {
    const appInfo = await getApp(getLibsMock())
    await appInfo.app.get('redisClient').flushdb()
    server = appInfo.server
    sandbox = sinon.createSandbox()

    config.set('spID', 1)
    originalContentNodeEndpoint = config.get('creatorNodeEndpoint')

    logger = {
      info: sandbox.stub(),
      warn: sandbox.stub(),
      error: sandbox.stub()
    }
  })

  afterEach(async function () {
    await server.close()
    sandbox.restore()
    config.set('creatorNodeEndpoint', originalContentNodeEndpoint)
  })

  const primary = 'http://primary_cn.co'
  const secondary1 = 'http://secondary_to_sync_to.co'
  const secondary2 = 'http://secondary_already_synced.co'
  const primarySpID = 1
  const secondary1SpID = 2
  const secondary2SpID = 3
  const user_id = 1
  const wallet = '0x123456789'
  const users = [
    {
      user_id,
      wallet,
      primary,
      secondary1,
      secondary2,
      primarySpID,
      secondary1SpID,
      secondary2SpID
    }
  ]

  function getJobProcessorStub(
    getNewOrExistingSyncReqStub,
    getCNodeEndpointToSpIdMapStub,
    computeSyncModeForUserAndReplicaStub
  ) {
    return proxyquire(
      '../src/services/stateMachineManager/stateMonitoring/findSyncRequests.jobProcessor.js',
      {
        '../../../config': config,
        '../stateReconciliation/stateReconciliationUtils': {
          getNewOrExistingSyncReq: getNewOrExistingSyncReqStub
        },
        '../CNodeToSpIdMapManager': {
          getCNodeEndpointToSpIdMap: getCNodeEndpointToSpIdMapStub
        },
        './stateMonitoringUtils': {
          computeSyncModeForUserAndReplica: computeSyncModeForUserAndReplicaStub
        }
      }
    )
  }

  /**
   * Creates and returns a stub that fakes a function call given expected input and output conditions
   * The stub throws an error if called with unexpected inputs
   * @param {String} functionName 
   * @param {Object[]} expectedConditionsArr - array containing all possible expected conditions for stub
   * @param {Object[]} expectedConditionsArr[].input - expected stubbed function input params
   * @param {Object[]} expectedConditionsArr[].output - expected stubbed function output for above input params
   * @returns stub
   */
  function getConditionalStub(functionName, expectedConditionsArr) {
    const expectedConditions = {}
    expectedConditionsArr.map(
      ({ input, output }) => {
        expectedConditions[JSON.stringify(input)] = output
      }
    )

    const stub = sandbox.stub().callsFake((args) => {
      if (!(JSON.stringify(args) in expectedConditions)) {
        throw new Error(`${functionName} was not expected to be called with the given args: ${JSON.stringify(args)}`)
      }

      return expectedConditions[JSON.stringify(args)]
    })

    return stub
  }

  function getGetCNodeEndpointToSpIdMapStub (cNodeEndpointToSpIdMap) {
    const stub = sandbox
      .stub()
      .returns(cNodeEndpointToSpIdMap)
    return stub
  }

  it('Correctly returns sync from primary to secondary1 when secondary1 clock < primary clock', async function () {
    /**
     * Define all input variables
     */

    // spIds in mapping must match those in the `users` variable
    const cNodeEndpointToSpIdMap = {
      [primary]: primarySpID,
      [secondary1]: secondary1SpID,
      [secondary2]: secondary2SpID
    }

    const unhealthyPeers = []

    // Since secondary1.wallet.clock < primary.wallet.clock, we will sync from primary to secondary1
    const replicaToUserInfoMap = {
      [primary]: {
        [wallet]: {clock: 10, filesHash: '0xabc'}
      },
      [secondary1]: {
        [wallet]: {clock: 9, filesHash: '0xnotabc'}
      },
      [secondary2]: {
        [wallet]: {clock: 10, filesHash: '0xabc'}
      }
    }

    const userSecondarySyncMetricsMap = {}

    // This node must be the primary in order to sync
    config.set('creatorNodeEndpoint', primary)

    /**
     * Create all stubs for jobProcessor
     */

    const expectedSyncReqToEnqueue = 'expectedSyncReqToEnqueue'
    const getNewOrExistingSyncReqExpectedConditionsArr = [{
      input: {
        userWallet: wallet,
        primaryEndpoint: primary,
        secondaryEndpoint: secondary1,
        syncType: SyncType.Recurring
      },
      /**
       * note - this value can be anything as it's outside scope of this integration test suite
       * TODO - should prob change this to reflect real object
       */
      output: { syncReqToEnqueue: expectedSyncReqToEnqueue }
    }]
    const getNewOrExistingSyncReqStub = getConditionalStub(
      'getNewOrExistingSyncReq',
      getNewOrExistingSyncReqExpectedConditionsArr
    )

    const getCNodeEndpointToSpIdMapStub = getGetCNodeEndpointToSpIdMapStub(cNodeEndpointToSpIdMap)

    const computeSyncModeForUserAndReplicaExpectedConditionsArr = [
      {
        input: {
          wallet,
          primaryClock: replicaToUserInfoMap[primary][wallet].clock,
          secondaryClock: replicaToUserInfoMap[secondary1][wallet].clock,
          primaryFilesHash: replicaToUserInfoMap[primary][wallet].filesHash,
          secondaryFilesHash: replicaToUserInfoMap[secondary1][wallet].filesHash
        },
        output: SYNC_MODES.SyncSecondaryFromPrimary
      },
      {
        input: {
          wallet,
          primaryClock: replicaToUserInfoMap[primary][wallet].clock,
          secondaryClock: replicaToUserInfoMap[secondary2][wallet].clock,
          primaryFilesHash: replicaToUserInfoMap[primary][wallet].filesHash,
          secondaryFilesHash: replicaToUserInfoMap[secondary2][wallet].filesHash
        },
        output: SYNC_MODES.None
      }
    ]
    const computeSyncModeForUserAndReplicaStub = getConditionalStub('computeSyncModeForUserAndReplica', computeSyncModeForUserAndReplicaExpectedConditionsArr)

    const findSyncRequestsJobProcessor = getJobProcessorStub(
      getNewOrExistingSyncReqStub,
      getCNodeEndpointToSpIdMapStub,
      computeSyncModeForUserAndReplicaStub
    )

    /**
     * Verify job outputs the correct results: sync to user1 to secondary1 because its clock value is behind
     */

    const expectedOutput = {
      duplicateSyncReqs: [],
      errors: [],
      jobsToEnqueue: {
        [QUEUE_NAMES.STATE_RECONCILIATION]: [expectedSyncReqToEnqueue]
<<<<<<< HEAD
      },
      metricsToRecord: [
        {
          metricLabels: {
            result: 'new_sync_request_enqueued'
          },
          metricName: 'audius_cn_find_sync_request_counts',
          metricType: 'GAUGE_INC',
          metricValue: 1
        },
        {
          metricLabels: {
            result: 'no_sync_secondary_clock_gte_primary'
          },
          metricName: 'audius_cn_find_sync_request_counts',
          metricType: 'GAUGE_INC',
          metricValue: 1
        }
      ]
=======
      }
    }
    const actualOutput = await findSyncRequestsJobProcessor({
      users,
      unhealthyPeers,
      replicaToUserInfoMap,
      userSecondarySyncMetricsMap,
      logger
>>>>>>> cac7d423
    })
    expect(actualOutput).to.deep.equal(expectedOutput)
    expect(getNewOrExistingSyncReqStub).to.have.been.calledOnceWithExactly(getNewOrExistingSyncReqExpectedConditionsArr[0].input)
    expect(computeSyncModeForUserAndReplicaStub).to.have.been.calledTwice
      .and.to.have.been.calledWithExactly(computeSyncModeForUserAndReplicaExpectedConditionsArr[0].input)
      .and.to.have.been.calledWithExactly(computeSyncModeForUserAndReplicaExpectedConditionsArr[1].input)
  })

  it("doesn't enqueue duplicate syncs", async function () {
    /**
     * Define all input variables
     */

    // spIds in mapping must match those in the `users` variable
    const cNodeEndpointToSpIdMap = {
      [primary]: primarySpID,
      [secondary1]: secondary1SpID,
      [secondary2]: secondary2SpID
    }

    const unhealthyPeers = []

    // Clock value of secondary1 being less than primary means we'll sync from primary to secondary1
    const replicaToUserInfoMap = {
      [primary]: {
        [wallet]: {clock: 10, filesHash: '0xabc'}
      },
      [secondary1]: {
        [wallet]: {clock: 9, filesHash: '0xnotabc'}
      },
      [secondary2]: {
        [wallet]: {clock: 10, filesHash: '0xabc'}
      }
    }

    const userSecondarySyncMetricsMap = {}

    // This node must be the primary in order to sync
    config.set('creatorNodeEndpoint', primary)

    /**
     * Create all stubs for jobProcessor
     */

    // Stub having a duplicate sync so that no new sync will be enqueued
    const expectedDuplicateSyncReq = 'expectedDuplicateSyncReq'
    const getNewOrExistingSyncReqExpectedConditionsArr = [{
      input: {
        userWallet: wallet,
        primaryEndpoint: primary,
        secondaryEndpoint: secondary1,
        syncType: SyncType.Recurring
      },
      output: { duplicateSyncReq: expectedDuplicateSyncReq }
    }]
    const getNewOrExistingSyncReqStub = getConditionalStub(
      'getNewOrExistingSyncReq',
      getNewOrExistingSyncReqExpectedConditionsArr
    )

    const getCNodeEndpointToSpIdMapStub = getGetCNodeEndpointToSpIdMapStub(cNodeEndpointToSpIdMap)

    const computeSyncModeForUserAndReplicaExpectedConditionsArr = [
      {
        input: {
          wallet,
          primaryClock: replicaToUserInfoMap[primary][wallet].clock,
          secondaryClock: replicaToUserInfoMap[secondary1][wallet].clock,
          primaryFilesHash: replicaToUserInfoMap[primary][wallet].filesHash,
          secondaryFilesHash: replicaToUserInfoMap[secondary1][wallet].filesHash
        },
        output: SYNC_MODES.SyncSecondaryFromPrimary
      },
      {
        input: {
          wallet,
          primaryClock: replicaToUserInfoMap[primary][wallet].clock,
          secondaryClock: replicaToUserInfoMap[secondary2][wallet].clock,
          primaryFilesHash: replicaToUserInfoMap[primary][wallet].filesHash,
          secondaryFilesHash: replicaToUserInfoMap[secondary2][wallet].filesHash
        },
        output: SYNC_MODES.None
      }
    ]
    const computeSyncModeForUserAndReplicaStub = getConditionalStub('computeSyncModeForUserAndReplica', computeSyncModeForUserAndReplicaExpectedConditionsArr)
    
    const findSyncRequestsJobProcessor = getJobProcessorStub(
      getNewOrExistingSyncReqStub,
      getCNodeEndpointToSpIdMapStub,
      computeSyncModeForUserAndReplicaStub
    )

    /**
     * Verify job outputs the correct results: sync to user1 to secondary1 doesn't happen because a duplicate is already in the queue
     */

    const expectedOutput = {
      duplicateSyncReqs: [expectedDuplicateSyncReq],
      errors: [],
<<<<<<< HEAD
      jobsToEnqueue: {},
      metricsToRecord: [
        {
          metricLabels: {
            result: 'sync_request_already_enqueued'
          },
          metricName: 'audius_cn_find_sync_request_counts',
          metricType: 'GAUGE_INC',
          metricValue: 1
        },
        {
          metricLabels: {
            result: 'no_sync_secondary_clock_gte_primary'
          },
          metricName: 'audius_cn_find_sync_request_counts',
          metricType: 'GAUGE_INC',
          metricValue: 1
        }
      ]
=======
      jobsToEnqueue: {}
    }
    const actualOutput = await findSyncRequestsJobProcessor({
      users,
      unhealthyPeers,
      replicaToUserInfoMap,
      userSecondarySyncMetricsMap,
      logger
>>>>>>> cac7d423
    })
    expect(actualOutput).to.deep.equal(expectedOutput)
    expect(getNewOrExistingSyncReqStub).to.have.been.calledOnceWithExactly(getNewOrExistingSyncReqExpectedConditionsArr[0].input)
    expect(computeSyncModeForUserAndReplicaStub).to.have.been.calledTwice
      .and.to.have.been.calledWithExactly(computeSyncModeForUserAndReplicaExpectedConditionsArr[0].input)
      .and.to.have.been.calledWithExactly(computeSyncModeForUserAndReplicaExpectedConditionsArr[1].input)
  })

  it("doesn't sync to unhealthy secondaries", async function () {
    /**
     * Define all input variables
     */

    // spIds in mapping must match those in the `users` variable
    const cNodeEndpointToSpIdMap = {
      [primary]: primarySpID,
      [secondary1]: secondary1SpID,
      [secondary2]: secondary2SpID
    }

    // Mark secondary1 as healthy so it won't sync to it
    const unhealthyPeers = [secondary1]

    // Since secondary1.wallet.clock < primary.wallet.clock, we would sync from primary to secondary1 if it were healthy
    const replicaToUserInfoMap = {
      [primary]: {
        [wallet]: {clock: 10, filesHash: '0xabc'}
      },
      [secondary1]: {
        [wallet]: {clock: 9, filesHash: '0xnotabc'}
      },
      [secondary2]: {
        [wallet]: {clock: 10, filesHash: '0xabc'}
      }
    }

    const userSecondarySyncMetricsMap = {}

    // This node must be the primary in order to sync
    config.set('creatorNodeEndpoint', primary)

    /**
     * Create all stubs for jobProcessor
     */

    // Stub getNewOrExistingSyncReq() to never be called since it should short-circuit first when seeing secondary1 is unhealthy
    const getNewOrExistingSyncReqExpectedConditionsArr = []
    const getNewOrExistingSyncReqStub = getConditionalStub(
      'getNewOrExistingSyncReq',
      getNewOrExistingSyncReqExpectedConditionsArr
    )

    const getCNodeEndpointToSpIdMapStub = getGetCNodeEndpointToSpIdMapStub(cNodeEndpointToSpIdMap)
    
    const computeSyncModeForUserAndReplicaExpectedConditionsArr = [
      {
        input: {
          wallet,
          primaryClock: replicaToUserInfoMap[primary][wallet].clock,
          secondaryClock: replicaToUserInfoMap[secondary2][wallet].clock,
          primaryFilesHash: replicaToUserInfoMap[primary][wallet].filesHash,
          secondaryFilesHash: replicaToUserInfoMap[secondary2][wallet].filesHash
        },
        output: SYNC_MODES.None
      }
    ]
    const computeSyncModeForUserAndReplicaStub = getConditionalStub('computeSyncModeForUserAndReplica', computeSyncModeForUserAndReplicaExpectedConditionsArr)

    const findSyncRequestsJobProcessor = getJobProcessorStub(
      getNewOrExistingSyncReqStub,
      getCNodeEndpointToSpIdMapStub,
      computeSyncModeForUserAndReplicaStub
    )

    /**
     * Verify job outputs the correct results: no syncs because secondary1 would normally sync but it's unhealthy
     */

    const expectedOutput = {
      duplicateSyncReqs: [],
      errors: [],
<<<<<<< HEAD
      jobsToEnqueue: {},
      metricsToRecord: [
        {
          metricLabels: {
            result: 'no_sync_already_marked_unhealthy'
          },
          metricName: 'audius_cn_find_sync_request_counts',
          metricType: 'GAUGE_INC',
          metricValue: 1
        },
        {
          metricLabels: {
            result: 'no_sync_secondary_clock_gte_primary'
          },
          metricName: 'audius_cn_find_sync_request_counts',
          metricType: 'GAUGE_INC',
          metricValue: 1
        }
      ]
=======
      jobsToEnqueue: {}
    }
    const actualOutput = await findSyncRequestsJobProcessor({
      users,
      unhealthyPeers,
      replicaToUserInfoMap,
      userSecondarySyncMetricsMap,
      logger
>>>>>>> cac7d423
    })
    expect(actualOutput).to.deep.equal(expectedOutput)
    expect(getNewOrExistingSyncReqStub).to.not.have.been.called
    expect(computeSyncModeForUserAndReplicaStub).to.have.been.calledOnceWithExactly(computeSyncModeForUserAndReplicaExpectedConditionsArr[0].input)
  })

  it("doesn't sync if spId is mismatched in cNodeEndpointToSpId mapping", async function () {
    /**
     * Define input variables that satisfy conditions for user1 to be synced from primary1 to secondary1 (except spId matching)
     */

    // Make secondary1's spId in mapping NOT match the spId in the `users` variable
    const cNodeEndpointToSpIdMap = {
      [primary]: primarySpID,
      [secondary1]: secondary1SpID + 100,
      [secondary2]: secondary2SpID
    }

    const unhealthyPeers = []

    // Since secondary1.wallet.clock < primary.wallet.clock, we would sync from primary to secondary1 if spID matched
    const replicaToUserInfoMap = {
      [primary]: {
        [wallet]: {clock: 10, filesHash: '0xabc'}
      },
      [secondary1]: {
        [wallet]: {clock: 9, filesHash: '0xnotabc'}
      },
      [secondary2]: {
        [wallet]: {clock: 10, filesHash: '0xabc'}
      }
    }

    const userSecondarySyncMetricsMap = {}

    // This node must be the primary in order to sync
    config.set('creatorNodeEndpoint', primary)

    /**
     * Create all stubs for jobProcessor
     */

    // Stub finding syncs never being called because it should short-circuit first when seeing secondary1 spId mismatches
    const getNewOrExistingSyncReqExpectedConditionsArr = []
    const getNewOrExistingSyncReqStub = getConditionalStub(
      'getNewOrExistingSyncReq',
      getNewOrExistingSyncReqExpectedConditionsArr
    )

    const getCNodeEndpointToSpIdMapStub = getGetCNodeEndpointToSpIdMapStub(cNodeEndpointToSpIdMap)
    
    // stub computeSyncModeForUserAndReplica() only being called with primary-secondary2 pair, since primary-secondary1 processing would short circuit before this call
    const computeSyncModeForUserAndReplicaExpectedConditionsArr = [
      {
        input: {
          wallet,
          primaryClock: replicaToUserInfoMap[primary][wallet].clock,
          secondaryClock: replicaToUserInfoMap[secondary2][wallet].clock,
          primaryFilesHash: replicaToUserInfoMap[primary][wallet].filesHash,
          secondaryFilesHash: replicaToUserInfoMap[secondary2][wallet].filesHash
        },
        output: SYNC_MODES.None
      }
    ]
    const computeSyncModeForUserAndReplicaStub = getConditionalStub('computeSyncModeForUserAndReplica', computeSyncModeForUserAndReplicaExpectedConditionsArr)

    const findSyncRequestsJobProcessor = getJobProcessorStub(
      getNewOrExistingSyncReqStub,
      getCNodeEndpointToSpIdMapStub,
      computeSyncModeForUserAndReplicaStub
    )

    /**
     * Verify job outputs the correct results: no syncs because secondary1 would normally sync but its spId mismatches, and secondary2 is already synced
     */

    const expectedOutput = {
      duplicateSyncReqs: [],
      errors: [],
<<<<<<< HEAD
      jobsToEnqueue: {},
      metricsToRecord: [
        {
          metricLabels: {
            result: 'no_sync_sp_id_mismatch'
          },
          metricName: 'audius_cn_find_sync_request_counts',
          metricType: 'GAUGE_INC',
          metricValue: 1
        },
        {
          metricLabels: {
            result: 'no_sync_secondary_clock_gte_primary'
          },
          metricName: 'audius_cn_find_sync_request_counts',
          metricType: 'GAUGE_INC',
          metricValue: 1
        }
      ]
=======
      jobsToEnqueue: {}
    }
    const actualOutput = await findSyncRequestsJobProcessor({
      users,
      unhealthyPeers,
      replicaToUserInfoMap,
      userSecondarySyncMetricsMap,
      logger
>>>>>>> cac7d423
    })
    expect(actualOutput).to.deep.equal(expectedOutput)
    expect(getNewOrExistingSyncReqStub).to.not.have.been.called
    expect(computeSyncModeForUserAndReplicaStub).to.have.been.calledOnceWithExactly(computeSyncModeForUserAndReplicaExpectedConditionsArr[0].input)
  })

  it("doesn't sync if success rate is too low", async function () {
    /**
     * Define input variables that satisfy conditions for user1 to be synced from primary1 to secondary1 (except success rate)
     */

    // spIds in mapping must match those in the `users` variable
    const cNodeEndpointToSpIdMap = {
      [primary]: primarySpID,
      [secondary1]: secondary1SpID,
      [secondary2]: secondary2SpID
    }

    const unhealthyPeers = []

    // Since secondary1.wallet.clock < primary.wallet.clock, we would sync from primary to secondary1 if sync success rate were higher
    const replicaToUserInfoMap = {
      [primary]: {
        [wallet]: {clock: 10, filesHash: '0xabc'}
      },
      [secondary1]: {
        [wallet]: {clock: 9, filesHash: '0xnotabc'}
      },
      [secondary2]: {
        [wallet]: {clock: 10, filesHash: '0xabc'}
      }
    }

    // Make sync success rate lower than threshold for secondary1
    const userSecondarySyncMetricsMap = {
      [wallet]: {
        [secondary1]: { successRate: 0, failureCount: 100 },
        [secondary2]: { successRate: 1, failureCount: 0 }
      }
    }

    // This node must be the primary in order to sync
    config.set('creatorNodeEndpoint', primary)

    /**
     * Create all stubs for jobProcessor
     */

    // Stub getNewOrExistingSyncReq() never being called because it should short-circuit first when seeing low secondary1 success rate
    const getNewOrExistingSyncReqExpectedConditionsArr = []
    const getNewOrExistingSyncReqStub = getConditionalStub(
      'getNewOrExistingSyncReq',
      getNewOrExistingSyncReqExpectedConditionsArr
    )

    const getCNodeEndpointToSpIdMapStub = getGetCNodeEndpointToSpIdMapStub(cNodeEndpointToSpIdMap)

    // stub computeSyncModeForUserAndReplica() only being called with primary-secondary2 pair, since primary-secondary1 processing would short circuit before this call
    const computeSyncModeForUserAndReplicaExpectedConditionsArr = [
      {
        input: {
          wallet,
          primaryClock: replicaToUserInfoMap[primary][wallet].clock,
          secondaryClock: replicaToUserInfoMap[secondary2][wallet].clock,
          primaryFilesHash: replicaToUserInfoMap[primary][wallet].filesHash,
          secondaryFilesHash: replicaToUserInfoMap[secondary2][wallet].filesHash
        },
        output: SYNC_MODES.None
      }
    ]
    const computeSyncModeForUserAndReplicaStub = getConditionalStub('computeSyncModeForUserAndReplica', computeSyncModeForUserAndReplicaExpectedConditionsArr)

    const findSyncRequestsJobProcessor = getJobProcessorStub(
      getNewOrExistingSyncReqStub,
      getCNodeEndpointToSpIdMapStub,
      computeSyncModeForUserAndReplicaStub
    )

    /**
     * Verify job outputs the correct results: no syncs because secondary1 would normally sync but its success rate is low
     */
     const expectedOutput = {
      duplicateSyncReqs: [],
      errors: [],
<<<<<<< HEAD
      jobsToEnqueue: {},
      metricsToRecord: [
        {
          metricLabels: {
            result: 'no_sync_success_rate_too_low'
          },
          metricName: 'audius_cn_find_sync_request_counts',
          metricType: 'GAUGE_INC',
          metricValue: 1
        },
        {
          metricLabels: {
            result: 'no_sync_secondary_clock_gte_primary'
          },
          metricName: 'audius_cn_find_sync_request_counts',
          metricType: 'GAUGE_INC',
          metricValue: 1
        }
      ]
=======
      jobsToEnqueue: {}
    }
    const actualOutput = await findSyncRequestsJobProcessor({
      users,
      unhealthyPeers,
      replicaToUserInfoMap,
      userSecondarySyncMetricsMap,
      logger
>>>>>>> cac7d423
    })
    expect(actualOutput).to.deep.equal(expectedOutput)
    expect(getNewOrExistingSyncReqStub).to.not.have.been.called
    expect(computeSyncModeForUserAndReplicaStub).to.have.been.calledOnceWithExactly(computeSyncModeForUserAndReplicaExpectedConditionsArr[0].input)
  })

  it('catches errors from finding syncs', async function () {
    /**
     * Define input variables that satisfy conditions for user1 to be synced from primary1 to secondary1
     */

    // spIds in mapping must match those in the `users` variable
    const cNodeEndpointToSpIdMap = {
      [primary]: primarySpID,
      [secondary1]: secondary1SpID,
      [secondary2]: secondary2SpID
    }

    const unhealthyPeers = []

    // Since secondary1.wallet.clock < primary.wallet.clock, we will sync from primary to secondary1
    const replicaToUserInfoMap = {
      [primary]: {
        [wallet]: {clock: 10, filesHash: '0xabc'}
      },
      [secondary1]: {
        [wallet]: {clock: 9, filesHash: '0xnotabc'}
      },
      [secondary2]: {
        [wallet]: {clock: 10, filesHash: '0xabc'}
      }
    }

    const userSecondarySyncMetricsMap = {}

    // This node must be the primary in order to sync
    config.set('creatorNodeEndpoint', primary)

    /**
     * Create all stubs for jobProcessor
     */
  
    // Stub error when trying to find a new sync to enqueue from primary1 to secondary1
    const expectedErrorMsg = 'expectedErrorMsg'
    const getNewOrExistingSyncReqExpectedInput = {
      userWallet: wallet,
      primaryEndpoint: primary,
      secondaryEndpoint: secondary1,
      syncType: SyncType.Recurring
    }
    const getNewOrExistingSyncReqStub = sandbox.stub().callsFake((args) => {
      throw new Error(expectedErrorMsg)
    })

    const getCNodeEndpointToSpIdMapStub = getGetCNodeEndpointToSpIdMapStub(cNodeEndpointToSpIdMap)
    
    // stub computeSyncModeForUserAndReplica() being called with both primary-secondary1 and primary-secondary2 pairs
    const computeSyncModeForUserAndReplicaExpectedConditionsArr = [
      {
        input: {
          wallet,
          primaryClock: replicaToUserInfoMap[primary][wallet].clock,
          secondaryClock: replicaToUserInfoMap[secondary1][wallet].clock,
          primaryFilesHash: replicaToUserInfoMap[primary][wallet].filesHash,
          secondaryFilesHash: replicaToUserInfoMap[secondary1][wallet].filesHash
        },
        output: SYNC_MODES.SyncSecondaryFromPrimary
      },
      {
        input: {
          wallet,
          primaryClock: replicaToUserInfoMap[primary][wallet].clock,
          secondaryClock: replicaToUserInfoMap[secondary2][wallet].clock,
          primaryFilesHash: replicaToUserInfoMap[primary][wallet].filesHash,
          secondaryFilesHash: replicaToUserInfoMap[secondary2][wallet].filesHash
        },
        output: SYNC_MODES.None
      }
    ]
    const computeSyncModeForUserAndReplicaStub = getConditionalStub('computeSyncModeForUserAndReplica', computeSyncModeForUserAndReplicaExpectedConditionsArr)

    const findSyncRequestsJobProcessor = getJobProcessorStub(
      getNewOrExistingSyncReqStub,
      getCNodeEndpointToSpIdMapStub,
      computeSyncModeForUserAndReplicaStub
    )

<<<<<<< HEAD
    // Verify job outputs the correct results: sync to secondary1 errors, sync to secondary2 fails because it's already synced
    expect(
      findSyncRequestsJobProcessor({
        logger,
        users,
        unhealthyPeers,
        replicaSetNodesToUserClockStatusesMap,
        userSecondarySyncMetricsMap
      })
    ).to.deep.equal({
=======
    /**
     * Verify job outputs the correct results: an error syncing from primary to secondary1
     */

    const expectedOutput = {
>>>>>>> cac7d423
      duplicateSyncReqs: [],
      errors: [
        `Error getting new or existing sync request for user ${wallet} and secondary ${secondary1} - ${expectedErrorMsg}`
      ],
<<<<<<< HEAD
      jobsToEnqueue: {},
      metricsToRecord: [
        {
          metricLabels: {
            result: 'no_sync_unexpected_error'
          },
          metricName: 'audius_cn_find_sync_request_counts',
          metricType: 'GAUGE_INC',
          metricValue: 1
        },
        {
          metricLabels: {
            result: 'no_sync_secondary_clock_gte_primary'
          },
          metricName: 'audius_cn_find_sync_request_counts',
          metricType: 'GAUGE_INC',
          metricValue: 1
        }
      ]
=======
      jobsToEnqueue: {}
    }
    const actualOutput = await findSyncRequestsJobProcessor({
      users,
      unhealthyPeers,
      replicaToUserInfoMap,
      userSecondarySyncMetricsMap,
      logger
>>>>>>> cac7d423
    })
    expect(actualOutput).to.deep.equal(expectedOutput)
    expect(getNewOrExistingSyncReqStub).to.have.been.calledOnceWithExactly(getNewOrExistingSyncReqExpectedInput)
    expect(computeSyncModeForUserAndReplicaStub).to.have.been.calledTwice
      .and.to.have.been.calledWithExactly(computeSyncModeForUserAndReplicaExpectedConditionsArr[0].input)
      .and.to.have.been.calledWithExactly(computeSyncModeForUserAndReplicaExpectedConditionsArr[1].input)
  })
})<|MERGE_RESOLUTION|>--- conflicted
+++ resolved
@@ -87,7 +87,7 @@
   /**
    * Creates and returns a stub that fakes a function call given expected input and output conditions
    * The stub throws an error if called with unexpected inputs
-   * @param {String} functionName 
+   * @param {String} functionName
    * @param {Object[]} expectedConditionsArr - array containing all possible expected conditions for stub
    * @param {Object[]} expectedConditionsArr[].input - expected stubbed function input params
    * @param {Object[]} expectedConditionsArr[].output - expected stubbed function output for above input params
@@ -95,15 +95,17 @@
    */
   function getConditionalStub(functionName, expectedConditionsArr) {
     const expectedConditions = {}
-    expectedConditionsArr.map(
-      ({ input, output }) => {
-        expectedConditions[JSON.stringify(input)] = output
-      }
-    )
+    expectedConditionsArr.map(({ input, output }) => {
+      expectedConditions[JSON.stringify(input)] = output
+    })
 
     const stub = sandbox.stub().callsFake((args) => {
       if (!(JSON.stringify(args) in expectedConditions)) {
-        throw new Error(`${functionName} was not expected to be called with the given args: ${JSON.stringify(args)}`)
+        throw new Error(
+          `${functionName} was not expected to be called with the given args: ${JSON.stringify(
+            args
+          )}`
+        )
       }
 
       return expectedConditions[JSON.stringify(args)]
@@ -112,10 +114,8 @@
     return stub
   }
 
-  function getGetCNodeEndpointToSpIdMapStub (cNodeEndpointToSpIdMap) {
-    const stub = sandbox
-      .stub()
-      .returns(cNodeEndpointToSpIdMap)
+  function getGetCNodeEndpointToSpIdMapStub(cNodeEndpointToSpIdMap) {
+    const stub = sandbox.stub().returns(cNodeEndpointToSpIdMap)
     return stub
   }
 
@@ -136,13 +136,13 @@
     // Since secondary1.wallet.clock < primary.wallet.clock, we will sync from primary to secondary1
     const replicaToUserInfoMap = {
       [primary]: {
-        [wallet]: {clock: 10, filesHash: '0xabc'}
+        [wallet]: { clock: 10, filesHash: '0xabc' }
       },
       [secondary1]: {
-        [wallet]: {clock: 9, filesHash: '0xnotabc'}
+        [wallet]: { clock: 9, filesHash: '0xnotabc' }
       },
       [secondary2]: {
-        [wallet]: {clock: 10, filesHash: '0xabc'}
+        [wallet]: { clock: 10, filesHash: '0xabc' }
       }
     }
 
@@ -156,25 +156,29 @@
      */
 
     const expectedSyncReqToEnqueue = 'expectedSyncReqToEnqueue'
-    const getNewOrExistingSyncReqExpectedConditionsArr = [{
-      input: {
-        userWallet: wallet,
-        primaryEndpoint: primary,
-        secondaryEndpoint: secondary1,
-        syncType: SyncType.Recurring
-      },
-      /**
-       * note - this value can be anything as it's outside scope of this integration test suite
-       * TODO - should prob change this to reflect real object
-       */
-      output: { syncReqToEnqueue: expectedSyncReqToEnqueue }
-    }]
+    const getNewOrExistingSyncReqExpectedConditionsArr = [
+      {
+        input: {
+          userWallet: wallet,
+          primaryEndpoint: primary,
+          secondaryEndpoint: secondary1,
+          syncType: SyncType.Recurring
+        },
+        /**
+         * note - this value can be anything as it's outside scope of this integration test suite
+         * TODO - should prob change this to reflect real object
+         */
+        output: { syncReqToEnqueue: expectedSyncReqToEnqueue }
+      }
+    ]
     const getNewOrExistingSyncReqStub = getConditionalStub(
       'getNewOrExistingSyncReq',
       getNewOrExistingSyncReqExpectedConditionsArr
     )
 
-    const getCNodeEndpointToSpIdMapStub = getGetCNodeEndpointToSpIdMapStub(cNodeEndpointToSpIdMap)
+    const getCNodeEndpointToSpIdMapStub = getGetCNodeEndpointToSpIdMapStub(
+      cNodeEndpointToSpIdMap
+    )
 
     const computeSyncModeForUserAndReplicaExpectedConditionsArr = [
       {
@@ -198,7 +202,10 @@
         output: SYNC_MODES.None
       }
     ]
-    const computeSyncModeForUserAndReplicaStub = getConditionalStub('computeSyncModeForUserAndReplica', computeSyncModeForUserAndReplicaExpectedConditionsArr)
+    const computeSyncModeForUserAndReplicaStub = getConditionalStub(
+      'computeSyncModeForUserAndReplica',
+      computeSyncModeForUserAndReplicaExpectedConditionsArr
+    )
 
     const findSyncRequestsJobProcessor = getJobProcessorStub(
       getNewOrExistingSyncReqStub,
@@ -215,28 +222,25 @@
       errors: [],
       jobsToEnqueue: {
         [QUEUE_NAMES.STATE_RECONCILIATION]: [expectedSyncReqToEnqueue]
-<<<<<<< HEAD
       },
       metricsToRecord: [
         {
           metricLabels: {
-            result: 'new_sync_request_enqueued'
-          },
-          metricName: 'audius_cn_find_sync_request_counts',
-          metricType: 'GAUGE_INC',
-          metricValue: 1
-        },
-        {
-          metricLabels: {
-            result: 'no_sync_secondary_clock_gte_primary'
+            result: 'new_sync_request_enqueued_primary_to_secondary'
+          },
+          metricName: 'audius_cn_find_sync_request_counts',
+          metricType: 'GAUGE_INC',
+          metricValue: 1
+        },
+        {
+          metricLabels: {
+            result: 'no_sync_secondary_data_matches_primary'
           },
           metricName: 'audius_cn_find_sync_request_counts',
           metricType: 'GAUGE_INC',
           metricValue: 1
         }
       ]
-=======
-      }
     }
     const actualOutput = await findSyncRequestsJobProcessor({
       users,
@@ -244,13 +248,18 @@
       replicaToUserInfoMap,
       userSecondarySyncMetricsMap,
       logger
->>>>>>> cac7d423
     })
     expect(actualOutput).to.deep.equal(expectedOutput)
-    expect(getNewOrExistingSyncReqStub).to.have.been.calledOnceWithExactly(getNewOrExistingSyncReqExpectedConditionsArr[0].input)
-    expect(computeSyncModeForUserAndReplicaStub).to.have.been.calledTwice
-      .and.to.have.been.calledWithExactly(computeSyncModeForUserAndReplicaExpectedConditionsArr[0].input)
-      .and.to.have.been.calledWithExactly(computeSyncModeForUserAndReplicaExpectedConditionsArr[1].input)
+    expect(getNewOrExistingSyncReqStub).to.have.been.calledOnceWithExactly(
+      getNewOrExistingSyncReqExpectedConditionsArr[0].input
+    )
+    expect(computeSyncModeForUserAndReplicaStub)
+      .to.have.been.calledTwice.and.to.have.been.calledWithExactly(
+        computeSyncModeForUserAndReplicaExpectedConditionsArr[0].input
+      )
+      .and.to.have.been.calledWithExactly(
+        computeSyncModeForUserAndReplicaExpectedConditionsArr[1].input
+      )
   })
 
   it("doesn't enqueue duplicate syncs", async function () {
@@ -270,13 +279,13 @@
     // Clock value of secondary1 being less than primary means we'll sync from primary to secondary1
     const replicaToUserInfoMap = {
       [primary]: {
-        [wallet]: {clock: 10, filesHash: '0xabc'}
+        [wallet]: { clock: 10, filesHash: '0xabc' }
       },
       [secondary1]: {
-        [wallet]: {clock: 9, filesHash: '0xnotabc'}
+        [wallet]: { clock: 9, filesHash: '0xnotabc' }
       },
       [secondary2]: {
-        [wallet]: {clock: 10, filesHash: '0xabc'}
+        [wallet]: { clock: 10, filesHash: '0xabc' }
       }
     }
 
@@ -291,21 +300,25 @@
 
     // Stub having a duplicate sync so that no new sync will be enqueued
     const expectedDuplicateSyncReq = 'expectedDuplicateSyncReq'
-    const getNewOrExistingSyncReqExpectedConditionsArr = [{
-      input: {
-        userWallet: wallet,
-        primaryEndpoint: primary,
-        secondaryEndpoint: secondary1,
-        syncType: SyncType.Recurring
-      },
-      output: { duplicateSyncReq: expectedDuplicateSyncReq }
-    }]
+    const getNewOrExistingSyncReqExpectedConditionsArr = [
+      {
+        input: {
+          userWallet: wallet,
+          primaryEndpoint: primary,
+          secondaryEndpoint: secondary1,
+          syncType: SyncType.Recurring
+        },
+        output: { duplicateSyncReq: expectedDuplicateSyncReq }
+      }
+    ]
     const getNewOrExistingSyncReqStub = getConditionalStub(
       'getNewOrExistingSyncReq',
       getNewOrExistingSyncReqExpectedConditionsArr
     )
 
-    const getCNodeEndpointToSpIdMapStub = getGetCNodeEndpointToSpIdMapStub(cNodeEndpointToSpIdMap)
+    const getCNodeEndpointToSpIdMapStub = getGetCNodeEndpointToSpIdMapStub(
+      cNodeEndpointToSpIdMap
+    )
 
     const computeSyncModeForUserAndReplicaExpectedConditionsArr = [
       {
@@ -329,8 +342,11 @@
         output: SYNC_MODES.None
       }
     ]
-    const computeSyncModeForUserAndReplicaStub = getConditionalStub('computeSyncModeForUserAndReplica', computeSyncModeForUserAndReplicaExpectedConditionsArr)
-    
+    const computeSyncModeForUserAndReplicaStub = getConditionalStub(
+      'computeSyncModeForUserAndReplica',
+      computeSyncModeForUserAndReplicaExpectedConditionsArr
+    )
+
     const findSyncRequestsJobProcessor = getJobProcessorStub(
       getNewOrExistingSyncReqStub,
       getCNodeEndpointToSpIdMapStub,
@@ -344,7 +360,6 @@
     const expectedOutput = {
       duplicateSyncReqs: [expectedDuplicateSyncReq],
       errors: [],
-<<<<<<< HEAD
       jobsToEnqueue: {},
       metricsToRecord: [
         {
@@ -357,15 +372,13 @@
         },
         {
           metricLabels: {
-            result: 'no_sync_secondary_clock_gte_primary'
+            result: 'no_sync_secondary_data_matches_primary'
           },
           metricName: 'audius_cn_find_sync_request_counts',
           metricType: 'GAUGE_INC',
           metricValue: 1
         }
       ]
-=======
-      jobsToEnqueue: {}
     }
     const actualOutput = await findSyncRequestsJobProcessor({
       users,
@@ -373,13 +386,18 @@
       replicaToUserInfoMap,
       userSecondarySyncMetricsMap,
       logger
->>>>>>> cac7d423
     })
     expect(actualOutput).to.deep.equal(expectedOutput)
-    expect(getNewOrExistingSyncReqStub).to.have.been.calledOnceWithExactly(getNewOrExistingSyncReqExpectedConditionsArr[0].input)
-    expect(computeSyncModeForUserAndReplicaStub).to.have.been.calledTwice
-      .and.to.have.been.calledWithExactly(computeSyncModeForUserAndReplicaExpectedConditionsArr[0].input)
-      .and.to.have.been.calledWithExactly(computeSyncModeForUserAndReplicaExpectedConditionsArr[1].input)
+    expect(getNewOrExistingSyncReqStub).to.have.been.calledOnceWithExactly(
+      getNewOrExistingSyncReqExpectedConditionsArr[0].input
+    )
+    expect(computeSyncModeForUserAndReplicaStub)
+      .to.have.been.calledTwice.and.to.have.been.calledWithExactly(
+        computeSyncModeForUserAndReplicaExpectedConditionsArr[0].input
+      )
+      .and.to.have.been.calledWithExactly(
+        computeSyncModeForUserAndReplicaExpectedConditionsArr[1].input
+      )
   })
 
   it("doesn't sync to unhealthy secondaries", async function () {
@@ -400,13 +418,13 @@
     // Since secondary1.wallet.clock < primary.wallet.clock, we would sync from primary to secondary1 if it were healthy
     const replicaToUserInfoMap = {
       [primary]: {
-        [wallet]: {clock: 10, filesHash: '0xabc'}
+        [wallet]: { clock: 10, filesHash: '0xabc' }
       },
       [secondary1]: {
-        [wallet]: {clock: 9, filesHash: '0xnotabc'}
+        [wallet]: { clock: 9, filesHash: '0xnotabc' }
       },
       [secondary2]: {
-        [wallet]: {clock: 10, filesHash: '0xabc'}
+        [wallet]: { clock: 10, filesHash: '0xabc' }
       }
     }
 
@@ -426,8 +444,10 @@
       getNewOrExistingSyncReqExpectedConditionsArr
     )
 
-    const getCNodeEndpointToSpIdMapStub = getGetCNodeEndpointToSpIdMapStub(cNodeEndpointToSpIdMap)
-    
+    const getCNodeEndpointToSpIdMapStub = getGetCNodeEndpointToSpIdMapStub(
+      cNodeEndpointToSpIdMap
+    )
+
     const computeSyncModeForUserAndReplicaExpectedConditionsArr = [
       {
         input: {
@@ -440,7 +460,10 @@
         output: SYNC_MODES.None
       }
     ]
-    const computeSyncModeForUserAndReplicaStub = getConditionalStub('computeSyncModeForUserAndReplica', computeSyncModeForUserAndReplicaExpectedConditionsArr)
+    const computeSyncModeForUserAndReplicaStub = getConditionalStub(
+      'computeSyncModeForUserAndReplica',
+      computeSyncModeForUserAndReplicaExpectedConditionsArr
+    )
 
     const findSyncRequestsJobProcessor = getJobProcessorStub(
       getNewOrExistingSyncReqStub,
@@ -455,7 +478,6 @@
     const expectedOutput = {
       duplicateSyncReqs: [],
       errors: [],
-<<<<<<< HEAD
       jobsToEnqueue: {},
       metricsToRecord: [
         {
@@ -468,15 +490,13 @@
         },
         {
           metricLabels: {
-            result: 'no_sync_secondary_clock_gte_primary'
+            result: 'no_sync_secondary_data_matches_primary'
           },
           metricName: 'audius_cn_find_sync_request_counts',
           metricType: 'GAUGE_INC',
           metricValue: 1
         }
       ]
-=======
-      jobsToEnqueue: {}
     }
     const actualOutput = await findSyncRequestsJobProcessor({
       users,
@@ -484,11 +504,14 @@
       replicaToUserInfoMap,
       userSecondarySyncMetricsMap,
       logger
->>>>>>> cac7d423
     })
     expect(actualOutput).to.deep.equal(expectedOutput)
     expect(getNewOrExistingSyncReqStub).to.not.have.been.called
-    expect(computeSyncModeForUserAndReplicaStub).to.have.been.calledOnceWithExactly(computeSyncModeForUserAndReplicaExpectedConditionsArr[0].input)
+    expect(
+      computeSyncModeForUserAndReplicaStub
+    ).to.have.been.calledOnceWithExactly(
+      computeSyncModeForUserAndReplicaExpectedConditionsArr[0].input
+    )
   })
 
   it("doesn't sync if spId is mismatched in cNodeEndpointToSpId mapping", async function () {
@@ -508,13 +531,13 @@
     // Since secondary1.wallet.clock < primary.wallet.clock, we would sync from primary to secondary1 if spID matched
     const replicaToUserInfoMap = {
       [primary]: {
-        [wallet]: {clock: 10, filesHash: '0xabc'}
+        [wallet]: { clock: 10, filesHash: '0xabc' }
       },
       [secondary1]: {
-        [wallet]: {clock: 9, filesHash: '0xnotabc'}
+        [wallet]: { clock: 9, filesHash: '0xnotabc' }
       },
       [secondary2]: {
-        [wallet]: {clock: 10, filesHash: '0xabc'}
+        [wallet]: { clock: 10, filesHash: '0xabc' }
       }
     }
 
@@ -534,8 +557,10 @@
       getNewOrExistingSyncReqExpectedConditionsArr
     )
 
-    const getCNodeEndpointToSpIdMapStub = getGetCNodeEndpointToSpIdMapStub(cNodeEndpointToSpIdMap)
-    
+    const getCNodeEndpointToSpIdMapStub = getGetCNodeEndpointToSpIdMapStub(
+      cNodeEndpointToSpIdMap
+    )
+
     // stub computeSyncModeForUserAndReplica() only being called with primary-secondary2 pair, since primary-secondary1 processing would short circuit before this call
     const computeSyncModeForUserAndReplicaExpectedConditionsArr = [
       {
@@ -549,7 +574,10 @@
         output: SYNC_MODES.None
       }
     ]
-    const computeSyncModeForUserAndReplicaStub = getConditionalStub('computeSyncModeForUserAndReplica', computeSyncModeForUserAndReplicaExpectedConditionsArr)
+    const computeSyncModeForUserAndReplicaStub = getConditionalStub(
+      'computeSyncModeForUserAndReplica',
+      computeSyncModeForUserAndReplicaExpectedConditionsArr
+    )
 
     const findSyncRequestsJobProcessor = getJobProcessorStub(
       getNewOrExistingSyncReqStub,
@@ -564,7 +592,6 @@
     const expectedOutput = {
       duplicateSyncReqs: [],
       errors: [],
-<<<<<<< HEAD
       jobsToEnqueue: {},
       metricsToRecord: [
         {
@@ -577,15 +604,13 @@
         },
         {
           metricLabels: {
-            result: 'no_sync_secondary_clock_gte_primary'
+            result: 'no_sync_secondary_data_matches_primary'
           },
           metricName: 'audius_cn_find_sync_request_counts',
           metricType: 'GAUGE_INC',
           metricValue: 1
         }
       ]
-=======
-      jobsToEnqueue: {}
     }
     const actualOutput = await findSyncRequestsJobProcessor({
       users,
@@ -593,11 +618,14 @@
       replicaToUserInfoMap,
       userSecondarySyncMetricsMap,
       logger
->>>>>>> cac7d423
     })
     expect(actualOutput).to.deep.equal(expectedOutput)
     expect(getNewOrExistingSyncReqStub).to.not.have.been.called
-    expect(computeSyncModeForUserAndReplicaStub).to.have.been.calledOnceWithExactly(computeSyncModeForUserAndReplicaExpectedConditionsArr[0].input)
+    expect(
+      computeSyncModeForUserAndReplicaStub
+    ).to.have.been.calledOnceWithExactly(
+      computeSyncModeForUserAndReplicaExpectedConditionsArr[0].input
+    )
   })
 
   it("doesn't sync if success rate is too low", async function () {
@@ -617,13 +645,13 @@
     // Since secondary1.wallet.clock < primary.wallet.clock, we would sync from primary to secondary1 if sync success rate were higher
     const replicaToUserInfoMap = {
       [primary]: {
-        [wallet]: {clock: 10, filesHash: '0xabc'}
+        [wallet]: { clock: 10, filesHash: '0xabc' }
       },
       [secondary1]: {
-        [wallet]: {clock: 9, filesHash: '0xnotabc'}
+        [wallet]: { clock: 9, filesHash: '0xnotabc' }
       },
       [secondary2]: {
-        [wallet]: {clock: 10, filesHash: '0xabc'}
+        [wallet]: { clock: 10, filesHash: '0xabc' }
       }
     }
 
@@ -649,7 +677,9 @@
       getNewOrExistingSyncReqExpectedConditionsArr
     )
 
-    const getCNodeEndpointToSpIdMapStub = getGetCNodeEndpointToSpIdMapStub(cNodeEndpointToSpIdMap)
+    const getCNodeEndpointToSpIdMapStub = getGetCNodeEndpointToSpIdMapStub(
+      cNodeEndpointToSpIdMap
+    )
 
     // stub computeSyncModeForUserAndReplica() only being called with primary-secondary2 pair, since primary-secondary1 processing would short circuit before this call
     const computeSyncModeForUserAndReplicaExpectedConditionsArr = [
@@ -664,7 +694,10 @@
         output: SYNC_MODES.None
       }
     ]
-    const computeSyncModeForUserAndReplicaStub = getConditionalStub('computeSyncModeForUserAndReplica', computeSyncModeForUserAndReplicaExpectedConditionsArr)
+    const computeSyncModeForUserAndReplicaStub = getConditionalStub(
+      'computeSyncModeForUserAndReplica',
+      computeSyncModeForUserAndReplicaExpectedConditionsArr
+    )
 
     const findSyncRequestsJobProcessor = getJobProcessorStub(
       getNewOrExistingSyncReqStub,
@@ -675,10 +708,9 @@
     /**
      * Verify job outputs the correct results: no syncs because secondary1 would normally sync but its success rate is low
      */
-     const expectedOutput = {
+    const expectedOutput = {
       duplicateSyncReqs: [],
       errors: [],
-<<<<<<< HEAD
       jobsToEnqueue: {},
       metricsToRecord: [
         {
@@ -691,15 +723,13 @@
         },
         {
           metricLabels: {
-            result: 'no_sync_secondary_clock_gte_primary'
+            result: 'no_sync_secondary_data_matches_primary'
           },
           metricName: 'audius_cn_find_sync_request_counts',
           metricType: 'GAUGE_INC',
           metricValue: 1
         }
       ]
-=======
-      jobsToEnqueue: {}
     }
     const actualOutput = await findSyncRequestsJobProcessor({
       users,
@@ -707,11 +737,14 @@
       replicaToUserInfoMap,
       userSecondarySyncMetricsMap,
       logger
->>>>>>> cac7d423
     })
     expect(actualOutput).to.deep.equal(expectedOutput)
     expect(getNewOrExistingSyncReqStub).to.not.have.been.called
-    expect(computeSyncModeForUserAndReplicaStub).to.have.been.calledOnceWithExactly(computeSyncModeForUserAndReplicaExpectedConditionsArr[0].input)
+    expect(
+      computeSyncModeForUserAndReplicaStub
+    ).to.have.been.calledOnceWithExactly(
+      computeSyncModeForUserAndReplicaExpectedConditionsArr[0].input
+    )
   })
 
   it('catches errors from finding syncs', async function () {
@@ -731,13 +764,13 @@
     // Since secondary1.wallet.clock < primary.wallet.clock, we will sync from primary to secondary1
     const replicaToUserInfoMap = {
       [primary]: {
-        [wallet]: {clock: 10, filesHash: '0xabc'}
+        [wallet]: { clock: 10, filesHash: '0xabc' }
       },
       [secondary1]: {
-        [wallet]: {clock: 9, filesHash: '0xnotabc'}
+        [wallet]: { clock: 9, filesHash: '0xnotabc' }
       },
       [secondary2]: {
-        [wallet]: {clock: 10, filesHash: '0xabc'}
+        [wallet]: { clock: 10, filesHash: '0xabc' }
       }
     }
 
@@ -749,7 +782,7 @@
     /**
      * Create all stubs for jobProcessor
      */
-  
+
     // Stub error when trying to find a new sync to enqueue from primary1 to secondary1
     const expectedErrorMsg = 'expectedErrorMsg'
     const getNewOrExistingSyncReqExpectedInput = {
@@ -762,8 +795,10 @@
       throw new Error(expectedErrorMsg)
     })
 
-    const getCNodeEndpointToSpIdMapStub = getGetCNodeEndpointToSpIdMapStub(cNodeEndpointToSpIdMap)
-    
+    const getCNodeEndpointToSpIdMapStub = getGetCNodeEndpointToSpIdMapStub(
+      cNodeEndpointToSpIdMap
+    )
+
     // stub computeSyncModeForUserAndReplica() being called with both primary-secondary1 and primary-secondary2 pairs
     const computeSyncModeForUserAndReplicaExpectedConditionsArr = [
       {
@@ -787,7 +822,10 @@
         output: SYNC_MODES.None
       }
     ]
-    const computeSyncModeForUserAndReplicaStub = getConditionalStub('computeSyncModeForUserAndReplica', computeSyncModeForUserAndReplicaExpectedConditionsArr)
+    const computeSyncModeForUserAndReplicaStub = getConditionalStub(
+      'computeSyncModeForUserAndReplica',
+      computeSyncModeForUserAndReplicaExpectedConditionsArr
+    )
 
     const findSyncRequestsJobProcessor = getJobProcessorStub(
       getNewOrExistingSyncReqStub,
@@ -795,29 +833,14 @@
       computeSyncModeForUserAndReplicaStub
     )
 
-<<<<<<< HEAD
-    // Verify job outputs the correct results: sync to secondary1 errors, sync to secondary2 fails because it's already synced
-    expect(
-      findSyncRequestsJobProcessor({
-        logger,
-        users,
-        unhealthyPeers,
-        replicaSetNodesToUserClockStatusesMap,
-        userSecondarySyncMetricsMap
-      })
-    ).to.deep.equal({
-=======
-    /**
-     * Verify job outputs the correct results: an error syncing from primary to secondary1
-     */
-
+    /**
+     * Verify job outputs the correct results: sync to secondary1 errors, sync to secondary2 fails because it's already synced
+     */
     const expectedOutput = {
->>>>>>> cac7d423
       duplicateSyncReqs: [],
       errors: [
         `Error getting new or existing sync request for user ${wallet} and secondary ${secondary1} - ${expectedErrorMsg}`
       ],
-<<<<<<< HEAD
       jobsToEnqueue: {},
       metricsToRecord: [
         {
@@ -830,15 +853,13 @@
         },
         {
           metricLabels: {
-            result: 'no_sync_secondary_clock_gte_primary'
+            result: 'no_sync_secondary_data_matches_primary'
           },
           metricName: 'audius_cn_find_sync_request_counts',
           metricType: 'GAUGE_INC',
           metricValue: 1
         }
       ]
-=======
-      jobsToEnqueue: {}
     }
     const actualOutput = await findSyncRequestsJobProcessor({
       users,
@@ -846,12 +867,17 @@
       replicaToUserInfoMap,
       userSecondarySyncMetricsMap,
       logger
->>>>>>> cac7d423
     })
     expect(actualOutput).to.deep.equal(expectedOutput)
-    expect(getNewOrExistingSyncReqStub).to.have.been.calledOnceWithExactly(getNewOrExistingSyncReqExpectedInput)
-    expect(computeSyncModeForUserAndReplicaStub).to.have.been.calledTwice
-      .and.to.have.been.calledWithExactly(computeSyncModeForUserAndReplicaExpectedConditionsArr[0].input)
-      .and.to.have.been.calledWithExactly(computeSyncModeForUserAndReplicaExpectedConditionsArr[1].input)
+    expect(getNewOrExistingSyncReqStub).to.have.been.calledOnceWithExactly(
+      getNewOrExistingSyncReqExpectedInput
+    )
+    expect(computeSyncModeForUserAndReplicaStub)
+      .to.have.been.calledTwice.and.to.have.been.calledWithExactly(
+        computeSyncModeForUserAndReplicaExpectedConditionsArr[0].input
+      )
+      .and.to.have.been.calledWithExactly(
+        computeSyncModeForUserAndReplicaExpectedConditionsArr[1].input
+      )
   })
 })