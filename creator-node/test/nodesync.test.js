--- conflicted
+++ resolved
@@ -780,24 +780,6 @@
         .reply(200, 'audius is cool')
     }
 
-<<<<<<< HEAD
-      // Confirm no local user state before sync
-      const initialCNodeUserCount = await models.CNodeUser.count()
-      assert.strictEqual(initialCNodeUserCount, 0)
-
-      // Take data from TEST_ENDPOINT for export with userWallets and adds data to node running code
-      await processSync(
-        serviceRegistryMock, userWallets, TEST_ENDPOINT, /* blockNumber */ null, /* forceResync */ false
-      )
-
-      const exportedCnodeUser = {
-        walletPublicKey: cnodeUser.walletPublicKey,
-        lastLogin: cnodeUser.lastLogin,
-        latestBlockNumber: cnodeUser.latestBlockNumber,
-        clock: cnodeUser.clock,
-        createdAt: cnodeUser.createdAt
-      }
-=======
     const verifyLocalCNodeUserStateForUser = async (exportedCnodeUser) => {
       exportedCnodeUser = _.pick(exportedCnodeUser, [
         'cnodeUserUUID',
@@ -816,7 +798,6 @@
           raw: true
         })
       )
->>>>>>> 68d04a4b
 
       assert.deepStrictEqual(
         _.omit(localCNodeUser, ['cnodeUserUUID', 'updatedAt']),
@@ -1018,15 +999,8 @@
       })
       assert.strictEqual(localCNodeUserCount, 1)
 
-<<<<<<< HEAD
-      // test: sync
-      await processSync(
-        serviceRegistryMock, userWallets, TEST_ENDPOINT, /* blockNumber */ null, /* forceResync */ false
-      )
-=======
       // Call processSync
       await processSync(serviceRegistryMock, userWallets, TEST_ENDPOINT)
->>>>>>> 68d04a4b
 
       await verifyLocalCNodeUserStateForUser(exportedCnodeUser)
 
