const request = require('supertest')
const fs = require('fs')
const path = require('path')
const assert = require('assert')
const sinon = require('sinon')
const uuid = require('uuid/v4')
const proxyquire = require('proxyquire')
const _ = require('lodash')
const crypto = require('crypto')

const defaultConfig = require('../default-config.json')
const ipfsClient = require('../src/ipfsClient')
const BlacklistManager = require('../src/blacklistManager')
const TranscodingQueue = require('../src/TranscodingQueue')
const models = require('../src/models')
const DiskManager = require('../src/diskManager')
const FileManager = require('../src/fileManager')

const { getApp } = require('./lib/app')
<<<<<<< HEAD
const { createStarterCNodeUser, testEthereumConstants } = require('./lib/dataSeeds')
=======
const {
  createStarterCNodeUser,
  createStarterCNodeUserWithKey,
  testEthereumConstants
} = require('./lib/dataSeeds')
>>>>>>> 90d2b9fc
const { getIPFSMock } = require('./lib/ipfsMock')
const { getLibsMock } = require('./lib/libsMock')
const { sortKeys } = require('../src/apiSigning')
const { saveFileToStorage } = require('./lib/helpers')

const testAudioFilePath = path.resolve(__dirname, 'testTrack.mp3')
const testAudioFileWrongFormatPath = path.resolve(
  __dirname,
  'testTrackWrongFormat.jpg'
)

const TestAudiusTrackFileNumSegments = 32
const TRACK_CONTENT_POLLING_ROUTE = '/track_content_async'

const logContext = {
  logContext: {
    requestID: uuid(),
    requestMethod: 'POST',
    requestHostname: '127.0.0.1',
    requestUrl: TRACK_CONTENT_POLLING_ROUTE
  }
}

// Create the req context for handleTrackContentRoute
function getReqObj(fileUUID, fileDir, session) {
  return {
    fileName: `${fileUUID}.mp3`,
    fileDir,
    fileDestination: fileDir,
    session: {
      cnodeUserUUID: session.cnodeUserUUID
    }
  }
}

/**
 * Given index of segment, returns filepath of expected segment file in /test/test-segments/ dir
 * TODO - instead of using ./test/test-segments, use ./test/testTrackUploadDir
 */
function _getTestSegmentFilePathAtIndex(index) {
  let suffix = '000'

  if (index >= 0 && index < 10) suffix += `0${index}`
  else if (index >= 10 && index < 32) suffix += `${index}`
  else throw new Error('Index must be [0, 32)')

  return path.join(__dirname, 'test-segments', `segment${suffix}.ts`)
}

describe('test Polling Tracks with mocked IPFS', function () {
  let app,
    server,
    ipfsMock,
    ipfsLatestMock,
    libsMock,
    handleTrackContentRoute,
    mockServiceRegistry
  let session, userId, userWallet

  const spId = 1

  beforeEach(async () => {
    ipfsMock = getIPFSMock()
    ipfsLatestMock = getIPFSMock(true)
    libsMock = getLibsMock()
    libsMock.useTrackContentPolling = true

    userId = 1
    userWallet = testEthereumConstants.pubKey.toLowerCase()

    process.env.enableIPFSAddTracks = true

    const { getApp } = require('./lib/app')
    const appInfo = await getApp(
      ipfsMock,
      libsMock,
      BlacklistManager,
      ipfsLatestMock,
      null,
      spId
    )
    await BlacklistManager.init()

    app = appInfo.app
    server = appInfo.server
    mockServiceRegistry = appInfo.mockServiceRegistry
    session = await createStarterCNodeUser(userId, userWallet)

    // Mock `saveFileToIPFSFromFS()` in `handleTrackContentRoute()` to succeed
    ;({ handleTrackContentRoute } = proxyquire(
      '../src/components/tracks/tracksComponentService.js',
      {
        '../../fileManager': {
          saveFileToIPFSFromFS: sinon
            .stub(FileManager, 'saveFileToIPFSFromFS')
            .returns(
              new Promise((resolve, reject) => {
                const multihash =
                  'QmYfSQCgCwhxwYcdEwCkFJHicDe6rzCAb7AtLz3GrHmuU6'
                return resolve({
                  multihash,
                  dstPath: DiskManager.computeFilePath(multihash)
                })
              })
            )
        }
      }
    ))
  })

  afterEach(async () => {
    sinon.restore()
    await server.close()
  })

  // Testing middleware -- leave as /track_content_async
  it('fails to upload when format is not accepted', async function () {
    const file = fs.readFileSync(testAudioFileWrongFormatPath)

    await request(app)
      .post(TRACK_CONTENT_POLLING_ROUTE)
      .attach('file', file, { filename: 'fname.jpg' })
      .set('Content-Type', 'multipart/form-data')
      .set('X-Session-ID', session.sessionToken)
      .set('User-Id', session.userId)
      .expect(400)
  })

  // Testing middleware -- leave as /track_content_async
  it('fails to upload when maxAudioFileSizeBytes exceeded', async function () {
    // Configure extremely small file size
    process.env.maxAudioFileSizeBytes = 10

    // Reset app
    await server.close()

    const appInfo = await getApp(
      ipfsMock,
      libsMock,
      BlacklistManager,
      ipfsLatestMock,
      null,
      userId
    )
    app = appInfo.app
    server = appInfo.server
    session = await createStarterCNodeUser(userId)

    ipfsLatestMock.add.exactly(64)
    ipfsLatestMock.pin.add.exactly(32)

    // Confirm max audio file size is respected by multer
    const file = fs.readFileSync(testAudioFilePath)
    await request(app)
      .post(TRACK_CONTENT_POLLING_ROUTE)
      .attach('file', file, { filename: 'fname.mp3' })
      .set('Content-Type', 'multipart/form-data')
      .set('X-Session-ID', session.sessionToken)
      .set('User-Id', session.userId)
      .expect(400)

    // Reset max file limits
    process.env.maxAudioFileSizeBytes = defaultConfig.maxAudioFileSizeBytes
  })

  it('fails to upload when maxMemoryFileSizeBytes exceeded', async function () {
    // Configure extremely small file size
    process.env.maxMemoryFileSizeBytes = 10

    // Reset app
    await server.close()
    const appInfo = await getApp(
      ipfsMock,
      libsMock,
      BlacklistManager,
      ipfsLatestMock,
      null,
      userId
    )
    app = appInfo.app
    server = appInfo.server
    session = await createStarterCNodeUser(userId)

    ipfsLatestMock.add.exactly(64)
    ipfsLatestMock.pin.add.exactly(32)

    // Confirm max audio file size is respected by multer
    const file = fs.readFileSync(testAudioFileWrongFormatPath)
    await request(app)
      .post('/image_upload')
      .attach('file', file, { filename: 'fname.jpg' })
      .set('Content-Type', 'multipart/form-data')
      .set('X-Session-ID', session.sessionToken)
      .set('User-Id', session.userId)
      .expect(500)

    // Reset max file limits
    process.env.maxMemoryFileSizeBytes = defaultConfig.maxMemoryFileSizeBytes
  })

  it('uploads /track_content_async', async function () {
    ipfsLatestMock.add.exactly(33)
    ipfsLatestMock.pin.add.exactly(33)

    const { fileUUID, fileDir } = saveFileToStorage(testAudioFilePath)
    const resp = await handleTrackContentRoute(
      logContext,
      getReqObj(fileUUID, fileDir, session),
      mockServiceRegistry.blacklistManager
    )

    const {
      track_segments: trackSegments,
      source_file: sourceFile,
      transcodedTrackCID,
      transcodedTrackUUID
    } = resp

    assert.deepStrictEqual(
      trackSegments[0].multihash,
      'QmYfSQCgCwhxwYcdEwCkFJHicDe6rzCAb7AtLz3GrHmuU6'
    )
    assert.deepStrictEqual(trackSegments.length, 32)
    assert.deepStrictEqual(sourceFile.includes('.mp3'), true)
    assert.deepStrictEqual(
      transcodedTrackCID,
      'QmYfSQCgCwhxwYcdEwCkFJHicDe6rzCAb7AtLz3GrHmuU6'
    )
    assert.deepStrictEqual(typeof transcodedTrackUUID, 'string')
  })

  // depends on "uploads /track_content_async"
  it('Confirm /users/clock_status works with user and track state', async function () {
    const numExpectedFilesForUser = TestAudiusTrackFileNumSegments + 1 // numSegments + 320kbps copy

    /** Upload track */
    ipfsLatestMock.add.exactly(numExpectedFilesForUser)
    ipfsLatestMock.pin.add.exactly(numExpectedFilesForUser)
    const { fileUUID, fileDir } = saveFileToStorage(testAudioFilePath)
    let resp = await handleTrackContentRoute(
      logContext,
      getReqObj(fileUUID, fileDir, session),
      mockServiceRegistry.blacklistManager
    )

    const wallet = session.walletPublicKey

    // Confirm /users/clock_status returns expected info
    resp = await request(app).get(`/users/clock_status/${wallet}`).expect(200)
    assert.deepStrictEqual(resp.body.data, {
      clockValue: numExpectedFilesForUser,
      syncInProgress: false
    })

    // Confirm /users/clock_status returns expected info with returnSkipInfo flag
    resp = await request(app)
      .get(`/users/clock_status/${wallet}?returnSkipInfo=true`)
      .expect(200)
    assert.deepStrictEqual(resp.body.data, {
      clockValue: numExpectedFilesForUser,
      syncInProgress: false,
      CIDSkipInfo: { numCIDs: numExpectedFilesForUser, numSkippedCIDs: 0 }
    })

    // Update track DB entries to be skipped
    const numAffectedRows = (
      await models.File.update(
        { skipped: true },
        {
          where: {
            cnodeUserUUID: session.cnodeUserUUID,
            type: 'track'
          }
        }
      )
    )[0]
    assert.strictEqual(numAffectedRows, TestAudiusTrackFileNumSegments)

    // Confirm /users/clock_status returns expected info with returnSkipInfo flag when some entries are skipped
    resp = await request(app)
      .get(`/users/clock_status/${wallet}?returnSkipInfo=true`)
      .expect(200)
    assert.deepStrictEqual(resp.body.data, {
      clockValue: numExpectedFilesForUser,
      syncInProgress: false,
      CIDSkipInfo: {
        numCIDs: numExpectedFilesForUser,
        numSkippedCIDs: TestAudiusTrackFileNumSegments
      }
    })

<<<<<<< HEAD
    const files = await models.File.findAll({ where: { cnodeUserUUID: session.cnodeUserUUID } })
=======
    const files = await models.File.findAll({
      where: { cnodeUserUUID: session.cnodeUserUUID }
    })
>>>>>>> 90d2b9fc
    const filesSorted = _.sortBy(files, ['clock'], ['asc'])
    const multihashesSorted = filesSorted.map((file) => file.multihash)

    // Confirm /users/clock_status returns expected info with `returnFilesHash` flag
    const multihashStringFull = `{${multihashesSorted.join(',')}}`
    const expectedFilesHashFull = crypto
      .createHash('md5')
      .update(multihashStringFull)
      .digest('hex')
    resp = await request(app)
      .get(`/users/clock_status/${wallet}?returnFilesHash=true`)
      .expect(200)
    assert.deepStrictEqual(resp.body.data, {
      clockValue: numExpectedFilesForUser,
      syncInProgress: false,
      filesHash: expectedFilesHashFull
    })

    /** Confirm /users/clock_status returns expected info with `returnsFilesHash` and clock range specified */
    const clockMin = 3
    const clockMax = 8

    /** clockMin */
    const multihashStringClockMin = `{${multihashesSorted
      .slice(clockMin - 1)
      .join(',')}}`
    const expectedFilesHashClockMin = crypto
      .createHash('md5')
      .update(multihashStringClockMin)
      .digest('hex')
    resp = await request(app)
      .get(
        `/users/clock_status/${wallet}?returnFilesHash=true&filesHashClockRangeMin=${clockMin}`
      )
      .expect(200)
    assert.deepStrictEqual(resp.body.data, {
      clockValue: numExpectedFilesForUser,
      syncInProgress: false,
      filesHash: expectedFilesHashFull,
      filesHashForClockRange: expectedFilesHashClockMin
    })

    /** clockMax */
    const multihashStringClockMax = `{${multihashesSorted
      .slice(0, clockMax - 1)
      .join(',')}}`
    const expectedFilesHashClockMax = crypto
      .createHash('md5')
      .update(multihashStringClockMax)
      .digest('hex')
    resp = await request(app)
      .get(
        `/users/clock_status/${wallet}?returnFilesHash=true&filesHashClockRangeMax=${clockMax}`
      )
      .expect(200)
    assert.deepStrictEqual(resp.body.data, {
      clockValue: numExpectedFilesForUser,
      syncInProgress: false,
      filesHash: expectedFilesHashFull,
      filesHashForClockRange: expectedFilesHashClockMax
    })

    /** clockMin and clockMax */
    const multihashStringClockRange = `{${multihashesSorted
      .slice(clockMin - 1, clockMax - 1)
      .join(',')}}`
    const expectedFilesHashClockRange = crypto
      .createHash('md5')
      .update(multihashStringClockRange)
      .digest('hex')
    resp = await request(app)
      .get(
        `/users/clock_status/${wallet}?returnFilesHash=true&filesHashClockRangeMin=${clockMin}&filesHashClockRangeMax=${clockMax}`
      )
      .expect(200)
    assert.deepStrictEqual(resp.body.data, {
      clockValue: numExpectedFilesForUser,
      syncInProgress: false,
      filesHash: expectedFilesHashFull,
      filesHashForClockRange: expectedFilesHashClockRange
    })
  })

  it('Confirms /users/batch_clock_status works with user and track state for 2 users', async () => {
    const numExpectedFilesForUser = TestAudiusTrackFileNumSegments + 1 // numSegments + 320kbps copy

    /** Upload track for user 1 */
    ipfsLatestMock.add.exactly(numExpectedFilesForUser)
    ipfsLatestMock.pin.add.exactly(numExpectedFilesForUser)
    const { fileUUID: fileUUID1, fileDir: fileDir1 } =
      saveFileToStorage(testAudioFilePath)
    await handleTrackContentRoute(
      logContext,
      getReqObj(fileUUID1, fileDir1, session),
      mockServiceRegistry.blacklistManager
    )

    // Create user 2
    const userId2 = 2
    const pubKey2 = '0xadD36bad12002f1097Cdb7eE24085C28e9random'
    const session2 = await createStarterCNodeUser(userId2, pubKey2)

    /** Upload track for user 2 */
    ipfsLatestMock.add.exactly(numExpectedFilesForUser)
    ipfsLatestMock.pin.add.exactly(numExpectedFilesForUser)
    const { fileUUID: fileUUID2, fileDir: fileDir2 } =
      saveFileToStorage(testAudioFilePath)
    await handleTrackContentRoute(
      logContext,
      getReqObj(fileUUID2, fileDir2, session2),
      mockServiceRegistry.blacklistManager
    )

    // Confirm /users/batch_clock_status returns expected info
    const batchClockResp = await request(app)
      .post(`/users/batch_clock_status`)
      .send({ walletPublicKeys: [userWallet, pubKey2] })
      .expect(200)
<<<<<<< HEAD
    assert.deepStrictEqual(batchClockResp.body.data,
      { users: [
        { walletPublicKey: userWallet, clock: numExpectedFilesForUser },
        { walletPublicKey: pubKey2, clock: numExpectedFilesForUser }
      ] }
    )
=======
    assert.deepStrictEqual(batchClockResp.body.data, {
      users: [
        { walletPublicKey: userWallet, clock: numExpectedFilesForUser },
        { walletPublicKey: pubKey2, clock: numExpectedFilesForUser }
      ]
    })
>>>>>>> 90d2b9fc
  })

  // depends on "uploads /track_content_async"; if that test fails, this test will fail to due to similarity
  it('creates Audius track using application logic for /track_content_async', async function () {
    ipfsLatestMock.add.exactly(34)
    ipfsLatestMock.pin.add.exactly(34)
    libsMock.User.getUsers.exactly(2)

    const { fileUUID, fileDir } = saveFileToStorage(testAudioFilePath)
    const resp = await handleTrackContentRoute(
      logContext,
      getReqObj(fileUUID, fileDir, session),
      mockServiceRegistry.blacklistManager
    )

    const { track_segments: trackSegments, source_file: sourceFile } = resp
    assert.deepStrictEqual(
      trackSegments[0].multihash,
      'QmYfSQCgCwhxwYcdEwCkFJHicDe6rzCAb7AtLz3GrHmuU6'
    )
    assert.deepStrictEqual(trackSegments.length, 32)
    assert.deepStrictEqual(sourceFile.includes('.mp3'), true)

    // creates Audius track
    const metadata = {
      test: 'field1',
      owner_id: 1,
      track_segments: trackSegments
    }

    const trackMetadataResp = await request(app)
      .post('/tracks/metadata')
      .set('X-Session-ID', session.sessionToken)
      .set('User-Id', session.userId)
      .send({ metadata, sourceFile })
      .expect(200)

    assert.deepStrictEqual(
      trackMetadataResp.body.data.metadataMultihash,
      'QmYhusD7qFv7gxNqi9nyaoiqaRXYQvoCvVgXY75nSoydmy'
    )
  })

  // depends on "uploads /track_content_async"
  it('fails to create Audius track when segments not provided', async function () {
    ipfsLatestMock.add.exactly(34)
    ipfsLatestMock.pin.add.exactly(34)
    libsMock.User.getUsers.exactly(2)

    const { fileUUID, fileDir } = saveFileToStorage(testAudioFilePath)
    const resp = await handleTrackContentRoute(
      logContext,
      getReqObj(fileUUID, fileDir, session),
      mockServiceRegistry.blacklistManager
    )

    const { track_segments: trackSegments, source_file: sourceFile } = resp

    assert.deepStrictEqual(
      trackSegments[0].multihash,
      'QmYfSQCgCwhxwYcdEwCkFJHicDe6rzCAb7AtLz3GrHmuU6'
    )
    assert.deepStrictEqual(trackSegments.length, 32)
    assert.deepStrictEqual(sourceFile.includes('.mp3'), true)

    // creates Audius track
    const metadata = {
      test: 'field1',
      owner_id: 1
    }

    await request(app)
      .post('/tracks/metadata')
      .set('X-Session-ID', session.sessionToken)
      .set('User-Id', session.userId)
      .send({ metadata, sourceFile })
      .expect(400)
  })

  // depends on "uploads /track_content_async"
  it('fails to create Audius track when invalid segment multihashes are provided', async function () {
    ipfsLatestMock.add.exactly(34)
    ipfsLatestMock.pin.add.exactly(34)
    libsMock.User.getUsers.exactly(2)

    const { fileUUID, fileDir } = saveFileToStorage(testAudioFilePath)
    const resp = await handleTrackContentRoute(
      logContext,
      getReqObj(fileUUID, fileDir, session),
      mockServiceRegistry.blacklistManager
    )

    const { track_segments: trackSegments, source_file: sourceFile } = resp

    assert.deepStrictEqual(
      trackSegments[0].multihash,
      'QmYfSQCgCwhxwYcdEwCkFJHicDe6rzCAb7AtLz3GrHmuU6'
    )
    assert.deepStrictEqual(trackSegments.length, 32)
    assert.deepStrictEqual(sourceFile.includes('.mp3'), true)

    // creates Audius track
    const metadata = {
      test: 'field1',
      track_segments: [{ multihash: 'incorrectCIDLink', duration: 1000 }],
      owner_id: 1
    }

    await request(app)
      .post('/tracks')
      .set('X-Session-ID', session.sessionToken)
      .set('User-Id', session.userId)
      .send({ metadata, sourceFile })
      .expect(400)
  })

  // depends on "uploads /track_content_async"
  it('fails to create Audius track when owner_id is not provided', async function () {
    ipfsLatestMock.add.exactly(34)
    ipfsLatestMock.pin.add.exactly(34)
    libsMock.User.getUsers.exactly(2)

    const { fileUUID, fileDir } = saveFileToStorage(testAudioFilePath)
    const resp = await handleTrackContentRoute(
      logContext,
      getReqObj(fileUUID, fileDir, session),
      mockServiceRegistry.blacklistManager
    )

    const { source_file: sourceFile } = resp

    // creates Audius track
    const metadata = {
      test: 'field1',
      track_segments: [
        {
          multihash: 'QmYfSQCgCwhxwYcdEwCkFJHicDe6rzCAb7AtLz3GrHmuU6',
          duration: 1000
        }
      ]
    }

    await request(app)
      .post('/tracks')
      .set('X-Session-ID', session.sessionToken)
      .set('User-Id', session.userId)
      .send({ metadata, sourceFile })
      .expect(400)
  })

  // depends on "uploads /track_content_async" and "creates Audius track" tests
  it('completes Audius track creation', async function () {
    ipfsLatestMock.add.exactly(34)
    ipfsLatestMock.pin.add.exactly(34)
    libsMock.User.getUsers.exactly(4)

    const { fileUUID, fileDir } = saveFileToStorage(testAudioFilePath)
    const resp = await handleTrackContentRoute(
      logContext,
      getReqObj(fileUUID, fileDir, session),
      mockServiceRegistry.blacklistManager
    )
    const { track_segments: trackSegments, source_file: sourceFile } = resp

    const metadata = {
      test: 'field1',
      track_segments: trackSegments,
      owner_id: 1
    }

    const trackMetadataResp = await request(app)
      .post('/tracks/metadata')
      .set('X-Session-ID', session.sessionToken)
      .set('User-Id', session.userId)
      .send({ metadata, sourceFile })
      .expect(200)

    assert.deepStrictEqual(
      trackMetadataResp.body.data.metadataMultihash,
      'QmTWhw49RfSMSJJmfm8cMHFBptgWoBGpNwjAc5jy2qeJfs'
    )

    await request(app)
      .post('/tracks')
      .set('X-Session-ID', session.sessionToken)
      .set('User-Id', session.userId)
      .send({
        blockchainTrackId: 1,
        blockNumber: 10,
        metadataFileUUID: trackMetadataResp.body.data.metadataFileUUID
      })
      .expect(200)
  })

  // depends on "uploads /track_content_async"
  it('fails to create downloadable track with no track_id and no source_id present', async function () {
    ipfsLatestMock.add.exactly(34)
    ipfsLatestMock.pin.add.exactly(34)
    libsMock.User.getUsers.exactly(2)

    const { fileUUID, fileDir } = saveFileToStorage(testAudioFilePath)
    const resp = await handleTrackContentRoute(
      logContext,
      getReqObj(fileUUID, fileDir, session),
      mockServiceRegistry.blacklistManager
    )

    const { track_segments: trackSegments } = resp
    assert.deepStrictEqual(
      trackSegments[0].multihash,
      'QmYfSQCgCwhxwYcdEwCkFJHicDe6rzCAb7AtLz3GrHmuU6'
    )
    assert.deepStrictEqual(trackSegments.length, 32)

    // creates a downloadable Audius track with no track_id and no source_file
    const metadata = {
      test: 'field1',
      owner_id: 1,
      track_segments: [
        {
          multihash: 'QmYfSQCgCwhxwYcdEwCkFJHicDe6rzCAb7AtLz3GrHmuU6',
          duration: 1000
        }
      ],
      download: {
        is_downloadable: true,
        requires_follow: false
      }
    }

    await request(app)
      .post('/tracks/metadata')
      .set('X-Session-ID', session.sessionToken)
      .set('User-Id', session.userId)
      .send({ metadata })
      .expect(400)
  })

  // depends on "uploads /track_content_async" and "creates Audius track" tests
  it('creates a downloadable track', async function () {
    ipfsLatestMock.add.exactly(34)
    ipfsLatestMock.pin.add.exactly(34)
    libsMock.User.getUsers.exactly(4)

    const { fileUUID, fileDir } = saveFileToStorage(testAudioFilePath)
    const resp = await handleTrackContentRoute(
      logContext,
      getReqObj(fileUUID, fileDir, session),
      mockServiceRegistry.blacklistManager
    )

    const { track_segments: trackSegments, source_file: sourceFile } = resp

    assert.deepStrictEqual(
      trackSegments[0].multihash,
      'QmYfSQCgCwhxwYcdEwCkFJHicDe6rzCAb7AtLz3GrHmuU6'
    )
    assert.deepStrictEqual(trackSegments.length, 32)
    assert.deepStrictEqual(sourceFile.includes('.mp3'), true)

    // needs debugging as to why this 'cid' key is needed for test to work
    const metadata = {
      test: 'field1',
      track_segments: trackSegments,
      owner_id: 1,
      download: {
        is_downloadable: true,
        requires_follow: false,
        cid: 'QmYfSQCgCwhxwYcdEwCkFJHicDe6rzCAb7AtLz3GrHmuU6'
      }
    }

    const trackMetadataResp = await request(app)
      .post('/tracks/metadata')
      .set('X-Session-ID', session.sessionToken)
      .set('User-Id', session.userId)
      .send({ metadata, sourceFile })
      .expect(200)

    assert.deepStrictEqual(
      trackMetadataResp.body.data.metadataMultihash,
      'QmPjrvx9MBcvf495t43ZhiMpKWwu1JnqkcNUN3Z9EBWm49'
    )

    await request(app)
      .post('/tracks')
      .set('X-Session-ID', session.sessionToken)
      .set('User-Id', session.userId)
      .send({
        blockchainTrackId: 1,
        blockNumber: 10,
        metadataFileUUID: trackMetadataResp.body.data.metadataFileUUID
      })
      .expect(200)
  })
})

describe('test Polling Tracks with real IPFS', function () {
  let app2,
    server,
    session,
    libsMock,
    ipfs,
    ipfsLatest,
    handleTrackContentRoute,
    mockServiceRegistry,
    userId

  /** Inits ipfs client, libs mock, web server app, blacklist manager, and creates starter CNodeUser */
  beforeEach(async () => {
    ipfs = ipfsClient.ipfs
    ipfsLatest = ipfsClient.ipfsLatest

    libsMock = getLibsMock()

    userId = 1

    process.env.enableIPFSAddTracks = true

    const { getApp } = require('./lib/app')
    const appInfo = await getApp(
      ipfs,
      libsMock,
      BlacklistManager,
      ipfsLatest,
      null,
      userId
    )
    await BlacklistManager.init()

    app2 = appInfo.app
    server = appInfo.server
    mockServiceRegistry = appInfo.mockServiceRegistry
    session = await createStarterCNodeUser(userId)

    handleTrackContentRoute =
      require('../src/components/tracks/tracksComponentService').handleTrackContentRoute
  })

  afterEach(async () => {
    sinon.restore()
    await server.close()
  })

  // ~~~~~~~~~~~~~~~~~~~~~~~~~ /track_content_async TESTS ~~~~~~~~~~~~~~~~~~~~~~~~~
  it('sends server error response if segmenting fails', async function () {
    const { handleTrackContentRoute } = proxyquire(
      '../src/components/tracks/tracksComponentService.js',
      {
        '../../TranscodingQueue': {
          segment: sinon
            .stub(TranscodingQueue, 'segment')
            .rejects(new Error('failed to segment'))
        }
      }
    )

    const { fileUUID, fileDir } = saveFileToStorage(testAudioFilePath)
    try {
      await handleTrackContentRoute(
        logContext,
        getReqObj(fileUUID, fileDir, session),
        mockServiceRegistry.blacklistManager
      )
      assert.fail('Should have thrown error if segmenting failed')
    } catch (e) {
      assert.ok(e.message.includes('failed to segment'))
    }
  })

  it('sends server error response if transcoding fails', async function () {
    const { handleTrackContentRoute } = proxyquire(
      '../src/components/tracks/tracksComponentService.js',
      {
        '../../TranscodingQueue': {
          transcode320: sinon
            .stub(TranscodingQueue, 'transcode320')
            .rejects(new Error('failed to transcode'))
        }
      }
    )

    const { fileUUID, fileDir } = saveFileToStorage(testAudioFilePath)
    try {
      await handleTrackContentRoute(
        logContext,
        getReqObj(fileUUID, fileDir, session),
        mockServiceRegistry.blacklistManager
      )
      assert.fail('Should have thrown error if transcoding failed')
    } catch (e) {
      assert.ok(e.message.includes('failed to transcode'))
    }
  })

  it('should successfully upload track + transcode and prune upload artifacts', async function () {
    const { fileUUID, fileDir } = saveFileToStorage(testAudioFilePath)
    const resp = await handleTrackContentRoute(
      logContext,
      getReqObj(fileUUID, fileDir, session),
      mockServiceRegistry.blacklistManager
    )

    const { track_segments: trackSegments, transcodedTrackCID } = resp

    // check that the generated transcoded track is the same as the transcoded track in /tests
    const transcodedTrackAssetPath = path.join(
      __dirname,
      'testTranscoded320Track.mp3'
    )
    const transcodedTrackAssetBuf = fs.readFileSync(transcodedTrackAssetPath)
    const transcodedTrackPath = DiskManager.computeFilePath(transcodedTrackCID)
    const transcodedTrackTestBuf = fs.readFileSync(transcodedTrackPath)
    assert.deepStrictEqual(
      transcodedTrackAssetBuf.compare(transcodedTrackTestBuf),
      0
    )

    // Ensure 32 segments are returned, each segment has a corresponding file on disk,
    //    and each segment disk file is exactly as expected
    // Note - The exact output of track segmentation is deterministic only for a given environment/ffmpeg version
    //    This test may break in the future but at that point we should re-generate the reference segment files.
    assert.deepStrictEqual(trackSegments.length, TestAudiusTrackFileNumSegments)
    trackSegments.map(function (cid, index) {
      const cidPath = DiskManager.computeFilePath(cid.multihash)

      // Ensure file exists
      assert.ok(fs.existsSync(cidPath))

      // Ensure file is identical to expected segment file
      const expectedSegmentFilePath = _getTestSegmentFilePathAtIndex(index)
      const expectedSegmentFileBuf = fs.readFileSync(expectedSegmentFilePath)
      const returnedSegmentFileBuf = fs.readFileSync(cidPath)
      assert.deepStrictEqual(
        expectedSegmentFileBuf.compare(returnedSegmentFileBuf),
        0
      )
    })
  })

  // ~~~~~~~~~~~~~~~~~~~~~~~~~ /tracks/metadata TESTS ~~~~~~~~~~~~~~~~~~~~~~~~~
  it('should throw an error if no metadata is passed', async function () {
    const resp = await request(app2)
      .post('/tracks/metadata')
      .set('X-Session-ID', session.sessionToken)
      .set('User-Id', session.userId)
      .send({})
      .expect(400)

    assert.deepStrictEqual(
      resp.body.error,
      'Metadata object must include owner_id and non-empty track_segments array'
    )
  })

  it('should not throw an error if segment is blacklisted', async function () {
    sinon.stub(BlacklistManager, 'CIDIsInBlacklist').returns(true)
    const metadata = {
      test: 'field1',
      track_segments: [
        {
          multihash: 'QmYfSQCgCwhxwYcdEwCkFJHicDe6rzCAb7AtLz3GrHmuU6',
          duration: 1000
        }
      ],
      owner_id: 1
    }

    await request(app2)
      .post('/tracks/metadata')
      .set('X-Session-ID', session.sessionToken)
      .set('User-Id', session.userId)
      .send({ metadata })
      .expect(200)
  })

  it.skip('should not throw error response if saving metadata to ipfs fails', async function () {
    sinon.stub(ipfsClient, 'add').rejects(new Error('ipfs add failed!'))
    const metadata = {
      test: 'field1',
      track_segments: [
        {
          multihash: 'QmYfSQCgCwhxwYcdEwCkFJHicDe6rzCAb7AtLz3GrHmuU6',
          duration: 1000
        }
      ],
      owner_id: 1
    }

    await request(app2)
      .post('/tracks/metadata')
      .set('X-Session-ID', session.sessionToken)
      .set('User-Id', session.userId)
      .send({ metadata })
      .expect(500)
  })

  it('successfully adds metadata file to filesystem, db, and ipfs', async function () {
    const metadata = sortKeys({
      test: 'field1',
      track_segments: [
        {
          multihash: 'QmYfSQCgCwhxwYcdEwCkFJHicDe6rzCAb7AtLz3GrHmuU6',
          duration: 1000
        }
      ],
      owner_id: 1
    })

    const resp = await request(app2)
      .post('/tracks/metadata')
      .set('X-Session-ID', session.sessionToken)
      .set('User-Id', session.userId)
      .send({ metadata })
      .expect(function (res) {
        if (res.body.error) {
          console.error(res.body.error)
          assert.fail(res.body.error)
        }
      })
      .expect(200)

    // check that the metadata file was written to storagePath under its multihash
    const metadataPath = DiskManager.computeFilePath(
      resp.body.data.metadataMultihash
    )
    assert.ok(fs.existsSync(metadataPath))

    // check that the metadata file contents match the metadata specified
    let metadataFileData = fs.readFileSync(metadataPath, 'utf-8')
    metadataFileData = sortKeys(JSON.parse(metadataFileData))
    assert.deepStrictEqual(metadataFileData, metadata)

    // check that the correct metadata file properties were written to db
    const file = await models.File.findOne({
      where: {
        multihash: resp.body.data.metadataMultihash,
        storagePath: metadataPath,
        type: 'metadata'
      }
    })
    assert.ok(file)

    // check that the metadata file is in IPFS
    let ipfsResp
    try {
      ipfsResp = await ipfs.cat(resp.body.data.metadataMultihash)
    } catch (e) {
      // If CID is not present, will throw timeout error
      assert.fail(e.message)
    }

    // check that the ipfs content matches what we expect
    const metadataBuffer = Buffer.from(JSON.stringify(metadata))
    assert.deepStrictEqual(metadataBuffer.compare(ipfsResp), 0)
  })

  // ~~~~~~~~~~~~~~~~~~~~~~~~~ /tracks TESTS ~~~~~~~~~~~~~~~~~~~~~~~~~
  it.skip('TODO - POST /tracks tests', async function () {})

  it.skip('TODO - parallel track upload', async function () {})
})<|MERGE_RESOLUTION|>--- conflicted
+++ resolved
@@ -17,15 +17,10 @@
 const FileManager = require('../src/fileManager')
 
 const { getApp } = require('./lib/app')
-<<<<<<< HEAD
-const { createStarterCNodeUser, testEthereumConstants } = require('./lib/dataSeeds')
-=======
 const {
   createStarterCNodeUser,
-  createStarterCNodeUserWithKey,
   testEthereumConstants
 } = require('./lib/dataSeeds')
->>>>>>> 90d2b9fc
 const { getIPFSMock } = require('./lib/ipfsMock')
 const { getLibsMock } = require('./lib/libsMock')
 const { sortKeys } = require('../src/apiSigning')
@@ -50,7 +45,7 @@
 }
 
 // Create the req context for handleTrackContentRoute
-function getReqObj(fileUUID, fileDir, session) {
+function getReqObj (fileUUID, fileDir, session) {
   return {
     fileName: `${fileUUID}.mp3`,
     fileDir,
@@ -65,7 +60,7 @@
  * Given index of segment, returns filepath of expected segment file in /test/test-segments/ dir
  * TODO - instead of using ./test/test-segments, use ./test/testTrackUploadDir
  */
-function _getTestSegmentFilePathAtIndex(index) {
+function _getTestSegmentFilePathAtIndex (index) {
   let suffix = '000'
 
   if (index >= 0 && index < 10) suffix += `0${index}`
@@ -317,13 +312,9 @@
       }
     })
 
-<<<<<<< HEAD
-    const files = await models.File.findAll({ where: { cnodeUserUUID: session.cnodeUserUUID } })
-=======
     const files = await models.File.findAll({
       where: { cnodeUserUUID: session.cnodeUserUUID }
     })
->>>>>>> 90d2b9fc
     const filesSorted = _.sortBy(files, ['clock'], ['asc'])
     const multihashesSorted = filesSorted.map((file) => file.multihash)
 
@@ -442,21 +433,12 @@
       .post(`/users/batch_clock_status`)
       .send({ walletPublicKeys: [userWallet, pubKey2] })
       .expect(200)
-<<<<<<< HEAD
-    assert.deepStrictEqual(batchClockResp.body.data,
-      { users: [
-        { walletPublicKey: userWallet, clock: numExpectedFilesForUser },
-        { walletPublicKey: pubKey2, clock: numExpectedFilesForUser }
-      ] }
-    )
-=======
     assert.deepStrictEqual(batchClockResp.body.data, {
       users: [
         { walletPublicKey: userWallet, clock: numExpectedFilesForUser },
         { walletPublicKey: pubKey2, clock: numExpectedFilesForUser }
       ]
     })
->>>>>>> 90d2b9fc
   })
 
   // depends on "uploads /track_content_async"; if that test fails, this test will fail to due to similarity
