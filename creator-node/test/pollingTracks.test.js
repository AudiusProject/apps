--- conflicted
+++ resolved
@@ -10,11 +10,7 @@
 
 const config = require('../src/config')
 const defaultConfig = require('../default-config.json')
-<<<<<<< HEAD
-const { FileHasher } = require('@audius/libs')
-=======
 const { fileHasher } = require('@audius/libs')
->>>>>>> 58c4f530
 const BlacklistManager = require('../src/blacklistManager')
 const TranscodingQueue = require('../src/TranscodingQueue')
 const models = require('../src/models')
@@ -102,11 +98,7 @@
       {
         '@audius/libs': {
           generateNonImageCid: sinon
-<<<<<<< HEAD
-            .stub(FileHasher, 'generateNonImageCid')
-=======
             .stub(fileHasher, 'generateNonImageCid')
->>>>>>> 58c4f530
             .returns(
               new Promise((resolve) => {
                 return resolve(DUMMY_MULTIHASH)
