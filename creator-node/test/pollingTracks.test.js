--- conflicted
+++ resolved
@@ -143,18 +143,7 @@
     process.env.maxAudioFileSizeBytes = 10
     // Clear require cache so the config picks up the env change
     Object.keys(require.cache).forEach(function (key) {
-<<<<<<< HEAD
-      // exclude src/models/index from the key deletion because it initalizes a new connection pool
-      // every time and we hit a db error if we clear the cache and keep creating new pg pools
-      if (
-        key.includes('creator-node/src/') &&
-        !key.includes('creator-node/src/models/index.js')
-      ) {
-        delete require.cache[key]
-      }
-=======
       delete require.cache[key]
->>>>>>> cbdea17c
     })
 
     // Reset app
@@ -184,18 +173,7 @@
     process.env.maxMemoryFileSizeBytes = 10
     // Clear require cache so the config picks up the env change
     Object.keys(require.cache).forEach(function (key) {
-<<<<<<< HEAD
-      // exclude src/models/index from the key deletion because it initalizes a new connection pool
-      // every time and we hit a db error if we clear the cache and keep creating new pg pools
-      if (
-        key.includes('creator-node/src/') &&
-        !key.includes('creator-node/src/models/index.js')
-      ) {
-        delete require.cache[key]
-      }
-=======
       delete require.cache[key]
->>>>>>> cbdea17c
     })
 
     // Reset app
