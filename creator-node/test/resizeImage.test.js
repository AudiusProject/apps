--- conflicted
+++ resolved
@@ -1,8 +1,4 @@
-<<<<<<< HEAD
-const { FileHasher } = require('@audius/libs')
-=======
 const { fileHasher } = require('@audius/libs')
->>>>>>> 58c4f530
 const resizeImageJob = require('../src/resizeImage')
 const config = require('../src/config')
 const DiskManager = require('../src/diskManager')
@@ -76,11 +72,7 @@
    */
   it('should not throw if generating CID fails', async () => {
     sinon
-<<<<<<< HEAD
-      .stub(FileHasher, 'generateImageCids')
-=======
       .stub(fileHasher, 'generateImageCids')
->>>>>>> 58c4f530
       .throws(new Error('generateImageCids failed!'))
     const job = {
       data: {
