const _ = require('lodash')
const { CancelToken } = require('axios').default
const { asyncRetry } = require('../src/utils/asyncRetry')

const nock = require('nock')
const chai = require('chai')
const sinon = require('sinon')
const proxyquire = require('proxyquire')
const assert = require('assert')
const { expect } = chai
chai.use(require('sinon-chai'))
chai.use(require('chai-as-promised'))

const DBManager = require('../src/dbManager')
const Utils = require('../src/utils')
const {
  getLatestUserIdFromDiscovery,
  buildReplicaSetNodesToUserWalletsMap,
  computeUserSecondarySyncSuccessRatesMap,
  computeSyncModeForUserAndReplica
} = require('../src/services/stateMachineManager/stateMonitoring/stateMonitoringUtils')
const {
  SyncType,
  SYNC_MODES
} = require('../src/services/stateMachineManager/stateMachineConstants')
const SecondarySyncHealthTracker = require('../src/services/stateMachineManager/stateReconciliation/SecondarySyncHealthTracker')

const { getApp } = require('./lib/app')
const { getLibsMock } = require('./lib/libsMock')

describe('test getLatestUserIdFromDiscovery()', function () {
  const DISCOVERY_NODE_ENDPOINT = 'https://discovery_endpoint.audius.co'

  beforeEach(() => {
    nock.disableNetConnect()
  })
  afterEach(() => {
    nock.cleanAll()
    nock.enableNetConnect()
  })

  it('returns correct value from discovery endpoint param', async function () {
    const latestUserId = 123
    nock(DISCOVERY_NODE_ENDPOINT)
      .get('/latest/user')
      .reply(200, { data: latestUserId })

    return expect(
      getLatestUserIdFromDiscovery(DISCOVERY_NODE_ENDPOINT)
    ).to.eventually.be.fulfilled.and.equal(latestUserId)
  })

  it('throws when the axios request fails', async function () {
    const { getLatestUserIdFromDiscovery } = proxyquire(
      '../src/services/stateMachineManager/stateMonitoring/stateMonitoringUtils.ts',
      {
        '../../../utils/asyncRetry': {
          asyncRetry: async function (params) {
            // Default the max timeout to a low number for tests
            params.options = { ...params.options, maxTimeout: 2000, retries: 2 }

            // Call the original asyncRetry fn with hardcoded maxTimeout
            return asyncRetry(params)
          }
        }
      }
    )

    nock(DISCOVERY_NODE_ENDPOINT)
      .get('/latest/user')
      .times(5) // asyncRetry retries 5 times
      .reply(500)

    return expect(getLatestUserIdFromDiscovery(DISCOVERY_NODE_ENDPOINT))
      .to.eventually.be.rejectedWith(
        `getLatestUserIdFromDiscovery() Error: Error: Request failed with status code 500 - connected discovery node: [${DISCOVERY_NODE_ENDPOINT}]`
      )
      .and.be.an.instanceOf(Error)
  })
})

describe('test getNodeUsers()', function () {
  const DISCOVERY_NODE_ENDPOINT = 'https://discovery_endpoint.audius.co'
  const CONTENT_NODE_ENDPOINT = 'https://content_node_endpoint.audius.co'
  const DEFAULT_GET_NODE_USERS_TIMEOUT_MS = 100
  const DEFAULT_GET_NODE_USERS_CANCEL_TOKEN_MS = 5_000
  const DEFAULT_GET_NODE_USERS_DEFAULT_PAGE_SIZE = 10

  const users = []
  _.range(1, 20).forEach((userId) => {
    users.push({
      user_id: userId,
      wallet: `wallet${userId}`,
      primary: 'http://cn1.co',
      secondary1: 'http://cn2.co',
      secondary2: 'http://cn3.co',
      primarySpID: 1,
      secondary1SpID: 2,
      secondary2SpID: 3
    })
  })

  function mockGetNodeUsers({
    axios,
    GET_NODE_USERS_TIMEOUT_MS = DEFAULT_GET_NODE_USERS_TIMEOUT_MS,
    GET_NODE_USERS_CANCEL_TOKEN_MS = DEFAULT_GET_NODE_USERS_CANCEL_TOKEN_MS
  }) {
    const { getNodeUsers } = proxyquire(
      '../src/services/stateMachineManager/stateMonitoring/stateMonitoringUtils.ts',
      {
        axios,
        '../stateMachineConstants': {
          GET_NODE_USERS_TIMEOUT_MS,
          GET_NODE_USERS_CANCEL_TOKEN_MS,
          GET_NODE_USERS_DEFAULT_PAGE_SIZE:
            DEFAULT_GET_NODE_USERS_DEFAULT_PAGE_SIZE
        },
        '../../../utils/asyncRetry': {
          asyncRetry: async function (params) {
            // Default the max timeout to a low number for tests
            params.options = { ...params.options, maxTimeout: 2000, retries: 2 }

            // Call the original asyncRetry fn with hardcoded maxTimeout
            return asyncRetry(params)
          }
        }
      }
    )
    return getNodeUsers
  }

  let sandbox
  beforeEach(() => {
    sandbox = sinon.createSandbox()
    nock.disableNetConnect()
  })

  afterEach(() => {
    sandbox.restore()
    nock.cleanAll()
    nock.enableNetConnect()
  })

  it('uses correct params for axios request when not given pagination params', async function () {
    let method, baseURL, url, params, timeout, cancelToken, otherParams
    const axiosStub = async (req) => {
      ;({ method, baseURL, url, params, timeout, cancelToken, ...otherParams } =
        req)

      return { data: { data: users } }
    }
    const cancelTokenSourceMock = sandbox.mock(CancelToken.source())
    const cancelTokenCancelFunc = sandbox.stub()
    cancelTokenSourceMock.cancel = cancelTokenCancelFunc
    const cancelTokenStub = { source: () => cancelTokenSourceMock }
    axiosStub.CancelToken = cancelTokenStub

    const getNodeUsers = mockGetNodeUsers({ axios: axiosStub })
    await getNodeUsers(DISCOVERY_NODE_ENDPOINT, CONTENT_NODE_ENDPOINT)

    expect(method).to.equal('get')
    expect(baseURL).to.equal(DISCOVERY_NODE_ENDPOINT)
    expect(url).to.equal('v1/full/users/content_node/all')
    expect(params).to.deep.equal({
      creator_node_endpoint: CONTENT_NODE_ENDPOINT,
      prev_user_id: 0,
      max_users: DEFAULT_GET_NODE_USERS_DEFAULT_PAGE_SIZE
    })
    expect(timeout).to.equal(DEFAULT_GET_NODE_USERS_TIMEOUT_MS)
    expect(cancelToken).to.equal(cancelTokenSourceMock.token)
    expect(cancelTokenCancelFunc).to.not.have.been.called
    expect(otherParams).to.be.empty
  })

  it('uses correct params for axios request when given pagination params', async function () {
    const prevUserId = 1
    const maxUsers = 25

    let method, baseURL, url, params, timeout, cancelToken, otherParams
    const axiosStub = async (req) => {
      ;({ method, baseURL, url, params, timeout, cancelToken, ...otherParams } =
        req)

      return { data: { data: users } }
    }
    const cancelTokenSourceMock = sandbox.mock(CancelToken.source())
    const cancelTokenCancelFunc = sandbox.stub()
    cancelTokenSourceMock.cancel = cancelTokenCancelFunc
    const cancelTokenStub = { source: () => cancelTokenSourceMock }
    axiosStub.CancelToken = cancelTokenStub

    const getNodeUsers = mockGetNodeUsers({ axios: axiosStub })
    await getNodeUsers(
      DISCOVERY_NODE_ENDPOINT,
      CONTENT_NODE_ENDPOINT,
      prevUserId,
      maxUsers
    )

    expect(method).to.equal('get')
    expect(baseURL).to.equal(DISCOVERY_NODE_ENDPOINT)
    expect(url).to.equal('v1/full/users/content_node/all')
    expect(params).to.deep.equal({
      creator_node_endpoint: CONTENT_NODE_ENDPOINT,
      prev_user_id: prevUserId,
      max_users: maxUsers
    })
    expect(timeout).to.equal(DEFAULT_GET_NODE_USERS_TIMEOUT_MS)
    expect(cancelToken).to.equal(cancelTokenSourceMock.token)
    expect(cancelTokenCancelFunc).to.not.have.been.called
    expect(otherParams).to.be.empty
  })

  it('throws when one or more users is missing a required field', async function () {
    const axiosStub = async (_) => {
      return {
        data: {
          data: [
            ...users,
            {
              user_id: 'userId with missing secondary2SpID',
              wallet: `wallet`,
              primary: 'http://cn1.co',
              secondary1: 'http://cn2.co',
              secondary2: 'http://cn3.co',
              primarySpID: 1,
              secondary1SpID: 2
            }
          ]
        }
      }
    }
    const getNodeUsers = mockGetNodeUsers({ axios: axiosStub })

    return expect(getNodeUsers(DISCOVERY_NODE_ENDPOINT, CONTENT_NODE_ENDPOINT))
      .to.eventually.be.rejectedWith(
        'getNodeUsers() Error: Unexpected response format during getNodeUsers() call'
      )
      .and.be.an.instanceOf(Error)
  })

  it('uses cancel token to cancel axios request after delay (using stubbed axios)', async function () {
    const GET_NODE_USERS_CANCEL_TOKEN_MS = 50

    let timeout, cancelToken
    const axiosStub = async (req) => {
      ;({ timeout, cancelToken } = req)

      // Wait long enough for the cancel token to cancel the axios request
      await Utils.timeout(GET_NODE_USERS_CANCEL_TOKEN_MS + 1)

      return { data: { data: users } }
    }
    const cancelTokenSourceMock = sandbox.mock(CancelToken.source())
    const cancelTokenCancelFunc = sandbox.stub()
    cancelTokenSourceMock.cancel = cancelTokenCancelFunc
    const cancelTokenStub = { source: () => cancelTokenSourceMock }
    axiosStub.CancelToken = cancelTokenStub
    const getNodeUsers = mockGetNodeUsers({
      axios: axiosStub,
      GET_NODE_USERS_CANCEL_TOKEN_MS
    })

    await getNodeUsers(DISCOVERY_NODE_ENDPOINT, CONTENT_NODE_ENDPOINT)

    expect(timeout).to.equal(DEFAULT_GET_NODE_USERS_TIMEOUT_MS)
    expect(cancelToken).to.equal(cancelTokenSourceMock.token)
    expect(cancelTokenCancelFunc).to.have.been.calledOnceWithExactly(
      `getNodeUsers() took more than ${GET_NODE_USERS_CANCEL_TOKEN_MS}ms and did not time out`
    )
  })

  it('uses cancel token to cancel axios request after delay (using real axios with delayConnection)', async function () {
    const GET_NODE_USERS_CANCEL_TOKEN_MS = 50

    const realAxios = require('axios')
    const getNodeUsers = mockGetNodeUsers({
      axios: realAxios,
      GET_NODE_USERS_CANCEL_TOKEN_MS
    })

    nock(DISCOVERY_NODE_ENDPOINT)
      .get('/v1/full/users/content_node/all')
      .query({
        creator_node_endpoint: CONTENT_NODE_ENDPOINT,
        prev_user_id: 0,
        max_users: DEFAULT_GET_NODE_USERS_DEFAULT_PAGE_SIZE
      })
      .delay(GET_NODE_USERS_CANCEL_TOKEN_MS + 1)
      .times(5) // asyncRetry retries 5 times
      .reply(200, { data: users })

    return expect(getNodeUsers(DISCOVERY_NODE_ENDPOINT, CONTENT_NODE_ENDPOINT))
      .to.eventually.be.rejectedWith(
        `getNodeUsers() Error: Cancel: getNodeUsers() took more than ${GET_NODE_USERS_CANCEL_TOKEN_MS}ms and did not time out - connected discovery node [${DISCOVERY_NODE_ENDPOINT}]`
      )
      .and.be.an.instanceOf(Error)
  })

  it('uses cancel token to cancel axios request after delay (using real axios with delayBody)', async function () {
    const GET_NODE_USERS_CANCEL_TOKEN_MS = 50

    const realAxios = require('axios')
    const getNodeUsers = mockGetNodeUsers({
      axios: realAxios,
      GET_NODE_USERS_CANCEL_TOKEN_MS
    })

    nock(DISCOVERY_NODE_ENDPOINT)
      .get('/v1/full/users/content_node/all')
      .query({
        creator_node_endpoint: CONTENT_NODE_ENDPOINT,
        prev_user_id: 0,
        max_users: DEFAULT_GET_NODE_USERS_DEFAULT_PAGE_SIZE
      })
      .delayBody(GET_NODE_USERS_CANCEL_TOKEN_MS + 1)
      .times(5) // asyncRetry retries 5 times
      .reply(200, { data: users })

    return expect(getNodeUsers(DISCOVERY_NODE_ENDPOINT, CONTENT_NODE_ENDPOINT))
      .to.eventually.be.rejectedWith(
        `getNodeUsers() Error: Cancel: getNodeUsers() took more than ${GET_NODE_USERS_CANCEL_TOKEN_MS}ms and did not time out - connected discovery node [${DISCOVERY_NODE_ENDPOINT}]`
      )
      .and.be.an.instanceOf(Error)
  })
})

describe('test buildReplicaSetNodesToUserWalletsMap()', function () {
  it('', function () {
    const nodeUsersInput = [
      {
        user_id: '1',
        wallet: 'wallet1',
        primary: 'http://cn1.audius.co',
        secondary1: 'http://cn2.audius.co',
        secondary2: 'http://cn3.audius.co'
      },
      {
        user_id: '2',
        wallet: 'wallet2',
        primary: 'http://cn2.audius.co',
        secondary1: 'http://cn3.audius.co',
        secondary2: 'http://cn4.audius.co'
      },
      {
        user_id: '3',
        wallet: 'wallet3',
        primary: 'http://cn3.audius.co',
        secondary1: 'http://cn4.audius.co',
        secondary2: 'http://cn5.audius.co'
      },
      {
        user_id: '4',
        wallet: 'wallet4',
        primary: 'http://cn3.audius.co',
        secondary1: 'http://cn2.audius.co',
        secondary2: 'http://cn1.audius.co'
      }
    ]
    const expectedReplicaSetNodesToUserWalletsMapOutput = {
      'http://cn1.audius.co': ['wallet1', 'wallet4'],
      'http://cn2.audius.co': ['wallet1', 'wallet2', 'wallet4'],
      'http://cn3.audius.co': ['wallet1', 'wallet2', 'wallet3', 'wallet4'],
      'http://cn4.audius.co': ['wallet2', 'wallet3'],
      'http://cn5.audius.co': ['wallet3']
    }
    expect(buildReplicaSetNodesToUserWalletsMap(nodeUsersInput)).to.deep.equal(
      expectedReplicaSetNodesToUserWalletsMapOutput
    )
  })
})

describe('test computeUserSecondarySyncSuccessRatesMap()', function () {
  let server
  beforeEach(async function () {
    const appInfo = await getApp(getLibsMock())
    server = appInfo.server
    const app = appInfo.app
    await app.get('redisClient').flushdb()
  })

  afterEach(async function () {
    await server.close()
  })

  // TODO: This test is temporary with a hardcoded number of successes, failures, and successRate of 1
<<<<<<< HEAD
  it('returns the hardcoded number of successes, failures, and successRate', async function () {
=======
  it.skip('returns the hardcoded number of successes, failures, and successRate', async function () {
>>>>>>> 4d2588be
    const nodeUsers = [
      {
        user_id: 1,
        wallet: '0x00fc5bff87afb1f15a02e82c3f671cf5c9ad9e6d',
        primary: 'http://cnOriginallySpId3ReregisteredAsSpId4.co',
        secondary1: 'http://cnWithSpId2.co',
        secondary2: 'http://cnWithSpId3.co',
        primarySpID: 1,
        secondary1SpID: 2,
        secondary2SpID: 3
      },
      {
        user_id: 2,
        wallet: 'wallet2',
        primary: 'http://cnOriginallySpId3ReregisteredAsSpId4.co',
        secondary1: 'http://cnWithSpId2.co',
        secondary2: 'http://cnWithSpId3.co',
        primarySpID: 1,
        secondary1SpID: 2,
        secondary2SpID: 3
      }
    ]

    await SecondarySyncHealthTracker.recordSuccess(
      [nodeUsers[0].secondary1],
      [nodeUsers[0].wallet],
      SyncType.Recurring
    )
    await SecondarySyncHealthTracker.recordSuccess(
      [nodeUsers[0].secondary1],
      [nodeUsers[0].wallet],
      SyncType.Recurring
    )
    await SecondarySyncHealthTracker.recordSuccess(
      [nodeUsers[0].secondary1],
      [nodeUsers[0].wallet],
      SyncType.Recurring
    )
    await SecondarySyncHealthTracker.recordFailure(
      [nodeUsers[0].secondary1],
      [nodeUsers[0].wallet],
      SyncType.Recurring
    )
    await SecondarySyncHealthTracker.recordFailure(
      [nodeUsers[0].secondary2],
      [nodeUsers[0].wallet],
      SyncType.Recurring
    )

    const expectedUserSecondarySyncMetricsMap = {
      [nodeUsers[0].wallet]: {
        [nodeUsers[0].secondary1]: {
          successRate: 1,
          successCount: 0,
          failureCount: 0
        },
        [nodeUsers[0].secondary2]: {
          successRate: 1,
          successCount: 0,
          failureCount: 0
        }
      },
      [nodeUsers[1].wallet]: {
        [nodeUsers[1].secondary1]: {
          successRate: 1,
          successCount: 0,
          failureCount: 0
        },
        [nodeUsers[1].secondary2]: {
          successRate: 1,
          successCount: 0,
          failureCount: 0
        }
      }
    }

    const userSecondarySyncMetricsMap =
      await computeUserSecondarySyncSuccessRatesMap(nodeUsers)

    expect(userSecondarySyncMetricsMap).to.deep.equal(
      expectedUserSecondarySyncMetricsMap
    )
  })
})

<<<<<<< HEAD
it.skip('returns expected counts and percentages after recording successes and failures', async function () {
=======
it('returns expected counts and percentages after recording successes and failures', async function () {
>>>>>>> 4d2588be
  const nodeUsers = [
    {
      user_id: 1,
      wallet: '0x00fc5bff87afb1f15a02e82c3f671cf5c9ad9e6d',
      primary: 'http://cnOriginallySpId3ReregisteredAsSpId4.co',
      secondary1: 'http://cnWithSpId2.co',
      secondary2: 'http://cnWithSpId3.co',
      primarySpID: 1,
      secondary1SpID: 2,
      secondary2SpID: 3
    },
    {
      user_id: 2,
      wallet: 'wallet2',
      primary: 'http://cnOriginallySpId3ReregisteredAsSpId4.co',
      secondary1: 'http://cnWithSpId2.co',
      secondary2: 'http://cnWithSpId3.co',
      primarySpID: 1,
      secondary1SpID: 2,
      secondary2SpID: 3
    }
  ]

  await SecondarySyncHealthTracker.recordSuccess(
    [nodeUsers[0].secondary1],
    [nodeUsers[0].wallet],
    SyncType.Recurring
  )
  await SecondarySyncHealthTracker.recordSuccess(
    [nodeUsers[0].secondary1],
    [nodeUsers[0].wallet],
    SyncType.Recurring
  )
  await SecondarySyncHealthTracker.recordSuccess(
    [nodeUsers[0].secondary1],
    [nodeUsers[0].wallet],
    SyncType.Recurring
  )
  await SecondarySyncHealthTracker.recordFailure(
    [nodeUsers[0].secondary1],
    [nodeUsers[0].wallet],
    SyncType.Recurring
  )
  await SecondarySyncHealthTracker.recordFailure(
    [nodeUsers[0].secondary2],
    [nodeUsers[0].wallet],
    SyncType.Recurring
  )

  const expectedUserSecondarySyncMetricsMap = {
    [nodeUsers[0].wallet]: {
      [nodeUsers[0].secondary1]: {
        successRate: 0.75,
        successCount: 3,
        failureCount: 1
      },
      [nodeUsers[0].secondary2]: {
        successRate: 0,
        successCount: 0,
        failureCount: 1
      }
    },
    [nodeUsers[1].wallet]: {
      [nodeUsers[1].secondary1]: {
        successRate: 1,
        successCount: 0,
        failureCount: 0
      },
      [nodeUsers[1].secondary2]: {
        successRate: 1,
        successCount: 0,
        failureCount: 0
      }
    }
  }

  const userSecondarySyncMetricsMap =
    await computeUserSecondarySyncSuccessRatesMap(nodeUsers)

  expect(userSecondarySyncMetricsMap).to.deep.equal(
    expectedUserSecondarySyncMetricsMap
  )
})

describe('Test computeSyncModeForUserAndReplica()', function () {
  let primaryClock,
    secondaryClock,
    primaryFilesHash,
    secondaryFilesHash,
    primaryFilesHashMock

  // Can be anything for test purposes
  const wallet = 'wallet'

  it('Throws if missing or invalid params', async function () {
    primaryClock = 10
    secondaryClock = 10
    primaryFilesHash = undefined
    secondaryFilesHash = undefined

    try {
      await computeSyncModeForUserAndReplica({
        wallet,
        primaryClock,
        secondaryClock,
        primaryFilesHash,
        secondaryFilesHash
      })
    } catch (e) {
      assert.strictEqual(
        e.message,
        '[computeSyncModeForUserAndReplica()] Error: Missing or invalid params'
      )
    }
  })

  it('Returns SYNC_MODES.None if clocks and filesHashes equal', async function () {
    primaryClock = 10
    secondaryClock = primaryClock
    primaryFilesHash = '0x123'
    secondaryFilesHash = primaryFilesHash

    const syncMode = await computeSyncModeForUserAndReplica({
      wallet,
      primaryClock,
      secondaryClock,
      primaryFilesHash,
      secondaryFilesHash
    })

    assert.strictEqual(syncMode, SYNC_MODES.None)
  })

  it('Returns SYNC_MODES.MergePrimaryAndSecondary if clocks equal and filesHashes unequal', async function () {
    primaryClock = 10
    secondaryClock = primaryClock
    primaryFilesHash = '0x123'
    secondaryFilesHash = '0x456'

    const syncMode = await computeSyncModeForUserAndReplica({
      wallet,
      primaryClock,
      secondaryClock,
      primaryFilesHash,
      secondaryFilesHash
    })

    assert.strictEqual(syncMode, SYNC_MODES.MergePrimaryAndSecondary)
  })

  it('Returns SYNC_MODES.MergePrimaryAndSecondary if primaryClock < secondaryClock', async function () {
    primaryClock = 5
    secondaryClock = 10
    primaryFilesHash = '0x123'
    secondaryFilesHash = '0x456'

    const syncMode = await computeSyncModeForUserAndReplica({
      wallet,
      primaryClock,
      secondaryClock,
      primaryFilesHash,
      secondaryFilesHash
    })

    assert.strictEqual(syncMode, SYNC_MODES.MergePrimaryAndSecondary)
  })

  it('Returns SYNC_MODES.SyncSecondaryFromPrimary if primaryClock > secondaryClock & secondaryFilesHash === null', async function () {
    primaryClock = 10
    secondaryClock = 5
    primaryFilesHash = '0x123'
    secondaryFilesHash = null

    const syncMode = await computeSyncModeForUserAndReplica({
      wallet,
      primaryClock,
      secondaryClock,
      primaryFilesHash,
      secondaryFilesHash
    })

    assert.strictEqual(syncMode, SYNC_MODES.SyncSecondaryFromPrimary)
  })

  describe('primaryClock > secondaryClock', function () {
    it('Returns SYNC_MODES.SyncSecondaryFromPrimary if primaryFilesHashForRange = secondaryFilesHash', async function () {
      primaryClock = 10
      secondaryClock = 5
      primaryFilesHash = '0x123'
      secondaryFilesHash = '0x456'

      // Mock DBManager.fetchFilesHashFromDB() to return `secondaryFilesHash` for clock range
      const DBManagerMock = DBManager
      DBManagerMock.fetchFilesHashFromDB = async () => {
        return secondaryFilesHash
      }
      proxyquire(
        '../src/services/stateMachineManager/stateMonitoring/stateMonitoringUtils',
        {
          '../../../dbManager': DBManagerMock
        }
      )

      const syncMode = await computeSyncModeForUserAndReplica({
        wallet,
        primaryClock,
        secondaryClock,
        primaryFilesHash,
        secondaryFilesHash
      })

      assert.strictEqual(syncMode, SYNC_MODES.SyncSecondaryFromPrimary)
    })

    it('Returns SYNC_MODES.MergePrimaryAndSecondary if primaryFilesHashForRange != secondaryFilesHash', async function () {
      primaryClock = 10
      secondaryClock = 5
      primaryFilesHash = '0x123'
      secondaryFilesHash = '0x456'
      primaryFilesHashMock = '0x789'

      // Mock DBManager.fetchFilesHashFromDB() to return different filesHash for clock range
      const DBManagerMock = DBManager
      DBManagerMock.fetchFilesHashFromDB = async () => {
        return primaryFilesHashMock
      }
      proxyquire(
        '../src/services/stateMachineManager/stateMonitoring/stateMonitoringUtils',
        {
          '../../../dbManager': DBManagerMock
        }
      )

      const syncMode = await computeSyncModeForUserAndReplica({
        wallet,
        primaryClock,
        secondaryClock,
        primaryFilesHash,
        secondaryFilesHash
      })

      assert.strictEqual(syncMode, SYNC_MODES.MergePrimaryAndSecondary)
    })

    it("Throws error primaryFilesHashForRange can't be retrieved", async function () {
      // Increase mocha test timeout from default 2s to accommodate `async-retry` runtime
      this.timeout(30000) // 30s

      primaryClock = 10
      secondaryClock = 5
      primaryFilesHash = '0x123'
      secondaryFilesHash = '0x456'

      // Mock DBManager.fetchFilesHashFromDB() to throw error
      const errorMsg = 'Mock - Failed to fetch filesHash'
      const DBManagerMock = require('../src/dbManager')
      DBManagerMock.fetchFilesHashFromDB = async () => {
        throw new Error(errorMsg)
      }
      proxyquire(
        '../src/services/stateMachineManager/stateMonitoring/stateMonitoringUtils',
        {
          '../../../dbManager': DBManagerMock
        }
      )

      try {
        await computeSyncModeForUserAndReplica({
          wallet,
          primaryClock,
          secondaryClock,
          primaryFilesHash,
          secondaryFilesHash
        })
      } catch (e) {
        assert.strictEqual(
          e.message,
          `[computeSyncModeForUserAndReplica()] [DBManager.fetchFilesHashFromDB()] Error - ${errorMsg}`
        )
      }
    })
  })
})<|MERGE_RESOLUTION|>--- conflicted
+++ resolved
@@ -384,11 +384,7 @@
   })
 
   // TODO: This test is temporary with a hardcoded number of successes, failures, and successRate of 1
-<<<<<<< HEAD
-  it('returns the hardcoded number of successes, failures, and successRate', async function () {
-=======
   it.skip('returns the hardcoded number of successes, failures, and successRate', async function () {
->>>>>>> 4d2588be
     const nodeUsers = [
       {
         user_id: 1,
@@ -474,11 +470,7 @@
   })
 })
 
-<<<<<<< HEAD
-it.skip('returns expected counts and percentages after recording successes and failures', async function () {
-=======
 it('returns expected counts and percentages after recording successes and failures', async function () {
->>>>>>> 4d2588be
   const nodeUsers = [
     {
       user_id: 1,
