--- conflicted
+++ resolved
@@ -136,11 +136,7 @@
   })
 
   it("If cid is empty but shouldn't be, return false", async function () {
-<<<<<<< HEAD
-    const UtilsWithMockFs = proxyquire('../src/utils', {
-=======
     const UtilsWithMockFs = proxyquire('../src/utils/legacyUtils', {
->>>>>>> e99e7889
       'fs-extra': {
         // Mock fs.stat() to return size of 0
         stat: async () => {
@@ -150,11 +146,7 @@
     })
 
     assert.deepStrictEqual(
-<<<<<<< HEAD
-      await UtilsWithMockFs.verifyCIDIsProper({
-=======
       await UtilsWithMockFs.verifyCIDMatchesExpected({
->>>>>>> e99e7889
         cid: DUMMY_NON_EMPTY_CID_1,
         path: '/some/path',
         logger: genericLogger
@@ -164,11 +156,7 @@
   })
 
   it('If cid is not what is expected to be, return false', async function () {
-<<<<<<< HEAD
-    const UtilsWithMockFsAndMockLibs = proxyquire('../src/utils', {
-=======
     const UtilsWithMockFsAndMockLibs = proxyquire('../src/utils/legacyUtils', {
->>>>>>> e99e7889
       'fs-extra': {
         // Mock fs.stat() to return size of 1 (non-empty)
         stat: async () => {
@@ -190,11 +178,7 @@
     })
 
     assert.deepStrictEqual(
-<<<<<<< HEAD
-      await UtilsWithMockFsAndMockLibs.verifyCIDIsProper({
-=======
       await UtilsWithMockFsAndMockLibs.verifyCIDMatchesExpected({
->>>>>>> e99e7889
         cid: DUMMY_NON_EMPTY_CID_1,
         path: '/some/path',
         logger: genericLogger
@@ -204,11 +188,7 @@
   })
 
   it('If cid is what is expected to be, return true', async function () {
-<<<<<<< HEAD
-    const UtilsWithMockFsAndMockLibs = proxyquire('../src/utils', {
-=======
     const UtilsWithMockFsAndMockLibs = proxyquire('../src/utils/legacyUtils', {
->>>>>>> e99e7889
       'fs-extra': {
         // Mock fs.stat() to return size of 1 (non-empty)
         stat: async () => {
@@ -230,11 +210,7 @@
     })
 
     assert.deepStrictEqual(
-<<<<<<< HEAD
-      await UtilsWithMockFsAndMockLibs.verifyCIDIsProper({
-=======
       await UtilsWithMockFsAndMockLibs.verifyCIDMatchesExpected({
->>>>>>> e99e7889
         cid: DUMMY_NON_EMPTY_CID_1,
         path: '/some/path',
         logger: genericLogger
