--- conflicted
+++ resolved
@@ -13,15 +13,9 @@
   "author": "Audius",
   "license": "Apache-2.0",
   "dependencies": {
-<<<<<<< HEAD
-    "@audius/sdk": "file:../../libs",
     "@solana/spl-token": "0.3.8",
     "@solana/web3.js": "1.78.4",
-=======
     "@audius/sdk": "file:../../packages/libs",
-    "@solana/spl-token": "^0.2.0",
-    "@solana/web3.js": "^1.50.1",
->>>>>>> e1031671
     "bn.js": "^5.2.1",
     "chalk": "^5.0.1",
     "commander": "^9.4.0"
