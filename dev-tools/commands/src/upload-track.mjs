--- conflicted
+++ resolved
@@ -149,44 +149,6 @@
           audiusLibs
         })
 
-<<<<<<< HEAD
-      const trackTitle = title || `title ${rand}`
-      const response = await audiusLibs.Track.uploadTrackV2AndWriteToChain(
-        trackStream,
-        null,
-        {
-          owner_id: audiusLibs.Account.getCurrentUser().user_id,
-          cover_art: null,
-          cover_art_sizes: null,
-          length: 0,
-          duration: 60, // TODO: get duration from track file locally
-          title: trackTitle,
-          tags: tags,
-          genre:
-            genre ||
-            Genre[
-              Object.keys(Genre)[randomInt(Object.keys(Genre).length - 1)]
-            ],
-          mood: mood || `mood ${rand}`,
-          credits_splits: "",
-          created_at: "",
-          release_date: null,
-          file_type: "",
-          description: description || `description ${rand}`,
-          license: license,
-          isrc: null,
-          iswc: null,
-          track_segments: [],
-          is_premium: premiumConditions !== "",
-          premium_conditions: premiumConditions
-            ? JSON.parse(premiumConditions)
-            : null,
-          ai_attribution_user_id: null,
-          preview_start_seconds: parseInt(previewStartSeconds),
-        },
-        () => null
-      );
-=======
         const trackTitle = title || `title ${rand}`
         const response = await audiusLibs.Track.uploadTrackV2AndWriteToChain(
           trackStream,
@@ -195,8 +157,6 @@
             owner_id: audiusLibs.Account.getCurrentUser().user_id,
             cover_art: null,
             cover_art_sizes: null,
-            length: 0,
-            duration: 60, // TODO: get duration from track file locally
             title: trackTitle,
             tags: tags,
             genre:
@@ -218,10 +178,11 @@
             premium_conditions: parsedPremiumConditions,
             ai_attribution_user_id: null,
             preview_start_seconds: previewStartSeconds
+              ? parseInt(previewStartSeconds)
+              : null
           },
           () => null
         )
->>>>>>> a240eb73
 
         if (response.error) {
           program.error(chalk.red(response.error))
