# TODO: Consolidate comms container here (used to push in CI) with the ones in docker-compose.comms.yml
version: '3.9'

services:
  discovery-provider-redis:
    extends:
      file: docker-compose.discovery.prod.yml
      service: discovery-provider-redis

  discovery-provider-notifications:
    extends:
      file: docker-compose.discovery.prod.yml
      service: discovery-provider-notifications

  comms:
    extends:
      file: docker-compose.discovery.prod.yml
      service: comms
    build:
      context: ${PROJECT_ROOT}/comms
      dockerfile: Dockerfile.dev
    command: sh -c ". /tmp/dev-tools/startup/startup.sh && air discovery"
    volumes:
      - ${PROJECT_ROOT}/comms:/app

  es-indexer:
    extends:
      file: docker-compose.discovery.prod.yml
      service: es-indexer

  discovery-provider-elasticsearch:
    extends:
      file: docker-compose.discovery.prod.yml
      service: discovery-provider-elasticsearch

  discovery-provider-openresty:
    image: busybox:1.31.1
<<<<<<< HEAD
    entrypoint: ['sh', '-c', 'exit 0']
=======
    entrypoint: [ "sh", "-c", "exit 0" ]
>>>>>>> df76b83d
    profiles:
      - noop

  discovery-provider:
    user: ${DOCKER_UID:-root}:${DOCKER_GID:-root}
    extends:
      file: docker-compose.discovery.prod.yml
      service: discovery-provider
    command: bash -c ". /tmp/dev-tools/startup/startup.sh && scripts/start.sh"
    build:
      dockerfile: ${PROJECT_ROOT}/packages/discovery-provider/Dockerfile.dev
    volumes:
      - ${PROJECT_ROOT}:/app

  healthz:
    extends:
      file: docker-compose.discovery.prod.yml
      service: healthz
    build:
      dockerfile: ${PROJECT_ROOT}/monitoring/healthz/Dockerfile
      context: ${PROJECT_ROOT}/monitoring/healthz
    ports:
      - '5173:5173'
    profiles:
      - discovery
    volumes:
      - ${PROJECT_ROOT}/monitoring/healthz:/app
      - /app/node_modules<|MERGE_RESOLUTION|>--- conflicted
+++ resolved
@@ -35,11 +35,7 @@
 
   discovery-provider-openresty:
     image: busybox:1.31.1
-<<<<<<< HEAD
-    entrypoint: ['sh', '-c', 'exit 0']
-=======
     entrypoint: [ "sh", "-c", "exit 0" ]
->>>>>>> df76b83d
     profiles:
       - noop
 
