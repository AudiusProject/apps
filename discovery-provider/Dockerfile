--- conflicted
+++ resolved
@@ -25,30 +25,15 @@
         linux-headers \
         nodejs \
         npm \
-<<<<<<< HEAD
-        postgresql-client=11.12-r0 \
-        postgresql-contrib=11.12-r0 \
-        postgresql-dev=11.12-r0 \
-        postgresql-libs=11.12-r0 \
-        postgresql=11.12-r0 \
-=======
->>>>>>> a2f99853
         py3-numpy \
         py3-pip \
         py3-scipy \
         py3-wheel \
         python3 \
         python3-dev \
-<<<<<<< HEAD
-        redis=6.2.7-r0 \
-        rsyslog \
-        sudo && \
-    apk add --virtual .build-deps \
-=======
         redis \
         rsyslog \
         sudo \
->>>>>>> a2f99853
         gcc \
         musl-dev
 
