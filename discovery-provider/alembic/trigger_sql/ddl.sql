-- Add new ddl changes to the bottom of the file.
-- Wrap your changes with begin; / commit;


-- 3/21/23: add a comment to a table for a simple ddl demo
begin;
  comment on table users is 'the users table';
commit;

<<<<<<< HEAD

-- 3/29/23: define `to_timestamp_safe`
begin;
  CREATE OR REPLACE FUNCTION to_timestamp_safe(p_timestamp VARCHAR, p_format VARCHAR)
  RETURNS TIMESTAMP
  LANGUAGE plpgsql
  as $$
  DECLARE
      ret_timestamp TIMESTAMP;
  BEGIN
      IF p_timestamp = '' THEN
          RETURN NULL;
      END IF;
      RETURN to_timestamp( p_timestamp, p_format );
  EXCEPTION
  WHEN others THEN
      RETURN null;
  END;
  $$;
=======
-- 3/28/23: add is_available to users table
begin;
    alter table users
    add column if not exists is_available boolean not null default true;
>>>>>>> a7ab25f1
commit;<|MERGE_RESOLUTION|>--- conflicted
+++ resolved
@@ -7,7 +7,11 @@
   comment on table users is 'the users table';
 commit;
 
-<<<<<<< HEAD
+-- 3/28/23: add is_available to users table
+begin;
+    alter table users
+    add column if not exists is_available boolean not null default true;
+commit;
 
 -- 3/29/23: define `to_timestamp_safe`
 begin;
@@ -27,10 +31,4 @@
       RETURN null;
   END;
   $$;
-=======
--- 3/28/23: add is_available to users table
-begin;
-    alter table users
-    add column if not exists is_available boolean not null default true;
->>>>>>> a7ab25f1
 commit;