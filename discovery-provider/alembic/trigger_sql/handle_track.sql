--- conflicted
+++ resolved
@@ -30,21 +30,11 @@
     is_new_upload := true;
   end if;
 
-<<<<<<< HEAD
 
   -- update aggregate_user.track_count
   if old_row.track_id is not null then
     -- making existing track private: decrement
     if track_is_public(old_row) and not track_is_public(new) then
-=======
-    if (old_row.is_delete = false and new.is_delete = true) or (old_row.is_available = true and new.is_available = false) then
-      delta := -1;
-    end if;
-  else
-    select * into old_row from tracks where track_id = new.track_id and is_current = false order by blocknumber desc limit 1;
-
-    if new.is_delete or new.is_available = false or new.stem_of is not null then
->>>>>>> 95f274d3
       delta := -1;
     end if;
 
@@ -64,17 +54,7 @@
 
   -- If new track or newly unlisted track, create notification
   begin
-<<<<<<< HEAD
     if delta = 1 AND new.is_playlist_upload = FALSE THEN
-=======
-    if TG_OP = 'INSERT' AND
-    new.is_available = TRUE AND 
-    new.is_delete = FALSE AND 
-    new.is_playlist_upload = FALSE AND
-    new.stem_of IS NULL AND
-    new.is_unlisted = FALSE AND
-    (new.created_at = new.updated_at OR old_row.is_unlisted = TRUE) then
->>>>>>> 95f274d3
       select array(
         select subscriber_id
           from subscriptions
@@ -105,17 +85,7 @@
 
   -- If new remix or newly unlisted remix, create notification
   begin
-<<<<<<< HEAD
     if delta = 1 AND new.remix_of is not null THEN
-=======
-    if TG_OP = 'INSERT' AND
-    new.remix_of is not null AND
-    new.is_available = TRUE AND
-    new.is_delete = FALSE AND
-    new.stem_of IS NULL AND
-    new.is_unlisted = FALSE AND
-    (new.created_at = new.updated_at OR old_row.is_unlisted = TRUE) then
->>>>>>> 95f274d3
       select owner_id into parent_track_owner_id from tracks where is_current and track_id = (new.remix_of->'tracks'->0->>'parent_track_id')::int limit 1;
       if parent_track_owner_id is not null then
         insert into notification
