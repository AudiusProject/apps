--- conflicted
+++ resolved
@@ -1,20 +1,17 @@
 import time
 from datetime import datetime, timedelta
-<<<<<<< HEAD
-from src.queries.get_plays_metrics import _get_plays_metrics, GetPlayMetricsArgs
+
+from integration_tests.utils import populate_mock_db
+from src.queries.get_plays_metrics import GetPlayMetricsArgs, _get_plays_metrics
 from src.tasks.index_hourly_play_counts import _index_hourly_play_counts
-=======
-
-from src.models import Play
-from src.queries.get_plays_metrics import _get_plays_metrics
->>>>>>> 7fd40c78
 from src.utils.db_session import get_db
-from integration_tests.utils import populate_mock_db
 
 DAYS_IN_A_YEAR = 365
 
+
 def format_date(date):
     return int(time.mktime(date.timetuple()))
+
 
 def test_get_plays_metrics(app):
     """Tests that plays metrics can be queried"""
@@ -29,7 +26,7 @@
             {"track_id": 2, "title": "track 2"},
             {"track_id": 3, "title": "track 3"},
         ],
-        "plays" : [
+        "plays": [
             {"item_id": 1, "created_at": date + timedelta(hours=-1)},
             {"item_id": 1, "created_at": date + timedelta(hours=-1)},
             {"item_id": 1, "created_at": date + timedelta(days=-2)},
@@ -38,15 +35,15 @@
             {"item_id": 3, "created_at": date + timedelta(days=-2)},
             {"item_id": 3, "created_at": date + timedelta(days=-2)},
             {"item_id": 3, "created_at": date + timedelta(days=-2)},
-        ]
+        ],
     }
 
     populate_mock_db(db, test_entities)
 
     args = GetPlayMetricsArgs(
-        limit = 10,
-        start_time = date + timedelta(days=-3),
-        bucket_size = "hour",
+        limit=10,
+        start_time=date + timedelta(days=-3),
+        bucket_size="hour",
     )
 
     with db.scoped_session() as session:
@@ -74,7 +71,7 @@
             {"track_id": 2, "title": "track 2"},
             {"track_id": 3, "title": "track 3"},
         ],
-        "plays" : [
+        "plays": [
             {"item_id": 1, "created_at": date + timedelta(hours=-1)},
             {"item_id": 1, "created_at": date + timedelta(hours=-1)},
             {"item_id": 1, "created_at": date + timedelta(days=-2)},
@@ -83,16 +80,16 @@
             {"item_id": 3, "created_at": date + timedelta(days=-2)},
             {"item_id": 3, "created_at": date + timedelta(days=-2)},
             {"item_id": 3, "created_at": date + timedelta(days=-2)},
-        ]
+        ],
     }
 
     populate_mock_db(db, test_entities)
 
     start_time = date + timedelta(days=-3)
     args = GetPlayMetricsArgs(
-        limit = 10,
-        start_time = date + timedelta(days=-3),
-        bucket_size = "week",
+        limit=10,
+        start_time=date + timedelta(days=-3),
+        bucket_size="week",
     )
 
     with db.scoped_session() as session:
@@ -117,25 +114,27 @@
             {"track_id": 2, "title": "track 2"},
             {"track_id": 3, "title": "track 3"},
         ],
-        "plays" : [
-            {"item_id": 1, "created_at": date + timedelta(days=-3*DAYS_IN_A_YEAR)},
-            {"item_id": 1, "created_at": date + timedelta(days=-3*DAYS_IN_A_YEAR)},
-            {"item_id": 3, "created_at": date + timedelta(days=-3*DAYS_IN_A_YEAR)},
-            {"item_id": 1, "created_at": date + timedelta(days=-2*DAYS_IN_A_YEAR)},
-            {"item_id": 2, "created_at": date + timedelta(days=-2*DAYS_IN_A_YEAR)},
-            {"item_id": 3, "created_at": date + timedelta(days=-1*DAYS_IN_A_YEAR)},
+        "plays": [
+            {"item_id": 1, "created_at": date + timedelta(days=-3 * DAYS_IN_A_YEAR)},
+            {"item_id": 1, "created_at": date + timedelta(days=-3 * DAYS_IN_A_YEAR)},
+            {"item_id": 3, "created_at": date + timedelta(days=-3 * DAYS_IN_A_YEAR)},
+            {"item_id": 1, "created_at": date + timedelta(days=-2 * DAYS_IN_A_YEAR)},
+            {"item_id": 2, "created_at": date + timedelta(days=-2 * DAYS_IN_A_YEAR)},
+            {"item_id": 3, "created_at": date + timedelta(days=-1 * DAYS_IN_A_YEAR)},
             {"item_id": 3, "created_at": date + timedelta(days=-1)},
             {"item_id": 3, "created_at": date + timedelta(weeks=-1)},
-        ]
+        ],
     }
 
     populate_mock_db(db, test_entities)
 
-    start_time = date + timedelta(days=-3*DAYS_IN_A_YEAR - 1) # -1 extra day to be inclusive
+    start_time = date + timedelta(
+        days=-3 * DAYS_IN_A_YEAR - 1
+    )  # -1 extra day to be inclusive
     args = GetPlayMetricsArgs(
-        limit = 10,
-        start_time = start_time,
-        bucket_size = "year",
+        limit=10,
+        start_time=start_time,
+        bucket_size="year",
     )
 
     with db.scoped_session() as session:
@@ -146,8 +145,14 @@
     assert metrics[0]["count"] == 2
     assert metrics[0]["timestamp"] == format_date(date.replace(day=1, month=1))
     assert metrics[1]["count"] == 1
-    assert metrics[1]["timestamp"] == format_date((date + timedelta(days=-1*DAYS_IN_A_YEAR)).replace(day=1, month=1))
+    assert metrics[1]["timestamp"] == format_date(
+        (date + timedelta(days=-1 * DAYS_IN_A_YEAR)).replace(day=1, month=1)
+    )
     assert metrics[2]["count"] == 2
-    assert metrics[2]["timestamp"] == format_date((date + timedelta(days=-2*DAYS_IN_A_YEAR)).replace(day=1, month=1))
+    assert metrics[2]["timestamp"] == format_date(
+        (date + timedelta(days=-2 * DAYS_IN_A_YEAR)).replace(day=1, month=1)
+    )
     assert metrics[3]["count"] == 3
-    assert metrics[3]["timestamp"] == format_date((date + timedelta(days=-3*DAYS_IN_A_YEAR)).replace(day=1, month=1))+    assert metrics[3]["timestamp"] == format_date(
+        (date + timedelta(days=-3 * DAYS_IN_A_YEAR)).replace(day=1, month=1)
+    )