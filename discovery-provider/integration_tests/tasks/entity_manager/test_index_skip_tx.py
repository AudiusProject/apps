--- conflicted
+++ resolved
@@ -1,27 +1,17 @@
 import logging  # pylint: disable=C0302
 from typing import List
-<<<<<<< HEAD
 from integration_tests.challenges.index_helpers import UpdateTask
 from src.tasks.entity_manager.entity_manager import (
     entity_manager_update,
 )
 from src.utils.db_session import get_db
-=======
-
->>>>>>> 515e92a5
 from web3 import Web3
 from web3.datastructures import AttributeDict
 
 from integration_tests.challenges.index_helpers import UpdateTask
 from integration_tests.utils import populate_mock_db_blocks
 from src.models.indexing.skipped_transaction import SkippedTransaction
-<<<<<<< HEAD
 from integration_tests.utils import populate_mock_db_blocks
-=======
-from src.tasks.entity_manager.entity_manager import entity_manager_update
-from src.utils.db_session import get_db
-from src.utils.redis_connection import get_redis
->>>>>>> 515e92a5
 
 logger = logging.getLogger(__name__)
 
@@ -88,11 +78,6 @@
         for tx_receipt in tx_receipts
     ]
     populate_mock_db_blocks(db, 0, 1)
-<<<<<<< HEAD
-    
-=======
-
->>>>>>> 515e92a5
     "Tests valid batch of tracks create/update/delete actions"
     with db.scoped_session() as session:
         # index transactions
