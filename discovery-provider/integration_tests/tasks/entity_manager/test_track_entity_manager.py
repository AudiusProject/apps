import json
import logging  # pylint: disable=C0302
from typing import List

from web3 import Web3
from web3.datastructures import AttributeDict

from integration_tests.challenges.index_helpers import UpdateTask
from integration_tests.utils import populate_mock_db
from src.challenges.challenge_event_bus import ChallengeEventBus, setup_challenge_bus
from src.models.tracks.track import Track
from src.models.tracks.track_route import TrackRoute
from src.tasks.entity_manager.entity_manager import (
    ENABLE_DEVELOPMENT_FEATURES,
    entity_manager_update,
)
from src.tasks.entity_manager.utils import (
    CHARACTER_LIMIT_TRACK_DESCRIPTION,
    TRACK_ID_OFFSET,
)
from src.utils.db_session import get_db

logger = logging.getLogger(__name__)


def test_index_valid_track(app, mocker):
    "Tests valid batch of tracks create/update/delete actions"

    if not ENABLE_DEVELOPMENT_FEATURES:
        logger.info("Skipping entity manager track testing")
        return

    # setup db and mocked txs
    with app.app_context():
        db = get_db()
        web3 = Web3()
        challenge_event_bus: ChallengeEventBus = setup_challenge_bus()
        update_task = UpdateTask(web3, challenge_event_bus)

    test_metadata = {
        "QmCreateTrack1": {
            "owner_id": 1,
            "track_cid": "some-track-cid",
            "title": "track 1",
            "length": None,
            "cover_art": None,
            "cover_art_sizes": "QmdxhDiRUC3zQEKqwnqksaSsSSeHiRghjwKzwoRvm77yaZ",
            "tags": "realmagic,rickyreed,theroom",
            "genre": "R&B/Soul",
            "mood": "Empowering",
            "credits_splits": None,
            "created_at": "2020-07-11 08:22:15",
            "create_date": None,
            "updated_at": "2020-07-11 08:22:15",
            "release_date": "Sat Jul 11 2020 01:19:58 GMT-0700",
            "file_type": None,
            "is_playlist_upload": True,
            "duration": 100,
            "track_segments": [
                {
                    "duration": 6.016,
                    "multihash": "QmabM5svgDgcRdQZaEKSMBCpSZrrYy2y87L8Dx8EQ3T2jp",
                }
            ],
            "has_current_user_reposted": False,
            "is_current": True,
            "is_unlisted": True,
            "is_premium": False,
            "premium_conditions": None,
            "field_visibility": {
                "mood": True,
                "tags": True,
                "genre": True,
                "share": True,
                "play_count": True,
                "remixes": True,
            },
            "remix_of": {"tracks": [{"parent_track_id": 75808}]},
            "repost_count": 12,
            "save_count": 21,
            "description": None,
            "license": "All rights reserved",
            "isrc": None,
            "iswc": None,
            "download": {
                "cid": None,
                "is_downloadable": False,
                "requires_follow": False,
            },
            "track_id": 77955,
            "stem_of": None,
            "ai_attribution_user_id": 2,
        },
        "QmCreateTrack2": {
            "owner_id": 1,
            "track_cid": "some-track-cid-2",
            "title": "track 2",
            "length": None,
            "cover_art": None,
            "cover_art_sizes": "QmQKXkVxGBbCFjcnhgxftzYDhph1CT8PJCuPEsRpffjjGC",
            "tags": None,
            "genre": "Electronic",
            "mood": None,
            "credits_splits": None,
            "created_at": None,
            "create_date": None,
            "updated_at": None,
            "release_date": None,
            "file_type": None,
            "track_segments": [],
            "has_current_user_reposted": False,
            "is_current": True,
            "is_unlisted": False,
            "is_premium": False,
            "premium_conditions": None,
            "field_visibility": {
                "genre": True,
                "mood": True,
                "tags": True,
                "share": True,
                "play_count": True,
                "remixes": True,
            },
            "remix_of": None,
            "repost_count": 0,
            "save_count": 0,
            "description": "",
            "license": "",
            "isrc": "",
            "iswc": "",
            "is_playlist_upload": True,
        },
        "QmCreateTrack3": {
            "owner_id": 1,
            "track_cid": "some-track-cid-3",
            "title": "track 3",
            "length": None,
            "cover_art": None,
            "cover_art_sizes": "QmQKXkVxGBbCFjcnhgxftzYDhph1CT8PJCuPEsRpffjjGC",
            "tags": None,
            "genre": "Rock",
            "mood": None,
            "credits_splits": None,
            "created_at": None,
            "create_date": None,
            "updated_at": None,
            "release_date": None,
            "file_type": None,
            "track_segments": [],
            "has_current_user_reposted": False,
            "is_current": True,
            "is_unlisted": False,
            "is_premium": False,
            "premium_conditions": None,
            "field_visibility": {
                "genre": True,
                "mood": True,
                "tags": True,
                "share": True,
                "play_count": True,
                "remixes": True,
            },
            "remix_of": None,
            "repost_count": 0,
            "save_count": 0,
            "description": "",
            "license": "",
            "isrc": "",
            "iswc": "",
            "is_playlist_upload": False,
        },
        "QmCreateTrack4": {
            "owner_id": 2,
            "track_cid": "some-track-cid-4",
            "title": "track 4",
            "length": None,
            "cover_art": None,
            "cover_art_sizes": "QmQKXkVxGBbCFjcnhgxftzYDhph1CT8PJCuPEsRpffjjGC",
            "tags": None,
            "genre": "Rock",
            "mood": None,
            "credits_splits": None,
            "created_at": None,
            "create_date": None,
            "updated_at": None,
            "release_date": None,
            "file_type": None,
            "track_segments": [],
            "has_current_user_reposted": False,
            "is_current": True,
            "is_unlisted": False,
            "is_premium": False,
            "premium_conditions": None,
            "field_visibility": {
                "genre": True,
                "mood": True,
                "tags": True,
                "share": True,
                "play_count": True,
                "remixes": True,
            },
            "remix_of": None,
            "repost_count": 0,
            "save_count": 0,
            "description": "",
            "license": "",
            "isrc": "",
            "iswc": "",
            "is_playlist_upload": False,
        },
<<<<<<< HEAD
        "QmUpdateTrack1": {"title": "track 1 2", "description": "updated description"},
        "QmUpdateTrack2": {"duration": 200},
=======
        "QmUpdateTrack1": {
            "title": "track 1 2",
            "description": "updated description"
        },
        "QmUpdateTrack2": {
            "duration": 200,
            "is_unlisted": False
        },
>>>>>>> 0aa93085
    }

    create_track1_json = json.dumps(test_metadata["QmCreateTrack1"])
    create_track2_json = json.dumps(test_metadata["QmCreateTrack2"])
    create_track3_json = json.dumps(test_metadata["QmCreateTrack3"])
    create_track4_json = json.dumps(test_metadata["QmCreateTrack4"])
    update_track1_json = json.dumps(test_metadata["QmUpdateTrack1"])
    update_track2_json = json.dumps(test_metadata["QmUpdateTrack2"])
    tx_receipts = {
        "CreateTrack1Tx": [
            {
                "args": AttributeDict(
                    {
                        "_entityId": TRACK_ID_OFFSET,
                        "_entityType": "Track",
                        "_userId": 1,
                        "_action": "Create",
                        "_metadata": f'{{"cid": "QmCreateTrack1", "data": {create_track1_json}}}',
                        "_signer": "user1wallet",
                    }
                )
            },
        ],
        "UpdateTrack1Tx": [
            {
                "args": AttributeDict(
                    {
                        "_entityId": TRACK_ID_OFFSET,
                        "_entityType": "Track",
                        "_userId": 1,
                        "_action": "Update",
                        "_metadata": f'{{"cid": "QmUpdateTrack1", "data": {update_track1_json}}}',
                        "_signer": "user1wallet",
                    }
                )
            },
        ],
        "DeleteTrack1Tx": [
            {
                "args": AttributeDict(
                    {
                        "_entityId": TRACK_ID_OFFSET,
                        "_entityType": "Track",
                        "_userId": 1,
                        "_action": "Delete",
                        "_metadata": "",
                        "_signer": "user1wallet",
                    }
                )
            },
        ],
        "CreateTrack2Tx": [
            {
                "args": AttributeDict(
                    {
                        "_entityId": TRACK_ID_OFFSET + 1,
                        "_entityType": "Track",
                        "_userId": 1,
                        "_action": "Create",
                        "_metadata": f'{{"cid": "QmCreateTrack2", "data": {create_track2_json}}}',
                        "_signer": "user1wallet",
                    }
                )
            },
        ],
        "UpdateTrack2Tx": [
            {
                "args": AttributeDict(
                    {
                        "_entityId": TRACK_ID_OFFSET + 1,
                        "_entityType": "Track",
                        "_userId": 1,
                        "_action": "Update",
                        "_metadata": f'{{"cid": "QmUpdateTrack2", "data": {update_track2_json}}}',
                        "_signer": "user1wallet",
                    }
                )
            },
        ],
        "CreateTrack3Tx": [
            {
                "args": AttributeDict(
                    {
                        "_entityId": TRACK_ID_OFFSET + 2,
                        "_entityType": "Track",
                        "_userId": 1,
                        "_action": "Create",
                        "_metadata": f'{{"cid": "QmCreateTrack3", "data": {create_track3_json}}}',
                        "_signer": "user1wallet",
                    }
                )
            },
        ],
        # Delegated track write
        "CreateTrack4Tx": [
            {
                "args": AttributeDict(
                    {
                        "_entityId": TRACK_ID_OFFSET + 3,
                        "_entityType": "Track",
                        "_userId": 2,
                        "_action": "Create",
                        "_metadata": f'{{"cid": "QmCreateTrack4", "data": {create_track4_json}}}',
                        "_signer": "0x3a388671bb4D6E1Ea08D79Ee191b40FB45A8F4C4",
                    }
                )
            },
        ],
    }

    entity_manager_txs = [
        AttributeDict({"transactionHash": update_task.web3.to_bytes(text=tx_receipt)})
        for tx_receipt in tx_receipts
    ]

    def get_events_side_effect(_, tx_receipt):
        return tx_receipts[tx_receipt.transactionHash.decode("utf-8")]

    mocker.patch(
        "src.tasks.entity_manager.entity_manager.get_entity_manager_events_tx",
        side_effect=get_events_side_effect,
        autospec=True,
    )

    entities = {
        "users": [
            {"user_id": 1, "handle": "user-1", "wallet": "user1wallet"},
            {
                "user_id": 2,
                "handle": "user-2",
                "wallet": "user2wallet",
                "allow_ai_attribution": True,
            },
        ],
        "developer_apps": [
            {
                "user_id": 1,
                "name": "My App",
                "address": "0x3a388671bb4D6E1Ea08D79Ee191b40FB45A8F4C4",
            },
        ],
        "grants": [
            {
                "user_id": 2,
                "grantee_address": "0x3a388671bb4D6E1Ea08D79Ee191b40FB45A8F4C4",
            }
        ],
    }
    populate_mock_db(db, entities)

    with db.scoped_session() as session:
        # index transactions
        entity_manager_update(
            update_task,
            session,
            entity_manager_txs,
            block_number=0,
            block_timestamp=1585336422,
            block_hash=0,
        )

        # validate db records
        all_tracks: List[Track] = session.query(Track).all()
        assert len(all_tracks) == 7

        track_1: Track = (
            session.query(Track)
            .filter(Track.is_current == True, Track.track_id == TRACK_ID_OFFSET)
            .first()
        )
        assert track_1.description == "updated description"
        assert track_1.ai_attribution_user_id == 2
        assert track_1.is_unlisted
        assert track_1.is_delete == True
        assert track_1.duration == 100

        track_2: Track = (
            session.query(Track)
            .filter(
                Track.is_current == True,
                Track.track_id == TRACK_ID_OFFSET + 1,
            )
            .first()
        )
        assert track_2.title == "track 2"
        assert track_2.is_delete == False
        assert track_2.duration == 200
        assert track_2.is_unlisted == False

        track_3: Track = (
            session.query(Track)
            .filter(
                Track.is_current == True,
                Track.track_id == TRACK_ID_OFFSET + 2,
            )
            .first()
        )
        assert track_3.title == "track 3"
        assert track_3.is_delete == False

        track_4: Track = (
            session.query(Track)
            .filter(
                Track.is_current == True,
                Track.track_id == TRACK_ID_OFFSET + 3,
            )
            .first()
        )
        assert track_4.title == "track 4"
        assert track_4.is_delete == False

        # Check that track routes are updated appropriately
        track_routes = (
            session.query(TrackRoute)
            .filter(TrackRoute.track_id == TRACK_ID_OFFSET)
            .all()
        )
        # Should have the two routes created on track creation as well as two more for the update
        assert len(track_routes) == 2, "Has two total routes after a track name update"
        assert (
            len(
                [
                    route
                    for route in track_routes
                    if route.is_current is True and route.slug == "track-1-2"
                ]
            )
            == 1
        ), "The current route is 'track-1-2'"
        assert (
            len([route for route in track_routes if route.is_current is False]) == 1
        ), "One route is marked non-current"
        assert (
            len(
                [
                    route
                    for route in track_routes
                    if route.slug in ("track-1-2", "track-1")
                ]
            )
            == 2
        ), "Has both of the 'new-style' routes"


def test_index_invalid_tracks(app, mocker):
    "Tests invalid batch of playlists create/update/delete actions"

    # setup db and mocked txs
    with app.app_context():
        db = get_db()
        web3 = Web3()
        update_task = UpdateTask(web3, None)
    test_metadata = {
        "QmAIDisabled": {"ai_attribution_user_id": 2},
        "QmInvalidUpdateTrack1": {
            "owner_id": 1,
            "track_cid": "some-track-cid",
            "title": "track 1 2",
            "length": None,
            "cover_art": None,
            "cover_art_sizes": "QmdxhDiRUC3zQEKqwnqksaSsSSeHiRghjwKzwoRvm77yaZ",
            "tags": "realmagic,rickyreed,theroom",
            "genre": "R&B/Soul",
            "mood": "Empowering",
            "credits_splits": None,
            "created_at": "2020-07-11 08:22:15",
            "create_date": None,
            "updated_at": "2020-07-11 08:22:15",
            "release_date": "Sat Jul 11 2020 01:19:58 GMT-0700",
            "file_type": None,
            "track_segments": [
                {
                    "duration": 6.016,
                    "multihash": "QmabM5svgDgcRdQZaEKSMBCpSZrrYy2y87L8Dx8EQ3T2jp",
                }
            ],
            "has_current_user_reposted": False,
            "is_current": True,
            "is_unlisted": False,
            "is_premium": False,
            "premium_conditions": None,
            "field_visibility": {
                "mood": True,
                "tags": True,
                "genre": True,
                "share": True,
                "play_count": True,
                "remixes": True,
            },
            "remix_of": {"tracks": [{"parent_track_id": 75808}]},
            "repost_count": 12,
            "save_count": 21,
            "description": "updated description",
            "license": "All rights reserved",
            "isrc": None,
            "iswc": None,
            "download": {
                "cid": None,
                "is_downloadable": False,
                "requires_follow": False,
            },
            "track_id": 77955,
            "stem_of": None,
            "is_playlist_upload": False,
            "ai_attribution_user_id": 2,
        },
        "QmInvalidUnlistTrack1Update": {
            "is_unlisted": True
        }
    }
    invalid_metadata_json = json.dumps(test_metadata["QmAIDisabled"])
    invalid_update_track1_json = json.dumps(test_metadata["QmInvalidUpdateTrack1"])
    invalid_unlist_track1_json = json.dumps(test_metadata["QmInvalidUnlistTrack1Update"])

    tx_receipts = {
        # invalid create
        "CreateTrackBelowOffset": [
            {
                "args": AttributeDict(
                    {
                        "_entityId": 1,
                        "_entityType": "Track",
                        "_userId": 1,
                        "_action": "Create",
                        "_metadata": "",
                        "_signer": "user1wallet",
                    }
                )
            },
        ],
        "CreateTrackUserDoesNotExist": [
            {
                "args": AttributeDict(
                    {
                        "_entityId": TRACK_ID_OFFSET + 1,
                        "_entityType": "Track",
                        "_userId": 2,
                        "_action": "Create",
                        "_metadata": "",
                        "_signer": "user1wallet",
                    }
                )
            },
        ],
        "CreateTrackUserDoesNotMatchSigner": [
            {
                "args": AttributeDict(
                    {
                        "_entityId": TRACK_ID_OFFSET + 1,
                        "_entityType": "Track",
                        "_userId": 1,
                        "_action": "Create",
                        "_metadata": "",
                        "_signer": "InvalidWallet",
                    }
                )
            },
        ],
        "CreateTrackAlreadyExists": [
            {
                "args": AttributeDict(
                    {
                        "_entityId": TRACK_ID_OFFSET,
                        "_entityType": "Track",
                        "_userId": 1,
                        "_action": "Create",
                        "_metadata": "",
                        "_signer": "user1wallet",
                    }
                )
            },
        ],
        "CreateTrackAIDisabled": [
            {
                "args": AttributeDict(
                    {
                        "_entityId": TRACK_ID_OFFSET + 1,
                        "_entityType": "Track",
                        "_userId": 1,
                        "_action": "Create",
                        "_metadata": f'{{"cid": "QmAIDisabled", "data": {invalid_metadata_json}}}',
                        "_signer": "user1wallet",
                    }
                )
            },
        ],
        "CreateTrackInvalidDeletedApp": [
            {
                "args": AttributeDict(
                    {
                        "_entityId": TRACK_ID_OFFSET + 1,
                        "_entityType": "Track",
                        "_userId": 1,
                        "_action": "Create",
                        "_metadata": "",
                        "_signer": "0xdB384D555480214632D08609848BbFB54CCeb76c",
                    }
                )
            },
        ],
        "CreateTrackInvalidRevokedGrant": [
            {
                "args": AttributeDict(
                    {
                        "_entityId": TRACK_ID_OFFSET + 1,
                        "_entityType": "Track",
                        "_userId": 1,
                        "_action": "Create",
                        "_metadata": "",
                        "_signer": "0xdB384D555480214632D08609848BbFB54CCeb7AA",
                    }
                )
            },
        ],
        "CreateTrackInvalidWrongUserGrant": [
            {
                "args": AttributeDict(
                    {
                        "_entityId": TRACK_ID_OFFSET + 1,
                        "_entityType": "Track",
                        "_userId": 1,
                        "_action": "Create",
                        "_metadata": "",
                        "_signer": "0xdB384D555480214632D08609848BbFB54CCeb7CC",
                    }
                )
            },
        ],
        # invalid updates
        "UpdateTrackInvalidSigner": [
            {
                "args": AttributeDict(
                    {
                        "_entityId": TRACK_ID_OFFSET,
                        "_entityType": "Track",
                        "_userId": 1,
                        "_action": "Update",
                        "_metadata": "",
                        "_signer": "InvalidWallet",
                    }
                )
            },
        ],
        "UpdateTrackInvalidOwner": [
            {
                "args": AttributeDict(
                    {
                        "_entityId": TRACK_ID_OFFSET,
                        "_entityType": "Track",
                        "_userId": 2,
                        "_action": "Update",
                        "_metadata": f'{{"cid": "QmInvalidUpdateTrack1", "data": {invalid_update_track1_json}}}',
                        "_signer": "User2Wallet",
                    }
                )
            },
        ],
        "UpdateTrackInvalidDeletedApp": [
            {
                "args": AttributeDict(
                    {
                        "_entityId": TRACK_ID_OFFSET,
                        "_entityType": "Track",
                        "_userId": 1,
                        "_action": "Update",
                        "_metadata": "",
                        "_signer": "0xdB384D555480214632D08609848BbFB54CCeb76c",
                    }
                )
            },
        ],
        "UpdateTrackInvalidRevokedGrant": [
            {
                "args": AttributeDict(
                    {
                        "_entityId": TRACK_ID_OFFSET,
                        "_entityType": "Track",
                        "_userId": 1,
                        "_action": "Update",
                        "_metadata": "",
                        "_signer": "0xdB384D555480214632D08609848BbFB54CCeb7AA",
                    }
                )
            },
        ],
        "UpdateTrackInvalidWrongUserGrant": [
            {
                "args": AttributeDict(
                    {
                        "_entityId": TRACK_ID_OFFSET,
                        "_entityType": "Track",
                        "_userId": 1,
                        "_action": "Update",
                        "_metadata": "",
                        "_signer": "0xdB384D555480214632D08609848BbFB54CCeb7CC",
                    }
                )
            },
        ],
        "InvalidTrackUnlist": [
            {
                "args": AttributeDict(
                    {
                        "_entityId": TRACK_ID_OFFSET,
                        "_entityType": "Track",
                        "_userId": 1,
                        "_action": "Update",
                        "_metadata": f'{{"cid": "QmInvalidUnlistTrack1Update", "data": {invalid_unlist_track1_json}}}',
                        "_signer": "user1wallet",
                    }
                )
            },
        ],
        # invalid deletes
        "DeleteTrackInvalidSigner": [
            {
                "args": AttributeDict(
                    {
                        "_entityId": TRACK_ID_OFFSET,
                        "_entityType": "Track",
                        "_userId": 1,
                        "_action": "Delete",
                        "_metadata": "",
                        "_signer": "InvalidWallet",
                    }
                )
            },
        ],
        "DeleteTrackDoesNotExist": [
            {
                "args": AttributeDict(
                    {
                        "_entityId": TRACK_ID_OFFSET + 1,
                        "_entityType": "Track",
                        "_userId": 1,
                        "_action": "Update",
                        "_metadata": f'{{"cid": "QmInvalidUpdateTrack1", "data": {invalid_update_track1_json}}}',
                        "_signer": "user1wallet",
                    }
                )
            },
        ],
        "DeleteTrackInvalidOwner": [
            {
                "args": AttributeDict(
                    {
                        "_entityId": TRACK_ID_OFFSET + 1,
                        "_entityType": "Track",
                        "_userId": 2,
                        "_action": "Update",
                        "_metadata": f'{{"cid": "QmInvalidUpdateTrack1", "data": {invalid_update_track1_json}}}',
                        "_signer": "User2Wallet",
                    }
                )
            },
        ],
        "DeleteTrackInvalidDeletedApp": [
            {
                "args": AttributeDict(
                    {
                        "_entityId": TRACK_ID_OFFSET,
                        "_entityType": "Track",
                        "_userId": 1,
                        "_action": "Delete",
                        "_metadata": "",
                        "_signer": "0xdB384D555480214632D08609848BbFB54CCeb76c",
                    }
                )
            },
        ],
        "DeleteTrackInvalidRevokedGrant": [
            {
                "args": AttributeDict(
                    {
                        "_entityId": TRACK_ID_OFFSET,
                        "_entityType": "Track",
                        "_userId": 1,
                        "_action": "Delete",
                        "_metadata": "",
                        "_signer": "0xdB384D555480214632D08609848BbFB54CCeb7AA",
                    }
                )
            },
        ],
        "DeleteTrackInvalidWrongUserGrant": [
            {
                "args": AttributeDict(
                    {
                        "_entityId": TRACK_ID_OFFSET,
                        "_entityType": "Track",
                        "_userId": 1,
                        "_action": "Delete",
                        "_metadata": "",
                        "_signer": "0xdB384D555480214632D08609848BbFB54CCeb7CC",
                    }
                )
            },
        ],
    }

    entity_manager_txs = [
        AttributeDict({"transactionHash": update_task.web3.to_bytes(text=tx_receipt)})
        for tx_receipt in tx_receipts
    ]

    def get_events_side_effect(_, tx_receipt):
        return tx_receipts[tx_receipt.transactionHash.decode("utf-8")]

    mocker.patch(
        "src.tasks.entity_manager.entity_manager.get_entity_manager_events_tx",
        side_effect=get_events_side_effect,
        autospec=True,
    )

    entities = {
        "users": [
            {"user_id": 1, "handle": "user-1", "wallet": "user1wallet"},
            {"user_id": 2, "handle": "user-1", "wallet": "User2Wallet"},
        ],
        "tracks": [
            {"track_id": TRACK_ID_OFFSET, "owner_id": 1},
        ],
        "developer_apps": [
            {
                "user_id": 2,
                "name": "My App",
                "address": "0x3a388671bb4D6E1Ea08D79Ee191b40FB45A8F4C4",
                "is_delete": True,
            },
            {
                "user_id": 2,
                "name": "My App",
                "address": "0x3a388671bb4D6E1Ea08D79Ee191b40FB45A8F4ZZ",
            },
        ],
        "grants": [
            {
                "user_id": 1,
                "grantee_address": "0x3a388671bb4D6E1Ea08D79Ee191b40FB45A8F4C4",
            },
            {
                "user_id": 1,
                "grantee_address": "0x3a388671bb4D6E1Ea08D79Ee191b40FB45A8F4ZZ",
                "is_revoked": True,
            },
            {
                "user_id": 2,
                "grantee_address": "0x3a388671bb4D6E1Ea08D79Ee191b40FB45A8F4ZZ",
            },
        ],
    }
    populate_mock_db(db, entities)

    with db.scoped_session() as session:
        # index transactions
        entity_manager_update(
            update_task,
            session,
            entity_manager_txs,
            block_number=0,
            block_timestamp=1585336422,
            block_hash=0,
        )

        # validate db records
        all_tracks: List[Track] = session.query(Track).all()        
        assert len(all_tracks) == 1  # no new tracks indexed


def test_invalid_track_description(app, mocker):
    "Tests that playlists cant have a description that's too long"
    with app.app_context():
        db = get_db()
        web3 = Web3()
        update_task = UpdateTask(web3, None)

    metadata = {
        "CreateInvalidTrackDescriptionMetadata": {
            "owner_id": 1,
            "track_cid": "some-track-cid",
            "title": "track 1",
            "length": None,
            "cover_art": None,
            "cover_art_sizes": "QmdxhDiRUC3zQEKqwnqksaSsSSeHiRghjwKzwoRvm77yaZ",
            "tags": "realmagic,rickyreed,theroom",
            "genre": "R&B/Soul",
            "mood": "Empowering",
            "credits_splits": None,
            "created_at": "2020-07-11 08:22:15",
            "create_date": None,
            "updated_at": "2020-07-11 08:22:15",
            "release_date": "Sat Jul 11 2020 01:19:58 GMT-0700",
            "file_type": None,
            "is_playlist_upload": True,
            "track_segments": [
                {
                    "duration": 6.016,
                    "multihash": "QmabM5svgDgcRdQZaEKSMBCpSZrrYy2y87L8Dx8EQ3T2jp",
                }
            ],
            "has_current_user_reposted": False,
            "is_current": True,
            "is_unlisted": False,
            "is_premium": False,
            "premium_conditions": None,
            "field_visibility": {
                "mood": True,
                "tags": True,
                "genre": True,
                "share": True,
                "play_count": True,
                "remixes": True,
            },
            "remix_of": {"tracks": [{"parent_track_id": 75808}]},
            "repost_count": 12,
            "save_count": 21,
            "description": "xtralargeplz" * CHARACTER_LIMIT_TRACK_DESCRIPTION,
            "license": "All rights reserved",
            "isrc": None,
            "iswc": None,
            "download": {
                "cid": None,
                "is_downloadable": False,
                "requires_follow": False,
            },
            "track_id": 77955,
            "stem_of": None,
            "ai_attribution_user_id": 2,
        },
    }

    track_metadata = json.dumps(metadata["CreateInvalidTrackDescriptionMetadata"])

    tx_receipts = {
        "CreateInvalidTrackDescription": [
            {
                "args": AttributeDict(
                    {
                        "_entityId": TRACK_ID_OFFSET,
                        "_entityType": "Track",
                        "_userId": 1,
                        "_action": "Create",
                        "_metadata": f'{{"cid": "CreateUserInvalidBioMetadata", "data": {track_metadata}}}',
                        "_signer": "user1wallet",
                    }
                )
            },
        ],
    }

    entity_manager_txs = [
        AttributeDict({"transactionHash": update_task.web3.to_bytes(text=tx_receipt)})
        for tx_receipt in tx_receipts
    ]

    def get_events_side_effect(_, tx_receipt):
        return tx_receipts[tx_receipt.transactionHash.decode("utf-8")]

    mocker.patch(
        "src.tasks.entity_manager.entity_manager.get_entity_manager_events_tx",
        side_effect=get_events_side_effect,
        autospec=True,
    )

    entities = {
        "users": [
            {"user_id": 1, "handle": "user-1", "wallet": "user1wallet"},
        ],
    }
    populate_mock_db(db, entities)

    with db.scoped_session() as session:
        total_changes, _ = entity_manager_update(
            update_task,
            session,
            entity_manager_txs,
            block_number=0,
            block_timestamp=1585336422,
            block_hash=0,
        )

        assert total_changes == 0<|MERGE_RESOLUTION|>--- conflicted
+++ resolved
@@ -1,9 +1,6 @@
 import json
 import logging  # pylint: disable=C0302
 from typing import List
-
-from web3 import Web3
-from web3.datastructures import AttributeDict
 
 from integration_tests.challenges.index_helpers import UpdateTask
 from integration_tests.utils import populate_mock_db
@@ -19,6 +16,8 @@
     TRACK_ID_OFFSET,
 )
 from src.utils.db_session import get_db
+from web3 import Web3
+from web3.datastructures import AttributeDict
 
 logger = logging.getLogger(__name__)
 
@@ -208,19 +207,8 @@
             "iswc": "",
             "is_playlist_upload": False,
         },
-<<<<<<< HEAD
         "QmUpdateTrack1": {"title": "track 1 2", "description": "updated description"},
-        "QmUpdateTrack2": {"duration": 200},
-=======
-        "QmUpdateTrack1": {
-            "title": "track 1 2",
-            "description": "updated description"
-        },
-        "QmUpdateTrack2": {
-            "duration": 200,
-            "is_unlisted": False
-        },
->>>>>>> 0aa93085
+        "QmUpdateTrack2": {"duration": 200, "is_unlisted": False},
     }
 
     create_track1_json = json.dumps(test_metadata["QmCreateTrack1"])
@@ -527,13 +515,13 @@
             "is_playlist_upload": False,
             "ai_attribution_user_id": 2,
         },
-        "QmInvalidUnlistTrack1Update": {
-            "is_unlisted": True
-        }
+        "QmInvalidUnlistTrack1Update": {"is_unlisted": True},
     }
     invalid_metadata_json = json.dumps(test_metadata["QmAIDisabled"])
     invalid_update_track1_json = json.dumps(test_metadata["QmInvalidUpdateTrack1"])
-    invalid_unlist_track1_json = json.dumps(test_metadata["QmInvalidUnlistTrack1Update"])
+    invalid_unlist_track1_json = json.dumps(
+        test_metadata["QmInvalidUnlistTrack1Update"]
+    )
 
     tx_receipts = {
         # invalid create
@@ -886,7 +874,7 @@
         )
 
         # validate db records
-        all_tracks: List[Track] = session.query(Track).all()        
+        all_tracks: List[Track] = session.query(Track).all()
         assert len(all_tracks) == 1  # no new tracks indexed
 
 
