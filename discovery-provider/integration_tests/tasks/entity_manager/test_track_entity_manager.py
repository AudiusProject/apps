--- conflicted
+++ resolved
@@ -1,9 +1,6 @@
 import json
 import logging  # pylint: disable=C0302
 from typing import List
-
-from web3 import Web3
-from web3.datastructures import AttributeDict
 
 from integration_tests.challenges.index_helpers import UpdateTask
 from integration_tests.utils import populate_mock_db
@@ -19,6 +16,8 @@
     TRACK_ID_OFFSET,
 )
 from src.utils.db_session import get_db
+from web3 import Web3
+from web3.datastructures import AttributeDict
 
 logger = logging.getLogger(__name__)
 
@@ -129,7 +128,7 @@
             "isrc": "",
             "iswc": "",
             "is_playlist_upload": True,
-            "duration": 200
+            "duration": 200,
         },
         "QmCreateTrack3": {
             "owner_id": 1,
@@ -209,18 +208,8 @@
             "iswc": "",
             "is_playlist_upload": False,
         },
-<<<<<<< HEAD
         "QmUpdateTrack1": {"title": "track 1 2", "description": "updated description"},
-        "QmUpdateTrack2": {"duration": 200, "is_unlisted": False},
-=======
-        "QmUpdateTrack1": {
-            "title": "track 1 2",
-            "description": "updated description"
-        },
-        "QmUpdateTrack2": {
-            "is_unlisted": False
-        },
->>>>>>> b9f16820
+        "QmUpdateTrack2": {"is_unlisted": False},
     }
 
     create_track1_json = json.dumps(test_metadata["QmCreateTrack1"])
@@ -527,28 +516,15 @@
             "is_playlist_upload": False,
             "ai_attribution_user_id": 2,
         },
-<<<<<<< HEAD
         "QmInvalidUnlistTrack1Update": {"is_unlisted": True},
+        "InvalidTrackIdUpdate": {"track_id": 1234, "bogus_field": "bogus"},
     }
     invalid_metadata_json = json.dumps(test_metadata["QmAIDisabled"])
     invalid_update_track1_json = json.dumps(test_metadata["QmInvalidUpdateTrack1"])
     invalid_unlist_track1_json = json.dumps(
         test_metadata["QmInvalidUnlistTrack1Update"]
     )
-=======
-        "QmInvalidUnlistTrack1Update": {
-            "is_unlisted": True
-        },
-        "InvalidTrackIdUpdate": {
-            "track_id": 1234,
-            "bogus_field": "bogus"
-        }
-    }
-    invalid_metadata_json = json.dumps(test_metadata["QmAIDisabled"])
-    invalid_update_track1_json = json.dumps(test_metadata["QmInvalidUpdateTrack1"])
-    invalid_unlist_track1_json = json.dumps(test_metadata["QmInvalidUnlistTrack1Update"])
     invalid_track_id_update = json.dumps(test_metadata["InvalidTrackIdUpdate"])
->>>>>>> b9f16820
 
     tx_receipts = {
         # invalid create
@@ -915,15 +891,12 @@
         )
 
         # validate db records
-<<<<<<< HEAD
         all_tracks: List[Track] = session.query(Track).all()
-        assert len(all_tracks) == 1  # no new tracks indexed
-=======
-        all_tracks: List[Track] = session.query(Track).all()        
         assert len(all_tracks) == 2
-        current_track: List[Track] = session.query(Track).filter(Track.is_current == True).first()      
+        current_track: List[Track] = (
+            session.query(Track).filter(Track.is_current == True).first()
+        )
         assert current_track.track_id == TRACK_ID_OFFSET
->>>>>>> b9f16820
 
 
 def test_invalid_track_description(app, mocker):
