import json
from datetime import datetime
from typing import List
from unittest import mock

<<<<<<< HEAD
from integration_tests.challenges.index_helpers import UpdateTask
from integration_tests.utils import populate_mock_db, populate_mock_db_blocks
=======
>>>>>>> 515e92a5
from sqlalchemy import asc
from web3 import Web3
from web3.datastructures import AttributeDict

from integration_tests.challenges.index_helpers import UpdateTask
from integration_tests.utils import populate_mock_db, populate_mock_db_blocks
from src.challenges.challenge_event import ChallengeEvent
from src.models.indexing.cid_data import CIDData
from src.models.users.user import User
from src.tasks.entity_manager.entities.user import UserEventMetadata, update_user_events
from src.tasks.entity_manager.entity_manager import entity_manager_update
from src.tasks.entity_manager.utils import (
    CHARACTER_LIMIT_USER_BIO,
    TRACK_ID_OFFSET,
    USER_ID_OFFSET,
)
from src.utils.db_session import get_db
from src.utils.redis_connection import get_redis
<<<<<<< HEAD
from web3 import Web3
from web3.datastructures import AttributeDict
from src.tasks.entity_manager.utils import ManageEntityParameters
=======
>>>>>>> 515e92a5


def set_patches(mocker):
    mocker.patch(
        "src.tasks.entity_manager.entities.user.get_endpoint_string_from_sp_ids",
        return_value="https://cn.io,https://cn2.io,https://cn3.io",
        autospec=True,
    )

    mocker.patch(
        "src.tasks.entity_manager.entities.user.get_verifier_address",
        return_value="0x",
        autospec=True,
    )

    def fetch_node_info(self, sp_id, sp_type, redis):
        return {
            "operator_wallet": "wallet1",
            "endpoint": "http://endpoint.io",
            "block_number": sp_id,
            "delegator_wallet": f"spid{sp_id}",
        }

    mocker.patch(
        "src.utils.eth_manager.EthManager.fetch_node_info",
        side_effect=fetch_node_info,
        autospec=True,
    )

    event_bus = mocker.patch(
        "src.challenges.challenge_event_bus.ChallengeEventBus", autospec=True
    )
    return event_bus


def test_index_valid_user(app, mocker):
    "Tests valid batch of users create/update/delete actions"

    bus_mock = set_patches(mocker)

    # setup db and mocked txs
    with app.app_context():
        db = get_db()
        web3 = Web3()
        update_task = UpdateTask(web3, bus_mock)

    test_metadata = {
        "QmUpdateUser2": {
            "is_verified": False,
            "is_deactivated": False,
            "name": "Forrest",
            "handle": "forrest",
            "profile_picture": None,
            "profile_picture_sizes": "QmNmzMoiLYSAgrLbAAnaPW9q3YZwZvHybbbs59QamzUQxg",
            "cover_photo": None,
            "cover_photo_sizes": "QmR2fSFvtpWg7nfdYtoJ3KgDNf4YgcuSzKjwZjansW9wcj",
            "bio": "On the lookout for that next breakout track...   ðŸ‘€",
            "location": "Los Angeles, CA",
            "creator_node_endpoint": "https://creatornode2.audius.co,https://creatornode3.audius.co,https://content-node.audius.co",
            "associated_wallets": None,
            "associated_sol_wallets": None,
            "playlist_library": {
                "contents": [
                    {"playlist_id": "Audio NFTs", "type": "explore_playlist"},
                    {"playlist_id": 11363, "type": "playlist"},
                    {"playlist_id": 129218, "type": "playlist"},
                ]
            },
            "events": None,
            "user_id": USER_ID_OFFSET + 1,
        },
        "QmUpdateUser1": {
            "allow_ai_attribution": True,
            "is_verified": False,
            "is_deactivated": False,
            "name": "raymont updated",
            "handle": "rayjacobsonupdated",
            "profile_picture": None,
            "profile_picture_sizes": "QmYRHAJ4YuLjT4fLLRMg5STnQA4yDpiBmzk5R3iCDTmkmk",
            "cover_photo": None,
            "cover_photo_sizes": "QmUk61QDUTzhNqjnCAWipSp3jnMmXBmtTUC2mtF5F6VvUy",
            "bio": "ðŸŒžðŸ‘„ðŸŒž",
            "location": "chik fil yay!!",
            "artist_pick_track_id": None,
            "creator_node_endpoint": "https://creatornode.audius.co,https://content-node.audius.co,https://blockdaemon-audius-content-06.bdnodes.net",
            "associated_wallets": None,
            "associated_sol_wallets": None,
            "playlist_library": {
                "contents": [
                    {"playlist_id": "Audio NFTs", "type": "explore_playlist"},
                    {"playlist_id": 4327, "type": "playlist"},
                    {"playlist_id": 52792, "type": "playlist"},
                    {"playlist_id": 63949, "type": "playlist"},
                    {
                        "contents": [
                            {"playlist_id": 6833, "type": "playlist"},
                            {"playlist_id": 4735, "type": "playlist"},
                            {"playlist_id": 114799, "type": "playlist"},
                            {"playlist_id": 115049, "type": "playlist"},
                            {"playlist_id": 89495, "type": "playlist"},
                        ],
                        "id": "d515f4db-1db2-41df-9e0c-0180302a24f9",
                        "name": "WIP",
                        "type": "folder",
                    },
                    {
                        "contents": [
                            {"playlist_id": 9616, "type": "playlist"},
                            {"playlist_id": 112826, "type": "playlist"},
                        ],
                        "id": "a0da6552-ddc4-4d13-a19e-ecc63ca23e90",
                        "name": "Community",
                        "type": "folder",
                    },
                    {
                        "contents": [
                            {"playlist_id": 128608, "type": "playlist"},
                            {"playlist_id": 90778, "type": "playlist"},
                            {"playlist_id": 94395, "type": "playlist"},
                            {"playlist_id": 97193, "type": "playlist"},
                        ],
                        "id": "1163fbab-e710-4d33-8769-6fcb02719d7b",
                        "name": "Actually Albums",
                        "type": "folder",
                    },
                    {"playlist_id": 131423, "type": "playlist"},
                    {"playlist_id": 40151, "type": "playlist"},
                ]
            },
            "events": {"is_mobile_user": True},
            "user_id": USER_ID_OFFSET,
        },
        "QmUpdateUser1ArtistPick": {
            "allow_ai_attribution": True,
            "is_verified": False,
            "is_deactivated": False,
            "name": "raymont updated",
            "handle": "rayjacobsonupdated",
            "profile_picture": None,
            "profile_picture_sizes": "QmYRHAJ4YuLjT4fLLRMg5STnQA4yDpiBmzk5R3iCDTmkmk",
            "cover_photo": None,
            "cover_photo_sizes": "QmUk61QDUTzhNqjnCAWipSp3jnMmXBmtTUC2mtF5F6VvUy",
            "bio": "ðŸŒžðŸ‘„ðŸŒž",
            "location": "chik fil yay!!",
            "artist_pick_track_id": TRACK_ID_OFFSET,
            "creator_node_endpoint": "https://creatornode.audius.co,https://content-node.audius.co,https://blockdaemon-audius-content-06.bdnodes.net",
            "associated_wallets": None,
            "associated_sol_wallets": None,
            "playlist_library": {
                "contents": [
                    {"playlist_id": "Audio NFTs", "type": "explore_playlist"},
                    {"playlist_id": 4327, "type": "playlist"},
                    {"playlist_id": 52792, "type": "playlist"},
                    {"playlist_id": 63949, "type": "playlist"},
                    {
                        "contents": [
                            {"playlist_id": 6833, "type": "playlist"},
                            {"playlist_id": 4735, "type": "playlist"},
                            {"playlist_id": 114799, "type": "playlist"},
                            {"playlist_id": 115049, "type": "playlist"},
                            {"playlist_id": 89495, "type": "playlist"},
                        ],
                        "id": "d515f4db-1db2-41df-9e0c-0180302a24f9",
                        "name": "WIP",
                        "type": "folder",
                    },
                    {
                        "contents": [
                            {"playlist_id": 9616, "type": "playlist"},
                            {"playlist_id": 112826, "type": "playlist"},
                        ],
                        "id": "a0da6552-ddc4-4d13-a19e-ecc63ca23e90",
                        "name": "Community",
                        "type": "folder",
                    },
                    {
                        "contents": [
                            {"playlist_id": 128608, "type": "playlist"},
                            {"playlist_id": 90778, "type": "playlist"},
                            {"playlist_id": 94395, "type": "playlist"},
                            {"playlist_id": 97193, "type": "playlist"},
                        ],
                        "id": "1163fbab-e710-4d33-8769-6fcb02719d7b",
                        "name": "Actually Albums",
                        "type": "folder",
                    },
                    {"playlist_id": 131423, "type": "playlist"},
                    {"playlist_id": 40151, "type": "playlist"},
                ]
            },
            "events": {"is_mobile_user": True},
            "user_id": USER_ID_OFFSET,
        },
        "QmCreateUser2": {
            "is_verified": False,
            "is_deactivated": False,
            "name": "Forrest",
            "handle": "forrest",
            "profile_picture": None,
            "profile_picture_sizes": "QmForrestProfile",
            "cover_photo": None,
            "cover_photo_sizes": "QmForrestProfile",
            "bio": "this is forrest",
            "location": "Los Angeles, CA",
            "creator_node_endpoint": "https://creatornode2.audius.co,https://creatornode3.audius.co,https://content-node.audius.co",
            "associated_wallets": None,
            "associated_sol_wallets": None,
            "playlist_library": {"contents": []},
            "events": None,
            "user_id": USER_ID_OFFSET + 1,
        },
        "QmCreateUser3": {
            "is_verified": False,
            "is_deactivated": False,
            "name": "Isaac",
            "handle": "isaac",
            "profile_picture": None,
            "profile_picture_sizes": "QmIsaacProfile",
            "cover_photo": None,
            "cover_photo_sizes": "QmIsaacCoverPhoto",
            "bio": "this is isaac",
            "location": "Los Angeles, CA",
            "creator_node_endpoint": "https://creatornode2.audius.co,https://creatornode3.audius.co,https://content-node.audius.co",
            "associated_wallets": None,
            "associated_sol_wallets": None,
            "playlist_library": {"contents": []},
            "events": None,
            "user_id": USER_ID_OFFSET + 3,
        },
    }

    update_user1_artist_pick_json = json.dumps(test_metadata["QmUpdateUser1ArtistPick"])
    update_user1_json = json.dumps(test_metadata["QmUpdateUser1"])
    update_user2_json = json.dumps(test_metadata["QmUpdateUser2"])
    create_user2_json = json.dumps(test_metadata["QmCreateUser2"])
    create_user3_json = json.dumps(test_metadata["QmCreateUser3"])

    tx_receipts = {
        "CreateUser1Tx": [
            {
                "args": AttributeDict(
                    {
                        "_entityId": USER_ID_OFFSET,
                        "_entityType": "User",
                        "_userId": USER_ID_OFFSET,
                        "_action": "Create",
                        "_metadata": f'{{"cid": "QmCreateUser1", "data": {update_user1_json}}}',
                        "_signer": "user1wallet",
                    }
                )
            },
        ],
        "UpdateUser1Tx": [
            {
                "args": AttributeDict(
                    {
                        "_entityId": USER_ID_OFFSET,
                        "_entityType": "User",
                        "_userId": USER_ID_OFFSET,
                        "_action": "Update",
                        "_metadata": f'{{"cid": "QmUpdateUser1", "data": {update_user1_json}}}',
                        "_signer": "0x3a388671bb4D6E1Ea08D79Ee191b40FB45A8F4C4",
                    }
                )
            },
        ],
        "UpdateUser1ArtistPickTx": [
            {
                "args": AttributeDict(
                    {
                        "_entityId": USER_ID_OFFSET,
                        "_entityType": "User",
                        "_userId": USER_ID_OFFSET,
                        "_action": "Update",
                        "_metadata": f'{{"cid": "QmUpdateUser1ArtistPick", "data": {update_user1_artist_pick_json}}}',
                        "_signer": "user1wallet",
                    }
                )
            },
        ],
        "CreateUser2Tx": [
            {
                "args": AttributeDict(
                    {
                        "_entityId": USER_ID_OFFSET + 1,
                        "_entityType": "User",
                        "_userId": USER_ID_OFFSET + 1,
                        "_action": "Create",
                        "_metadata": f'{{"cid": "QmCreateUser2", "data": {create_user2_json}}}',
                        "_signer": "user2wallet",
                    }
                )
            },
        ],
        "UpdateUser2Tx": [
            {
                "args": AttributeDict(
                    {
                        "_entityId": USER_ID_OFFSET + 1,
                        "_entityType": "User",
                        "_userId": USER_ID_OFFSET + 1,
                        "_action": "Update",
                        "_metadata": f'{{"cid": "QmUpdateUser2", "data": {update_user2_json}}}',
                        "_signer": "user2wallet",
                    }
                )
            },
        ],
        "CreateUser3Tx": [
            {
                "args": AttributeDict(
                    {
                        "_entityId": USER_ID_OFFSET + 3,
                        "_entityType": "User",
                        "_userId": USER_ID_OFFSET + 3,
                        "_action": "Create",
                        "_metadata": f'{{"cid":"QmCreateUser3", "data": {create_user3_json}}}',
                        "_signer": "user3wallet",
                    }
                )
            },
        ],
    }

    entity_manager_txs = [
        AttributeDict({"transactionHash": update_task.web3.to_bytes(text=tx_receipt)})
        for tx_receipt in tx_receipts
    ]

    def get_events_side_effect(_, tx_receipt):
        return tx_receipts[tx_receipt["transactionHash"].decode("utf-8")]

    mocker.patch(
        "src.tasks.entity_manager.entity_manager.get_entity_manager_events_tx",
        side_effect=get_events_side_effect,
        autospec=True,
    )

    entities = {
        "users": [
            {
                "user_id": 1,
                "handle": "user-1",
                "wallet": "user1wallet",
                "metadata_multihash": "QmCreateUser1",
            },
            {
                "user_id": 2,
                "handle": "user-1",
                "wallet": "User2Wallet",
                "metadata_multihash": "QmCreateUser2",
            },
        ],
        "tracks": [
            {
                "track_id": TRACK_ID_OFFSET,
                "title": "track 1",
                "owner_id": USER_ID_OFFSET,
                "release_date": "Fri Dec 20 2019 12:00:00 GMT-0800",
                "created_at": datetime(2018, 5, 17),
            }
        ],
        "developer_apps": [
            {
                "user_id": 1,
                "name": "My App",
                "address": "0x3a388671bb4D6E1Ea08D79Ee191b40FB45A8F4C4",
                "is_delete": False,
            },
        ],
        "grants": [
            {
                "user_id": USER_ID_OFFSET,
                "grantee_address": "0x3a388671bb4D6E1Ea08D79Ee191b40FB45A8F4C4",
            },
        ],
        "cid_datas": [
            {
                "cid": "QmCreateUser1",
                "type": "user",
                "data": {},
            },
            {
                "cid": "QmCreateUser2",
                "type": "user",
                "data": {},
            },
        ],
    }
    populate_mock_db(db, entities)

    with db.scoped_session() as session:
        # index transactions
        entity_manager_update(
            update_task,
            session,
            entity_manager_txs,
            block_number=1,
            block_timestamp=1585336422,
            block_hash=hex(0),
        )

    with db.scoped_session() as session:
        # validate db records
        all_users: List[User] = session.query(User).all()
        assert len(all_users) == 8

        user_1: User = (
            session.query(User)
            .filter(User.is_current == True, User.user_id == USER_ID_OFFSET)
            .first()
        )
        assert user_1.name == "raymont updated"
        assert user_1.handle == "rayjacobsonupdated"
        assert user_1.artist_pick_track_id == TRACK_ID_OFFSET
        assert user_1.allow_ai_attribution == True

        user_2: User = (
            session.query(User)
            .filter(
                User.is_current == True,
                User.user_id == USER_ID_OFFSET + 1,
            )
            .first()
        )
        assert user_2.name == "Forrest"
        assert user_2.handle == "forrest"

        user_3: User = (
            session.query(User)
            .filter(
                User.is_current == True,
                User.user_id == USER_ID_OFFSET + 3,
            )
            .first()
        )
        assert user_3.name == "Isaac"
        assert user_3.handle == "isaac"

        all_cid: List[CIDData] = session.query(CIDData).all()
        assert len(all_cid) == 6

        calls = [
            mock.call.dispatch(ChallengeEvent.profile_update, 1, USER_ID_OFFSET),
            mock.call.dispatch(ChallengeEvent.profile_update, 1, USER_ID_OFFSET + 1),
            mock.call.dispatch(ChallengeEvent.mobile_install, 1, USER_ID_OFFSET),
        ]
        bus_mock.assert_has_calls(calls, any_order=True)


def test_index_invalid_users(app, mocker):
    "Tests invalid batch of users create/update/delete actions"
    set_patches(mocker)

    # setup db and mocked txs
    with app.app_context():
        db = get_db()
        web3 = Web3()
        update_task = UpdateTask(web3, None)

    test_metadata = {
        "QmCreateUser1": {
            "is_verified": False,
            "is_deactivated": False,
            "name": "raymont",
            "handle": "rayjacobson",
            "profile_picture": None,
            "profile_picture_sizes": "QmYRHAJ4YuLjT4fLLRMg5STnQA4yDpiBmzk5R3iCDTmkmk",
            "cover_photo": None,
            "cover_photo_sizes": "QmUk61QDUTzhNqjnCAWipSp3jnMmXBmtTUC2mtF5F6VvUy",
            "bio": "ðŸŒžðŸ‘„ðŸŒž",
            "location": "chik fil yay!!",
            "creator_node_endpoint": "https://creatornode.audius.co,https://content-node.audius.co,https://blockdaemon-audius-content-06.bdnodes.net",
            "associated_wallets": None,
            "associated_sol_wallets": None,
            "playlist_library": {
                "contents": [
                    {"playlist_id": "Audio NFTs", "type": "explore_playlist"},
                    {"playlist_id": 4327, "type": "playlist"},
                    {"playlist_id": 52792, "type": "playlist"},
                    {"playlist_id": 63949, "type": "playlist"},
                    {
                        "contents": [
                            {"playlist_id": 6833, "type": "playlist"},
                            {"playlist_id": 4735, "type": "playlist"},
                            {"playlist_id": 114799, "type": "playlist"},
                            {"playlist_id": 115049, "type": "playlist"},
                            {"playlist_id": 89495, "type": "playlist"},
                        ],
                        "id": "d515f4db-1db2-41df-9e0c-0180302a24f9",
                        "name": "WIP",
                        "type": "folder",
                    },
                    {
                        "contents": [
                            {"playlist_id": 9616, "type": "playlist"},
                            {"playlist_id": 112826, "type": "playlist"},
                        ],
                        "id": "a0da6552-ddc4-4d13-a19e-ecc63ca23e90",
                        "name": "Community",
                        "type": "folder",
                    },
                    {
                        "contents": [
                            {"playlist_id": 128608, "type": "playlist"},
                            {"playlist_id": 90778, "type": "playlist"},
                            {"playlist_id": 94395, "type": "playlist"},
                            {"playlist_id": 97193, "type": "playlist"},
                        ],
                        "id": "1163fbab-e710-4d33-8769-6fcb02719d7b",
                        "name": "Actually Albums",
                        "type": "folder",
                    },
                    {"playlist_id": 131423, "type": "playlist"},
                    {"playlist_id": 40151, "type": "playlist"},
                ]
            },
            "events": {"is_mobile_user": True},
            "user_id": USER_ID_OFFSET,
        },
        "QmInvalidUserMetadataFields": {
            "is_verified": False,
            "is_deactivated": False,
            "name": "raymont",
            "handle": "rayjacobson",
            "profile_picture": None,
            "profile_picture_sizes": "QmYRHAJ4YuLjT4fLLRMg5STnQA4yDpiBmzk5R3iCDTmkmk",
            "cover_photo": None,
            "cover_photo_sizes": "QmUk61QDUTzhNqjnCAWipSp3jnMmXBmtTUC2mtF5F6VvUy",
            "bio": "ðŸŒžðŸ‘„ðŸŒž",
            "location": "chik fil yay!!",
            "artist_pick_track_id": TRACK_ID_OFFSET + 1,
            "creator_node_endpoint": "https://creatornode.audius.co,https://content-node.audius.co,https://blockdaemon-audius-content-06.bdnodes.net",
            "associated_wallets": None,
            "associated_sol_wallets": None,
            "playlist_library": {
                "contents": [
                    {"playlist_id": "Audio NFTs", "type": "explore_playlist"},
                    {"playlist_id": 4327, "type": "playlist"},
                    {"playlist_id": 52792, "type": "playlist"},
                    {"playlist_id": 63949, "type": "playlist"},
                    {
                        "contents": [
                            {"playlist_id": 6833, "type": "playlist"},
                            {"playlist_id": 4735, "type": "playlist"},
                            {"playlist_id": 114799, "type": "playlist"},
                            {"playlist_id": 115049, "type": "playlist"},
                            {"playlist_id": 89495, "type": "playlist"},
                        ],
                        "id": "d515f4db-1db2-41df-9e0c-0180302a24f9",
                        "name": "WIP",
                        "type": "folder",
                    },
                    {
                        "contents": [
                            {"playlist_id": 9616, "type": "playlist"},
                            {"playlist_id": 112826, "type": "playlist"},
                        ],
                        "id": "a0da6552-ddc4-4d13-a19e-ecc63ca23e90",
                        "name": "Community",
                        "type": "folder",
                    },
                    {
                        "contents": [
                            {"playlist_id": 128608, "type": "playlist"},
                            {"playlist_id": 90778, "type": "playlist"},
                            {"playlist_id": 94395, "type": "playlist"},
                            {"playlist_id": 97193, "type": "playlist"},
                        ],
                        "id": "1163fbab-e710-4d33-8769-6fcb02719d7b",
                        "name": "Actually Albums",
                        "type": "folder",
                    },
                    {"playlist_id": 131423, "type": "playlist"},
                    {"playlist_id": 40151, "type": "playlist"},
                ]
            },
            "events": {"is_mobile_user": True},
            "user_id": USER_ID_OFFSET,
        },
        "QmInvalidArtistPick": {
            "artist_pick_track_id": TRACK_ID_OFFSET + 1,
        },
    }

    create_user1_json = json.dumps(test_metadata["QmCreateUser1"])
    invalid_update_user_json = json.dumps(test_metadata["QmInvalidUserMetadataFields"])
    invalid_update_artist_pick_json = json.dumps(test_metadata["QmInvalidArtistPick"])

    tx_receipts = {
        # invalid create
        "CreateUserBelowOffset": [
            {
                "args": AttributeDict(
                    {
                        "_entityId": 1,
                        "_entityType": "User",
                        "_userId": 1,
                        "_action": "Create",
                        "_metadata": "",
                        "_signer": "user1wallet",
                    }
                )
            },
        ],
        "CreateUserWithBadMetadataDoesNotExist": [
            {
                "args": AttributeDict(
                    {
                        "_entityId": USER_ID_OFFSET + 1,
                        "_entityType": "User",
                        "_userId": 2,
                        "_action": "Create",
                        "_metadata": "{}",
                        "_signer": "user1wallet",
                    }
                )
            },
        ],
        "CreateUserDoesNotMatchSigner": [
            {
                "args": AttributeDict(
                    {
                        "_entityId": USER_ID_OFFSET + 1,
                        "_entityType": "User",
                        "_userId": 1,
                        "_action": "Create",
                        "_metadata": "",
                        "_signer": "InvalidWallet",
                    }
                )
            },
        ],
        "CreateUser": [
            {
                "args": AttributeDict(
                    {
                        "_entityId": USER_ID_OFFSET,
                        "_entityType": "User",
                        "_userId": USER_ID_OFFSET,
                        "_action": "Create",
                        "_metadata": "3,4,5",
                        "_signer": "user1wallet",
                    }
                )
            },
        ],
        "CreateUserAlreadyExists": [
            {
                "args": AttributeDict(
                    {
                        "_entityId": USER_ID_OFFSET,
                        "_entityType": "User",
                        "_userId": USER_ID_OFFSET,
                        "_action": "Create",
                        "_metadata": f'{{"cid": "QmCreateUser1", "data": {create_user1_json}}}',
                        "_signer": "user1wallet",
                    }
                )
            },
        ],
        # invalid updates
        "UpdateUserInvalidSigner": [
            {
                "args": AttributeDict(
                    {
                        "_entityId": USER_ID_OFFSET,
                        "_entityType": "User",
                        "_userId": 1,
                        "_action": "Update",
                        "_metadata": "",
                        "_signer": "InvalidWallet",
                    }
                )
            },
        ],
        "UpdateUserInvalidAuthorizedApp": [
            {
                "args": AttributeDict(
                    {
                        "_entityId": 1,
                        "_entityType": "User",
                        "_userId": 1,
                        "_action": "Update",
                        "_metadata": "",
                        "_signer": "0x3a388671bb4D6E1Ea08D79Ee191b40FB45A8F4C4",
                    }
                )
            },
        ],
        "UpdateUserDoesNotExist": [
            {
                "args": AttributeDict(
                    {
                        "_entityId": 322,
                        "_entityType": "User",
                        "_userId": 322,
                        "_action": "Update",
                        "_metadata": "",
                        "_signer": "0x3a388671bb4D6E1Ea08D79Ee191b40FB45A8F4C4",
                    }
                )
            },
        ],
        "UpdateUserBadMetadata": [
            {
                "args": AttributeDict(
                    {
                        "_entityId": USER_ID_OFFSET,
                        "_entityType": "User",
                        "_userId": USER_ID_OFFSET,
                        "_action": "Update",
                        "_metadata": "",
                        "_signer": "user1wallet",
                    }
                )
            },
        ],
        "UpdateUserInvalidOwner": [
            {
                "args": AttributeDict(
                    {
                        "_entityId": USER_ID_OFFSET,
                        "_entityType": "User",
                        "_userId": 2,
                        "_action": "Update",
                        "_metadata": "",
                        "_signer": "User2Wallet",
                    }
                )
            },
        ],
        "UpdateUserWithInvalidMetadataFields": [
            {
                "args": AttributeDict(
                    {
                        "_entityId": USER_ID_OFFSET,
                        "_entityType": "User",
                        "_userId": USER_ID_OFFSET,
                        "_action": "Update",
                        "_metadata": f'{{"cid": "QmInvalidUserMetadataFields", "data": {invalid_update_user_json}}}',
                        "_signer": "user1wallet",
                    }
                )
            },
        ],
        "UpdateUserInvalidArtistPick": [
            {
                "args": AttributeDict(
                    {
                        "_entityId": 1,  # existing user
                        "_entityType": "User",
                        "_userId": 1,
                        "_action": "Update",
                        "_metadata": f'{{"cid": "QmInvalidArtistPick", "data": {invalid_update_artist_pick_json}}}',
                        "_signer": "user1wallet",
                    }
                )
            },
        ],
    }

    entity_manager_txs = [
        AttributeDict({"transactionHash": update_task.web3.to_bytes(text=tx_receipt)})
        for tx_receipt in tx_receipts
    ]

    def get_events_side_effect(_, tx_receipt):
        return tx_receipts[tx_receipt["transactionHash"].decode("utf-8")]

    mocker.patch(
        "src.tasks.entity_manager.entity_manager.get_entity_manager_events_tx",
        side_effect=get_events_side_effect,
        autospec=True,
    )
    entities = {
        "users": [
            {"user_id": 1, "handle": "user-1", "wallet": "user1wallet"},
        ],
        "tracks": [
            {
                "track_id": TRACK_ID_OFFSET,
                "title": "track 1",
                "owner_id": USER_ID_OFFSET,
                "release_date": "Fri Dec 20 2019 12:00:00 GMT-0800",
                "created_at": datetime(2018, 5, 17),
            }
        ],
    }
    populate_mock_db(db, entities)

    with db.scoped_session() as session:
        existing_user: List[User] = session.query(User).filter(User.is_current).first()

        # index transactions
        entity_manager_update(
            update_task,
            session,
            entity_manager_txs,
            block_number=0,
            block_timestamp=1585336422,
            block_hash=hex(0),
        )

        # validate db records
        all_users: List[User] = session.query(User).filter(User.is_current).all()
        assert len(all_users) == 2  # no new users indexed

        existing_user_after_index: List[User] = (
            session.query(User).filter(User.user_id == 1).first()
        )

        assert existing_user == existing_user_after_index


def test_index_verify_users(app, mocker):
    "Tests user verify actions"
    bus_mock = set_patches(mocker)

    # setup db and mocked txs
    with app.app_context():
        db = get_db()
        web3 = Web3()
        update_task = UpdateTask(
            web3,
            challenge_event_bus=bus_mock,
        )

        tx_receipts = {
            "VerifyUser": [
                {
                    "args": AttributeDict(
                        {
                            "_entityId": 1,
                            "_entityType": "User",
                            "_userId": 1,
                            "_action": "Verify",
                            "_metadata": "",
                            "_signer": "0x",
                        }
                    )
                },
            ],
            "InvalidVerifyUser": [
                {
                    "args": AttributeDict(
                        {
                            "_entityId": 2,
                            "_entityType": "User",
                            "_userId": 2,
                            "_action": "Verify",
                            "_metadata": "",
                            "_signer": "user1wallet",
                        }
                    )
                },
            ],
        }

        entity_manager_txs = [
            AttributeDict(
                {"transactionHash": update_task.web3.to_bytes(text=tx_receipt)}
            )
            for tx_receipt in tx_receipts
        ]

        def get_events_side_effect(_, tx_receipt):
            return tx_receipts[tx_receipt["transactionHash"].decode("utf-8")]

        mocker.patch(
            "src.tasks.entity_manager.entity_manager.get_entity_manager_events_tx",
            side_effect=get_events_side_effect,
            autospec=True,
        )
        entities = {
            "users": [
                {"user_id": 1, "handle": "user-1", "wallet": "user1wallet"},
                {"user_id": 2, "handle": "user-1", "wallet": "user2wallet"},
            ]
        }
        populate_mock_db(db, entities)

        with db.scoped_session() as session:
            # index transactions
            entity_manager_update(
                update_task,
                session,
                entity_manager_txs,
                block_number=0,
                block_timestamp=1585336422,
                block_hash=hex(0),
            )
            # validate db records
            all_users: List[User] = (
                session.query(User)
                .filter(User.is_current)
                .order_by(asc(User.user_id))
                .all()
            )
            assert len(all_users) == 2  # no new users indexed
            assert all_users[0].is_verified  # user 1 is verified
            assert not all_users[1].is_verified  # user 2 is not verified
            calls = [mock.call.dispatch(ChallengeEvent.connect_verified, 0, 1)]
            bus_mock.assert_has_calls(calls, any_order=True)


def test_invalid_user_bio(app, mocker):
    "Tests that users cant add a bio that's too long"
    bus_mock = set_patches(mocker)
    with app.app_context():
        db = get_db()
        web3 = Web3()
        update_task = UpdateTask(web3, bus_mock, None, None)
        metadata = {
            "CreateUserInvalidBioMetadata": {
                "bio": "xtralarge" * CHARACTER_LIMIT_USER_BIO
            }
        }

        user_metadata = json.dumps(metadata["CreateUserInvalidBioMetadata"])
        tx_receipts = {
            "CreateUserInvalidBio": [
                {
                    "args": AttributeDict(
                        {
                            "_entityId": 1,
                            "_entityType": "User",
                            "_userId": USER_ID_OFFSET + 1,
                            "_action": "Create",
                            "_metadata": f'{{"cid": "CreateUserInvalidBioMetadata", "data": {user_metadata}}}',
                            "_signer": "user1wallet",
                        }
                    )
                },
            ],
        }

        entity_manager_txs = [
            AttributeDict(
                {"transactionHash": update_task.web3.to_bytes(text=tx_receipt)}
            )
            for tx_receipt in tx_receipts
        ]

        def get_events_side_effect(_, tx_receipt):
            return tx_receipts[tx_receipt["transactionHash"].decode("utf-8")]

        mocker.patch(
            "src.tasks.entity_manager.entity_manager.get_entity_manager_events_tx",
            side_effect=get_events_side_effect,
            autospec=True,
        )
        populate_mock_db_blocks(db, 0, 1)
        with db.scoped_session() as session:
            total_changes, _ = entity_manager_update(
                update_task,
                session,
                entity_manager_txs,
                block_number=0,
                block_timestamp=1585336422,
                block_hash=hex(0),
            )

            assert total_changes == 0


@mock.patch("src.challenges.challenge_event_bus.ChallengeEventBus", autospec=True)
def test_self_referrals(bus_mock: mock.MagicMock, app, mocker):
    """Test that users can't refer themselves"""
    block_hash = b"0x8f19da326900d171642af08e6770eedd83509c6c44f6855c98e6a752844e2521"
    with app.app_context():
        db = get_db()
        redis = get_redis()
        bus_mock(redis)
    with db.scoped_session(), bus_mock.use_scoped_dispatch_queue():
        user = User(user_id=1, blockhash=str(block_hash), blocknumber=1)
        events: UserEventMetadata = {"referrer": 1}
        params = mocker.Mock()
<<<<<<< HEAD
=======
        params.existing_records = {}
>>>>>>> 515e92a5
        update_user_events(user, events, bus_mock, params)
        mock_call = mock.call.dispatch(
            ChallengeEvent.referral_signup, 1, 1, {"referred_user_id": 1}
        )
        assert mock_call not in bus_mock.method_calls


def test_index_empty_bio(app, mocker):
    "Tests empty bio gets saved"

    bus_mock = set_patches(mocker)

    # setup db and mocked txs
    with app.app_context():
        db = get_db()
        web3 = Web3()
        update_task = UpdateTask(web3, bus_mock)

    test_metadata = {
        "QmUpdateUser2a": {
            "is_verified": False,
            "is_deactivated": False,
            "name": "Forrest",
            "handle": "forrest",
            "profile_picture": None,
            "profile_picture_sizes": "QmNmzMoiLYSAgrLbAAnaPW9q3YZwZvHybbbs59QamzUQxg",
            "cover_photo": None,
            "cover_photo_sizes": "QmR2fSFvtpWg7nfdYtoJ3KgDNf4YgcuSzKjwZjansW9wcj",
            "bio": "heres a fake bioooo",
            "location": "Los Angeles, CA",
            "creator_node_endpoint": "https://creatornode2.audius.co,https://creatornode3.audius.co,https://content-node.audius.co",
            "associated_wallets": None,
            "associated_sol_wallets": None,
            "playlist_library": {
                "contents": [
                    {"playlist_id": "Audio NFTs", "type": "explore_playlist"},
                    {"playlist_id": 11363, "type": "playlist"},
                    {"playlist_id": 129218, "type": "playlist"},
                ]
            },
            "events": None,
            "user_id": USER_ID_OFFSET + 1,
        },
        "QmUpdateUser2b": {
            "is_verified": False,
            "is_deactivated": False,
            "name": "Forrest",
            "handle": "forrest",
            "profile_picture": None,
            "profile_picture_sizes": "QmNmzMoiLYSAgrLbAAnaPW9q3YZwZvHybbbs59QamzUQxg",
            "cover_photo": None,
            "cover_photo_sizes": "QmR2fSFvtpWg7nfdYtoJ3KgDNf4YgcuSzKjwZjansW9wcj",
            "bio": "",
            "location": "Los Angeles, CA",
            "creator_node_endpoint": "https://creatornode2.audius.co,https://creatornode3.audius.co,https://content-node.audius.co",
            "associated_wallets": None,
            "associated_sol_wallets": None,
            "playlist_library": {
                "contents": [
                    {"playlist_id": "Audio NFTs", "type": "explore_playlist"},
                    {"playlist_id": 11363, "type": "playlist"},
                    {"playlist_id": 129218, "type": "playlist"},
                ]
            },
            "events": None,
            "user_id": USER_ID_OFFSET + 1,
        },
        "QmCreateUser3": {
            "is_verified": False,
            "is_deactivated": False,
            "name": "Isaac",
            "handle": "isaac",
            "profile_picture": None,
            "profile_picture_sizes": "QmIsaacProfile",
            "cover_photo": None,
            "cover_photo_sizes": "QmIsaacCoverPhoto",
            "bio": "",
            "location": "Los Angeles, CA",
            "creator_node_endpoint": "https://creatornode2.audius.co,https://creatornode3.audius.co,https://content-node.audius.co",
            "associated_wallets": None,
            "associated_sol_wallets": None,
            "playlist_library": {"contents": []},
            "events": None,
            "user_id": USER_ID_OFFSET + 3,
        },
    }

    update_user2a_json = json.dumps(test_metadata["QmUpdateUser2a"])
    update_user2b_json = json.dumps(test_metadata["QmUpdateUser2b"])
    create_user3_json = json.dumps(test_metadata["QmCreateUser3"])

    tx_receipts = {
        "CreateUser2Tx": [
            {
                "args": AttributeDict(
                    {
                        "_entityId": USER_ID_OFFSET + 1,
                        "_entityType": "User",
                        "_userId": USER_ID_OFFSET + 1,
                        "_action": "Create",
                        "_metadata": f'{{"cid": "QmCreateUser2", "data": {update_user2a_json}}}',
                        "_signer": "user2wallet",
                    }
                )
            },
        ],
        "UpdateUser2aTx": [
            {
                "args": AttributeDict(
                    {
                        "_entityId": USER_ID_OFFSET + 1,
                        "_entityType": "User",
                        "_userId": USER_ID_OFFSET + 1,
                        "_action": "Update",
                        "_metadata": f'{{"cid": "QmUpdateUser2a", "data": {update_user2a_json}}}',
                        "_signer": "user2wallet",
                    }
                )
            },
        ],
        "UpdateUser2bTx": [
            {
                "args": AttributeDict(
                    {
                        "_entityId": USER_ID_OFFSET + 1,
                        "_entityType": "User",
                        "_userId": USER_ID_OFFSET + 1,
                        "_action": "Update",
                        "_metadata": f'{{"cid": "QmUpdateUser2b", "data": {update_user2b_json}}}',
                        "_signer": "user2wallet",
                    }
                )
            },
        ],
        "CreateUser3Tx": [
            {
                "args": AttributeDict(
                    {
                        "_entityId": USER_ID_OFFSET + 3,
                        "_entityType": "User",
                        "_userId": USER_ID_OFFSET + 3,
                        "_action": "Create",
                        "_metadata": f'{{"cid":"QmCreateUser3", "data": {create_user3_json}}}',
                        "_signer": "user3wallet",
                    }
                )
            },
        ],
    }

    entity_manager_txs = [
        AttributeDict({"transactionHash": update_task.web3.to_bytes(text=tx_receipt)})
        for tx_receipt in tx_receipts
    ]

    def get_events_side_effect(_, tx_receipt):
        return tx_receipts[tx_receipt["transactionHash"].decode("utf-8")]

    mocker.patch(
        "src.tasks.entity_manager.entity_manager.get_entity_manager_events_tx",
        side_effect=get_events_side_effect,
        autospec=True,
    )

    entities = {
        "users": [
            {
                "user_id": 2,
                "handle": "user-1",
                "wallet": "User2Wallet",
                "metadata_multihash": "QmCreateUser2",
            },
        ],
        "cid_datas": [
            {
                "cid": "QmCreateUser2",
                "type": "user",
                "data": {},
            },
        ],
    }

    populate_mock_db(db, entities)

    with db.scoped_session() as session:
        # index transactions
        entity_manager_update(
            update_task,
            session,
            entity_manager_txs,
            block_number=0,
            block_timestamp=1585336422,
            block_hash=hex(0),
        )

    with db.scoped_session() as session:
        # validate db records
        all_users: List[User] = session.query(User).all()
        assert len(all_users) == 5

        user_2: User = (
            session.query(User)
            .filter(
                User.is_current == True,
                User.user_id == USER_ID_OFFSET + 1,
            )
            .first()
        )
        assert user_2.name == "Forrest"
        assert user_2.handle == "forrest"
        assert user_2.bio == ""

        user_3: User = (
            session.query(User)
            .filter(
                User.is_current == True,
                User.user_id == USER_ID_OFFSET + 3,
            )
            .first()
        )
        assert user_3.name == "Isaac"
        assert user_3.handle == "isaac"
        assert user_3.bio == ""<|MERGE_RESOLUTION|>--- conflicted
+++ resolved
@@ -3,11 +3,8 @@
 from typing import List
 from unittest import mock
 
-<<<<<<< HEAD
 from integration_tests.challenges.index_helpers import UpdateTask
 from integration_tests.utils import populate_mock_db, populate_mock_db_blocks
-=======
->>>>>>> 515e92a5
 from sqlalchemy import asc
 from web3 import Web3
 from web3.datastructures import AttributeDict
@@ -26,12 +23,9 @@
 )
 from src.utils.db_session import get_db
 from src.utils.redis_connection import get_redis
-<<<<<<< HEAD
 from web3 import Web3
 from web3.datastructures import AttributeDict
 from src.tasks.entity_manager.utils import ManageEntityParameters
-=======
->>>>>>> 515e92a5
 
 
 def set_patches(mocker):
@@ -1010,10 +1004,6 @@
         user = User(user_id=1, blockhash=str(block_hash), blocknumber=1)
         events: UserEventMetadata = {"referrer": 1}
         params = mocker.Mock()
-<<<<<<< HEAD
-=======
-        params.existing_records = {}
->>>>>>> 515e92a5
         update_user_events(user, events, bus_mock, params)
         mock_call = mock.call.dispatch(
             ChallengeEvent.referral_signup, 1, 1, {"referred_user_id": 1}
