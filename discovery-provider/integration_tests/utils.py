from datetime import datetime

from src import models
from src.tasks.index_aggregate_user import get_latest_blocknumber
from src.utils import helpers
from src.utils.db_session import get_db


def query_creator_by_name(app, creator_name=None):
    """Return list of creators filtered by name (if present)"""
    query_results = None
    with app.app_context():
        db = get_db()

        with db.scoped_session() as session:
            if creator_name is not None:
                query_results = (
                    session.query(models.User)
                    .filter(models.User.name == creator_name)
                    .order_by(models.User.user_id)
                    .all()
                )
            else:
                query_results = (
                    session.query(models.User).order_by(models.User.user_id).all()
                )

            assert query_results is not None
            return_list = helpers.query_result_to_list(query_results)
            return return_list


def to_bytes(val, length=32):
    val = val[:length]
    return bytes(val, "utf-8")


def populate_mock_db_blocks(db, min, max):
    """
    Helper function to populate the mock DB with blocks

    Args:
        db - sqlalchemy db session
        min - min block number
        max - max block number
    """
    with db.scoped_session() as session:
        for i in range(min, max):
            block = models.Block(
                blockhash=hex(i),
                number=i,
                parenthash="0x01",
                is_current=(i == 0),
            )
            session.add(block)
            session.flush()


def populate_mock_db(db, entities, block_offset=None):
    """
    Helper function to populate the mock DB with tracks, users, plays, and follows

    Args:
        db - sqlalchemy db session
        entities - dict of keys tracks, users, plays of arrays of metadata
    """
    with db.scoped_session() as session:
        # check if blocknumber already exists for longer running tests
        if block_offset is None:
            block_offset = get_latest_blocknumber(session)
            if block_offset:
                block_offset += 1
            else:
                block_offset = 0

        tracks = entities.get("tracks", [])
        playlists = entities.get("playlists", [])
        users = entities.get("users", [])
        follows = entities.get("follows", [])
        reposts = entities.get("reposts", [])
        saves = entities.get("saves", [])
        track_routes = entities.get("track_routes", [])
        remixes = entities.get("remixes", [])
        stems = entities.get("stems", [])
        challenges = entities.get("challenges", [])
        user_challenges = entities.get("user_challenges", [])
        plays = entities.get("plays", [])
        aggregate_plays = entities.get("aggregate_plays", [])
<<<<<<< HEAD
        aggregate_track = entities.get("aggregate_track", [])
=======
        aggregate_monthly_plays = entities.get("aggregate_monthly_plays", [])
>>>>>>> eb303782
        aggregate_user = entities.get("aggregate_user", [])
        indexing_checkpoints = entities.get("indexing_checkpoints", [])
        user_listening_history = entities.get("user_listening_history", [])
        hourly_play_counts = entities.get("hourly_play_counts", [])

        num_blocks = max(len(tracks), len(users), len(follows), len(saves))
        for i in range(block_offset, block_offset + num_blocks):
            max_block = (
                session.query(models.Block).filter(models.Block.number == i).first()
            )
            session.query(models.Block).filter(models.Block.is_current == True).update(
                {"is_current": False}
            )
            if not max_block:
                block = models.Block(
                    blockhash=hex(i),
                    number=i,
                    parenthash="0x01",
                    is_current=(i == block_offset + num_blocks - 1),
                )
                session.add(block)
                session.flush()

        for i, track_meta in enumerate(tracks):
            track = models.Track(
                blockhash=hex(i + block_offset),
                blocknumber=i + block_offset,
                track_id=track_meta.get("track_id", i),
                title=track_meta.get("title", f"track_{i}"),
                is_current=track_meta.get("is_current", True),
                is_delete=track_meta.get("is_delete", False),
                owner_id=track_meta.get("owner_id", 1),
                route_id=track_meta.get("route_id", ""),
                track_segments=track_meta.get("track_segments", []),
                tags=track_meta.get("tags", None),
                genre=track_meta.get("genre", ""),
                updated_at=track_meta.get("updated_at", datetime.now()),
                created_at=track_meta.get("created_at", datetime.now()),
                release_date=track_meta.get("release_date", None),
                is_unlisted=track_meta.get("is_unlisted", False),
            )
            session.add(track)
        for i, playlist_meta in enumerate(playlists):
            playlist = models.Playlist(
                blockhash=hex(i + block_offset),
                blocknumber=i + block_offset,
                playlist_id=playlist_meta.get("playlist_id", i),
                is_current=playlist_meta.get("is_current", True),
                is_delete=playlist_meta.get("is_delete", False),
                playlist_owner_id=playlist_meta.get("playlist_owner_id", 1),
                is_album=playlist_meta.get("is_album", False),
                is_private=playlist_meta.get("is_private", False),
                playlist_name=playlist_meta.get("playlist_name", f"playlist_{i}"),
                playlist_contents=playlist_meta.get(
                    "playlist_contents", {"track_ids": []}
                ),
                playlist_image_multihash=playlist_meta.get(
                    "playlist_image_multihash", ""
                ),
                playlist_image_sizes_multihash=playlist_meta.get(
                    "playlist_image_sizes_multihash", ""
                ),
                description=playlist_meta.get("description", f"description_{i}"),
                upc=playlist_meta.get("upc", f"upc_{i}"),
                updated_at=playlist_meta.get("updated_at", datetime.now()),
                created_at=playlist_meta.get("created_at", datetime.now()),
            )
            session.add(playlist)

        for i, user_meta in enumerate(users):
            user = models.User(
                blockhash=hex(i + block_offset),
                blocknumber=i + block_offset,
                user_id=user_meta.get("user_id", i),
                is_current=True,
                handle=user_meta.get("handle", str(i)),
                handle_lc=user_meta.get("handle", str(i)).lower(),
                wallet=user_meta.get("wallet", str(i)),
                bio=user_meta.get("bio", str(i)),
                profile_picture=user_meta.get("profile_picture"),
                profile_picture_sizes=user_meta.get("profile_picture_sizes"),
                cover_photo=user_meta.get("cover_photo"),
                cover_photo_sizes=user_meta.get("cover_photo_sizes"),
                updated_at=user_meta.get("updated_at", datetime.now()),
                created_at=user_meta.get("created_at", datetime.now()),
            )
            session.add(user)

        for i, follow_meta in enumerate(follows):
            follow = models.Follow(
                blockhash=hex(i + block_offset),
                blocknumber=follow_meta.get("blocknumber", i + block_offset),
                follower_user_id=follow_meta.get("follower_user_id", i + 1),
                followee_user_id=follow_meta.get("followee_user_id", i),
                is_current=follow_meta.get("is_current", True),
                is_delete=follow_meta.get("is_delete", False),
                created_at=follow_meta.get("created_at", datetime.now()),
            )
            session.add(follow)
        for i, repost_meta in enumerate(reposts):
            repost = models.Repost(
                blockhash=hex(i + block_offset),
                blocknumber=repost_meta.get("blocknumber", i + block_offset),
                user_id=repost_meta.get("user_id", i + 1),
                repost_item_id=repost_meta.get("repost_item_id", i),
                repost_type=repost_meta.get("repost_type", "track"),
                is_current=repost_meta.get("is_current", True),
                is_delete=repost_meta.get("is_delete", False),
                created_at=repost_meta.get("created_at", datetime.now()),
            )
            session.add(repost)
        for i, save_meta in enumerate(saves):
            save = models.Save(
                blockhash=hex(i + block_offset),
                blocknumber=save_meta.get("blocknumber", i + block_offset),
                user_id=save_meta.get("user_id", i + 1),
                save_item_id=save_meta.get("save_item_id", i),
                save_type=save_meta.get("save_type", "track"),
                is_current=save_meta.get("is_current", True),
                is_delete=save_meta.get("is_delete", False),
                created_at=save_meta.get("created_at", datetime.now()),
            )
            session.add(save)

        for i, play_meta in enumerate(plays):
            play = models.Play(
                id=play_meta.get("id", i + 1),
                user_id=play_meta.get("user_id", i + 1),
                source=play_meta.get("source", None),
                play_item_id=play_meta.get("item_id", i + 1),
                slot=play_meta.get("slot", i + 1),
                signature=play_meta.get("signature", None),
                created_at=play_meta.get("created_at", datetime.now()),
                updated_at=play_meta.get("updated_at", datetime.now()),
            )
            session.add(play)

        for i, aggregate_play_meta in enumerate(aggregate_plays):
            aggregate_play = models.AggregatePlays(
                play_item_id=aggregate_play_meta.get("play_item_id", i),
                count=aggregate_play_meta.get("count", 0),
            )
            session.add(aggregate_play)

<<<<<<< HEAD
        for i, aggregate_track_meta in enumerate(aggregate_track):
            aggregate_track = models.AggregateTrack(
                track_id=aggregate_track_meta.get("track_id", i),
                repost_count=aggregate_track_meta.get("repost_count", 0),
                save_count=aggregate_track_meta.get("save_count", 0),
            )
            session.add(aggregate_track)
=======
        for i, aggregate_monthly_play_meta in enumerate(aggregate_monthly_plays):
            aggregate_monthly_play = models.AggregateMonthlyPlays(
                play_item_id=aggregate_monthly_play_meta.get("play_item_id", i),
                timestamp=aggregate_monthly_play_meta.get("timestamp", i),
                count=aggregate_monthly_play_meta.get("count", 0),
            )
            session.add(aggregate_monthly_play)
>>>>>>> eb303782

        for i, aggregate_user_meta in enumerate(aggregate_user):
            user = models.AggregateUser(
                user_id=aggregate_user_meta.get("user_id", i),
                track_count=aggregate_user_meta.get("track_count", 0),
                playlist_count=aggregate_user_meta.get("playlist_count", 0),
                album_count=aggregate_user_meta.get("album_count", 0),
                follower_count=aggregate_user_meta.get("follower_count", 0),
                following_count=aggregate_user_meta.get("following_count", 0),
                repost_count=aggregate_user_meta.get("repost_count", 0),
                track_save_count=aggregate_user_meta.get("track_save_count", 0),
            )
            session.add(user)

        for i, user_listening_history_meta in enumerate(user_listening_history):
            user_listening_history = models.UserListeningHistory(
                user_id=user_listening_history_meta.get("user_id", i + 1),
                listening_history=user_listening_history_meta.get(
                    "listening_history", None
                ),
            )
            session.add(user_listening_history)

        for i, hourly_play_count_meta in enumerate(hourly_play_counts):
            hourly_play_count = models.HourlyPlayCounts(
                hourly_timestamp=hourly_play_count_meta.get(
                    "hourly_timestamp", datetime.now()
                ),
                play_count=hourly_play_count_meta.get("play_count", 0),
            )
            session.add(hourly_play_count)

        if indexing_checkpoints:
            session.execute(
                "TRUNCATE TABLE indexing_checkpoints"
            )  # clear primary keys before adding
            for i, indexing_checkpoint_meta in enumerate(indexing_checkpoints):
                indexing_checkpoint = models.IndexingCheckpoints(
                    tablename=indexing_checkpoint_meta.get("tablename", None),
                    last_checkpoint=indexing_checkpoint_meta.get("last_checkpoint", 0),
                )
                session.add(indexing_checkpoint)

        for i, route_meta in enumerate(track_routes):
            route = models.TrackRoute(
                slug=route_meta.get("slug", ""),
                title_slug=route_meta.get("title_slug", ""),
                blockhash=hex(i + block_offset),
                blocknumber=route_meta.get("blocknumber", i + block_offset),
                owner_id=route_meta.get("owner_id", i + 1),
                track_id=route_meta.get("track_id", i + 1),
                is_current=route_meta.get("is_current", True),
                txhash=route_meta.get("txhash", ""),
                collision_id=route_meta.get("collision_id", 0),
            )
            session.add(route)

        for i, remix_meta in enumerate(remixes):
            remix = models.Remix(
                parent_track_id=remix_meta.get("parent_track_id", i),
                child_track_id=remix_meta.get("child_track_id", i + 1),
            )
            session.add(remix)
        for i, stems_meta in enumerate(stems):
            stem = models.Stem(
                parent_track_id=stems_meta.get("parent_track_id", i),
                child_track_id=stems_meta.get("child_track_id", i + 1),
            )
            session.add(stem)

        for i, challenge_meta in enumerate(challenges):
            challenge = models.Challenge(
                id=challenge_meta.get("id", ""),
                type=challenge_meta.get("type", ""),
                amount=challenge_meta.get("amount", ""),
                active=challenge_meta.get("active", True),
                step_count=challenge_meta.get("step_count", None),
                starting_block=challenge_meta.get("starting_block", None),
            )
            session.add(challenge)
        for i, user_challenge_meta in enumerate(user_challenges):
            user_challenge = models.UserChallenge(
                challenge_id=user_challenge_meta.get("challenge_id", ""),
                user_id=user_challenge_meta.get("user_id", 1),
                specifier=user_challenge_meta.get("specifier", ""),
                is_complete=user_challenge_meta.get("is_complete", False),
                completed_blocknumber=user_challenge_meta.get(
                    "completed_blocknumber", 1 + block_offset
                ),
                current_step_count=user_challenge_meta.get("current_step_count", None),
            )
            session.add(user_challenge)

        session.flush()<|MERGE_RESOLUTION|>--- conflicted
+++ resolved
@@ -86,11 +86,8 @@
         user_challenges = entities.get("user_challenges", [])
         plays = entities.get("plays", [])
         aggregate_plays = entities.get("aggregate_plays", [])
-<<<<<<< HEAD
         aggregate_track = entities.get("aggregate_track", [])
-=======
         aggregate_monthly_plays = entities.get("aggregate_monthly_plays", [])
->>>>>>> eb303782
         aggregate_user = entities.get("aggregate_user", [])
         indexing_checkpoints = entities.get("indexing_checkpoints", [])
         user_listening_history = entities.get("user_listening_history", [])
@@ -235,7 +232,6 @@
             )
             session.add(aggregate_play)
 
-<<<<<<< HEAD
         for i, aggregate_track_meta in enumerate(aggregate_track):
             aggregate_track = models.AggregateTrack(
                 track_id=aggregate_track_meta.get("track_id", i),
@@ -243,7 +239,7 @@
                 save_count=aggregate_track_meta.get("save_count", 0),
             )
             session.add(aggregate_track)
-=======
+
         for i, aggregate_monthly_play_meta in enumerate(aggregate_monthly_plays):
             aggregate_monthly_play = models.AggregateMonthlyPlays(
                 play_item_id=aggregate_monthly_play_meta.get("play_item_id", i),
@@ -251,7 +247,6 @@
                 count=aggregate_monthly_play_meta.get("count", 0),
             )
             session.add(aggregate_monthly_play)
->>>>>>> eb303782
 
         for i, aggregate_user_meta in enumerate(aggregate_user):
             user = models.AggregateUser(
