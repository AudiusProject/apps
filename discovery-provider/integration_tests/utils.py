--- conflicted
+++ resolved
@@ -77,11 +77,8 @@
         user_challenges = entities.get("user_challenges", [])
         plays = entities.get("plays", [])
         aggregate_plays = entities.get("aggregate_plays", [])
-<<<<<<< HEAD
         aggregate_track = entities.get("aggregate_track", [])
-=======
         aggregate_user = entities.get("aggregate_user", [])
->>>>>>> d65edc09
         indexing_checkpoints = entities.get("indexing_checkpoints", [])
         user_listening_history = entities.get("user_listening_history", [])
         hourly_play_counts = entities.get("hourly_play_counts", [])
@@ -225,7 +222,6 @@
             )
             session.add(aggregate_play)
 
-<<<<<<< HEAD
         for i, aggregate_track_meta in enumerate(aggregate_track):
             aggregate_track = models.AggregateTrack(
                 track_id=aggregate_track_meta.get("track_id", i),
@@ -233,7 +229,7 @@
                 save_count=aggregate_track_meta.get("save_count", 0),
             )
             session.add(aggregate_track)
-=======
+
         for i, aggregate_user_meta in enumerate(aggregate_user):
             user = models.AggregateUser(
                 user_id=aggregate_user_meta.get("user_id", i),
@@ -246,7 +242,6 @@
                 track_save_count=aggregate_user_meta.get("track_save_count", 0),
             )
             session.add(user)
->>>>>>> d65edc09
 
         for i, user_listening_history_meta in enumerate(user_listening_history):
             user_listening_history = models.UserListeningHistory(
