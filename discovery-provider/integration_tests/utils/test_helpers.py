--- conflicted
+++ resolved
@@ -1,7 +1,6 @@
 import json
 
 from solders.transaction_status import UiTransactionStatusMeta
-
 from src.utils.helpers import get_solana_tx_owner, get_solana_tx_token_balance_changes
 
 RECEIVER_ACCOUNT_INDEX = 1
@@ -90,13 +89,8 @@
 
 
 def test_get_solana_tx_token_balances():
-<<<<<<< HEAD
-    prebalance, postbalance = get_solana_tx_token_balances(
-        mock_meta, RECEIVER_ACCOUNT_INDEX
-=======
     changes = get_solana_tx_token_balance_changes(
         meta=mock_meta["meta"], account_keys=["fake1", "fake2", "fake3"]
->>>>>>> b9f16820
     )
     assert changes["fake2"]["pre_balance"] == 500000000
     assert changes["fake2"]["post_balance"] == 5623032749
