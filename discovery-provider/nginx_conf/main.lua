--- conflicted
+++ resolved
@@ -1,12 +1,6 @@
 require "resty.core"
 
-<<<<<<< HEAD
-local cjson = require "cjson"
 local limit_count = require "resty.limit.count"
-=======
-local resty_random = require "resty.random"
-local resty_rsa = require "resty.rsa"
->>>>>>> a3e30f94
 local resty_http = require "resty.http"
 local resty_random = require "resty.random"
 local resty_rsa = require "resty.rsa"
@@ -34,29 +28,7 @@
     return public_key, nil
 end
 
-<<<<<<< HEAD
-function _M.health_check ()
-    local httpc = resty_http.new()
-    local res, err = httpc:request_uri("http://127.0.0.1:3000/health_check", { method = "GET" })
-    httpc:close()
-    if not res then
-        ngx.log(ngx.ERR, "failed to get health check: ", err)
-        return nil
-    end
-
-    local data = cjson.decode(res.body)
-    data["openresty"] = {
-        ["rsa_public_key"] = config.rsa_public_key,
-        ["public_url"] = config.public_url,
-    }
-
-    return cjson.encode(data)
-end
-
 function get_redirect_target ()
-=======
-function _M.get_redirect_target ()
->>>>>>> a3e30f94
     return config.redirect_targets[math.random(1, #config.redirect_targets)]
 end
 
