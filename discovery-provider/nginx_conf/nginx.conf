# This config rate limits and redirect requests that exceed the rate limit to other discovery providers.

# The requests are rate limited by only allowing config.rate_limit requests every second to the discovery node; requests are redirected to other discovery nodes following this.

# To avoid infinite redirection, we set redirect_nonce, redirect_sig, and redirect_from when redirecting; the discovery provider receiving the redirect verifies this signature. We have a nonce to avoid an attacker from being able to get a valid redirect_sig since that could be used to focus a DDoS attack on a single node.

worker_processes 1;

error_log logs/error.log;

env audius_openresty_accept_redirect_from;
env audius_openresty_public_url;
env audius_openresty_rate_limit;
env audius_openresty_redirect_targets;
env audius_openresty_rsa_private_key;
env audius_openresty_rsa_public_key;

events {
    worker_connections 1024;
}

http {
    # set dns nginx should use for resolving external domains
    resolver 1.1.1.1;

    lua_package_path "/usr/local/openresty/conf/?.lua;;";

    lua_shared_dict limit_count_store 10m;
    lua_shared_dict rsa_public_key_store 10m;
    lua_shared_dict nonce_store 10m;

    server {
        listen 5000;

        location = /openresty_pubkey {
            content_by_lua_block {
                local config = require "config"
                ngx.say(config.rsa_public_key)
            }
        }

<<<<<<< HEAD
        location = /health_check {
            content_by_lua_block {
                local main = require "main"
                local response = main.health_check()
                ngx.header.content_type = 'application/json'
                if not response then
                    ngx.status = 500
                    ngx.say('{"success": false}')
                    return
                end
                ngx.say(response)
            }
        }

        location ~* ^/(.*_check/?$|version/?$|v1/metrics/?) {
=======
        location ~* .*_(check|version) {
>>>>>>> a3e30f94
            proxy_pass http://127.0.0.1:3000;
            proxy_set_header Host $http_host;
            proxy_set_header X-Forwarded-For $remote_addr;
        }

        location / {
            access_by_lua_block {
                local limit_count = require "resty.limit.count"

                local main = require "main"
                local config = require "config"

                if not config.rate_limiting_enabled then
                    return
                end

                if main.verify_signature(ngx.var.redirect_from, ngx.var.redirect_nonce, ngx.var.redirect_sig) then
                    return
                end

                -- limit_count.new(store, count, time_window in seconds)
                local lim, err = limit_count.new("limit_count_store", config.rate_limit, 1)
                if not lim then
                    ngx.log(ngx.ERR, "failed to instantiate a resty.limit.req object: ", err)
                    return ngx.exit(500)
                end

                -- set a dummy key since we are not rate limiting separately for each user
                -- lim:incoming(key, no_dry_run)
                local delay, err = lim:incoming("k", true)
                if not delay then
                    local rate_limit_hit = err == "rejected"
                    if rate_limit_hit then
                        -- Redirect request after setting redirect args
                        local args, err = ngx.req.get_uri_args()
                        args.redirect_from, args.redirect_nonce, args.redirect_sig = main.get_redirect_args()
                        ngx.req.set_uri_args(args)
                        local url = main.get_redirect_target() .. ngx.var.request_uri
                        return ngx.redirect(url)
                    end

                    ngx.log(ngx.ERR, "failed to limit req: ", err)
                    return ngx.exit(500)
                end
            }

            proxy_pass http://127.0.0.1:3000;
            proxy_set_header Host $http_host;
            proxy_set_header X-Forwarded-For $remote_addr;
        }
    }
}<|MERGE_RESOLUTION|>--- conflicted
+++ resolved
@@ -39,25 +39,7 @@
             }
         }
 
-<<<<<<< HEAD
-        location = /health_check {
-            content_by_lua_block {
-                local main = require "main"
-                local response = main.health_check()
-                ngx.header.content_type = 'application/json'
-                if not response then
-                    ngx.status = 500
-                    ngx.say('{"success": false}')
-                    return
-                end
-                ngx.say(response)
-            }
-        }
-
         location ~* ^/(.*_check/?$|version/?$|v1/metrics/?) {
-=======
-        location ~* .*_(check|version) {
->>>>>>> a3e30f94
             proxy_pass http://127.0.0.1:3000;
             proxy_set_header Host $http_host;
             proxy_set_header X-Forwarded-For $remote_addr;
