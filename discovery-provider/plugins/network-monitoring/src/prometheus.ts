--- conflicted
+++ resolved
@@ -95,7 +95,6 @@
     help: 'the number of users whose entire replica set is does not contain any foundation nodes',
     labelNames: ['run_id']
 })
-<<<<<<< HEAD
 
 export const fullySyncedUsersByPrimaryCountGauge = new client.Gauge({
     name: 'audius_nm_fully_synced_user_by_primary_count',
@@ -113,6 +112,4 @@
     name: 'audius_nm_unsynced_user_by_primary_count',
     help: 'the number of users whose primary is out of sync with both secondaries grouped by primary',
     labelNames: ['run_id', 'endpoint']
-})
-=======
->>>>>>> e04e1ac6
+})