--- conflicted
+++ resolved
@@ -76,13 +76,8 @@
         title: 'This is an announcement',
         body: 'This is some information about the announcement we need to display',
         data: {
-<<<<<<< HEAD
-          id: 'timestamp:1589373217:group_id:announcement:blocknumber:1',
-          type: 'Announcement'
-=======
           "id": "timestamp:1589373217:group_id:announcement:blocknumber:1",
           "type": "Announcement",
->>>>>>> 55d95953
         }
       }
     )
