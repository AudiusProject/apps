--- conflicted
+++ resolved
@@ -70,13 +70,8 @@
         title: `✅️ Complete your Profile`,
         body: `You’ve earned 1 $AUDIO for completing this challenge!`,
         data: {
-<<<<<<< HEAD
-          id: 'timestamp:1589373217:group_id:challenge_reward:1:challenge:profile-completion:specifier:1',
-          type: 'ChallengeReward'
-=======
           "id": "timestamp:1589373217:group_id:challenge_reward:1:challenge:profile-completion:specifier:1",
           "type": "ChallengeReward",
->>>>>>> 55d95953
         }
       }
     )
