import { expect, jest, test } from '@jest/globals'
import { Processor } from '../../main'
import * as sns from '../../sns'

import {
  createUsers,
  insertMobileDevices,
  insertMobileSettings,
  createTracks,
  createBlocks,
  createReposts,
  setupTest,
  resetTests
} from '../../utils/populateDB'

import {
  AppEmailNotification,
  CosignRemixNotification
} from '../../types/notifications'
import { renderEmail } from '../../email/notifications/renderEmail'
import { RepostType } from '../../types/dn'

describe('Cosign Notification', () => {
  let processor: Processor
  // Mock current date for test result consistency
  Date.now = jest.fn(() => new Date('2020-05-13T12:33:37.000Z').getTime())

  const sendPushNotificationSpy = jest
    .spyOn(sns, 'sendPushNotification')
    .mockImplementation(() => Promise.resolve())

  beforeEach(async () => {
    const setup = await setupTest()
    processor = setup.processor
  })

  afterEach(async () => {
    await resetTests(processor)
  })

  test('Process push notification for cosign remixed track', async () => {
    await createUsers(processor.discoveryDB, [{ user_id: 1 }, { user_id: 2 }])

    await createBlocks(processor.discoveryDB, [{ number: 1 }])

    await createTracks(processor.discoveryDB, [{ track_id: 10, owner_id: 1 }])
    await createTracks(processor.discoveryDB, [
      {
        track_id: 20,
        owner_id: 2,
        blocknumber: 1,
        remix_of: { tracks: [{ parent_track_id: 10 }] }
      }
    ])
    await createReposts(processor.discoveryDB, [
      {
        user_id: 1,
        repost_item_id: 20,
        repost_type: RepostType.track
      }
    ])

    await insertMobileSettings(processor.identityDB, [{ userId: 2 }])
    await insertMobileDevices(processor.identityDB, [{ userId: 2 }])
    await new Promise((resolve) => setTimeout(resolve, 10))
    const pending = processor.listener.takePending()
    const cosignNotifications = pending.appNotifications.filter(
      (n) => n.type === 'cosign'
    )
    expect(cosignNotifications).toHaveLength(1)
    // Assert single pending
    await processor.appNotificationsProcessor.process(cosignNotifications)

    expect(sendPushNotificationSpy).toHaveBeenCalledWith(
      {
        type: 'ios',
        targetARN: 'arn:2',
        badgeCount: 1
      },
      {
        title: 'New Track Co-Sign! 🔥',
        body: 'user_1 Co-Signed your Remix of track_title_20',
        data: {
<<<<<<< HEAD
          childTrackId: 20,
          id: 'timestamp:1589373217:group_id:cosign:parent_track10:original_track:20',
          type: 'RemixCosign'
=======
          "childTrackId": 20,
          "id": "timestamp:1589373217:group_id:cosign:parent_track10:original_track:20",
          "type": "RemixCosign",
>>>>>>> 55d95953
        }
      }
    )
  })

  test('Render a single cosign email', async () => {
    await createUsers(processor.discoveryDB, [{ user_id: 1 }, { user_id: 2 }])
    await createBlocks(processor.discoveryDB, [{ number: 1 }])
    await createTracks(processor.discoveryDB, [{ track_id: 10, owner_id: 1 }])
    await createTracks(processor.discoveryDB, [
      {
        track_id: 20,
        owner_id: 2,
        blocknumber: 1,
        remix_of: { tracks: [{ parent_track_id: 10 }] }
      }
    ])

    const data: CosignRemixNotification = {
      track_id: 20,
      track_owner_id: 2,
      parent_track_id: 10
    }

    const notifications: AppEmailNotification[] = [
      {
        type: 'cosign',
        timestamp: new Date(),
        specifier: '1',
        group_id: 'cosign:parent_track:1:original_track:1',
        data,
        user_ids: [2],
        receiver_user_id: 2
      }
    ]
    const notifHtml = await renderEmail({
      userId: 1,
      email: 'joey@audius.co',
      frequency: 'daily',
      notifications,
      dnDb: processor.discoveryDB,
      identityDb: processor.identityDB
    })
    expect(notifHtml).toMatchSnapshot()
  })
})<|MERGE_RESOLUTION|>--- conflicted
+++ resolved
@@ -81,15 +81,9 @@
         title: 'New Track Co-Sign! 🔥',
         body: 'user_1 Co-Signed your Remix of track_title_20',
         data: {
-<<<<<<< HEAD
-          childTrackId: 20,
-          id: 'timestamp:1589373217:group_id:cosign:parent_track10:original_track:20',
-          type: 'RemixCosign'
-=======
           "childTrackId": 20,
           "id": "timestamp:1589373217:group_id:cosign:parent_track10:original_track:20",
           "type": "RemixCosign",
->>>>>>> 55d95953
         }
       }
     )
