--- conflicted
+++ resolved
@@ -80,14 +80,10 @@
         body: `user_1 released a new track`,
         data: {
           id: 'timestamp:1589373217:group_id:create:track:user_id:1',
-<<<<<<< HEAD
-          type: 'UserSubscription'
-=======
           type: 'UserSubscription',
           entityId: 10,
           entityOwnerId: 1,
           entityType: 'track'
->>>>>>> 55d95953
         }
       }
     )
@@ -180,14 +176,10 @@
         body: 'user_1 released a new playlist I am a playlist',
         data: {
           type: 'UserSubscription',
-<<<<<<< HEAD
-          id: 'timestamp:1589373217:group_id:create:playlist_id:10'
-=======
           id: 'timestamp:1589373217:group_id:create:playlist_id:10',
           entityId: 10,
           entityOwnerId: 1,
           entityType: 'playlist'
->>>>>>> 55d95953
         }
       }
     )
@@ -272,14 +264,10 @@
         body: 'user_1 released a new album I am an album',
         data: {
           type: 'UserSubscription',
-<<<<<<< HEAD
-          id: 'timestamp:1589373217:group_id:create:playlist_id:10'
-=======
           id: 'timestamp:1589373217:group_id:create:playlist_id:10',
           entityId: 10,
           entityOwnerId: 1,
           entityType: 'album'
->>>>>>> 55d95953
         }
       }
     )
