import { expect, jest, test } from '@jest/globals'
import { Processor } from '../../main'
import * as sns from '../../sns'

import {
  createUsers,
  insertFollows,
  insertMobileDevices,
  insertMobileSettings,
  setupTest,
  resetTests
} from '../../utils/populateDB'

import { AppEmailNotification } from '../../types/notifications'
import { renderEmail } from '../../email/notifications/renderEmail'

describe('Follow Notification', () => {
  let processor: Processor

  const sendPushNotificationSpy = jest
    .spyOn(sns, 'sendPushNotification')
    .mockImplementation(() => Promise.resolve())

  beforeEach(async () => {
    const setup = await setupTest()
    processor = setup.processor
  })

  afterEach(async () => {
    await resetTests(processor)
  })

  test('Process follow push notification', async () => {
    await createUsers(processor.discoveryDB, [{ user_id: 1 }, { user_id: 2 }])
    await insertFollows(processor.discoveryDB, [
      { follower_user_id: 1, followee_user_id: 2 }
    ])
    await insertMobileSettings(processor.identityDB, [{ userId: 2 }])
    await insertMobileDevices(processor.identityDB, [{ userId: 2 }])
    await new Promise((resolve) => setTimeout(resolve, 10))
    const pending = processor.listener.takePending()

    expect(pending?.appNotifications).toHaveLength(1)
    // Assert single pending
    await processor.appNotificationsProcessor.process(pending.appNotifications)

    expect(sendPushNotificationSpy).toHaveBeenCalledWith(
      {
        type: 'ios',
        targetARN: 'arn:2',
        badgeCount: 1
      },
      {
        title: 'Follow',
        body: 'user_1 followed you',
        data: {
          id: 'timestamp:1589373217:group_id:follow:2',
<<<<<<< HEAD
          type: 'follow',
=======
          type: 'Follow',
>>>>>>> 55d95953
          userIds: [1]
        }
      }
    )
  })

  test('Render a single Follow email', async () => {
    await createUsers(processor.discoveryDB, [{ user_id: 1 }, { user_id: 2 }])

    await insertFollows(processor.discoveryDB, [
      { follower_user_id: 2, followee_user_id: 1 }
    ])

    const notifications: AppEmailNotification[] = [
      {
        type: 'follow',
        timestamp: new Date(),
        specifier: '2',
        group_id: 'follow:1',
        data: {
          follower_user_id: 2,
          followee_user_id: 1
        },
        user_ids: [1],
        receiver_user_id: 1
      }
    ]
    const notifHtml = await renderEmail({
      userId: 1,
      email: 'joey@audius.co',
      frequency: 'daily',
      notifications,
      dnDb: processor.discoveryDB,
      identityDb: processor.identityDB
    })
    expect(notifHtml).toMatchSnapshot()
  })

  test('Render a multi Follow email', async () => {
    await createUsers(processor.discoveryDB, [
      { user_id: 1 },
      { user_id: 2 },
      { user_id: 3 },
      { user_id: 4 },
      { user_id: 5 }
    ])

    await insertFollows(processor.discoveryDB, [
      { follower_user_id: 2, followee_user_id: 1 },
      { follower_user_id: 3, followee_user_id: 1 },
      { follower_user_id: 4, followee_user_id: 1 },
      { follower_user_id: 5, followee_user_id: 1 }
    ])

    const notifications: AppEmailNotification[] = Array.from(
      new Array(4),
      (_, num) => ({
        type: 'follow',
        timestamp: new Date(),
        specifier: (num + 2).toString(),
        group_id: 'follow:1',
        data: {
          follower_user_id: num + 2,
          followee_user_id: 1
        },
        user_ids: [1],
        receiver_user_id: 1
      })
    )

    const notifHtml = await renderEmail({
      userId: 1,
      email: 'joey@audius.co',
      frequency: 'daily',
      notifications,
      dnDb: processor.discoveryDB,
      identityDb: processor.identityDB
    })
    expect(notifHtml).toMatchSnapshot()
  })
})<|MERGE_RESOLUTION|>--- conflicted
+++ resolved
@@ -55,11 +55,7 @@
         body: 'user_1 followed you',
         data: {
           id: 'timestamp:1589373217:group_id:follow:2',
-<<<<<<< HEAD
-          type: 'follow',
-=======
           type: 'Follow',
->>>>>>> 55d95953
           userIds: [1]
         }
       }
