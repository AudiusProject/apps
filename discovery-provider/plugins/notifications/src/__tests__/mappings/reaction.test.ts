import { expect, jest, test } from '@jest/globals'
import { renderEmail } from '../../email/notifications/renderEmail'
import { Processor } from '../../main'
import * as sns from '../../sns'
import {
  AppEmailNotification,
  ReactionNotification
} from '../../types/notifications'

import {
  createUsers,
  insertMobileDevices,
  insertMobileSettings,
  createUserTip,
  createReaction,
  setupTest,
  resetTests
} from '../../utils/populateDB'

describe('Reaction Notification', () => {
  let processor: Processor
  // Mock current date for test result consistency
  Date.now = jest.fn(() => new Date('2020-05-13T12:33:37.000Z').getTime())

  const sendPushNotificationSpy = jest
    .spyOn(sns, 'sendPushNotification')
    .mockImplementation(() => Promise.resolve())

  beforeEach(async () => {
    const setup = await setupTest()
    processor = setup.processor
  })

  afterEach(async () => {
    await resetTests(processor)
  })

  test('Process push notification for reaction', async () => {
    await createUsers(processor.discoveryDB, [{ user_id: 1 }, { user_id: 2 }])
    // NOTE: User tips stored as a string with 8 significant digits
    await createUserTip(processor.discoveryDB, [
      { sender_user_id: 2, receiver_user_id: 1, amount: '500000000' }
    ])
    await createReaction(processor.discoveryDB, [
      {
        reacted_to: 'sig_2_1',
        reaction_type: 'tip',
        sender_wallet: '0x1',
        reaction_value: 2
      }
    ])
    // Create reaction to tip

    await insertMobileSettings(processor.identityDB, [{ userId: 2 }])
    await insertMobileDevices(processor.identityDB, [{ userId: 2 }])
    await new Promise((resolve) => setTimeout(resolve, 10))
    const pending = processor.listener.takePending()
    const reactionNotifications = pending.appNotifications.filter(
      (n) => n.type === 'reaction'
    )
    expect(reactionNotifications).toHaveLength(1)
    // Assert single pending
    await processor.appNotificationsProcessor.process(reactionNotifications)

    expect(sendPushNotificationSpy).toHaveBeenCalledWith(
      {
        type: 'ios',
        targetARN: 'arn:2',
        badgeCount: 1
      },
      {
        title: `User_1 reacted`,
        body: `User_1 reacted to your tip of 5 $AUDIO`,
        data: {
<<<<<<< HEAD
          entityId: 1,
          id: 'timestamp:1589373217:group_id:reaction:reaction_to:sig_2_1:reaction_type:tip:reaction_value:2:timestamp:2020-05-13 12:33:37',
          type: 'Reaction'
=======
          "entityId": 1,
          "id": "timestamp:1589373217:group_id:reaction:reaction_to:sig_2_1:reaction_type:tip:reaction_value:2:timestamp:2020-05-13 12:33:37",
          "type": "Reaction",
>>>>>>> 55d95953
        }
      }
    )
  })

  test('Process email notification for reaction', async () => {
    await createUsers(processor.discoveryDB, [{ user_id: 1 }, { user_id: 2 }])
    // NOTE: User tips stored as a string with 8 significant digits
    await createUserTip(processor.discoveryDB, [
      { sender_user_id: 2, receiver_user_id: 1, amount: '500000000' }
    ])
    await createReaction(processor.discoveryDB, [
      {
        reacted_to: 'sig_2_1',
        reaction_type: 'tip',
        sender_wallet: '0x1',
        reaction_value: 2
      }
    ])

    const data: ReactionNotification = {
      reacted_to: '0x1',
      reaction_type: 'tip',
      reaction_value: 1,
      sender_wallet: '0x1',
      receiver_user_id: 1,
      sender_user_id: 2,
      tip_amount: '500000000'
    }

    const notifications: AppEmailNotification[] = [
      {
        type: 'reaction',
        timestamp: new Date(),
        specifier: '1',
        group_id:
          'reaction:reaction_to:0x1:reaction_type:tip:reaction_value:1:timestamp:2022-08-10 19:59:45.743',
        data,
        user_ids: [2],
        receiver_user_id: 2
      }
    ]
    const notifHtml = await renderEmail({
      userId: 1,
      email: 'joey@audius.co',
      frequency: 'daily',
      notifications,
      dnDb: processor.discoveryDB,
      identityDb: processor.identityDB
    })

    expect(notifHtml).toMatchSnapshot()
  })
})<|MERGE_RESOLUTION|>--- conflicted
+++ resolved
@@ -72,15 +72,9 @@
         title: `User_1 reacted`,
         body: `User_1 reacted to your tip of 5 $AUDIO`,
         data: {
-<<<<<<< HEAD
-          entityId: 1,
-          id: 'timestamp:1589373217:group_id:reaction:reaction_to:sig_2_1:reaction_type:tip:reaction_value:2:timestamp:2020-05-13 12:33:37',
-          type: 'Reaction'
-=======
           "entityId": 1,
           "id": "timestamp:1589373217:group_id:reaction:reaction_to:sig_2_1:reaction_type:tip:reaction_value:2:timestamp:2020-05-13 12:33:37",
           "type": "Reaction",
->>>>>>> 55d95953
         }
       }
     )
