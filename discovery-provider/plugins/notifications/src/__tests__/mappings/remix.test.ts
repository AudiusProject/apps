--- conflicted
+++ resolved
@@ -68,15 +68,9 @@
         title: 'New Remix Of Your Track ♻️',
         body: 'New remix of your track track_title_10: user_2 uploaded track_title_20',
         data: {
-<<<<<<< HEAD
-          childTrackId: 20,
-          id: 'timestamp:1589373217:group_id:remix:track:20:parent_track:10:blocknumber:1',
-          type: 'RemixCreate'
-=======
           "childTrackId": 20,
           "id": "timestamp:1589373217:group_id:remix:track:20:parent_track:10:blocknumber:1",
           "type": "RemixCreate",
->>>>>>> 55d95953
         }
       }
     )
