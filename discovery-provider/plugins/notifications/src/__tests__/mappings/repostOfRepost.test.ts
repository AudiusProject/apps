--- conflicted
+++ resolved
@@ -105,11 +105,8 @@
         data: {
           id: 'timestamp:1589373217:group_id:repost_of_repost:10:type:track',
           type: 'RepostOfRepost',
-<<<<<<< HEAD
-=======
           entityType: 'Track',
           entityId: 10,
->>>>>>> 55d95953
           userIds: [3]
         }
       }
@@ -137,13 +134,9 @@
         data: {
           id: 'timestamp:1589373217:group_id:repost_of_repost:10:type:playlist',
           type: 'RepostOfRepost',
-<<<<<<< HEAD
-          userIds: [3]
-=======
           userIds: [3],
           entityType: 'Playlist',
           entityId: 10
->>>>>>> 55d95953
         }
       }
     ])
@@ -170,13 +163,9 @@
         data: {
           id: 'timestamp:1589373217:group_id:repost_of_repost:10:type:album',
           type: 'RepostOfRepost',
-<<<<<<< HEAD
-          userIds: [3]
-=======
           userIds: [3],
           entityType: 'Album',
           entityId: 10
->>>>>>> 55d95953
         }
       }
     ])
