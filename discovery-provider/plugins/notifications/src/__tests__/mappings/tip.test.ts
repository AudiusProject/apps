--- conflicted
+++ resolved
@@ -62,15 +62,9 @@
         title: 'You Received a Tip!',
         body: `User_2 sent you a tip of 5 $AUDIO`,
         data: {
-<<<<<<< HEAD
-          entityId: 2,
-          id: 'timestamp:1589373217:group_id:tip_receive:user_id:1:signature:sig_2_1',
-          type: 'TipReceive'
-=======
           "entityId": 2,
           "id": "timestamp:1589373217:group_id:tip_receive:user_id:1:signature:sig_2_1",
           "type": "TipReceive",
->>>>>>> 55d95953
         }
       }
     )
