import { Knex } from 'knex'
import moment from 'moment-timezone'
import { config } from './config'
import { Listener } from './listener'
import { logger } from './logger'
import { setupTriggers } from './setup'
import { getDB } from './conn'

import { AppNotificationsProcessor } from './processNotifications/indexAppNotifications'
import { sendDMNotifications } from './tasks/dmNotifications'
import { processEmailNotifications } from './email/notifications/index'
import { sendAppNotifications } from './tasks/appNotifications'
import { getRedisConnection } from './utils/redisConnection'
import { RemoteConfig } from './remoteConfig'
import { Server } from './server'

export class Processor {
  discoveryDB: Knex
  identityDB: Knex
  appNotificationsProcessor: AppNotificationsProcessor
  isRunning: boolean
  listener: Listener
  lastDailyEmailSent: moment.Moment | null
  remoteConfig: RemoteConfig
  server: Server

  constructor() {
    this.isRunning = false
    this.lastDailyEmailSent = null
    this.remoteConfig = new RemoteConfig()
    this.server = new Server()
  }

  init = async ({
    discoveryDBUrl,
    identityDBUrl
  }: {
    discoveryDBUrl?: string
    identityDBUrl?: string
  } = {}) => {
    await this.remoteConfig.init()

    logger.info('starting!')
    // setup postgres listener
    await this.setupDB({ discoveryDBUrl, identityDBUrl })

    // Comment out to prevent app notifications until complete
    this.listener = new Listener()
    await this.listener.start(discoveryDBUrl || process.env.DN_DB_URL)
    await setupTriggers(this.discoveryDB)
    this.appNotificationsProcessor = new AppNotificationsProcessor(
      this.discoveryDB,
      this.identityDB,
      this.remoteConfig
    )
    await this.server.init()
  }

  setupDB = async ({
    discoveryDBUrl,
    identityDBUrl
  }: {
    discoveryDBUrl?: string
    identityDBUrl?: string
  } = {}) => {
    const discoveryDBConnection = discoveryDBUrl || process.env.DN_DB_URL
    const identityDBConnection = identityDBUrl || process.env.IDENTITY_DB_URL
    this.discoveryDB = await getDB(discoveryDBConnection)
    this.identityDB = await getDB(identityDBConnection)
  }

  /**
   * Starts the app push notifications
   */
  start = async () => {
    // process events
    logger.info('processing events')
    this.isRunning = true
    const redis = await getRedisConnection()
    await redis.set(
      config.lastIndexedMessageRedisKey,
      new Date(Date.now()).toISOString()
    )
    await redis.set(
      config.lastIndexedReactionRedisKey,
      new Date(Date.now()).toISOString()
    )
    while (this.isRunning) {
      // Comment out to prevent app notifications until complete
      await sendAppNotifications(this.listener, this.appNotificationsProcessor)
      await sendDMNotifications(this.discoveryDB, this.identityDB)

<<<<<<< HEAD
=======
      // NOTE: Temp to test DM email notifs in staging
      // TODO run job for all email frequencies
      // if (
      //   !this.lastDailyEmailSent ||
      //   this.lastDailyEmailSent < moment.utc().subtract(1, 'days')
      // ) {
      //   await processEmailNotifications(
      //     this.discoveryDB,
      //     this.identityDB,
      //     'daily'
      //   )
      //   this.lastDailyEmailSent = moment.utc()
      // }

>>>>>>> 55d95953
      // free up event loop + batch queries to postgres
      await new Promise((r) => setTimeout(r, config.pollInterval))
    }
  }

  /**
   * Starts the app push notifications
   */
  startEmailNotifications = async () => {
    // NOTE: Temp to test DM email notifs in staging
    // TODO run job for all email frequencies
    // if (
    //   !this.lastDailyEmailSent ||
    //   this.lastDailyEmailSent < moment.utc().subtract(1, 'days')
    // ) {
    //   await processEmailNotifications(
    //     this.discoveryDB,
    //     this.identityDB,
    //     'daily'
    //   )
    //   this.lastDailyEmailSent = moment.utc()
    // }
  }

  stop = () => {
    logger.info('stopping notification processor')
    this.isRunning = false
  }

  close = async () => {
    await this.listener?.close()
    await this.discoveryDB?.destroy()
    await this.identityDB?.destroy()
  }
}

async function main() {
  try {
    const processor = new Processor()
    await processor.init()
    await processor.start()
  } catch (e) {
    logger.fatal(e, 'save me pm2')
    process.exit(1)
  }
}

if (require.main === module) {
  main()
}

process
  .on('unhandledRejection', (reason, promise) => {
    logger.error({ reason, promise }, 'unhandledRejection')
  })
  .on('uncaughtException', (err) => {
    logger.fatal(err, 'uncaughtException')
    process.exit(1)
  })<|MERGE_RESOLUTION|>--- conflicted
+++ resolved
@@ -90,8 +90,6 @@
       await sendAppNotifications(this.listener, this.appNotificationsProcessor)
       await sendDMNotifications(this.discoveryDB, this.identityDB)
 
-<<<<<<< HEAD
-=======
       // NOTE: Temp to test DM email notifs in staging
       // TODO run job for all email frequencies
       // if (
@@ -106,7 +104,6 @@
       //   this.lastDailyEmailSent = moment.utc()
       // }
 
->>>>>>> 55d95953
       // free up event loop + batch queries to postgres
       await new Promise((r) => setTimeout(r, config.pollInterval))
     }
