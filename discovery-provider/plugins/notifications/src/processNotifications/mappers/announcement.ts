import { Knex } from 'knex'
import { NotificationRow, UserRow } from '../../types/dn'
import {
  AnnouncementNotification,
  AppEmailNotification
} from '../../types/notifications'
import { BaseNotification } from './base'
import { sendPushNotification } from '../../sns'
import { ResourceIds, Resources } from '../../email/notifications/renderEmail'
import { sendNotificationEmail } from '../../email/notifications/sendEmail'
import {
  buildUserNotificationSettings,
  Device
} from './userNotificationSettings'
import { UserNotificationSettings } from './userNotificationSettings'
import { logger } from '../../logger'
import { disableDeviceArns } from '../../utils/disableArnEndpoint'

const getEnv = (envVar: string | undefined, defaultVal?: boolean): boolean => {
  if (envVar === undefined && defaultVal === undefined) return true
  if (envVar === undefined) return defaultVal
  return envVar.toLowerCase() === 'true'
}

export const configureAnnouncement = () => {
  const dryRun = getEnv(process.env.ANNOUNCEMENTS_DRY_RUN)
  const announcementEmailEnabled = getEnv(
    process.env.ANNOUNCEMENTS_EMAIL_ENABLED,
    false
  )
  logger.info(`announcements configured ${dryRun ? '' : 'not'} for dry run`)
  globalThis.announcementDryRun = dryRun
  globalThis.announcementEmailEnabled = announcementEmailEnabled
}

type AnnouncementNotificationRow = Omit<NotificationRow, 'data'> & {
  data: AnnouncementNotification
}
export class Announcement extends BaseNotification<AnnouncementNotificationRow> {
  constructor(
    dnDB: Knex,
    identityDB: Knex,
    notification: AnnouncementNotificationRow
  ) {
    super(dnDB, identityDB, notification)
  }

  async processNotification({
    isLiveEmailEnabled,
    isBrowserPushEnabled
  }: {
    isLiveEmailEnabled: boolean
    isBrowserPushEnabled: boolean
  }) {
    const isDryRun: boolean = globalThis.announcementDryRun
    const totalUsers = await this.dnDB('users')
      .max('user_id')
      .where('is_current', true)
      .andWhere('is_deactivated', false)

    // convert to number
    const totalCurrentUsers = parseInt(totalUsers[0].max as string)

    logger.info(`total users ${totalUsers}`)
    let offset = 0 // let binding because we re-assign
    // set initial user to very far in past
    const pageCount = 1000 // only pull this many users into mem at a time

    const total_start = new Date().getTime()

    // use user_id and created_at index for perf
    let lastUser = 0
    const maxUserId = totalCurrentUsers + pageCount

    while (offset < maxUserId) {
      const start = new Date().getTime()
      // query next page
      const res = await fetchUsersPage(this.dnDB, lastUser, pageCount)
      const elapsed = new Date().getTime() - start
      logger.info(
        `offset: ${offset} last user: ${lastUser} to: ${maxUserId} queried in ${elapsed} ms`
      )
      offset = offset + pageCount

      const validReceiverUserIds = res.map((user) => user.user_id)
      logger.info(
        `received until user ${
          validReceiverUserIds[validReceiverUserIds.length - 1]
        }`
      )

      const lastUserFromPage = res[res.length - 1]
      if (lastUserFromPage === undefined) {
        logger.info('no last user found')
        break
      }
      lastUser = lastUserFromPage.user_id

      if (!isDryRun) {
        await this.broadcastAnnouncement(
          validReceiverUserIds,
          isLiveEmailEnabled
        )
      }

      if (validReceiverUserIds.includes(maxUserId)) {
        logger.info(`reached highest user id ${maxUserId}`)
        break
      }
    }
    const total_elapsed = new Date().getTime() - total_start
    logger.info(`announcement complete in ${total_elapsed} ms`)
  }

  getResourcesForEmail(): ResourceIds {
    return {}
  }

  formatEmailProps(resources: Resources) {
    return {
      type: this.notification.type,
      title: this.notification.data.title,
      text: this.notification.data.short_description
    }
  }

  async broadcastAnnouncement(userIds: number[], isLiveEmailEnabled: boolean) {
    const userNotificationSettings = await buildUserNotificationSettings(
      this.identityDB,
      userIds
    )
    for (const userId of userIds) {
      await this.broadcastPushNotificationAnnouncements(
        userId,
        userNotificationSettings
      )
      await this.broadcastEmailAnnouncements(
        isLiveEmailEnabled,
        userId,
        userNotificationSettings
      )
    }
  }

  async broadcastPushNotificationAnnouncements(
    userId: number,
    userNotificationSettings: UserNotificationSettings
  ) {
    if (
      userNotificationSettings.shouldSendPushNotification({
        receiverUserId: userId
      })
    ) {
      const devices: Device[] = userNotificationSettings.getDevices(userId)
      // If the user's settings for the follow notification is set to true, proceed
<<<<<<< HEAD

      await Promise.all(
=======
  
      const pushes = await Promise.all(
>>>>>>> 291fe4e8
        devices.map((device) => {
          // this may get rate limited by AWS
          return sendPushNotification(
            {
              type: device.type,
              badgeCount: userNotificationSettings.getBadgeCount(userId) + 1,
              targetARN: device.awsARN
            },
            {
              title: this.notification.data.title,
              body: this.notification.data.short_description,
              data: {
                id: `timestamp:${this.getNotificationTimestamp()}:group_id:${
                  this.notification.group_id
                }`,
                type: 'Announcement'
              }
            }
          )
        })
      )
      await disableDeviceArns(this.identityDB, pushes)
      await this.incrementBadgeCount(userId)
    }
  }

  async broadcastEmailAnnouncements(
    isLiveEmailEnabled: boolean,
    userId: number,
    userNotificationSettings: UserNotificationSettings
  ) {
    if (
      isLiveEmailEnabled &&
      userNotificationSettings.shouldSendEmailAtFrequency({
        receiverUserId: userId,
        frequency: 'live'
      }) &&
      globalThis.announcementEmailEnabled
    ) {
      const notification: AppEmailNotification = {
        receiver_user_id: userId,
        ...this.notification
      }
      sendNotificationEmail({
        userId: userId,
        email: userNotificationSettings.getUserEmail(userId),
        frequency: 'live',
        notifications: [notification],
        dnDb: this.dnDB,
        identityDb: this.identityDB
      })
    }
  }
}

/**
 * fetches user rows based on pagination parameters, control over which page is elevated to
 * the caller
 * @param dnDb discovery node db
 * @param offset the start of this "window" of user ids, user ids aren't created
 * in order anymore but they're still numeric and unique and thus can be paginated through
 * in this way
 * @param page_count how many records are returned in (default) ascending order after the offset
 * @returns a minified version of UserRow for usage in announcements
 */
export const fetchUsersPage = async (
  dnDb: Knex,
  lastUser: number,
  pageCount: number
): Promise<{ user_id: number; name: string; is_deactivated: boolean }[]> =>
  await dnDb
    .select('name', 'is_deactivated', 'user_id')
    .from<UserRow>('users')
    .where('user_id', '>', lastUser)
    .andWhere('is_current', true)
    .andWhere('is_deactivated', false)
    .limit(pageCount)
    .orderBy('user_id')<|MERGE_RESOLUTION|>--- conflicted
+++ resolved
@@ -153,13 +153,8 @@
     ) {
       const devices: Device[] = userNotificationSettings.getDevices(userId)
       // If the user's settings for the follow notification is set to true, proceed
-<<<<<<< HEAD
-
-      await Promise.all(
-=======
   
       const pushes = await Promise.all(
->>>>>>> 291fe4e8
         devices.map((device) => {
           // this may get rate limited by AWS
           return sendPushNotification(
