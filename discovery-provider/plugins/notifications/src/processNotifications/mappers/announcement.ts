--- conflicted
+++ resolved
@@ -1,25 +1,17 @@
 import { Knex } from 'knex'
-<<<<<<< HEAD
 import { NotificationRow, UserRow } from '../../types/dn'
 import {
   AnnouncementNotification,
   AppEmailNotification
 } from '../../types/notifications'
-import { BaseNotification, Device } from './base'
+import { BaseNotification } from './base'
 import { sendPushNotification } from '../../sns'
 import { ResourceIds, Resources } from '../../email/notifications/renderEmail'
 import { sendNotificationEmail } from '../../email/notifications/sendEmail'
-=======
-import { NotificationRow, TrackRow, UserRow } from '../../types/dn'
-import { AnnouncementNotification } from '../../types/notifications'
-import { BaseNotification } from './base'
-import { sendPushNotification } from '../../sns'
-import { ResourceIds, Resources } from '../../email/notifications/renderEmail'
 import {
   buildUserNotificationSettings,
   Device
 } from './userNotificationSettings'
->>>>>>> 55d95953
 
 type AnnouncementNotificationRow = Omit<NotificationRow, 'data'> & {
   data: AnnouncementNotification
@@ -90,14 +82,9 @@
                 title: this.notification.data.title,
                 body: this.notification.data.short_description,
                 data: {
-<<<<<<< HEAD
-                  id: `timestamp:${this.getNotificationTimestamp()}:group_id:${this.notification.group_id
-                    }`,
-=======
                   id: `timestamp:${this.getNotificationTimestamp()}:group_id:${
                     this.notification.group_id
                   }`,
->>>>>>> 55d95953
                   type: 'Announcement'
                 }
               }
@@ -106,11 +93,10 @@
         )
         await this.incrementBadgeCount(userId)
       }
-<<<<<<< HEAD
 
       if (
         isLiveEmailEnabled &&
-        userNotifications.email?.[userId].frequency === 'live'
+        userNotificationSettings.shouldSendEmail({ receiverUserId: userId })
       ) {
         const notification: AppEmailNotification = {
           receiver_user_id: userId,
@@ -118,18 +104,11 @@
         }
         await sendNotificationEmail({
           userId: userId,
-          email: userNotifications.email?.[userId].email,
-          frequency: 'live',
+          userNotificationSettings, 
           notifications: [notification],
           dnDb: this.dnDB,
           identityDb: this.identityDB
         })
-=======
-      if (
-        userNotificationSettings.shouldSendEmail({ receiverUserId: userId })
-      ) {
-        // TODO: Send out email
->>>>>>> 55d95953
       }
     }
   }
