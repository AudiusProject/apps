--- conflicted
+++ resolved
@@ -59,15 +59,9 @@
 
     const total_start = new Date().getTime()
 
-<<<<<<< HEAD
     // use user_id and created_at index for perf
     let lastUser = 0
     const total = totalCurrentUsers + pageCount
-=======
-      const title = this.notification.data.title
-      const body = this.notification.data.short_description
-      await sendBrowserNotification(isBrowserPushEnabled, userNotificationSettings, userId, title, body)
->>>>>>> dbad8b33
 
     while (offset < total) {
       const start = new Date().getTime()
