--- conflicted
+++ resolved
@@ -1,24 +1,16 @@
 import { Knex } from 'knex'
 import { NotificationRow, UserRow } from '../../types/dn'
-<<<<<<< HEAD
 import { AppEmailNotification, ChallengeRewardNotification } from '../../types/notifications'
-import { BaseNotification, Device } from './base'
-=======
-import { ChallengeRewardNotification } from '../../types/notifications'
 import { BaseNotification } from './base'
->>>>>>> 55d95953
 import { sendPushNotification } from '../../sns'
 import { ResourceIds, Resources } from '../../email/notifications/renderEmail'
 import { ChallengeId } from '../../email/notifications/types'
 import { formatWei } from '../../utils/format'
-<<<<<<< HEAD
 import { sendNotificationEmail } from '../../email/notifications/sendEmail'
-=======
 import {
   buildUserNotificationSettings,
   Device
 } from './userNotificationSettings'
->>>>>>> 55d95953
 
 type ChallengeRewardRow = Omit<NotificationRow, 'data'> & {
   data: ChallengeRewardNotification
@@ -143,14 +135,9 @@
               title: this.challengeInfoMap[this.challengeId].title,
               body: this.getPushBodyText(),
               data: {
-<<<<<<< HEAD
-                id: `timestamp:${this.getNotificationTimestamp()}:group_id:${this.notification.group_id
-                  }`,
-=======
                 id: `timestamp:${this.getNotificationTimestamp()}:group_id:${
                   this.notification.group_id
                 }`,
->>>>>>> 55d95953
                 type: 'ChallengeReward'
               }
             }
@@ -161,9 +148,10 @@
     }
 
     if (
-<<<<<<< HEAD
       isLiveEmailEnabled &&
-      userNotifications.email?.[this.receiverUserId].frequency === 'live'
+      userNotificationSettings.shouldSendEmail({
+        receiverUserId: this.receiverUserId
+      })
     ) {
       const notification: AppEmailNotification = {
         receiver_user_id: this.receiverUserId,
@@ -171,19 +159,11 @@
       }
       await sendNotificationEmail({
         userId: this.receiverUserId,
-        email: userNotifications.email?.[this.receiverUserId].email,
-        frequency: 'live',
+        userNotificationSettings,
         notifications: [notification],
         dnDb: this.dnDB,
         identityDb: this.identityDB
       })
-=======
-      userNotificationSettings.shouldSendEmail({
-        receiverUserId: this.receiverUserId
-      })
-    ) {
-      // TODO: Send out email
->>>>>>> 55d95953
     }
   }
 
