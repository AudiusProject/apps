--- conflicted
+++ resolved
@@ -1,23 +1,14 @@
 import { Knex } from 'knex'
 import { NotificationRow, TrackRow, UserRow } from '../../types/dn'
-<<<<<<< HEAD
 import { AppEmailNotification, CosignRemixNotification } from '../../types/notifications'
-import { BaseNotification, Device } from './base'
-import { logger } from '../../logger'
+import { BaseNotification } from './base'
 import { sendPushNotification } from '../../sns'
 import { ResourceIds, Resources } from '../../email/notifications/renderEmail'
 import { sendNotificationEmail } from '../../email/notifications/sendEmail'
-=======
-import { CosignRemixNotification } from '../../types/notifications'
-import { BaseNotification } from './base'
-import { logger } from '../../logger'
-import { sendPushNotification } from '../../sns'
-import { ResourceIds, Resources } from '../../email/notifications/renderEmail'
 import {
   buildUserNotificationSettings,
   Device
 } from './userNotificationSettings'
->>>>>>> 55d95953
 
 type CosignRemixNotificationRow = Omit<NotificationRow, 'data'> & {
   data: CosignRemixNotification
@@ -108,14 +99,9 @@
               title: 'New Track Co-Sign! 🔥',
               body: `${parentTrackUserName} Co-Signed your Remix of ${remixTrackTitle}`,
               data: {
-<<<<<<< HEAD
-                id: `timestamp:${this.getNotificationTimestamp()}:group_id:${this.notification.group_id
-                  }`,
-=======
                 id: `timestamp:${this.getNotificationTimestamp()}:group_id:${
                   this.notification.group_id
                 }`,
->>>>>>> 55d95953
                 type: 'RemixCosign',
                 childTrackId: this.trackId
               }
@@ -125,11 +111,13 @@
       )
       await this.incrementBadgeCount(this.remixUserId)
     }
-<<<<<<< HEAD
 
     if (
       isLiveEmailEnabled &&
-      userNotifications.email?.[this.remixUserId].frequency === 'live'
+      userNotificationSettings.shouldSendEmail({
+        receiverUserId: this.remixUserId,
+        initiatorUserId: this.parentTrackUserId
+      })
     ) {
       const notification: AppEmailNotification = {
         receiver_user_id: this.remixUserId,
@@ -137,21 +125,11 @@
       }
       await sendNotificationEmail({
         userId: this.remixUserId,
-        email: userNotifications.email?.[this.remixUserId].email,
-        frequency: 'live',
+        userNotificationSettings,
         notifications: [notification],
         dnDb: this.dnDB,
         identityDb: this.identityDB
       })
-=======
-    if (
-      userNotificationSettings.shouldSendEmail({
-        receiverUserId: this.remixUserId,
-        initiatorUserId: this.parentTrackUserId
-      })
-    ) {
-      // TODO: Send out email
->>>>>>> 55d95953
     }
   }
 
