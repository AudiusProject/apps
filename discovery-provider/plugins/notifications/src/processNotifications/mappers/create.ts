--- conflicted
+++ resolved
@@ -137,16 +137,7 @@
 
       const title = 'New Artist Update'
       const body = description
-<<<<<<< HEAD
       await sendBrowserNotification(userNotificationSettings, userId, title, body)
-=======
-      await sendBrowserNotification(
-        userNotificationSettings,
-        userId,
-        title,
-        body
-      )
->>>>>>> ba12f23b
 
       // If the user has devices to the notification to, proceed
       if (
