import { Knex } from 'knex'
import { NotificationRow, PlaylistRow, TrackRow, UserRow } from '../../types/dn'
import {
  AppEmailNotification,
  CreatePlaylistNotification,
  CreateTrackNotification
} from '../../types/notifications'
import { BaseNotification } from './base'
import { sendPushNotification } from '../../sns'
import { ResourceIds, Resources } from '../../email/notifications/renderEmail'
import { EntityType } from '../../email/notifications/types'
<<<<<<< HEAD
import { sendNotificationEmail } from '../../email/notifications/sendEmail'
=======
import {
  buildUserNotificationSettings,
  Device
} from './userNotificationSettings'
>>>>>>> 55d95953

type CreateNotificationRow = Omit<NotificationRow, 'data'> & {
  data: CreateTrackNotification | CreatePlaylistNotification
}

type Track = {
  track_id: number
  title: string
  owner_id: number
}

type Playlist = {
  playlist_id: number
  playlist_name: string
  playlist_owner_id: number
}
type User = {
  user_id: number
  name: string
  is_deactivated: boolean
}

export class Create extends BaseNotification<CreateNotificationRow> {
  receiverUserIds: number[]
  trackId?: number
  playlistId?: number
  isAlbum?: boolean

  constructor(
    dnDB: Knex,
    identityDB: Knex,
    notification: CreateNotificationRow
  ) {
    super(dnDB, identityDB, notification)
    const userIds: number[] = this.notification.user_ids!
    this.receiverUserIds = userIds
    if ('track_id' in this.notification.data) {
      this.trackId = this.notification.data.track_id
    }
    if ('playlist_id' in this.notification.data) {
      this.playlistId = this.notification.data.playlist_id
      this.isAlbum = this.notification.data.is_album
    }
  }

<<<<<<< HEAD
  async pushNotification({
    isLiveEmailEnabled
  }: {
    isLiveEmailEnabled: boolean
  }) {
    let track
    let ownerId
    let description
=======
  async pushNotification() {
    let ownerId: number | undefined
    let description: string
    let track: Track | undefined
    let playlist: Playlist | undefined

>>>>>>> 55d95953
    if (this.trackId) {
      const trackRes: Track[] = await this.dnDB
        .select('track_id', 'title', 'owner_id')
        .from<TrackRow>('tracks')
        .where('is_current', true)
        .whereIn('track_id', [this.trackId])
      track = trackRes[0]
      ownerId = track.owner_id
    }

    if (this.playlistId) {
      const playlistRes: Playlist[] = await this.dnDB
        .select('playlist_id', 'playlist_name', 'playlist_owner_id')
        .from<PlaylistRow>('playlists')
        .where('is_current', true)
        .whereIn('playlist_id', [this.playlistId])
      playlist = playlistRes[0]
      ownerId = playlist.playlist_owner_id
    }

    const usersRes: User[] = await this.dnDB
      .select('user_id', 'name', 'is_deactivated')
      .from<UserRow>('users')
      .where('is_current', true)
      .whereIn('user_id', [ownerId, ...this.receiverUserIds])

    const users = usersRes.reduce<
      Record<number, { name: string; isDeactivated: boolean }>
    >((acc, user) => {
      acc[user.user_id] = {
        name: user.name,
        isDeactivated: user.is_deactivated
      }
      return acc
    }, {})

    const userName = users[ownerId]?.name
    if (this.trackId) {
      description = `${userName} released a new track`
    } else {
      description = `${userName} released a new ${this.isAlbum ? 'album' : 'playlist'
        } ${playlist.playlist_name}`
    }

    const entityType = this.trackId
      ? 'track'
      : this.playlistId && this.isAlbum
      ? 'album'
      : this.playlistId && !this.isAlbum
      ? 'playlist'
      : null

    const entityId = this.trackId ?? this.playlistId

    const validReceiverUserIds = this.receiverUserIds.filter(
      (userId) => !(users?.[userId]?.isDeactivated ?? true)
    )
    for (const userId of validReceiverUserIds) {
      const userNotificationSettings = await buildUserNotificationSettings(
        this.identityDB,
        [userId]
      )
      // If the user has devices to the notification to, proceed
      if (
        userNotificationSettings.shouldSendPushNotification({
          initiatorUserId: ownerId,
          receiverUserId: userId
        })
      ) {
        const devices: Device[] = userNotificationSettings.getDevices(userId)
        // If the user's settings for the follow notification is set to true, proceed

        await Promise.all(
          devices.map((device) => {
            return sendPushNotification(
              {
                type: device.type,
                badgeCount: userNotificationSettings.getBadgeCount(userId) + 1,
                targetARN: device.awsARN
              },
              {
                title: 'New Artist Update',
                body: description,
                data: {
                  type: 'UserSubscription',
<<<<<<< HEAD
                  id: `timestamp:${this.getNotificationTimestamp()}:group_id:${this.notification.group_id
                    }`
=======
                  id: `timestamp:${this.getNotificationTimestamp()}:group_id:${
                    this.notification.group_id
                  }`,
                  entityType,
                  entityId,
                  entityOwnerId: ownerId
>>>>>>> 55d95953
                }
              }
            )
          })
        )
        await this.incrementBadgeCount(userId)
      }
<<<<<<< HEAD

      if (
        isLiveEmailEnabled &&
        userNotifications.email?.[userId].frequency === 'live'
      ) {
        const notification: AppEmailNotification = {
          receiver_user_id: userId,
          ...this.notification
        }
        await sendNotificationEmail({
          userId: userId,
          email: userNotifications.email?.[userId].email,
          frequency: 'live',
          notifications: [notification],
          dnDb: this.dnDB,
          identityDb: this.identityDB
        })
=======
      if (
        userNotificationSettings.shouldSendEmail({
          initiatorUserId: ownerId,
          receiverUserId: userId
        })
      ) {
        // TODO: Send out email
>>>>>>> 55d95953
      }
    }
  }

  getResourcesForEmail(): ResourceIds {
    const tracks = new Set<number>()
    const playlists = new Set<number>()
    if (this.trackId) {
      tracks.add(this.trackId)
    }
    if (this.playlistId) {
      playlists.add(this.playlistId)
    }
    return {
      users: new Set(this.receiverUserIds),
      tracks,
      playlists
    }
  }

  formatEmailProps(
    resources: Resources,
    additionalGroupNotifications?: Create[]
  ) {
    const count = (additionalGroupNotifications ?? []).length + 1
    let entity = {}
    let user
    if (this.trackId) {
      const track = resources.tracks[this.trackId]
      entity = {
        ...track,
        type: EntityType.Track,
        name: track.title,
        count
      }
      user = { name: track.ownerName }
    } else {
      const playlist = resources.playlists[this.playlistId]
      entity = {
        ...playlist,
        type: this.isAlbum ? EntityType.Album : EntityType.Playlist,
        name: playlist.playlist_name
      }
      user = { name: playlist.ownerName }
    }
    return {
      type: this.notification.type,
      entity: entity,
      users: [user]
    }
  }
}<|MERGE_RESOLUTION|>--- conflicted
+++ resolved
@@ -9,14 +9,11 @@
 import { sendPushNotification } from '../../sns'
 import { ResourceIds, Resources } from '../../email/notifications/renderEmail'
 import { EntityType } from '../../email/notifications/types'
-<<<<<<< HEAD
 import { sendNotificationEmail } from '../../email/notifications/sendEmail'
-=======
 import {
   buildUserNotificationSettings,
   Device
 } from './userNotificationSettings'
->>>>>>> 55d95953
 
 type CreateNotificationRow = Omit<NotificationRow, 'data'> & {
   data: CreateTrackNotification | CreatePlaylistNotification
@@ -62,23 +59,16 @@
     }
   }
 
-<<<<<<< HEAD
   async pushNotification({
     isLiveEmailEnabled
   }: {
     isLiveEmailEnabled: boolean
   }) {
-    let track
-    let ownerId
-    let description
-=======
-  async pushNotification() {
     let ownerId: number | undefined
     let description: string
     let track: Track | undefined
     let playlist: Playlist | undefined
 
->>>>>>> 55d95953
     if (this.trackId) {
       const trackRes: Track[] = await this.dnDB
         .select('track_id', 'title', 'owner_id')
@@ -164,17 +154,12 @@
                 body: description,
                 data: {
                   type: 'UserSubscription',
-<<<<<<< HEAD
-                  id: `timestamp:${this.getNotificationTimestamp()}:group_id:${this.notification.group_id
-                    }`
-=======
                   id: `timestamp:${this.getNotificationTimestamp()}:group_id:${
                     this.notification.group_id
                   }`,
                   entityType,
                   entityId,
                   entityOwnerId: ownerId
->>>>>>> 55d95953
                 }
               }
             )
@@ -182,33 +167,24 @@
         )
         await this.incrementBadgeCount(userId)
       }
-<<<<<<< HEAD
 
       if (
         isLiveEmailEnabled &&
-        userNotifications.email?.[userId].frequency === 'live'
-      ) {
+        userNotificationSettings.shouldSendEmail({
+          initiatorUserId: ownerId,
+          receiverUserId: userId
+        })) {
         const notification: AppEmailNotification = {
           receiver_user_id: userId,
           ...this.notification
         }
         await sendNotificationEmail({
           userId: userId,
-          email: userNotifications.email?.[userId].email,
-          frequency: 'live',
+          userNotificationSettings,
           notifications: [notification],
           dnDb: this.dnDB,
           identityDb: this.identityDB
         })
-=======
-      if (
-        userNotificationSettings.shouldSendEmail({
-          initiatorUserId: ownerId,
-          receiverUserId: userId
-        })
-      ) {
-        // TODO: Send out email
->>>>>>> 55d95953
       }
     }
   }
