import { Knex } from 'knex'

import { logger } from '../../logger'
import { NotificationRow } from '../../types/dn'
import { DMEntityType } from '../../email/notifications/types'
import {
  EmailNotification,
  DMEmailNotification,
  FollowNotification,
  RepostNotification,
  SaveNotification,
  SaveOfRepostNotification,
  RepostOfRepostNotification,
  RemixNotification,
  CosignRemixNotification,
  SupporterRankUpNotification,
  MilestoneNotification,
  ReactionNotification,
  TipSendNotification,
  TipReceiveNotification,
  SupporterDethronedNotification,
  SupportingRankUpNotification,
  ChallengeRewardNotification,
  AddTrackToPlaylistNotification,
  CreateTrackNotification,
  CreatePlaylistNotification,
  AnnouncementNotification,
  TrendingTrackNotification
} from '../../types/notifications'
import { Follow } from './follow'
import { Repost } from './repost'
import { RepostOfRepost } from './repostOfRepost'
import { Save } from './save'
import { Remix } from './remix'
import { CosignRemix } from './cosign'
import { SupporterRankUp } from './supporterRankUp'
import { MessageEmail } from './messageEmail'
import { Milestone } from './milestone'
import { Reaction } from './reaction'
import { TipSend } from './tipSend'
import { TipReceive } from './tipReceive'
import { SupporterDethroned } from './supporterDethroned'
import { SupportingRankUp } from './supportingRankUp'
import { ChallengeReward } from './challengeReward'
import { AddTrackToPlaylist } from './addTrackToPlaylist'
import { Create } from './create'
import { Announcement } from './announcement'
<<<<<<< HEAD
import { SaveOfRepost } from './saveOfRepost'
=======
import { TrendingTrack } from './trendingTrack'
>>>>>>> 16e15939

export const mapNotifications = (notifications: (NotificationRow | EmailNotification)[], dnDb: Knex, identityDb: Knex) => {
  return notifications.map((notification) => mapNotification(notification, dnDb, identityDb)).filter(Boolean)
}

const mapNotification = (notification: NotificationRow | EmailNotification, dnDb: Knex, identityDb: Knex) => {
  if (notification.type == 'follow') {
    const followNotification = notification as NotificationRow & { data: FollowNotification }
    return new Follow(dnDb, identityDb, followNotification)
  }
  else if (notification.type == 'repost') {
    const repostNotification = notification as NotificationRow & { data: RepostNotification }
    return new Repost(dnDb, identityDb, repostNotification)
  }
  else if (notification.type == 'repost_of_repost') {
    const repostOfRepostNotification = notification as NotificationRow & { data: RepostOfRepostNotification }
    return new RepostOfRepost(dnDb, identityDb, repostOfRepostNotification)
  }
  else if (notification.type == 'save_of_repost') {
    const saveOfRepostNotification = notification as NotificationRow & { data: SaveOfRepostNotification }
    return new SaveOfRepost(dnDb, identityDb, saveOfRepostNotification)
  }
  else if (notification.type == 'save') {
    const saveNotification = notification as NotificationRow & { data: SaveNotification }
    return new Save(dnDb, identityDb, saveNotification)
  }
  else if (notification.type == 'milestone' || notification.type === 'milestone_follower_count') {
    const milestoneNotification = notification as NotificationRow & { data: MilestoneNotification }
    return new Milestone(dnDb, identityDb, milestoneNotification)
  }
  else if (notification.type == 'remix') {
    const remixNotification = notification as NotificationRow & { data: RemixNotification }
    return new Remix(dnDb, identityDb, remixNotification)
  }
  else if (notification.type == 'cosign') {
    const cosignNotification = notification as NotificationRow & { data: CosignRemixNotification }
    return new CosignRemix(dnDb, identityDb, cosignNotification)
  }
  else if (notification.type == 'supporter_rank_up') {
    const supporterRankUpNotification = notification as NotificationRow & { data: SupporterRankUpNotification }
    return new SupporterRankUp(dnDb, identityDb, supporterRankUpNotification)
  }
  else if (notification.type == 'supporting_rank_up') {
    const supportingRankUp = notification as NotificationRow & { data: SupportingRankUpNotification }
    return new SupportingRankUp(dnDb, identityDb, supportingRankUp)
  }
  else if (notification.type == 'supporter_dethroned') {
    const supporterDethronedNotification = notification as NotificationRow & { data: SupporterDethronedNotification }
    return new SupporterDethroned(dnDb, identityDb, supporterDethronedNotification)
  }
  else if (notification.type == 'tip_receive') {
    const tipReceiveNotification = notification as NotificationRow & { data: TipReceiveNotification }
    return new TipReceive(dnDb, identityDb, tipReceiveNotification)
  }
  else if (notification.type == 'tip_send') {
    const tipSendNotification = notification as NotificationRow & { data: TipSendNotification }
    return new TipSend(dnDb, identityDb, tipSendNotification)
  }
  else if (notification.type == 'challenge_reward') {
    const challengeRewardNotification = notification as NotificationRow & { data: ChallengeRewardNotification }
    return new ChallengeReward(dnDb, identityDb, challengeRewardNotification)
  }
  else if (notification.type == 'track_added_to_playlist') {
    const addTrackToPlaylistNotification = notification as NotificationRow & { data: AddTrackToPlaylistNotification }
    return new AddTrackToPlaylist(dnDb, identityDb, addTrackToPlaylistNotification)
  }
  else if (notification.type == 'create') {
    const createNotification = notification as NotificationRow & { data: CreateTrackNotification | CreatePlaylistNotification }
    return new Create(dnDb, identityDb, createNotification)
  }
  else if (notification.type == 'trending') {
    const trendingNotification = notification as NotificationRow & { data: TrendingTrackNotification }
    return new TrendingTrack(dnDb, identityDb, trendingNotification)
  }
  else if (notification.type == 'announcement') {
    const announcementNotification = notification as NotificationRow & { data: AnnouncementNotification }
    return new Announcement(dnDb, identityDb, announcementNotification)
  }
  else if (notification.type == 'reaction') {
    const reactionNotification = notification as NotificationRow & { data: ReactionNotification }
    return new Reaction(dnDb, identityDb, reactionNotification)
  } else if (notification.type == DMEntityType.Message || notification.type == DMEntityType.Reaction) {
    const messageEmailNotification = notification as DMEmailNotification
    return new MessageEmail(dnDb, identityDb, messageEmailNotification)
  }

  logger.info(`Notification type: ${notification.type} has no handler`)
}<|MERGE_RESOLUTION|>--- conflicted
+++ resolved
@@ -45,11 +45,8 @@
 import { AddTrackToPlaylist } from './addTrackToPlaylist'
 import { Create } from './create'
 import { Announcement } from './announcement'
-<<<<<<< HEAD
+import { TrendingTrack } from './trendingTrack'
 import { SaveOfRepost } from './saveOfRepost'
-=======
-import { TrendingTrack } from './trendingTrack'
->>>>>>> 16e15939
 
 export const mapNotifications = (notifications: (NotificationRow | EmailNotification)[], dnDb: Knex, identityDb: Knex) => {
   return notifications.map((notification) => mapNotification(notification, dnDb, identityDb)).filter(Boolean)
