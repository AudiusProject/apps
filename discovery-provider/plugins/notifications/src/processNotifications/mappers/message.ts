--- conflicted
+++ resolved
@@ -81,18 +81,14 @@
       )
       await this.incrementBadgeCount(this.receiverUserId)
     }
-<<<<<<< HEAD
-    if (isLiveEmailEnabled) {
-      // TODO: send out email
-=======
-    if (
+    if (isLiveEmailEnabled &&
       userNotificationSettings.shouldSendEmail({
         initiatorUserId: this.senderUserId,
         receiverUserId: this.receiverUserId
       })
-    ) {
-      // TODO: Send out email
->>>>>>> 55d95953
+
+      ) {
+      // TODO: send out email
     }
   }
 }