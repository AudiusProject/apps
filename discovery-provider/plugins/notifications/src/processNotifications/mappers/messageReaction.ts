--- conflicted
+++ resolved
@@ -90,10 +90,6 @@
       await this.incrementBadgeCount(this.receiverUserId)
     }
 
-<<<<<<< HEAD
-    if (isLiveEmailEnabled) {
-      // TODO: send out email
-=======
     if (
       userNotificationSettings.shouldSendEmail({
         initiatorUserId: this.senderUserId,
@@ -101,7 +97,6 @@
       })
     ) {
       // TODO: Send out email
->>>>>>> 55d95953
     }
   }
 }