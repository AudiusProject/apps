import { Knex } from 'knex'
import { NotificationRow, PlaylistRow, TrackRow, UserRow } from '../../types/dn'
import {
  AppEmailNotification,
  FollowerMilestoneNotification,
  MilestoneType,
  PlaylistMilestoneNotification,
  TrackMilestoneNotification
} from '../../types/notifications'
import { BaseNotification } from './base'
import { sendPushNotification } from '../../sns'
import { ResourceIds, Resources } from '../../email/notifications/renderEmail'
import { EntityType } from '../../email/notifications/types'
<<<<<<< HEAD
import { sendNotificationEmail } from '../../email/notifications/sendEmail'
=======
import {
  buildUserNotificationSettings,
  Device
} from './userNotificationSettings'
>>>>>>> 55d95953

type MilestoneRow = Omit<NotificationRow, 'data'> & {
  data:
  | FollowerMilestoneNotification
  | TrackMilestoneNotification
  | PlaylistMilestoneNotification
}

export class Milestone extends BaseNotification<MilestoneRow> {
  receiverUserId: number
  threshold: number
  type: MilestoneType

  constructor(dnDB: Knex, identityDB: Knex, notification: MilestoneRow) {
    super(dnDB, identityDB, notification)
    const userIds: number[] = this.notification.user_ids!
    this.receiverUserId = userIds[0]
    this.type = this.notification.data.type
    this.threshold = this.notification.data.threshold
  }

  parseIdFromGroupId() {
    const groupId = this.notification.group_id
    const parts = groupId.split(':')
    const id = parts[3]
    return id
  }

  getPushBodyText(entityName?: string, isAlbum?: boolean) {
    if (this.type === MilestoneType.FOLLOWER_COUNT) {
      return `You have reached over ${this.threshold.toLocaleString()} Followers`
    } else if (this.type === MilestoneType.LISTEN_COUNT) {
      return `Your track ${entityName} has reached over ${this.threshold.toLocaleString()} listens`
    } else if (this.type === MilestoneType.TRACK_REPOST_COUNT) {
      return `Your track ${entityName} has reached over ${this.threshold.toLocaleString()} reposts`
    } else if (this.type === MilestoneType.TRACK_SAVE_COUNT) {
      return `Your track ${entityName} has reached over ${this.threshold.toLocaleString()} favorites`
    } else if (this.type === MilestoneType.PLAYLIST_REPOST_COUNT) {
      return `Your ${isAlbum ? 'album' : 'playlist'
        } ${entityName} has reached over ${this.threshold.toLocaleString()} reposts`
    } else if (this.type === MilestoneType.PLAYLIST_SAVE_COUNT) {
      return `Your ${isAlbum ? 'album' : 'playlist'
        } ${entityName} has reached over ${this.threshold.toLocaleString()} favorites`
    }
  }

  async pushNotification({
    isLiveEmailEnabled
  }: {
    isLiveEmailEnabled: boolean
  }) {
    const res: Array<{
      user_id: number
      name: string
      is_deactivated: boolean
    }> = await this.dnDB
      .select('user_id', 'name', 'is_deactivated')
      .from<UserRow>('users')
      .where('is_current', true)
      .whereIn('user_id', [this.receiverUserId])
    const users = res.reduce((acc, user) => {
      acc[user.user_id] = {
        name: user.name,
        isDeactivated: user.is_deactivated
      }
      return acc
    }, {} as Record<number, { name: string; isDeactivated: boolean }>)

    if (users?.[this.receiverUserId]?.isDeactivated) {
      return
    }

    // Get the user's notification setting from identity service
    const userNotificationSettings = await buildUserNotificationSettings(
      this.identityDB,
      [this.receiverUserId]
    )
    let entityName
    let isAlbum = false

    if (
      this.type === MilestoneType.LISTEN_COUNT ||
      this.type === MilestoneType.TRACK_REPOST_COUNT ||
      this.type === MilestoneType.TRACK_SAVE_COUNT
    ) {
      const id = this.parseIdFromGroupId()
      const res: Array<{ track_id: number; title: string }> = await this.dnDB
        .select('track_id', 'title')
        .from<TrackRow>('tracks')
        .where('is_current', true)
        .whereIn('track_id', [id])
      const tracks = res.reduce((acc, track) => {
        acc[track.track_id] = { title: track.title }
        return acc
      }, {} as Record<number, { title: string }>)

      entityName = tracks[id]?.title
    } else if (
      this.type === MilestoneType.PLAYLIST_REPOST_COUNT ||
      this.type === MilestoneType.PLAYLIST_SAVE_COUNT
    ) {
      const id = this.parseIdFromGroupId()
      const res: Array<{
        playlist_id: number
        playlist_name: string
        is_album: boolean
      }> = await this.dnDB
        .select('playlist_id', 'playlist_name', 'is_album')
        .from<PlaylistRow>('playlists')
        .where('is_current', true)
        .whereIn('playlist_id', [id])
      const playlists = res.reduce((acc, playlist) => {
        acc[playlist.playlist_id] = {
          playlist_name: playlist.playlist_name,
          is_album: playlist.is_album
        }
        return acc
      }, {} as Record<number, { playlist_name: string; is_album: boolean }>)
      const playlist = playlists[id]
      entityName = playlist?.playlist_name
      isAlbum = playlist?.is_album
    }

    // If the user has devices to the notification to, proceed
    if (
      userNotificationSettings.shouldSendPushNotification({
        receiverUserId: this.receiverUserId
      })
    ) {
      const devices: Device[] = userNotificationSettings.getDevices(
        this.receiverUserId
      )
      await Promise.all(
        devices.map((device) => {
          return sendPushNotification(
            {
              type: device.type,
              badgeCount:
                userNotificationSettings.getBadgeCount(this.receiverUserId) + 1,
              targetARN: device.awsARN
            },
            {
              title: 'Congratulations! 🎉',
              body: this.getPushBodyText(entityName, isAlbum),
              data: {
<<<<<<< HEAD
                id: `timestamp:${this.getNotificationTimestamp()}:group_id:${this.notification.group_id
                  }`,
=======
                id: `timestamp:${this.getNotificationTimestamp()}:group_id:${
                  this.notification.group_id
                }`,
>>>>>>> 55d95953
                ...this.getPushData()
              }
            }
          )
        })
      )
      await this.incrementBadgeCount(this.receiverUserId)
    }
<<<<<<< HEAD

    if (
      isLiveEmailEnabled &&
      userNotifications.email?.[this.receiverUserId].frequency === 'live'
    ) {
      const notification: AppEmailNotification = {
        receiver_user_id: this.receiverUserId,
        ...this.notification
      }
      await sendNotificationEmail({
        userId: this.receiverUserId,
        email: userNotifications.email?.[this.receiverUserId].email,
        frequency: 'live',
        notifications: [notification],
        dnDb: this.dnDB,
        identityDb: this.identityDB
      })
    }
  }

  getPushData() {
    switch (this.type) {
      case MilestoneType.FOLLOWER_COUNT:
        return { type: 'MilestoneFollow', initiator: this.receiverUserId }
      case MilestoneType.LISTEN_COUNT:
        return {
          type: 'MilestoneListen',
          entityId: this.parseIdFromGroupId(),
          actions: [{ actionEntityType: 'Track' }]
        }
      case MilestoneType.PLAYLIST_REPOST_COUNT:
        return {
          type: 'MilestoneRepost',
          entityId: this.parseIdFromGroupId(),
          actions: [{ actionEntityType: 'Collection' }]
        }
      case MilestoneType.TRACK_REPOST_COUNT:
        return {
          type: 'MilestoneRepost',
          entityId: this.parseIdFromGroupId(),
          actions: [{ actionEntityType: 'Track' }]
        }
      case MilestoneType.PLAYLIST_SAVE_COUNT:
        return {
          type: 'MilestoneFavorite',
          entityId: this.parseIdFromGroupId(),
          actions: [{ actionEntityType: 'Collection' }]
        }
      case MilestoneType.TRACK_SAVE_COUNT:
        return {
          type: 'MilestoneFavorite',
          entityId: this.parseIdFromGroupId(),
          actions: [{ actionEntityType: 'Track' }]
        }
=======
    if (
      userNotificationSettings.shouldSendEmail({
        receiverUserId: this.receiverUserId
      })
    ) {
      // TODO: Send out email
>>>>>>> 55d95953
    }
  }

  getPushData() {
    switch (this.type) {
      case MilestoneType.FOLLOWER_COUNT:
        return { type: 'MilestoneFollow', initiator: this.receiverUserId }
      case MilestoneType.LISTEN_COUNT:
        return { type: 'MilestoneListen', entityId: this.parseIdFromGroupId(), actions: [{ actionEntityType: 'Track' }] }
      case MilestoneType.PLAYLIST_REPOST_COUNT:
        return { type: 'MilestoneRepost', entityId: this.parseIdFromGroupId(), actions: [{ actionEntityType: 'Collection' }] }
      case MilestoneType.TRACK_REPOST_COUNT:
        return { type: 'MilestoneRepost', entityId: this.parseIdFromGroupId(), actions: [{ actionEntityType: 'Track' }] }
      case MilestoneType.PLAYLIST_SAVE_COUNT:
        return { type: 'MilestoneFavorite', entityId: this.parseIdFromGroupId(), actions: [{ actionEntityType: 'Collection' }] }
      case MilestoneType.TRACK_SAVE_COUNT:
        return { type: 'MilestoneFavorite', entityId: this.parseIdFromGroupId(), actions: [{ actionEntityType: 'Track' }] }
    }
  }

  getResourcesForEmail(): ResourceIds {
    const tracks = new Set<number>()
    const playlists = new Set<number>()
    if (
      this.type === MilestoneType.TRACK_REPOST_COUNT ||
      this.type === MilestoneType.TRACK_SAVE_COUNT
    ) {
      const data = this.notification.data as TrackMilestoneNotification
      tracks.add(data.track_id)
    } else if (
      this.type === MilestoneType.PLAYLIST_REPOST_COUNT ||
      this.type === MilestoneType.PLAYLIST_SAVE_COUNT
    ) {
      const data = this.notification.data as PlaylistMilestoneNotification
      playlists.add(data.playlist_id)
    }
    return {
      users: new Set([this.receiverUserId]),
      tracks,
      playlists
    }
  }

  formatEmailProps(resources: Resources) {
    const receiverUser = resources.users[this.receiverUserId]
    let achievement
    let entity
    if (this.type === MilestoneType.FOLLOWER_COUNT) {
      achievement = 'follow'
    } else if (this.type === MilestoneType.LISTEN_COUNT) {
      const data = this.notification.data as TrackMilestoneNotification
      const track = resources.tracks[data.track_id]
      achievement = 'listen'
      entity = {
        type: EntityType.Track,
        name: track.title,
        imageUrl: track.imageUrl
      }
    } else if (this.type === MilestoneType.TRACK_REPOST_COUNT) {
      const data = this.notification.data as TrackMilestoneNotification
      const track = resources.tracks[data.track_id]
      achievement = 'repost'
      entity = {
        type: EntityType.Track,
        name: track.title,
        imageUrl: track.imageUrl
      }
    } else if (this.type === MilestoneType.TRACK_SAVE_COUNT) {
      const data = this.notification.data as TrackMilestoneNotification
      const track = resources.tracks[data.track_id]
      achievement = 'favorite'
      entity = {
        type: EntityType.Track,
        name: track.title,
        imageUrl: track.imageUrl
      }
    } else if (this.type === MilestoneType.PLAYLIST_REPOST_COUNT) {
      const data = this.notification.data as PlaylistMilestoneNotification
      const playlist = resources.playlists[data.playlist_id]
      entity = {
        type: playlist.is_album ? EntityType.Album : EntityType.Playlist,
        name: playlist.playlist_name,
        imageUrl: playlist.imageUrl
      }
      achievement = 'repost'
    } else if (this.type === MilestoneType.PLAYLIST_SAVE_COUNT) {
      const data = this.notification.data as PlaylistMilestoneNotification
      const playlist = resources.playlists[data.playlist_id]
      achievement = 'favorite'
      entity = {
        type: playlist.is_album ? EntityType.Album : EntityType.Playlist,
        name: playlist.playlist_name,
        imageUrl: playlist.imageUrl
      }
    }

    return {
      type: 'milestone',
      achievement,
      entity,
      value: this.threshold
    }
  }
}<|MERGE_RESOLUTION|>--- conflicted
+++ resolved
@@ -11,14 +11,11 @@
 import { sendPushNotification } from '../../sns'
 import { ResourceIds, Resources } from '../../email/notifications/renderEmail'
 import { EntityType } from '../../email/notifications/types'
-<<<<<<< HEAD
 import { sendNotificationEmail } from '../../email/notifications/sendEmail'
-=======
 import {
   buildUserNotificationSettings,
   Device
 } from './userNotificationSettings'
->>>>>>> 55d95953
 
 type MilestoneRow = Omit<NotificationRow, 'data'> & {
   data:
@@ -164,14 +161,9 @@
               title: 'Congratulations! 🎉',
               body: this.getPushBodyText(entityName, isAlbum),
               data: {
-<<<<<<< HEAD
-                id: `timestamp:${this.getNotificationTimestamp()}:group_id:${this.notification.group_id
-                  }`,
-=======
                 id: `timestamp:${this.getNotificationTimestamp()}:group_id:${
                   this.notification.group_id
                 }`,
->>>>>>> 55d95953
                 ...this.getPushData()
               }
             }
@@ -180,11 +172,12 @@
       )
       await this.incrementBadgeCount(this.receiverUserId)
     }
-<<<<<<< HEAD
 
     if (
       isLiveEmailEnabled &&
-      userNotifications.email?.[this.receiverUserId].frequency === 'live'
+      userNotificationSettings.shouldSendEmail({
+        receiverUserId: this.receiverUserId
+      })
     ) {
       const notification: AppEmailNotification = {
         receiver_user_id: this.receiverUserId,
@@ -192,57 +185,11 @@
       }
       await sendNotificationEmail({
         userId: this.receiverUserId,
-        email: userNotifications.email?.[this.receiverUserId].email,
-        frequency: 'live',
+        userNotificationSettings,
         notifications: [notification],
         dnDb: this.dnDB,
         identityDb: this.identityDB
       })
-    }
-  }
-
-  getPushData() {
-    switch (this.type) {
-      case MilestoneType.FOLLOWER_COUNT:
-        return { type: 'MilestoneFollow', initiator: this.receiverUserId }
-      case MilestoneType.LISTEN_COUNT:
-        return {
-          type: 'MilestoneListen',
-          entityId: this.parseIdFromGroupId(),
-          actions: [{ actionEntityType: 'Track' }]
-        }
-      case MilestoneType.PLAYLIST_REPOST_COUNT:
-        return {
-          type: 'MilestoneRepost',
-          entityId: this.parseIdFromGroupId(),
-          actions: [{ actionEntityType: 'Collection' }]
-        }
-      case MilestoneType.TRACK_REPOST_COUNT:
-        return {
-          type: 'MilestoneRepost',
-          entityId: this.parseIdFromGroupId(),
-          actions: [{ actionEntityType: 'Track' }]
-        }
-      case MilestoneType.PLAYLIST_SAVE_COUNT:
-        return {
-          type: 'MilestoneFavorite',
-          entityId: this.parseIdFromGroupId(),
-          actions: [{ actionEntityType: 'Collection' }]
-        }
-      case MilestoneType.TRACK_SAVE_COUNT:
-        return {
-          type: 'MilestoneFavorite',
-          entityId: this.parseIdFromGroupId(),
-          actions: [{ actionEntityType: 'Track' }]
-        }
-=======
-    if (
-      userNotificationSettings.shouldSendEmail({
-        receiverUserId: this.receiverUserId
-      })
-    ) {
-      // TODO: Send out email
->>>>>>> 55d95953
     }
   }
 
