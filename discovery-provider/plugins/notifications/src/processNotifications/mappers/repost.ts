import { Knex } from 'knex'
import { NotificationRow, PlaylistRow, TrackRow, UserRow } from '../../types/dn'
import {
  AppEmailNotification,
  RepostNotification
} from '../../types/notifications'
import { BaseNotification } from './base'
import { sendPushNotification } from '../../sns'
import { ResourceIds, Resources } from '../../email/notifications/renderEmail'
import { EntityType } from '../../email/notifications/types'
import { sendNotificationEmail } from '../../email/notifications/sendEmail'
import {
  buildUserNotificationSettings,
  Device
} from './userNotificationSettings'
import { sendBrowserNotification } from '../../web'
import { logger } from '../../logger'

type RepostNotificationRow = Omit<NotificationRow, 'data'> & {
  data: RepostNotification
}
export class Repost extends BaseNotification<RepostNotificationRow> {
  receiverUserId: number
  repostItemId: number
  repostType: EntityType
  repostUserId: number

  constructor(
    dnDB: Knex,
    identityDB: Knex,
    notification: RepostNotificationRow
  ) {
    super(dnDB, identityDB, notification)
    const userIds: number[] = this.notification.user_ids!
    this.receiverUserId = userIds[0]
    this.repostItemId = this.notification.data.repost_item_id
    this.repostType = this.notification.data.type
    this.repostUserId = this.notification.data.user_id
  }

  async pushNotification({
    isLiveEmailEnabled,
    isBrowserPushEnabled
  }: {
    isLiveEmailEnabled: boolean,
    isBrowserPushEnabled: boolean
  }) {
    const res: Array<{
      user_id: number
      name: string
      is_deactivated: boolean
    }> = await this.dnDB
      .select('user_id', 'name', 'is_deactivated')
      .from<UserRow>('users')
      .where('is_current', true)
      .whereIn('user_id', [this.receiverUserId, this.repostUserId])
    const users = res.reduce((acc, user) => {
      acc[user.user_id] = {
        name: user.name,
        isDeactivated: user.is_deactivated
      }
      return acc
    }, {} as Record<number, { name: string; isDeactivated: boolean }>)

    if (users?.[this.receiverUserId]?.isDeactivated) {
      return
    }

    const userNotificationSettings = await buildUserNotificationSettings(
      this.identityDB,
      [this.receiverUserId, this.repostUserId]
    )
    const reposterUserName = users[this.repostUserId]?.name
    let entityType
    let entityName

    if (this.repostType === EntityType.Track) {
      const res: Array<{ track_id: number; title: string }> = await this.dnDB
        .select('track_id', 'title')
        .from<TrackRow>('tracks')
        .where('is_current', true)
        .whereIn('track_id', [this.repostItemId])
      const tracks = res.reduce((acc, track) => {
        acc[track.track_id] = { title: track.title }
        return acc
      }, {} as Record<number, { title: string }>)

      entityType = EntityType.Track
      entityName = tracks[this.repostItemId]?.title
    } else {
      const res: Array<{
        playlist_id: number
        playlist_name: string
        is_album: boolean
      }> = await this.dnDB
        .select('playlist_id', 'playlist_name', 'is_album')
        .from<PlaylistRow>('playlists')
        .where('is_current', true)
        .whereIn('playlist_id', [this.repostItemId])
      const playlists = res.reduce((acc, playlist) => {
        acc[playlist.playlist_id] = {
          playlist_name: playlist.playlist_name,
          is_album: playlist.is_album
        }
        return acc
      }, {} as Record<number, { playlist_name: string; is_album: boolean }>)
      const playlist = playlists[this.repostItemId]
      entityType = playlist?.is_album ? EntityType.Album : EntityType.Playlist
      entityName = playlist?.playlist_name
    }

    const title = 'New Repost'
    const body = `${reposterUserName} reposted your ${entityType.toLowerCase()} ${entityName}`
<<<<<<< HEAD
    if (userNotificationSettings.isNotificationTypeBrowserEnabled(this.receiverUserId, 'reposts')) {
      await sendBrowserNotification(isBrowserPushEnabled, userNotificationSettings, this.receiverUserId, title, body)
=======
    if (
      userNotificationSettings.isNotificationTypeBrowserEnabled(
        this.receiverUserId,
        'reposts'
      )
    ) {
      await sendBrowserNotification(
        userNotificationSettings,
        this.receiverUserId,
        title,
        body
      )
>>>>>>> 691d876d
    }

    // If the user has devices to the notification to, proceed
    if (
      userNotificationSettings.shouldSendPushNotification({
        initiatorUserId: this.repostUserId,
        receiverUserId: this.receiverUserId
      }) &&
      userNotificationSettings.isNotificationTypeEnabled(
        this.receiverUserId,
        'reposts'
      )
    ) {
      const devices: Device[] = userNotificationSettings.getDevices(
        this.receiverUserId
      )
      // If the user's settings for the follow notification is set to true, proceed

      await Promise.all(
        devices.map((device) => {
          return sendPushNotification(
            {
              type: device.type,
              badgeCount:
                userNotificationSettings.getBadgeCount(this.receiverUserId) + 1,
              targetARN: device.awsARN
            },
            {
              title,
              body,
              data: {
                id: `timestamp:${this.getNotificationTimestamp()}:group_id:${
                  this.notification.group_id
                }`,
                userIds: [this.repostUserId],
                type: 'Repost'
              }
            }
          )
        })
      )
      await this.incrementBadgeCount(this.receiverUserId)
    }
    if (
      isLiveEmailEnabled &&
      userNotificationSettings.shouldSendEmailAtFrequency({
        initiatorUserId: this.repostUserId,
        receiverUserId: this.receiverUserId,
        frequency: 'live'
      })
    ) {
      const notification: AppEmailNotification = {
        receiver_user_id: this.receiverUserId,
        ...this.notification
      }
      await sendNotificationEmail({
        userId: this.receiverUserId,
        email: userNotificationSettings.getUserEmail(this.receiverUserId),
        frequency: 'live',
        notifications: [notification],
        dnDb: this.dnDB,
        identityDb: this.identityDB
      })
    }
  }

  getResourcesForEmail(): ResourceIds {
    const tracks = new Set<number>()
    const playlists = new Set<number>()
    if (this.repostType === EntityType.Track) {
      tracks.add(this.repostItemId)
    } else {
      playlists.add(this.repostItemId)
    }

    return {
      users: new Set([this.receiverUserId, this.repostUserId]),
      tracks,
      playlists
    }
  }

  formatEmailProps(
    resources: Resources,
    additionalGroupNotifications: Repost[] = []
  ) {
    const user = resources.users[this.repostUserId]
    const additionalUsers = additionalGroupNotifications.map(
      (repost) => resources.users[repost.repostUserId]
    )
    let entity
    if (this.repostType === EntityType.Track) {
      const track = resources.tracks[this.repostItemId]
      entity = {
        type: EntityType.Track,
        name: track.title,
        imageUrl: track.imageUrl
      }
    } else {
      const playlist = resources.playlists[this.repostItemId]
      entity = {
        type: EntityType.Playlist,
        name: playlist.playlist_name,
        imageUrl: playlist.imageUrl
      }
    }
    return {
      type: this.notification.type,
      users: [user, ...additionalUsers],
      entity
    }
  }
}<|MERGE_RESOLUTION|>--- conflicted
+++ resolved
@@ -111,23 +111,8 @@
 
     const title = 'New Repost'
     const body = `${reposterUserName} reposted your ${entityType.toLowerCase()} ${entityName}`
-<<<<<<< HEAD
     if (userNotificationSettings.isNotificationTypeBrowserEnabled(this.receiverUserId, 'reposts')) {
       await sendBrowserNotification(isBrowserPushEnabled, userNotificationSettings, this.receiverUserId, title, body)
-=======
-    if (
-      userNotificationSettings.isNotificationTypeBrowserEnabled(
-        this.receiverUserId,
-        'reposts'
-      )
-    ) {
-      await sendBrowserNotification(
-        userNotificationSettings,
-        this.receiverUserId,
-        title,
-        body
-      )
->>>>>>> 691d876d
     }
 
     // If the user has devices to the notification to, proceed
