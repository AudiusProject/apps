import { Knex } from 'knex'
import { NotificationRow, PlaylistRow, TrackRow, UserRow } from '../../types/dn'
<<<<<<< HEAD
import { AppEmailNotification, RepostOfRepostNotification } from '../../types/notifications'
import { BaseNotification, Device, NotificationSettings } from './base'
import { sendPushNotification } from '../../sns'
import { ResourceIds, Resources } from '../../email/notifications/renderEmail'
import { EntityType } from '../../email/notifications/types'
import { sendNotificationEmail } from '../../email/notifications/sendEmail'
=======
import { RepostOfRepostNotification } from '../../types/notifications'
import { BaseNotification } from './base'
import { sendPushNotification } from '../../sns'
import { ResourceIds, Resources } from '../../email/notifications/renderEmail'
import { EntityType } from '../../email/notifications/types'
import { capitalize } from 'lodash'
import {
  buildUserNotificationSettings,
  Device
} from './userNotificationSettings'
>>>>>>> 55d95953

type RepostOfRepostNotificationRow = Omit<NotificationRow, 'data'> & {
  data: RepostOfRepostNotification
}
export class RepostOfRepost extends BaseNotification<RepostOfRepostNotificationRow> {
  receiverUserId: number
  repostOfRepostItemId: number
  repostOfRepostType: EntityType
  repostOfRepostUserId: number

  constructor(
    dnDB: Knex,
    identityDB: Knex,
    notification: RepostOfRepostNotificationRow
  ) {
    super(dnDB, identityDB, notification)
    const userIds: number[] = this.notification.user_ids!
    this.receiverUserId = userIds[0]
    this.repostOfRepostItemId = this.notification.data.repost_of_repost_item_id
    this.repostOfRepostType = this.notification.data.type
    this.repostOfRepostUserId = this.notification.data.user_id
  }

  async pushNotification({
    isLiveEmailEnabled
  }: {
    isLiveEmailEnabled: boolean
  }) {
    const res: Array<{
      user_id: number
      name: string
      is_deactivated: boolean
    }> = await this.dnDB
      .select('user_id', 'name', 'is_deactivated')
      .from<UserRow>('users')
      .where('is_current', true)
      .whereIn('user_id', [this.receiverUserId, this.repostOfRepostUserId])
    const users = res.reduce((acc, user) => {
      acc[user.user_id] = {
        name: user.name,
        isDeactivated: user.is_deactivated
      }
      return acc
    }, {} as Record<number, { name: string; isDeactivated: boolean }>)

    if (users?.[this.receiverUserId]?.isDeactivated) {
      return
    }

    const userNotificationSettings = await buildUserNotificationSettings(
      this.identityDB,
      [this.receiverUserId, this.repostOfRepostUserId]
    )
    const reposterUserName = users[this.repostOfRepostUserId]?.name
    let entityType
    let entityName
    const entityId = this.repostOfRepostItemId

    if (this.repostOfRepostType === EntityType.Track) {
      const res: Array<{ track_id: number; title: string }> = await this.dnDB
        .select('track_id', 'title')
        .from<TrackRow>('tracks')
        .where('is_current', true)
        .whereIn('track_id', [this.repostOfRepostItemId])
      const tracks = res.reduce((acc, track) => {
        acc[track.track_id] = { title: track.title }
        return acc
      }, {} as Record<number, { title: string }>)

      entityType = EntityType.Track
      entityName = tracks[this.repostOfRepostItemId]?.title
    } else {
      const res: Array<{
        playlist_id: number
        playlist_name: string
        is_album: boolean
      }> = await this.dnDB
        .select('playlist_id', 'playlist_name', 'is_album')
        .from<PlaylistRow>('playlists')
        .where('is_current', true)
        .whereIn('playlist_id', [this.repostOfRepostItemId])
      const playlists = res.reduce((acc, playlist) => {
        acc[playlist.playlist_id] = {
          playlist_name: playlist.playlist_name,
          is_album: playlist.is_album
        }
        return acc
      }, {} as Record<number, { playlist_name: string; is_album: boolean }>)
      const playlist = playlists[this.repostOfRepostItemId]
      entityType = playlist?.is_album ? EntityType.Album : EntityType.Playlist
      entityName = playlist?.playlist_name
    }

    // If the user has devices to the notification to, proceed
    if (
      userNotificationSettings.shouldSendPushNotification({
        initiatorUserId: this.repostOfRepostUserId,
        receiverUserId: this.receiverUserId
      }) &&
      userNotificationSettings.isNotificationTypeEnabled(
        this.receiverUserId,
        'reposts'
      )
    ) {
      const devices: Device[] = userNotificationSettings.getDevices(
        this.receiverUserId
      )
      // If the user's settings for the reposts notification is set to true, proceed
<<<<<<< HEAD
      if (userMobileSettings['reposts']) {
        await Promise.all(
          devices.map((device) => {
            return sendPushNotification(
              {
                type: device.type,
                badgeCount:
                  userNotifications.mobile[this.receiverUserId].badgeCount + 1,
                targetARN: device.awsARN
              },
              {
                title: 'New Repost',
                body: `${reposterUserName} reposted your repost of ${entityName}`,
                data: {
                  id: `timestamp:${this.getNotificationTimestamp()}:group_id:${this.notification.group_id
                    }`,
                  userIds: [this.repostOfRepostUserId],
                  type: 'RepostOfRepost'
                }
=======
      await Promise.all(
        devices.map((device) => {
          return sendPushNotification(
            {
              type: device.type,
              badgeCount:
                userNotificationSettings.getBadgeCount(this.receiverUserId) + 1,
              targetARN: device.awsARN
            },
            {
              title: 'New Repost',
              body: `${reposterUserName} reposted your repost of ${entityName}`,
              data: {
                id: `timestamp:${this.getNotificationTimestamp()}:group_id:${
                  this.notification.group_id
                }`,
                userIds: [this.repostOfRepostUserId],
                type: 'RepostOfRepost',
                entityType: capitalize(entityType),
                entityId
>>>>>>> 55d95953
              }
            }
          )
        })
      )
      await this.incrementBadgeCount(this.receiverUserId)
    }

<<<<<<< HEAD
    if (
      isLiveEmailEnabled &&
      userNotifications.email?.[this.receiverUserId].frequency === 'live'
    ) {
      const notification: AppEmailNotification = {
        receiver_user_id: this.receiverUserId,
        ...this.notification
      }
      await sendNotificationEmail({
        userId: this.receiverUserId,
        email: userNotifications.email?.[this.receiverUserId].email,
        frequency: 'live',
        notifications: [notification],
        dnDb: this.dnDB,
        identityDb: this.identityDB
      })
=======
    // if (userNotifications.browser) {
    //   // TODO: Send out browser
    // }
    if (
      userNotificationSettings.shouldSendEmail({
        initiatorUserId: this.repostOfRepostUserId,
        receiverUserId: this.receiverUserId
      })
    ) {
      // TODO: Send out email
>>>>>>> 55d95953
    }
  }

  getResourcesForEmail(): ResourceIds {
    const tracks = new Set<number>()
    const playlists = new Set<number>()
    if (this.repostOfRepostType === EntityType.Track) {
      tracks.add(this.repostOfRepostItemId)
    } else {
      playlists.add(this.repostOfRepostItemId)
    }

    return {
      users: new Set([this.receiverUserId, this.repostOfRepostUserId]),
      tracks,
      playlists
    }
  }

  formatEmailProps(resources: Resources) {
    const user = resources.users[this.repostOfRepostUserId]
    let entity
    if (this.repostOfRepostType === EntityType.Track) {
      const track = resources.tracks[this.repostOfRepostItemId]
      entity = {
        type: EntityType.Track,
        name: track.title,
        image: track.imageUrl
      }
    } else {
      const playlist = resources.playlists[this.repostOfRepostItemId]
      entity = {
        type: EntityType.Playlist,
        name: playlist.playlist_name,
        image: playlist.imageUrl
      }
    }
    return {
      type: this.notification.type,
      users: [{ name: user.name, image: user.imageUrl }],
      entity
    }
  }
}<|MERGE_RESOLUTION|>--- conflicted
+++ resolved
@@ -1,24 +1,16 @@
 import { Knex } from 'knex'
 import { NotificationRow, PlaylistRow, TrackRow, UserRow } from '../../types/dn'
-<<<<<<< HEAD
 import { AppEmailNotification, RepostOfRepostNotification } from '../../types/notifications'
-import { BaseNotification, Device, NotificationSettings } from './base'
+import { BaseNotification } from './base'
 import { sendPushNotification } from '../../sns'
 import { ResourceIds, Resources } from '../../email/notifications/renderEmail'
 import { EntityType } from '../../email/notifications/types'
 import { sendNotificationEmail } from '../../email/notifications/sendEmail'
-=======
-import { RepostOfRepostNotification } from '../../types/notifications'
-import { BaseNotification } from './base'
-import { sendPushNotification } from '../../sns'
-import { ResourceIds, Resources } from '../../email/notifications/renderEmail'
-import { EntityType } from '../../email/notifications/types'
 import { capitalize } from 'lodash'
 import {
   buildUserNotificationSettings,
   Device
 } from './userNotificationSettings'
->>>>>>> 55d95953
 
 type RepostOfRepostNotificationRow = Omit<NotificationRow, 'data'> & {
   data: RepostOfRepostNotification
@@ -127,27 +119,6 @@
         this.receiverUserId
       )
       // If the user's settings for the reposts notification is set to true, proceed
-<<<<<<< HEAD
-      if (userMobileSettings['reposts']) {
-        await Promise.all(
-          devices.map((device) => {
-            return sendPushNotification(
-              {
-                type: device.type,
-                badgeCount:
-                  userNotifications.mobile[this.receiverUserId].badgeCount + 1,
-                targetARN: device.awsARN
-              },
-              {
-                title: 'New Repost',
-                body: `${reposterUserName} reposted your repost of ${entityName}`,
-                data: {
-                  id: `timestamp:${this.getNotificationTimestamp()}:group_id:${this.notification.group_id
-                    }`,
-                  userIds: [this.repostOfRepostUserId],
-                  type: 'RepostOfRepost'
-                }
-=======
       await Promise.all(
         devices.map((device) => {
           return sendPushNotification(
@@ -168,7 +139,6 @@
                 type: 'RepostOfRepost',
                 entityType: capitalize(entityType),
                 entityId
->>>>>>> 55d95953
               }
             }
           )
@@ -177,35 +147,24 @@
       await this.incrementBadgeCount(this.receiverUserId)
     }
 
-<<<<<<< HEAD
     if (
       isLiveEmailEnabled &&
-      userNotifications.email?.[this.receiverUserId].frequency === 'live'
-    ) {
-      const notification: AppEmailNotification = {
-        receiver_user_id: this.receiverUserId,
-        ...this.notification
-      }
-      await sendNotificationEmail({
-        userId: this.receiverUserId,
-        email: userNotifications.email?.[this.receiverUserId].email,
-        frequency: 'live',
-        notifications: [notification],
-        dnDb: this.dnDB,
-        identityDb: this.identityDB
-      })
-=======
-    // if (userNotifications.browser) {
-    //   // TODO: Send out browser
-    // }
-    if (
       userNotificationSettings.shouldSendEmail({
         initiatorUserId: this.repostOfRepostUserId,
         receiverUserId: this.receiverUserId
       })
     ) {
-      // TODO: Send out email
->>>>>>> 55d95953
+      const notification: AppEmailNotification = {
+        receiver_user_id: this.receiverUserId,
+        ...this.notification
+      }
+      await sendNotificationEmail({
+        userId: this.receiverUserId,
+        userNotificationSettings,
+        notifications: [notification],
+        dnDb: this.dnDB,
+        identityDb: this.identityDB
+      })
     }
   }
 
