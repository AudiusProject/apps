--- conflicted
+++ resolved
@@ -1,23 +1,15 @@
 import { Knex } from 'knex'
 import { NotificationRow, PlaylistRow, TrackRow, UserRow } from '../../types/dn'
-<<<<<<< HEAD
 import { AppEmailNotification, SaveNotification } from '../../types/notifications'
-import { BaseNotification, Device, NotificationSettings } from './base'
+import { BaseNotification } from './base'
 import { sendPushNotification } from '../../sns'
 import { ResourceIds, Resources } from '../../email/notifications/renderEmail'
 import { EntityType } from '../../email/notifications/types'
 import { sendNotificationEmail } from '../../email/notifications/sendEmail'
-=======
-import { SaveNotification } from '../../types/notifications'
-import { BaseNotification } from './base'
-import { sendPushNotification } from '../../sns'
-import { ResourceIds, Resources } from '../../email/notifications/renderEmail'
-import { EntityType } from '../../email/notifications/types'
 import {
   buildUserNotificationSettings,
   Device
 } from './userNotificationSettings'
->>>>>>> 55d95953
 
 type SaveNotificationRow = Omit<NotificationRow, 'data'> & {
   data: SaveNotification
@@ -122,29 +114,6 @@
         this.receiverUserId
       )
       // If the user's settings for the follow notification is set to true, proceed
-<<<<<<< HEAD
-      if (userMobileSettings['favorites']) {
-        const timestamp = Math.floor(
-          Date.parse(this.notification.timestamp as any as string) / 1000
-        )
-        await Promise.all(
-          devices.map((device) => {
-            return sendPushNotification(
-              {
-                type: device.type,
-                badgeCount:
-                  userNotifications.mobile[this.receiverUserId].badgeCount + 1,
-                targetARN: device.awsARN
-              },
-              {
-                title: 'New Favorite',
-                body: `${saverUserName} favorited your ${entityType.toLowerCase()} ${entityName}`,
-                data: {
-                  id: `timestamp:${timestamp}:group_id:${this.notification.group_id}`,
-                  userIds: [this.saverUserId],
-                  type: 'Favorite'
-                }
-=======
       const timestamp = Math.floor(
         Date.parse(this.notification.timestamp as any as string) / 1000
       )
@@ -164,7 +133,6 @@
                 id: `timestamp:${timestamp}:group_id:${this.notification.group_id}`,
                 userIds: [this.saverUserId],
                 type: 'Favorite'
->>>>>>> 55d95953
               }
             }
           )
@@ -172,33 +140,24 @@
       )
       await this.incrementBadgeCount(this.receiverUserId)
     }
-<<<<<<< HEAD
     if (
       isLiveEmailEnabled &&
-      userNotifications.email?.[this.receiverUserId].frequency === 'live'
-    ) {
-      const notification: AppEmailNotification = {
-        receiver_user_id: this.receiverUserId,
-        ...this.notification
-      }
-      await sendNotificationEmail({
-        userId: this.receiverUserId,
-        email: userNotifications.email?.[this.receiverUserId].email,
-        frequency: 'live',
-        notifications: [notification],
-        dnDb: this.dnDB,
-        identityDb: this.identityDB
-      })
-=======
-
-    if (
       userNotificationSettings.shouldSendEmail({
         initiatorUserId: this.saverUserId,
         receiverUserId: this.receiverUserId
       })
     ) {
-      // TODO: Send out email
->>>>>>> 55d95953
+      const notification: AppEmailNotification = {
+        receiver_user_id: this.receiverUserId,
+        ...this.notification
+      }
+      await sendNotificationEmail({
+        userId: this.receiverUserId,
+        userNotificationSettings,
+        notifications: [notification],
+        dnDb: this.dnDB,
+        identityDb: this.identityDB
+      })
     }
   }
 
