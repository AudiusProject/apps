--- conflicted
+++ resolved
@@ -13,11 +13,8 @@
   buildUserNotificationSettings,
   Device
 } from './userNotificationSettings'
-<<<<<<< HEAD
 import { sendBrowserNotification } from '../../web'
-=======
 import { CoverPhotoFromJSONTyped } from '@audius/sdk'
->>>>>>> df964cee
 
 type SupporterDethronedNotificationRow = Omit<NotificationRow, 'data'> & {
   data: SupporterDethronedNotification
