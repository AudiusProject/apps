import { Knex } from 'knex'
import { NotificationRow, UserRow } from '../../types/dn'
import {
  AppEmailNotification,
  SupporterDethronedNotification
} from '../../types/notifications'
import { BaseNotification } from './base'
import { sendPushNotification } from '../../sns'
import { ResourceIds, Resources } from '../../email/notifications/renderEmail'
import { capitalize } from '../../email/notifications/components/utils'
import { sendNotificationEmail } from '../../email/notifications/sendEmail'
import {
  buildUserNotificationSettings,
  Device
} from './userNotificationSettings'
<<<<<<< HEAD
=======
import { sendBrowserNotification } from '../../web'
import { CoverPhotoFromJSONTyped } from '@audius/sdk'
>>>>>>> 267b9b83

type SupporterDethronedNotificationRow = Omit<NotificationRow, 'data'> & {
  data: SupporterDethronedNotification
}
export class SupporterDethroned extends BaseNotification<SupporterDethronedNotificationRow> {
  tipSenderUserId: number
  tipReceiverUserId: number
  receiverUserId: number

  constructor(
    dnDB: Knex,
    identityDB: Knex,
    notification: SupporterDethronedNotificationRow
  ) {
    super(dnDB, identityDB, notification)
    const userIds: number[] = this.notification.user_ids!
    this.tipReceiverUserId = this.notification.data.receiver_user_id
    this.tipSenderUserId = this.notification.data.sender_user_id
    this.receiverUserId = this.notification.data.dethroned_user_id
  }

  async pushNotification({
    isLiveEmailEnabled
  }: {
    isLiveEmailEnabled: boolean
  }) {
    const res: Array<{
      user_id: number
      name: string
      handle: string
      is_deactivated: boolean
    }> = await this.dnDB
      .select('user_id', 'name', 'handle', 'is_deactivated')
      .from<UserRow>('users')
      .where('is_current', true)
      .whereIn('user_id', [
        this.tipReceiverUserId,
        this.tipSenderUserId,
        this.receiverUserId
      ])
    const users = res.reduce((acc, user) => {
      acc[user.user_id] = {
        name: user.name,
        handle: user.handle,
        isDeactivated: user.is_deactivated
      }
      return acc
    }, {} as Record<number, { name: string; handle: string; isDeactivated: boolean }>)

    if (users?.[this.receiverUserId]?.isDeactivated) {
      return
    }

    const userNotificationSettings = await buildUserNotificationSettings(
      this.identityDB,
      [this.tipSenderUserId, this.receiverUserId]
    )
<<<<<<< HEAD
    const newTopSupporterHandle = users[this.tipSenderUserId]?.handle
    const supportedUserName = users[this.tipReceiverUserId]?.name
=======
    const newTopSupporterHandle = users[this.senderUserId]?.handle
    const supportedUserName = users[this.receiverUserId]?.name

    const title =  "👑 You've Been Dethroned!"
    const body = `${capitalize(
      newTopSupporterHandle
    )} dethroned you as ${supportedUserName}'s #1 Top Supporter! Tip to reclaim your spot?`
    await sendBrowserNotification(userNotificationSettings, this.dethronedUserId, title, body)

>>>>>>> 267b9b83
    // If the user has devices to the notification to, proceed
    if (
      userNotificationSettings.shouldSendPushNotification({
        initiatorUserId: this.tipSenderUserId,
        receiverUserId: this.receiverUserId
      })
    ) {
      const devices: Device[] = userNotificationSettings.getDevices(
        this.receiverUserId
      )
      await Promise.all(
        devices.map((device) => {
          return sendPushNotification(
            {
              type: device.type,
              badgeCount:
                userNotificationSettings.getBadgeCount(this.receiverUserId) + 1,
              targetARN: device.awsARN
            },
            {
              title,
              body,
              data: {
                id: `timestamp:${this.getNotificationTimestamp()}:group_id:${
                  this.notification.group_id
                }`,
                type: 'SupporterDethroned',
                entityId: this.tipReceiverUserId,
                supportedUserId: this.tipReceiverUserId
              }
            }
          )
        })
      )
      await this.incrementBadgeCount(this.receiverUserId)
    }
    if (
      isLiveEmailEnabled &&
      userNotificationSettings.shouldSendEmailAtFrequency({
        initiatorUserId: this.tipSenderUserId,
        receiverUserId: this.receiverUserId,
        frequency: 'live'
      })
    ) {
      const notification: AppEmailNotification = {
        receiver_user_id: this.receiverUserId,
        ...this.notification
      }
      await sendNotificationEmail({
        userId: this.receiverUserId,
        email: userNotificationSettings.getUserEmail(this.receiverUserId),
        frequency: 'live',
        notifications: [notification],
        dnDb: this.dnDB,
        identityDb: this.identityDB
      })
    }
  }

  getResourcesForEmail(): ResourceIds {
    return {
      users: new Set([this.tipSenderUserId, this.receiverUserId])
    }
  }

  formatEmailProps(resources: Resources) {
    const receiverUser = resources.users[this.receiverUserId]
    return {
      type: this.notification.type,
      receiverUser: receiverUser
    }
  }
}<|MERGE_RESOLUTION|>--- conflicted
+++ resolved
@@ -13,11 +13,8 @@
   buildUserNotificationSettings,
   Device
 } from './userNotificationSettings'
-<<<<<<< HEAD
-=======
 import { sendBrowserNotification } from '../../web'
 import { CoverPhotoFromJSONTyped } from '@audius/sdk'
->>>>>>> 267b9b83
 
 type SupporterDethronedNotificationRow = Omit<NotificationRow, 'data'> & {
   data: SupporterDethronedNotification
@@ -75,20 +72,20 @@
       this.identityDB,
       [this.tipSenderUserId, this.receiverUserId]
     )
-<<<<<<< HEAD
     const newTopSupporterHandle = users[this.tipSenderUserId]?.handle
     const supportedUserName = users[this.tipReceiverUserId]?.name
-=======
-    const newTopSupporterHandle = users[this.senderUserId]?.handle
-    const supportedUserName = users[this.receiverUserId]?.name
 
-    const title =  "👑 You've Been Dethroned!"
+    const title = "👑 You've Been Dethroned!"
     const body = `${capitalize(
       newTopSupporterHandle
     )} dethroned you as ${supportedUserName}'s #1 Top Supporter! Tip to reclaim your spot?`
-    await sendBrowserNotification(userNotificationSettings, this.dethronedUserId, title, body)
+    await sendBrowserNotification(
+      userNotificationSettings,
+      this.receiverUserId,
+      title,
+      body
+    )
 
->>>>>>> 267b9b83
     // If the user has devices to the notification to, proceed
     if (
       userNotificationSettings.shouldSendPushNotification({
