import { Knex } from 'knex'
import { NotificationRow, UserRow } from '../../types/dn'
import {
  AppEmailNotification,
  SupportingRankUpNotification
} from '../../types/notifications'
import { BaseNotification } from './base'
import { sendPushNotification } from '../../sns'
import { ResourceIds, Resources } from '../../email/notifications/renderEmail'
import { sendNotificationEmail } from '../../email/notifications/sendEmail'
import {
  buildUserNotificationSettings,
  Device
} from './userNotificationSettings'
import { sendBrowserNotification } from '../../web'

type SupportingRankUpNotificationRow = Omit<NotificationRow, 'data'> & {
  data: SupportingRankUpNotification
}
export class SupportingRankUp extends BaseNotification<SupportingRankUpNotificationRow> {
  senderUserId: number
  receiverUserId: number
  rank: number

  constructor(
    dnDB: Knex,
    identityDB: Knex,
    notification: SupportingRankUpNotificationRow
  ) {
    super(dnDB, identityDB, notification)
    const userIds: number[] = this.notification.user_ids!
    this.rank = this.notification.data.rank
    this.receiverUserId = this.notification.data.receiver_user_id
    this.senderUserId = this.notification.data.sender_user_id
  }

  async pushNotification({
    isLiveEmailEnabled
  }: {
    isLiveEmailEnabled: boolean
  }) {
    const res: Array<{
      user_id: number
      name: string
      is_deactivated: boolean
    }> = await this.dnDB
      .select('user_id', 'name', 'is_deactivated')
      .from<UserRow>('users')
      .where('is_current', true)
      .whereIn('user_id', [this.receiverUserId, this.senderUserId])
    const users = res.reduce((acc, user) => {
      acc[user.user_id] = {
        name: user.name,
        isDeactivated: user.is_deactivated
      }
      return acc
    }, {} as Record<number, { name: string; isDeactivated: boolean }>)

    if (users?.[this.senderUserId]?.isDeactivated) {
      return
    }

    // Get the user's notification setting from identity service
    const userNotificationSettings = await buildUserNotificationSettings(
      this.identityDB,
      [this.senderUserId]
    )

    const receivingUserName = users[this.receiverUserId]?.name

<<<<<<< HEAD
    const title =  `#${this.rank} Top Supporter`
    const body = `You're now ${receivingUserName}'s #${this.rank} Top Supporter!`
    await sendBrowserNotification(userNotificationSettings, this.senderUserId, title, body)
=======
    const title = `#${this.rank} Top Supporter`
    const body = `You're now ${receivingUserName}'s #${this.rank} Top Supporter!`
    await sendBrowserNotification(
      userNotificationSettings,
      this.senderUserId,
      title,
      body
    )
>>>>>>> ba12f23b

    // If the user has devices to the notification to, proceed
    if (
      userNotificationSettings.shouldSendPushNotification({
        // in this case, the receiver of the notification is
        // the user who sent the tip
        receiverUserId: this.senderUserId
      })
    ) {
      const devices: Device[] = userNotificationSettings.getDevices(
        this.senderUserId
      )
      // If the user's settings for the follow notification is set to true, proceed
      await Promise.all(
        devices.map((device) => {
          return sendPushNotification(
            {
              type: device.type,
              badgeCount:
                userNotificationSettings.getBadgeCount(this.senderUserId) + 1,
              targetARN: device.awsARN
            },
            {
              title,
              body,
              data: {
                id: `timestamp:${this.getNotificationTimestamp()}:group_id:${
                  this.notification.group_id
                }`,
                type: 'SupportingRankUp',
                entityId: this.receiverUserId
              }
            }
          )
        })
      )
      await this.incrementBadgeCount(this.senderUserId)
    }

    if (
      isLiveEmailEnabled &&
      userNotificationSettings.shouldSendEmailAtFrequency({
        receiverUserId: this.senderUserId,
        frequency: 'live'
      })
    ) {
      const notification: AppEmailNotification = {
        receiver_user_id: this.senderUserId,
        ...this.notification
      }
      await sendNotificationEmail({
        userId: this.senderUserId,
        email: userNotificationSettings.getUserEmail(this.senderUserId),
        frequency: 'live',
        notifications: [notification],
        dnDb: this.dnDB,
        identityDb: this.identityDB
      })
    }
  }

  getResourcesForEmail(): ResourceIds {
    return {
      users: new Set([this.senderUserId, this.receiverUserId])
    }
  }

  formatEmailProps(resources: Resources) {
    const receivingUser = resources.users[this.receiverUserId]
    return {
      type: this.notification.type,
      receivingUser: receivingUser,
      rank: this.rank
    }
  }
}<|MERGE_RESOLUTION|>--- conflicted
+++ resolved
@@ -68,11 +68,6 @@
 
     const receivingUserName = users[this.receiverUserId]?.name
 
-<<<<<<< HEAD
-    const title =  `#${this.rank} Top Supporter`
-    const body = `You're now ${receivingUserName}'s #${this.rank} Top Supporter!`
-    await sendBrowserNotification(userNotificationSettings, this.senderUserId, title, body)
-=======
     const title = `#${this.rank} Top Supporter`
     const body = `You're now ${receivingUserName}'s #${this.rank} Top Supporter!`
     await sendBrowserNotification(
@@ -81,7 +76,6 @@
       title,
       body
     )
->>>>>>> ba12f23b
 
     // If the user has devices to the notification to, proceed
     if (
