--- conflicted
+++ resolved
@@ -114,21 +114,17 @@
       )
       await this.incrementBadgeCount(this.receiverUserId)
     }
-<<<<<<< HEAD
 
-    if (userNotifications.browser) {
+    if (userNotificationSettings.browser) {
       // TODO: Send out browser
     }
-    if (isLiveEmailEnabled) {
-      // TODO: send out email
-=======
-    if (
+    if (isLiveEmailEnabled &&
       userNotificationSettings.shouldSendEmail({
         receiverUserId: this.receiverUserId
       })
-    ) {
-      // TODO: Send out email
->>>>>>> 55d95953
+
+      ) {
+      // TODO: send out email
     }
   }
 
