--- conflicted
+++ resolved
@@ -97,16 +97,7 @@
 
     const title = `You're a Tastemaker!`
     const body = `${entityName} is now trending thanks to you! Great work 🙌🏽`
-<<<<<<< HEAD
     await sendBrowserNotification(isBrowserPushEnabled, userNotificationSettings, this.receiverUserId, title, body)
-=======
-    await sendBrowserNotification(
-      userNotificationSettings,
-      this.receiverUserId,
-      title,
-      body
-    )
->>>>>>> 691d876d
 
     // If the user has devices to the notification to, proceed
     if (
