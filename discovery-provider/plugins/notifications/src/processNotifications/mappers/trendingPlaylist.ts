import { Knex } from 'knex'
import { NotificationRow, PlaylistRow, UserRow } from '../../types/dn'
import { TrendingPlaylistNotification } from '../../types/notifications'
import { BaseNotification } from './base'
import { sendPushNotification } from '../../sns'
import { ResourceIds, Resources } from '../../email/notifications/renderEmail'
import { EntityType } from '../../email/notifications/types'
import {
  buildUserNotificationSettings,
  Device
} from './userNotificationSettings'

type TrendingPlaylistNotificationRow = Omit<NotificationRow, 'data'> & {
  data: TrendingPlaylistNotification
}

export class TrendingPlaylist extends BaseNotification<TrendingPlaylistNotificationRow> {
  receiverUserId: number
  playlistId: number
  rank: number
  genre: string
  timeRange: string

  constructor(
    dnDB: Knex,
    identityDB: Knex,
    notification: TrendingPlaylistNotificationRow
  ) {
    super(dnDB, identityDB, notification)
    const userIds: number[] = this.notification.user_ids!
    this.receiverUserId = userIds[0]
    this.playlistId = this.notification.data.playlist_id
    this.rank = this.notification.data.rank
    this.genre = this.notification.data.genre
    this.timeRange = this.notification.data.time_range
  }

  async pushNotification({
    isLiveEmailEnabled
  }: {
    isLiveEmailEnabled: boolean
  }) {
    const res: Array<{
      user_id: number
      name: string
      is_deactivated: boolean
    }> = await this.dnDB
      .select('user_id', 'name', 'is_deactivated')
      .from<UserRow>('users')
      .where('is_current', true)
      .whereIn('user_id', [this.receiverUserId])
    const users = res.reduce((acc, user) => {
      acc[user.user_id] = {
        name: user.name,
        isDeactivated: user.is_deactivated
      }
      return acc
    }, {} as Record<number, { name: string; isDeactivated: boolean }>)

    if (users?.[this.receiverUserId]?.isDeactivated) {
      return
    }

    const playlistRes: Array<{ playlist_id: number; playlist_name: string }> =
      await this.dnDB
        .select('playlist_id', 'playlist_name')
        .from<PlaylistRow>('playlists')
        .where('is_current', true)
        .whereIn('playlist_id', [this.playlistId])

    const playlists = playlistRes.reduce((acc, playlist) => {
      const { playlist_id, playlist_name } = playlist
      acc[playlist_id] = { playlist_name }
      return acc
    }, {} as Record<number, { playlist_name: string }>)

    // Get the user's notification setting from identity service
    const userNotificationSettings = await buildUserNotificationSettings(
      this.identityDB,
      [this.receiverUserId]
    )

    const notificationReceiverUserId = this.receiverUserId
    // If the user has devices to the notification to, proceed
    if (
      userNotificationSettings.shouldSendPushNotification({
        receiverUserId: notificationReceiverUserId
      })
    ) {
      const devices: Device[] = userNotificationSettings.getDevices(
        notificationReceiverUserId
      )
      // If the user's settings for the follow notification is set to true, proceed
      await Promise.all(
        devices.map((device) => {
          return sendPushNotification(
            {
              type: device.type,
              badgeCount:
                userNotificationSettings.getBadgeCount(
                  notificationReceiverUserId
                ) + 1,
              targetARN: device.awsARN
            },
            {
              title: "📈 You're Trending",
              body: `${playlists[this.playlistId]?.playlist_name} is the #${
                this.rank
              } trending playlist on Audius right now!`,
              data: {}
            }
          )
        })
      )
      await this.incrementBadgeCount(this.receiverUserId)
    }

<<<<<<< HEAD
    if (isLiveEmailEnabled) {
      // TODO: send out email
=======
    if (
      userNotificationSettings.shouldSendEmail({
        receiverUserId: notificationReceiverUserId
      })
    ) {
      // TODO: Send out email
>>>>>>> 55d95953
    }
  }

  getResourcesForEmail(): ResourceIds {
    return {
      users: new Set([this.receiverUserId]),
      playlists: new Set([this.playlistId])
    }
  }

  formatEmailProps(resources: Resources) {
    const user = resources.users[this.receiverUserId]
    const playlist = resources.playlists[this.playlistId]
    return {
      type: this.notification.type,
      rank: this.rank,
      users: [{ name: user.name, image: user.imageUrl }],
      entity: {
        type: EntityType.Playlist,
        title: playlist.playlist_name,
        image: playlist.imageUrl,
        slug: playlist.slug
      }
    }
  }
}<|MERGE_RESOLUTION|>--- conflicted
+++ resolved
@@ -115,17 +115,13 @@
       await this.incrementBadgeCount(this.receiverUserId)
     }
 
-<<<<<<< HEAD
-    if (isLiveEmailEnabled) {
-      // TODO: send out email
-=======
-    if (
+    if (isLiveEmailEnabled && 
       userNotificationSettings.shouldSendEmail({
         receiverUserId: notificationReceiverUserId
       })
-    ) {
-      // TODO: Send out email
->>>>>>> 55d95953
+
+      ) {
+      // TODO: send out email
     }
   }
 
