--- conflicted
+++ resolved
@@ -1,13 +1,11 @@
 import { Knex } from 'knex'
 import { NotificationRow, TrackRow, UserRow } from '../../types/dn'
-<<<<<<< HEAD
 import { AppEmailNotification, TrendingTrackNotification } from '../../types/notifications'
 import { BaseNotification, Device } from './base'
 import { sendPushNotification } from '../../sns'
 import { ResourceIds, Resources } from '../../email/notifications/renderEmail'
 import { EntityType } from '../../email/notifications/types'
 import { sendNotificationEmail } from '../../email/notifications/sendEmail'
-=======
 import { TrendingTrackNotification } from '../../types/notifications'
 import { BaseNotification } from './base'
 import { sendPushNotification } from '../../sns'
@@ -17,7 +15,6 @@
   buildUserNotificationSettings,
   Device
 } from './userNotificationSettings'
->>>>>>> 55d95953
 
 type TrendingTrackNotificationRow = Omit<NotificationRow, 'data'> & {
   data: TrendingTrackNotification
@@ -109,14 +106,6 @@
             },
             {
               title: "📈 You're Trending",
-<<<<<<< HEAD
-              body: `${tracks[this.trackId]?.title} is #${this.rank
-                } on Trending right now!`,
-              data: {
-                type: 'TrendingTrack',
-                id: `timestamp:${this.getNotificationTimestamp()}:group_id:${this.notification.group_id
-                  }`,
-=======
               body: `${tracks[this.trackId]?.title} is #${
                 this.rank
               } on Trending right now!`,
@@ -125,7 +114,6 @@
                 id: `timestamp:${this.getNotificationTimestamp()}:group_id:${
                   this.notification.group_id
                 }`,
->>>>>>> 55d95953
                 entityId: this.trackId
               }
             }
@@ -136,9 +124,10 @@
     }
 
     if (
-<<<<<<< HEAD
       isLiveEmailEnabled &&
-      userNotifications.email?.[this.receiverUserId].frequency === 'live'
+      userNotificationSettings.shouldSendEmail({
+        receiverUserId: notificationReceiverUserId
+      })
     ) {
       const notification: AppEmailNotification = {
         receiver_user_id: this.receiverUserId,
@@ -146,19 +135,11 @@
       }
       await sendNotificationEmail({
         userId: this.receiverUserId,
-        email: userNotifications.email?.[this.receiverUserId].email,
-        frequency: 'live',
+        userNotificationSettings,
         notifications: [notification],
         dnDb: this.dnDB,
         identityDb: this.identityDB
       })
-=======
-      userNotificationSettings.shouldSendEmail({
-        receiverUserId: notificationReceiverUserId
-      })
-    ) {
-      // TODO: Send out email
->>>>>>> 55d95953
     }
   }
 
