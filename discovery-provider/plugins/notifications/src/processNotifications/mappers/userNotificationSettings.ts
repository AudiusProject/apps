import { Knex } from 'knex'
import moment from 'moment'

export type DeviceType = 'ios' | 'android'

export type EmailFrequency = 'off' | 'live' | 'daily' | 'weekly'

export type WebPush = {
  endpoint: string
  p256dhKey: string
  authKey: string
}
export type SafariPush = {
  type: string
  awsARN: string
  deviceToken: string
}
export type Browser = WebPush | SafariPush

export type Device = {
  type: DeviceType
  awsARN: string
  deviceToken: string
}

export type NotificationSettings = {
  favorites: boolean
  milestonesAndAchievements: boolean
  reposts: boolean
  announcements: boolean
  followers: boolean
  remixes: boolean
  messages: boolean
}

type UserBrowserSettings = {
  [userId: number]: {
    settings: NotificationSettings
    browser: Browser[]
  }
}
type UserMobileSettings = {
  [userId: number]: {
    settings: NotificationSettings
    badgeCount: number
    devices: Device[]
  }
}

type UserEmailSettings = {
  [userId: number]: { frequency: EmailFrequency; email: string }
}

export class UserNotificationSettings {
  identityDB: Knex
  mobile: object
  browser: object
  email: object
  userIsAbusive: object
  userIsEmailDeliverable: object
  userTimezone: object

  constructor(identityDB: Knex) {
    this.identityDB = identityDB
    this.mobile = {}
    this.browser = {}
    this.email = {}
    this.userIsAbusive = {}
    this.userIsEmailDeliverable = {}
    this.userTimezone = {}
  }

  /**
   * Fetches the user's notification settings
   *
   * @param userIds User id to fetch notification settings for
   * @returns
   */
  async initializeUserNotificationSettings(userIds: number[]) {
    const [
      userMobileNotificationSettings,
      userBrowserNotificationSettings,
      userEmailSettings,
      userAbusiveSettings
    ] = await Promise.all([
      this.getUserMobileNotificationSettings(userIds),
      this.getUserBrowserSettings(userIds),
      this.getUserEmailSettings(userIds),
      this.getUserAbusiveSettings(userIds)
    ])
    this.mobile = userMobileNotificationSettings
    this.browser = userBrowserNotificationSettings
    this.email = userEmailSettings
    this.userIsAbusive = userAbusiveSettings.usersAbuseMap
    this.userIsEmailDeliverable = userAbusiveSettings.usersIsEmailDeliverableMap
    this.userTimezone = userAbusiveSettings.usersTimezoneMap
  }

  isNotificationTypeEnabled(userId: number, feature: string) {
    return this.mobile?.[userId].settings[feature]
  }

  shouldSendPushNotification({
    initiatorUserId,
    receiverUserId
  }: {
    initiatorUserId?: number
    receiverUserId: number
  }) {
    const isInitiatorAbusive = initiatorUserId
      ? this.userIsAbusive[initiatorUserId.toString()]
      : false

    return (
      (this.mobile?.[receiverUserId]?.devices ?? []).length > 0 &&
      !isInitiatorAbusive &&
      !this.userIsAbusive[receiverUserId]
    )
  }

  getDevices(userId: number) {
    return this.mobile?.[userId].devices
  }

  getBadgeCount(userId: number) {
    return this.mobile[userId].badgeCount
  }

  getUserEmail(userId: number) {
    return this.email?.[userId].email
  }

  getUserEmailFrequency(userId: number) {
    return this.email?.[userId].frequency
  }

  shouldSendEmail({
    initiatorUserId,
    receiverUserId
  }: {
    initiatorUserId?: number
    receiverUserId: number
  }) {
    const { userIsAbusive } = this
    const isInitiatorAbusive = initiatorUserId
      ? userIsAbusive[initiatorUserId]
      : false
    return (
      this.userIsEmailDeliverable[receiverUserId] &&
      !isInitiatorAbusive &&
      !userIsAbusive[receiverUserId] &&
<<<<<<< HEAD
      this.email?.[receiverUserId].frequency === 'live'
    )
  }

  shouldSendScheduledEmail({
    initiatorUserId,
    receiverUserId
  }: {
    initiatorUserId?: number
    receiverUserId: number
  }) {
    const { userIsAbusive } = this
    const isInitiatorAbusive = initiatorUserId
      ? userIsAbusive[initiatorUserId]
      : false
    return (
      this.userIsEmailDeliverable[receiverUserId] &&
      !isInitiatorAbusive &&
      !userIsAbusive[receiverUserId] &&
      this.email?.[receiverUserId].frequency in ['weekly', 'daily']
=======
      this.email?.[receiverUserId] !== 'off'
>>>>>>> e706ac9d
    )
  }

  async getUserAbusiveSettings(userIds: number[]) {
    const users: Array<{
      blockchainUserId: number
      isBlockedFromNotifications: boolean
      isBlockedFromRelay: boolean
      isEmailDeliverable: boolean
    }> = await this.identityDB
      .select(
        'Users.blockchainUserId',
        'Users.isBlockedFromNotifications',
        'Users.isBlockedFromRelay',
        'Users.isEmailDeliverable',
        'Users.timezone'
      )
      .from('Users')
      .whereIn('Users.blockchainUserId', userIds)

    const usersAbuseMap = {}
    const usersIsEmailDeliverableMap = {}
    const usersTimezoneMap = {}
    users.forEach((user) => {
      usersAbuseMap[user.blockchainUserId] =
        user.isBlockedFromRelay || user.isBlockedFromNotifications
    })
    users.forEach((user) => {
      usersIsEmailDeliverableMap[user.blockchainUserId] =
        user.isEmailDeliverable
    })
    users.forEach((user) => {
      usersTimezoneMap[user.blockchainUserId] = user.timezone
    })

    return {
      usersAbuseMap,
      usersIsEmailDeliverableMap,
      usersTimezoneMap
    }
  }

  /**
   * Fetches the user's mobile push notification settings
   *
   * @param userIds User ids to fetch notification settings
   * @returns
   */
  async getUserMobileNotificationSettings(
    userIds: number[]
  ): Promise<UserMobileSettings> {
    const userNotifSettingsMobile: Array<{
      userId: number
      favorites: boolean
      milestonesAndAchievements: boolean
      reposts: boolean
      announcements: boolean
      followers: boolean
      remixes: boolean
      messages: boolean
      deviceType: string
      awsARN: string
      deviceToken: string
      iosBadgeCount: number | null
    }> = await this.identityDB
      .select(
        'UserNotificationMobileSettings.userId',
        'UserNotificationMobileSettings.favorites',
        'UserNotificationMobileSettings.milestonesAndAchievements',
        'UserNotificationMobileSettings.reposts',
        'UserNotificationMobileSettings.announcements',
        'UserNotificationMobileSettings.followers',
        'UserNotificationMobileSettings.remixes',
        'UserNotificationMobileSettings.messages',
        'NotificationDeviceTokens.deviceType',
        'NotificationDeviceTokens.awsARN',
        'NotificationDeviceTokens.deviceToken',
        'PushNotificationBadgeCounts.iosBadgeCount'
      )
      .from('UserNotificationMobileSettings')
      .innerJoin(
        'NotificationDeviceTokens',
        'NotificationDeviceTokens.userId',
        '=',
        'UserNotificationMobileSettings.userId'
      )
      .leftJoin(
        'PushNotificationBadgeCounts',
        'PushNotificationBadgeCounts.userId',
        '=',
        'UserNotificationMobileSettings.userId'
      )
      .whereIn('UserNotificationMobileSettings.userId', userIds)
      .andWhere('NotificationDeviceTokens.enabled', '=', true)
      .whereIn('NotificationDeviceTokens.deviceType', ['ios', 'android'])

    const userMobileSettings = userNotifSettingsMobile.reduce(
      (acc, setting) => {
        acc[setting.userId] = {
          settings: {
            favorites: setting.favorites,
            milestonesAndAchievements: setting.milestonesAndAchievements,
            reposts: setting.reposts,
            announcements: setting.announcements,
            followers: setting.followers,
            remixes: setting.remixes,
            messages: setting.messages
          },
          devices: [
            ...(acc?.[setting.userId]?.devices ?? []),
            {
              type: setting.deviceType as DeviceType,
              awsARN: setting.awsARN,
              deviceToken: setting.deviceToken
            }
          ],
          badgeCount: setting.iosBadgeCount || 0
        }
        return acc
      },
      {} as UserMobileSettings
    )
    return userMobileSettings
  }

  /**
   * Fetches the user's mobile push notification settings
   *
   * @param userIds User ids to fetch notification settings
   * @returns
   */
  async getUserEmailSettings(
    userIds: number[],
    frequency?: EmailFrequency
  ): Promise<UserEmailSettings> {
    const userNotifSettings: Array<{
      userId: number
      emailFrequency: EmailFrequency
      email: string
    }> = await this.identityDB
      .select(
        'UserNotificationSettings.userId',
        'UserNotificationSettings.emailFrequency',
        'Users.email'
      )
      .from('UserNotificationSettings')
      .join(
        'Users',
        'Users.blockchainUserId',
        'UserNotificationSettings.userId'
      )
      .whereIn('UserNotificationSettings.userId', userIds)
      .modify((queryBuilder) => {
        if (frequency) {
          queryBuilder.where('emailFrequency', frequency)
        }
      })
    const userEmailSettings: UserEmailSettings = userNotifSettings.reduce(
      (acc, user) => {
        acc[user.userId] = { email: user.email, frequency: user.emailFrequency }
        return acc
      },
      {} as UserEmailSettings
    )
    return userEmailSettings
  }

  /**
   * Fetches the user's browser push notification settings
   *
   * @param userIds User ids to fetch notification settings
   * @returns
   */
  async getUserBrowserSettings(
    userIds: number[]
  ): Promise<UserBrowserSettings> {
    const userNotifSettingsBrowser: Array<{
      userId: number
      favorites: boolean
      milestonesAndAchievements: boolean
      reposts: boolean
      announcements: boolean
      followers: boolean
      remixes: boolean
      messages: boolean
      deviceType?: string
      awsARN?: string
      deviceToken?: string
      endpoint?: string
      p256dhKey?: string
      authKey?: string
    }> = await this.identityDB
      .select(
        'UserNotificationBrowserSettings.userId',
        'UserNotificationBrowserSettings.favorites',
        'UserNotificationBrowserSettings.milestonesAndAchievements',
        'UserNotificationBrowserSettings.reposts',
        'UserNotificationBrowserSettings.announcements',
        'UserNotificationBrowserSettings.followers',
        'UserNotificationBrowserSettings.remixes',
        'UserNotificationBrowserSettings.messages',
        'NotificationDeviceTokens.deviceType', // Note safari switch to web push protocol last yr for safari 16+
        'NotificationDeviceTokens.awsARN', // so these fields are no longer necessary if we don't want to support
        'NotificationDeviceTokens.deviceToken', // legacy safari push notifs
        'NotificationBrowserSubscriptions.endpoint',
        'NotificationBrowserSubscriptions.p256dhKey',
        'NotificationBrowserSubscriptions.authKey'
      )
      .from('UserNotificationBrowserSettings')
      .leftJoin(
        'NotificationDeviceTokens',
        'NotificationDeviceTokens.userId',
        'UserNotificationBrowserSettings.userId'
      )
      .leftJoin(
        'NotificationBrowserSubscriptions',
        'NotificationBrowserSubscriptions.userId',
        'UserNotificationBrowserSettings.userId'
      )
      .whereIn('UserNotificationBrowserSettings.userId', userIds)
      .whereIn('NotificationDeviceTokens.deviceType', ['safari'])
      .andWhere('NotificationDeviceTokens.enabled', true)
      .andWhere('NotificationBrowserSubscriptions.enabled', true)

    const userBrowserSettings = userNotifSettingsBrowser.reduce(
      (acc, setting) => {
        const safariSettings =
          setting.deviceType && setting.awsARN && setting.deviceToken
            ? {
                type: setting.deviceType,
                awsARN: setting.awsARN,
                deviceToken: setting.deviceToken
              }
            : undefined

        const webPushSettings =
          setting.endpoint && setting.p256dhKey && setting.authKey
            ? {
                endpoint: setting.endpoint,
                p256dhKey: setting.p256dhKey,
                authKey: setting.authKey
              }
            : undefined
        if (!safariSettings && !webPushSettings) {
          return acc
        }

        acc[setting.userId] = {
          settings: {
            favorites: setting.favorites,
            milestonesAndAchievements: setting.milestonesAndAchievements,
            reposts: setting.reposts,
            announcements: setting.announcements,
            followers: setting.followers,
            remixes: setting.remixes,
            messages: setting.messages
          },
          browser: acc?.[setting.userId]?.browser ?? []
        }
        if (safariSettings) {
          acc[setting.userId].browser.push(safariSettings)
        }
        if (webPushSettings) {
          acc[setting.userId].browser.push(webPushSettings)
        }
        return acc
      },
      {} as UserBrowserSettings
    )
    return userBrowserSettings
  }

  getUserSendAt(userId: number) {
    const timezone = this.userTimezone[userId]
    // const sendAt = moment.tz(timezone).add(1, 'day').startOf('day')
    const sendAt = moment.tz(timezone).add(30, 'second')
    // sendgrid's send api expects a send_at value in
    // unix timestamp in seconds
    return Math.floor(sendAt.toDate().getTime() / 1000)
  }
}

export async function buildUserNotificationSettings(
  db: Knex,
  userIds: number[]
) {
  const settings = new UserNotificationSettings(db)
  await settings.initializeUserNotificationSettings(userIds)
  return settings
}<|MERGE_RESOLUTION|>--- conflicted
+++ resolved
@@ -149,7 +149,6 @@
       this.userIsEmailDeliverable[receiverUserId] &&
       !isInitiatorAbusive &&
       !userIsAbusive[receiverUserId] &&
-<<<<<<< HEAD
       this.email?.[receiverUserId].frequency === 'live'
     )
   }
@@ -170,9 +169,6 @@
       !isInitiatorAbusive &&
       !userIsAbusive[receiverUserId] &&
       this.email?.[receiverUserId].frequency in ['weekly', 'daily']
-=======
-      this.email?.[receiverUserId] !== 'off'
->>>>>>> e706ac9d
     )
   }
 
@@ -182,6 +178,7 @@
       isBlockedFromNotifications: boolean
       isBlockedFromRelay: boolean
       isEmailDeliverable: boolean
+      timezone: string
     }> = await this.identityDB
       .select(
         'Users.blockchainUserId',
