--- conflicted
+++ resolved
@@ -172,11 +172,7 @@
       this.userIsEmailDeliverable[receiverUserId] &&
       !isInitiatorAbusive &&
       !userIsAbusive[receiverUserId] &&
-<<<<<<< HEAD
-      this.email?.[receiverUserId].frequency === frequency
-=======
       this.email?.[receiverUserId]?.frequency === frequency
->>>>>>> ba12f23b
     )
   }
 
@@ -443,11 +439,7 @@
   async getUserNotificationBrowsers(userId: number): Promise<WebPush[]> {
     if (!globalThis.webPushIsConfigured) return []
     const settings = await this.getUserBrowserSettings([userId])
-<<<<<<< HEAD
-    const browsers = settings[userId].browser
-=======
     const browsers = settings[userId]?.browser ?? []
->>>>>>> ba12f23b
 
     const isWebPush = (browser: Browser): boolean => {
       return (browser as WebPush).p256dhKey !== undefined
