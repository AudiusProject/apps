import { Knex } from 'knex'
<<<<<<< HEAD
import moment from 'moment'
=======
import { logger } from '../../logger'
>>>>>>> 267b9b83

export type DeviceType = 'ios' | 'android'

export type EmailFrequency = 'off' | 'live' | 'daily' | 'weekly'

export type WebPush = {
  endpoint: string
  p256dhKey: string
  authKey: string
}
export type SafariPush = {
  type: string
  awsARN: string
  deviceToken: string
}
export type Browser = WebPush | SafariPush

export type Device = {
  type: DeviceType
  awsARN: string
  deviceToken: string
}

export type NotificationSettings = {
  favorites: boolean
  milestonesAndAchievements: boolean
  reposts: boolean
  announcements: boolean
  followers: boolean
  remixes: boolean
  messages: boolean
}

type UserBrowserSettings = {
  [userId: number]: {
    settings: NotificationSettings
    browser: Browser[]
  }
}
type UserMobileSettings = {
  [userId: number]: {
    settings: NotificationSettings
    badgeCount: number
    devices: Device[]
  }
}

type UserEmailSettings = {
  [userId: number]: { frequency: EmailFrequency; email: string }
}

export class UserNotificationSettings {
  identityDB: Knex
  mobile: object
  browser: object
  email: object
  userIsAbusive: object
  userIsEmailDeliverable: object
  userTimezone: object

  constructor(identityDB: Knex) {
    this.identityDB = identityDB
    this.mobile = {}
    this.browser = {}
    this.email = {}
    this.userIsAbusive = {}
    this.userIsEmailDeliverable = {}
    this.userTimezone = {}
  }

  /**
   * Fetches the user's notification settings
   *
   * @param userIds User id to fetch notification settings for
   * @returns
   */
  async initializeUserNotificationSettings(userIds: number[]) {
    const [
      userMobileNotificationSettings,
      userBrowserNotificationSettings,
      userEmailSettings,
      userAbusiveSettings
    ] = await Promise.all([
      this.getUserMobileNotificationSettings(userIds),
      this.getUserBrowserSettings(userIds),
      this.getUserEmailSettings(userIds),
      this.getUserAbusiveSettings(userIds)
    ])
    this.mobile = userMobileNotificationSettings
    this.browser = userBrowserNotificationSettings
    this.email = userEmailSettings
    this.userIsAbusive = userAbusiveSettings.usersAbuseMap
    this.userIsEmailDeliverable = userAbusiveSettings.usersIsEmailDeliverableMap
    this.userTimezone = userAbusiveSettings.usersTimezoneMap
  }

  isNotificationTypeEnabled(userId: number, feature: string) {
    const mobileSettings = this.mobile?.[userId]
    if (mobileSettings === undefined) {
      return true
    }
    return mobileSettings.settings[feature]
  }

  isNotificationTypeBrowserEnabled(userId: number, feature: string): boolean {
    const browserSettings = this.browser?.[userId]
    if (browserSettings === undefined) {
      return true
    }
    return browserSettings.settings[feature]
  }

  shouldSendPushNotification({
    initiatorUserId,
    receiverUserId
  }: {
    initiatorUserId?: number
    receiverUserId: number
  }) {
    const isInitiatorAbusive = initiatorUserId
      ? this.userIsAbusive[initiatorUserId.toString()]
      : false

    return (
      (this.mobile?.[receiverUserId]?.devices ?? []).length > 0 &&
      !isInitiatorAbusive &&
      !this.userIsAbusive[receiverUserId]
    )
  }

  getDevices(userId: number) {
    return this.mobile?.[userId].devices
  }

  getBadgeCount(userId: number) {
    return this.mobile[userId].badgeCount
  }

  getUserEmail(userId: number) {
    const email = this.email?.[userId]
    if (email === undefined) {
      return undefined
    }
    return email.email
  }

  getUserEmailFrequency(userId: number) {
    const emailSettings = this.email?.[userId]
    if (emailSettings === undefined) {
      return "live"
    }
    return emailSettings.frequency
  }

  shouldSendEmailAtFrequency({
    initiatorUserId,
    receiverUserId,
    frequency
  }: {
    initiatorUserId?: number
    receiverUserId: number
    frequency: string
  }) {
    const { userIsAbusive } = this
    const isInitiatorAbusive = initiatorUserId
      ? userIsAbusive[initiatorUserId]
      : false
    return (
      this.userIsEmailDeliverable[receiverUserId] &&
      !isInitiatorAbusive &&
      !userIsAbusive[receiverUserId] &&
      this.email?.[receiverUserId].frequency === frequency
    )
  }

  async getUserAbusiveSettings(userIds: number[]) {
    const users: Array<{
      blockchainUserId: number
      isBlockedFromNotifications: boolean
      isBlockedFromRelay: boolean
      isEmailDeliverable: boolean
      timezone: string
    }> = await this.identityDB
      .select(
        'Users.blockchainUserId',
        'Users.isBlockedFromNotifications',
        'Users.isBlockedFromRelay',
        'Users.isEmailDeliverable',
        'Users.timezone'
      )
      .from('Users')
      .whereIn('Users.blockchainUserId', userIds)

    const usersAbuseMap = {}
    const usersIsEmailDeliverableMap = {}
    const usersTimezoneMap = {}
    users.forEach((user) => {
      usersAbuseMap[user.blockchainUserId] =
        user.isBlockedFromRelay || user.isBlockedFromNotifications
    })
    users.forEach((user) => {
      usersIsEmailDeliverableMap[user.blockchainUserId] =
        user.isEmailDeliverable
    })
    users.forEach((user) => {
      usersTimezoneMap[user.blockchainUserId] = user.timezone
    })

    return {
      usersAbuseMap,
      usersIsEmailDeliverableMap,
      usersTimezoneMap
    }
  }

  /**
   * Fetches the user's mobile push notification settings
   *
   * @param userIds User ids to fetch notification settings
   * @returns
   */
  async getUserMobileNotificationSettings(
    userIds: number[]
  ): Promise<UserMobileSettings> {
    const userNotifSettingsMobile: Array<{
      userId: number
      favorites: boolean
      milestonesAndAchievements: boolean
      reposts: boolean
      announcements: boolean
      followers: boolean
      remixes: boolean
      messages: boolean
      deviceType: string
      awsARN: string
      deviceToken: string
      iosBadgeCount: number | null
    }> = await this.identityDB
      .select(
        'UserNotificationMobileSettings.userId',
        'UserNotificationMobileSettings.favorites',
        'UserNotificationMobileSettings.milestonesAndAchievements',
        'UserNotificationMobileSettings.reposts',
        'UserNotificationMobileSettings.announcements',
        'UserNotificationMobileSettings.followers',
        'UserNotificationMobileSettings.remixes',
        'UserNotificationMobileSettings.messages',
        'NotificationDeviceTokens.deviceType',
        'NotificationDeviceTokens.awsARN',
        'NotificationDeviceTokens.deviceToken',
        'PushNotificationBadgeCounts.iosBadgeCount'
      )
      .from('UserNotificationMobileSettings')
      .innerJoin(
        'NotificationDeviceTokens',
        'NotificationDeviceTokens.userId',
        '=',
        'UserNotificationMobileSettings.userId'
      )
      .leftJoin(
        'PushNotificationBadgeCounts',
        'PushNotificationBadgeCounts.userId',
        '=',
        'UserNotificationMobileSettings.userId'
      )
      .whereIn('UserNotificationMobileSettings.userId', userIds)
      .andWhere('NotificationDeviceTokens.enabled', '=', true)
      .whereIn('NotificationDeviceTokens.deviceType', ['ios', 'android'])

    const userMobileSettings = userNotifSettingsMobile.reduce(
      (acc, setting) => {
        acc[setting.userId] = {
          settings: {
            favorites: setting.favorites,
            milestonesAndAchievements: setting.milestonesAndAchievements,
            reposts: setting.reposts,
            announcements: setting.announcements,
            followers: setting.followers,
            remixes: setting.remixes,
            messages: setting.messages
          },
          devices: [
            ...(acc?.[setting.userId]?.devices ?? []),
            {
              type: setting.deviceType as DeviceType,
              awsARN: setting.awsARN,
              deviceToken: setting.deviceToken
            }
          ],
          badgeCount: setting.iosBadgeCount || 0
        }
        return acc
      },
      {} as UserMobileSettings
    )
    return userMobileSettings
  }

  /**
   * Fetches the user's mobile push notification settings
   *
   * @param userIds User ids to fetch notification settings
   * @returns
   */
  async getUserEmailSettings(
    userIds: number[],
    frequency?: EmailFrequency
  ): Promise<UserEmailSettings> {
    const userNotifSettings: Array<{
      userId: number
      emailFrequency: EmailFrequency
      email: string
    }> = await this.identityDB
      .select(
        'UserNotificationSettings.userId',
        'UserNotificationSettings.emailFrequency',
        'Users.email'
      )
      .from('UserNotificationSettings')
      .join(
        'Users',
        'Users.blockchainUserId',
        'UserNotificationSettings.userId'
      )
      .whereIn('UserNotificationSettings.userId', userIds)
      .modify((queryBuilder) => {
        if (frequency) {
          queryBuilder.where('emailFrequency', frequency)
        }
      })
    const userEmailSettings: UserEmailSettings = userNotifSettings.reduce(
      (acc, user) => {
        acc[user.userId] = { email: user.email, frequency: user.emailFrequency }
        return acc
      },
      {} as UserEmailSettings
    )
    return userEmailSettings
  }

  /**
   * Fetches the user's browser push notification settings
   *
   * @param userIds User ids to fetch notification settings
   * @returns
   */
  async getUserBrowserSettings(
    userIds: number[]
  ): Promise<UserBrowserSettings> {
    const userNotifSettingsBrowser: Array<{
      userId: number
      favorites: boolean
      milestonesAndAchievements: boolean
      reposts: boolean
      announcements: boolean
      followers: boolean
      remixes: boolean
      messages: boolean
      deviceType?: string
      awsARN?: string
      deviceToken?: string
      endpoint?: string
      p256dhKey?: string
      authKey?: string
    }> = await this.identityDB
      .select(
        'UserNotificationBrowserSettings.userId',
        'UserNotificationBrowserSettings.favorites',
        'UserNotificationBrowserSettings.milestonesAndAchievements',
        'UserNotificationBrowserSettings.reposts',
        'UserNotificationBrowserSettings.announcements',
        'UserNotificationBrowserSettings.followers',
        'UserNotificationBrowserSettings.remixes',
        'UserNotificationBrowserSettings.messages',
        'NotificationBrowserSubscriptions.endpoint',
        'NotificationBrowserSubscriptions.p256dhKey',
        'NotificationBrowserSubscriptions.authKey'
      )
      .from('UserNotificationBrowserSettings')
      .leftJoin(
        'NotificationBrowserSubscriptions',
        'NotificationBrowserSubscriptions.userId',
        'UserNotificationBrowserSettings.userId'
      )
      .whereIn('UserNotificationBrowserSettings.userId', userIds)
      .andWhere('NotificationBrowserSubscriptions.enabled', true)

    const userBrowserSettings = userNotifSettingsBrowser.reduce(
      (acc, setting) => {
        const safariSettings =
          setting.deviceType && setting.awsARN && setting.deviceToken
            ? {
                type: setting.deviceType,
                awsARN: setting.awsARN,
                deviceToken: setting.deviceToken
              }
            : undefined

        const webPushSettings =
          setting.endpoint && setting.p256dhKey && setting.authKey
            ? {
                endpoint: setting.endpoint,
                p256dhKey: setting.p256dhKey,
                authKey: setting.authKey
              }
            : undefined
        if (!safariSettings && !webPushSettings) {
          return acc
        }

        acc[setting.userId] = {
          settings: {
            favorites: setting.favorites,
            milestonesAndAchievements: setting.milestonesAndAchievements,
            reposts: setting.reposts,
            announcements: setting.announcements,
            followers: setting.followers,
            remixes: setting.remixes,
            messages: setting.messages
          },
          browser: acc?.[setting.userId]?.browser ?? []
        }
        if (safariSettings) {
          acc[setting.userId].browser.push(safariSettings)
        }
        if (webPushSettings) {
          acc[setting.userId].browser.push(webPushSettings)
        }
        return acc
      },
      {} as UserBrowserSettings
    )
    return userBrowserSettings
  }

<<<<<<< HEAD
  getUserSendAt(userId: number) {
    const timezone = this.userTimezone[userId]
    const sendAt = moment.tz(timezone).add(1, 'day').startOf('day')
    // const sendAt = moment(moment().tz(timezone)).add(1, 'minutes')
    // sendgrid's send api expects a send_at value in
    // unix timestamp in seconds
    return Math.floor(sendAt.toDate().getTime() / 1000)
=======
  async getUserNotificationBrowsers(userId: number): Promise<WebPush[]> {
    if (!globalThis.webPushIsConfigured) return []
    const settings = await this.getUserBrowserSettings([userId])
    const browsers = settings[userId].browser

    const isWebPush = (browser: Browser): boolean => {
      return (browser as WebPush).p256dhKey !== undefined;
    }

    // if pass then web push, skip custom safari entries
    // safe cast when using filter
    return browsers.filter(isWebPush) as WebPush[]
>>>>>>> 267b9b83
  }
}

export async function buildUserNotificationSettings(
  db: Knex,
  userIds: number[]
) {
  const settings = new UserNotificationSettings(db)
  await settings.initializeUserNotificationSettings(userIds)
  return settings
}<|MERGE_RESOLUTION|>--- conflicted
+++ resolved
@@ -1,9 +1,6 @@
 import { Knex } from 'knex'
-<<<<<<< HEAD
+import { logger } from '../../logger'
 import moment from 'moment'
-=======
-import { logger } from '../../logger'
->>>>>>> 267b9b83
 
 export type DeviceType = 'ios' | 'android'
 
@@ -153,7 +150,7 @@
   getUserEmailFrequency(userId: number) {
     const emailSettings = this.email?.[userId]
     if (emailSettings === undefined) {
-      return "live"
+      return 'live'
     }
     return emailSettings.frequency
   }
@@ -439,7 +436,20 @@
     return userBrowserSettings
   }
 
-<<<<<<< HEAD
+  async getUserNotificationBrowsers(userId: number): Promise<WebPush[]> {
+    if (!globalThis.webPushIsConfigured) return []
+    const settings = await this.getUserBrowserSettings([userId])
+    const browsers = settings[userId].browser
+
+    const isWebPush = (browser: Browser): boolean => {
+      return (browser as WebPush).p256dhKey !== undefined
+    }
+
+    // if pass then web push, skip custom safari entries
+    // safe cast when using filter
+    return browsers.filter(isWebPush) as WebPush[]
+  }
+
   getUserSendAt(userId: number) {
     const timezone = this.userTimezone[userId]
     const sendAt = moment.tz(timezone).add(1, 'day').startOf('day')
@@ -447,20 +457,6 @@
     // sendgrid's send api expects a send_at value in
     // unix timestamp in seconds
     return Math.floor(sendAt.toDate().getTime() / 1000)
-=======
-  async getUserNotificationBrowsers(userId: number): Promise<WebPush[]> {
-    if (!globalThis.webPushIsConfigured) return []
-    const settings = await this.getUserBrowserSettings([userId])
-    const browsers = settings[userId].browser
-
-    const isWebPush = (browser: Browser): boolean => {
-      return (browser as WebPush).p256dhKey !== undefined;
-    }
-
-    // if pass then web push, skip custom safari entries
-    // safe cast when using filter
-    return browsers.filter(isWebPush) as WebPush[]
->>>>>>> 267b9b83
   }
 }
 
