--- conflicted
+++ resolved
@@ -8,13 +8,7 @@
 ) {
   const pending = listener.takePending()
   if (pending) {
-<<<<<<< HEAD
-    logger.info(
-      `Processing ${pending.appNotifications.length} app notification `
-    )
-=======
     logger.info(`Processing ${pending.appNotifications.length} app notification `)
->>>>>>> 55d95953
     await Promise.all([
       appNotificationsProcessor.process(pending.appNotifications)
     ])
