--- conflicted
+++ resolved
@@ -217,20 +217,10 @@
 
     if (notifications.length > 0) {
       timer.logMessage(DMPhase.PUSH_NOTIFICATIONS)
-<<<<<<< HEAD
-      logger.info(
-        {
-          ...timer.getContext(),
-          numberNotifications: notifications.length
-        },
-        'dmNotifications task: processed new DM push notifications'
-      )
-=======
       logger.info({
         ...timer.getContext(),
         numberNotifications: notifications.length
       }, 'dmNotifications task: processed new DM push notifications')
->>>>>>> 55d95953
     }
   } catch (err) {
     logger.error({
