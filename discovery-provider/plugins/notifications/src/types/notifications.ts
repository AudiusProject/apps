--- conflicted
+++ resolved
@@ -243,11 +243,7 @@
   | SupporterDethronedNotification
   | AddTrackToPlaylistNotification
   | AnnouncementNotification
-<<<<<<< HEAD
   | TastemakerNotification
   | TrendingTrackNotification
-=======
-  | TrendingTrackNotification
   | TrendingUndergroundNotification
-  | TrendingPlaylistNotification
->>>>>>> 90d48e32
+  | TrendingPlaylistNotification