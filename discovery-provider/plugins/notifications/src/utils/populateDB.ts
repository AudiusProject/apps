import { Knex } from 'knex'
<<<<<<< HEAD
import {
  BaseNotification,
  EmailFrequency
} from '../processNotifications/mappers/base'
=======
>>>>>>> 55d95953
import {
  RepostRow,
  FollowRow,
  UserRow as DNUserRow,
  TrackRow,
  SaveRow,
  NotificationRow,
  PlaylistRow,
  BlockRow,
  UserTipRow,
  ReactionRow,
  UserBankAccountRow,
  UserBankTxRow,
  ChallengeDisbursementRow,
  RewardManagerTxRow,
  SubscriptionRow,
  SupporterRankUpRow
} from '../types/dn'
import { UserRow as IdentityUserRow } from '../types/identity'
import {
  enum_NotificationDeviceTokens_deviceType,
  NotificationDeviceTokenRow,
  UserNotificationMobileSettingRow,
  NotificationEmailRow
} from '../types/identity'
import { getDB } from '../conn'
import { expect, jest } from '@jest/globals'
import { Processor } from '../main'
import { getRedisConnection } from './redisConnection'
import { config } from '../config'
import { EmailFrequency } from '../processNotifications/mappers/userNotificationSettings'

type SetupTestConfig = {
  mockTime?: boolean
}

export const setupTest = async (setupConfig?: SetupTestConfig) => {
  const { mockTime = true } = setupConfig ?? {}
  const testName = expect
    .getState()
    .currentTestName.replace(/\s/g, '_')
    .toLocaleLowerCase()
  await Promise.all([
    createTestDB(process.env.DN_DB_URL, testName),
    createTestDB(process.env.IDENTITY_DB_URL, testName)
  ])

  const processor = new Processor()

  // eslint-disable-next-line
  // @ts-ignore
  processor.server.app.listen = jest.fn((port: number, cb: () => void) => cb())

  await processor.init({
    identityDBUrl: replaceDBName(process.env.IDENTITY_DB_URL, testName),
    discoveryDBUrl: replaceDBName(process.env.DN_DB_URL, testName)
  })
  jest
    .spyOn(processor.remoteConfig, 'getFeatureVariableEnabled')
    .mockImplementation((name: string, field: string) => true)

  // Mock current date for test result consistency
  if (mockTime) {
    Date.now = jest.fn(() => new Date('2020-05-13T12:33:37.000Z').getTime())
  }
  const redis = await getRedisConnection()
  redis.del(config.lastIndexedMessageRedisKey)
  redis.del(config.lastIndexedReactionRedisKey)
  return { processor }
}

export const replaceDBName = (connectionString: string, testName: string) => {
  const connection = connectionString.substring(
    0,
    connectionString.lastIndexOf('/')
  )
  return `${connection}/${testName}`
}

export const createTestDB = async (
  connectionString: string,
  testName: string
) => {
  const templateDb = /[^/]*$/.exec(connectionString)[0]
  const connection = connectionString.substring(
    0,
    connectionString.lastIndexOf('/')
  )
  const postgresConnection = `${connection}/postgres`
  const db = await getDB(postgresConnection)
  await db.raw('DROP DATABASE IF EXISTS :test_name:', { test_name: testName })
  await db.raw('CREATE DATABASE :test_name: TEMPLATE :template:', {
    test_name: testName,
    template: templateDb
  })
  await db.destroy()
}

export const dropTestDB = async (
  connectionString: string,
  testName: string
) => {
  const connection = connectionString.substring(
    0,
    connectionString.lastIndexOf('/')
  )
  const postgresConnection = `${connection}/postgres`
  const db = await getDB(postgresConnection)
  await db.raw('DROP DATABASE IF EXISTS :test_name:', { test_name: testName })
  await db.destroy()
}

export const resetTests = async (processor) => {
  jest.clearAllMocks()
  await processor?.close()
  const testName = expect
    .getState()
    .currentTestName.replace(/\s/g, '_')
    .toLocaleLowerCase()

  await Promise.all([
    dropTestDB(process.env.DN_DB_URL, testName),
    dropTestDB(process.env.IDENTITY_DB_URL, testName)
  ])
}

type CreateTrack = Pick<TrackRow, 'owner_id' | 'track_id'> & Partial<TrackRow>
export const createTracks = async (db: Knex, tracks: CreateTrack[]) => {
  await db
    .insert(
      tracks.map((track) => ({
        is_delete: false,
        is_current: true,
        is_unlisted: false,
        is_available: true,
        created_at: new Date(Date.now()),
        updated_at: new Date(Date.now()),
        title: `track_title_${track.track_id}`,
        track_segments: [],
        ...track
      }))
    )
    .into('tracks')
  await db
    .insert(
      tracks.map((track) => ({
        is_current: true,
        slug: `track_${track.track_id}`,
        title_slug: `track_${track.track_id}`,
        collision_id: track.track_id,
        blockhash: `0x${track.track_id}`,
        blocknumber: 1,
        txhash: `0x${track.track_id}`,
        track_id: track.track_id,
        owner_id: track.owner_id
      }))
    )
    .into('track_routes')
}

type CreatePlaylist = Pick<PlaylistRow, 'playlist_owner_id' | 'playlist_id'> &
  Partial<PlaylistRow>
export const createPlaylists = async (
  db: Knex,
  playlists: CreatePlaylist[]
) => {
  await db
    .insert(
      playlists.map((playlist) => ({
        is_delete: false,
        is_private: false,
        is_current: true,
        is_album: false,
        created_at: new Date(Date.now()),
        updated_at: new Date(Date.now()),
        playlist_name: `playlist_name_${playlist.playlist_id}`,
        description: `description_${playlist.playlist_id}`,
        playlist_contents: [],
        ...playlist
      }))
    )
    .into('playlists')
  await db
    .insert(
      playlists.map((playlist) => ({
        is_current: true,
        slug: `playlist_${playlist.playlist_id}`,
        title_slug: `playlist_${playlist.playlist_id}`,
        collision_id: playlist.playlist_id,
        blockhash: `0x${playlist.playlist_id}`,
        blocknumber: 1,
        txhash: `0x${playlist.playlist_id}`,
        playlist_id: playlist.playlist_id,
        owner_id: playlist.playlist_owner_id
      }))
    )
    .into('playlist_routes')
}

type CreateUserTip = Pick<UserTipRow, 'sender_user_id' | 'receiver_user_id'> &
  Partial<UserTipRow>
export const createUserTip = async (db: Knex, userTips: CreateUserTip[]) => {
  await db
    .insert(
      userTips.map((userTip) => ({
        amount: '1' + '00000000',
        signature: `sig_${userTip.sender_user_id}_${userTip.receiver_user_id}`,
        slot: 1,
        created_at: new Date(Date.now()),
        ...userTip
      }))
    )
    .into('user_tips')
}

type CreateReaction = Pick<
  ReactionRow,
  'reacted_to' | 'reaction_type' | 'sender_wallet' | 'reaction_value'
> &
  Partial<ReactionRow>
export const createReaction = async (db: Knex, reactions: CreateReaction[]) => {
  await db
    .insert(
      reactions.map((reaction) => ({
        slot: 1,
        timestamp: new Date(Date.now()),
        ...reaction
      }))
    )
    .into('reactions')
}

type createBlocks = Partial<BlockRow>
export const createBlocks = async (db: Knex, blocks: createBlocks[]) => {
  await db
    .insert(
      blocks.map((block, ind) => ({
        blockhash: '0x2',
        parenthash: '0x0',
        is_current: false,
        number: ind,
        ...block
      }))
    )
    .into('blocks')
}

type CreateSupporterRankUp = Pick<
  SupporterRankUpRow,
  'sender_user_id' | 'receiver_user_id' | 'rank'
> &
  Partial<SupporterRankUpRow>
export const createSupporterRankUp = async (
  db: Knex,
  rankUps: CreateSupporterRankUp[]
) => {
  await db
    .insert(
      rankUps.map((rankUp) => ({
        slot: 1,
        ...rankUp
      }))
    )
    .into('supporter_rank_ups')
}

type CreateUser = Pick<DNUserRow, 'user_id'> & Partial<DNUserRow>
export const createUsers = async (db: Knex, users: CreateUser[]) => {
  await db
    .insert(
      users.map((user) => ({
        is_current: true,
        created_at: new Date(Date.now()),
        updated_at: new Date(Date.now()),
        name: `user_${user.user_id}`,
        handle: `handle_${user.user_id}`,
        wallet: `0x${user.user_id}`,
        creator_node_endpoint: `https://dn1.io,https://dn2.io,https://dn3.io`,
        is_available: true,
        ...user
      }))
    )
    .into('users')
}

type CreateRepost = Pick<
  RepostRow,
  'user_id' | 'repost_item_id' | 'repost_type'
> &
  Partial<RepostRow>
export const createReposts = async (db: Knex, reposts: CreateRepost[]) => {
  await db
    .insert(
      reposts.map((repost) => ({
        is_delete: false,
        is_current: true,
        created_at: new Date(Date.now()),
        ...repost
      }))
    )
    .into('reposts')
}

type CreateSave = Pick<SaveRow, 'user_id' | 'save_item_id' | 'save_type'> &
  Partial<SaveRow>
export const createSaves = async (db: Knex, saves: CreateSave[]) => {
  await db
    .insert(
      saves.map((save) => ({
        is_delete: false,
        is_current: true,
        created_at: new Date(Date.now()),
        ...save
      }))
    )
    .into('saves')
}

type CreateFollow = Pick<FollowRow, 'followee_user_id' | 'follower_user_id'> &
  Partial<FollowRow>
export const insertFollows = async (db: Knex, follows: CreateFollow[]) => {
  await db
    .insert(
      follows.map((follow) => ({
        is_delete: false,
        is_current: true,
        created_at: new Date(Date.now()),
        ...follow
      }))
    )
    .into('follows')
}

type CreateUserBank = Pick<
  UserBankAccountRow,
  'signature' | 'ethereum_address' | 'bank_account'
> &
  Partial<UserBankAccountRow>
export const createUserBank = async (db: Knex, userBanks: CreateUserBank[]) => {
  await db
    .insert(
      userBanks.map((userBlock) => ({
        created_at: new Date(Date.now()),
        ...userBlock
      }))
    )
    .into('user_bank_accounts')
}

type CreateUserBankTx = Partial<UserBankTxRow>
export const createUserBankTx = async (db: Knex, txs: CreateUserBankTx[]) => {
  await db
    .insert(
      txs.map((tx) => ({
        created_at: new Date(Date.now()),
        ...tx
      }))
    )
    .into('user_bank_txs')
}

type CreateChallengeReward = Pick<
  ChallengeDisbursementRow,
  'challenge_id' | 'user_id' | 'specifier' | 'amount'
> &
  Partial<ChallengeDisbursementRow>
export const createChallengeReward = async (
  db: Knex,
  rewards: CreateChallengeReward[]
) => {
  await db
    .insert(
      rewards.map((reward) => ({
        slot: 1,
        signature: '0x1',
        ...reward
      }))
    )
    .into('challenge_disbursements')
}

type RewardManagerTx = Partial<RewardManagerTxRow>
export const createRewardManagerTx = async (
  db: Knex,
  rewards: RewardManagerTx[]
) => {
  await db
    .insert(
      rewards.map((reward) => ({
        created_at: new Date(Date.now()),
        ...reward
      }))
    )
    .into('reward_manager_txs')
}

type CreateSubscription = Pick<SubscriptionRow, 'subscriber_id' | 'user_id'> &
  Partial<SubscriptionRow>
export const createSubscription = async (
  db: Knex,
  subscriptions: CreateSubscription[]
) => {
  await db
    .insert(
      subscriptions.map((sub) => ({
        is_delete: false,
        is_current: true,
        ...sub
      }))
    )
    .into('subscriptions')
}

type CreateNotificationRow = Pick<
  NotificationRow,
  'id' | 'specifier' | 'group_id' | 'type' | 'timestamp' | 'user_ids'
> &
  Partial<NotificationRow>
export const insertNotifications = async (
  db: Knex,
  notifications: CreateNotificationRow[]
) => {
<<<<<<< HEAD
  await db
    .insert(
      notifications.map((n) => ({
        timestamp: new Date(Date.now()),
        ...n
      }))
    )
    .into('notification')
=======
  await db.insert(notifications.map(n => ({
    timestamp: new Date(Date.now()),
    ...n
  }))).into('notification')
>>>>>>> 55d95953
}

type CreateNotificationEmail = Pick<
  NotificationEmailRow,
  'emailFrequency' | 'timestamp' | 'userId'
> &
  Partial<NotificationEmailRow>
export const insertNotificationEmails = async (
  db: Knex,
  notificationEmails: CreateNotificationEmail[]
) => {
  await db
    .insert(
      notificationEmails.map((email) => ({
        createdAt: email.timestamp,
        updatedAt: email.timestamp,
        ...email
      }))
    )
    .into('NotificationEmails')
}

export const setUserEmailAndSettings = async (
  db: Knex,
  frequency: EmailFrequency,
  userId: number
): Promise<IdentityUserRow> => {
  const user = {
    createdAt: new Date(Date.now()),
    updatedAt: new Date(Date.now()),
    lastSeenDate: new Date(Date.now()),
    handle: `user_${userId}`,
    email: `user_${userId}@gmail.com`,
    blockchainUserId: userId
  }
  await db.insert(user).into('Users')
  await db
    .insert({
      createdAt: new Date(Date.now()),
      updatedAt: new Date(Date.now()),
      userId: userId,
      emailFrequency: frequency
    })
    .into('UserNotificationSettings')
  return user
}

// Generate random Id betweeen 0 and 999
export function randId() {
  return Math.floor(Math.random() * 1000)
}

export async function clearAllTables(db: Knex) {
  await db.raw(
    `
      DO
      $func$
      BEGIN
        EXECUTE
        (
          SELECT 'TRUNCATE TABLE ' || string_agg(format('%I.%I', table_schema, table_name), ', ') || ' RESTART IdENTITY CASCADE'
          FROM information_schema.tables
          WHERE table_schema = 'public'
          AND table_type = 'BASE TABLE'
        );
      END
      $func$;
    `
  )
}

export async function createChat(
  db: Knex,
  user1: number,
  user2: number,
  chatId: string,
  timestamp: Date
) {
  await db
    .insert({
      chat_id: chatId,
      created_at: timestamp.toISOString(),
      last_message_at: timestamp.toISOString()
    })
    .into('chat')

  await db
    .insert([
      {
        chat_id: chatId,
        invited_by_user_id: user1,
        invite_code: chatId,
        user_id: user1
      },
      {
        chat_id: chatId,
        invited_by_user_id: user1,
        invite_code: chatId,
        user_id: user2
      }
    ])
    .into('chat_member')
}

export async function readChat(
  db: Knex,
  userId: number,
  chatId: string,
  timestamp: Date
) {
  await db('chat_member')
    .where({
      user_id: userId,
      chat_id: chatId
    })
    .update({
      last_active_at: timestamp.toISOString()
    })
}

export async function insertMessage(
  db: Knex,
  senderId: number,
  chatId: string,
  messageId: string,
  message: string,
  timestamp: Date
) {
  await db
    .insert({
      message_id: messageId,
      chat_id: chatId,
      user_id: senderId,
      created_at: timestamp.toISOString(),
      ciphertext: message
    })
    .into('chat_message')

  await db('chat')
    .where({
      chat_id: chatId
    })
    .update({
      last_message_at: timestamp.toISOString()
    })
}

export async function insertReaction(
  db: Knex,
  senderId: number,
  messageId: string,
  reaction: string,
  timestamp: Date
) {
  await db
    .insert({
      user_id: senderId,
      message_id: messageId,
      reaction: reaction,
      created_at: timestamp.toISOString(),
      updated_at: timestamp.toISOString()
    })
    .into('chat_message_reactions')
}

type MoblieDevice = Pick<NotificationDeviceTokenRow, 'userId'> &
  Partial<NotificationDeviceTokenRow>
export async function insertMobileDevices(
  db: Knex,
  mobileDevices: MoblieDevice[]
) {
  const currentTimestamp = new Date(Date.now()).toISOString()
  await db
    .insert(
      mobileDevices.map((device, idx) => ({
        deviceToken: randId().toString(),
        createdAt: currentTimestamp,
        updatedAt: currentTimestamp,
        deviceType: 'ios',
        awsARN: `arn:${device.userId}`,
        ...device
      }))
    )
    .into('NotificationDeviceTokens')
  await insertAbusiveSettings(
    db,
    mobileDevices.map((device) =>
      createAbusiveSettingForUser(device.userId, false, false, true)
    )
  )
}

type MobileSetting = Pick<UserNotificationMobileSettingRow, 'userId'> &
  Partial<UserNotificationMobileSettingRow>
export async function insertMobileSettings(
  db: Knex,
  mobileSettings: MobileSetting[]
) {
  const currentTimestamp = new Date(Date.now()).toISOString()
  await db
    .insert(
      mobileSettings.map((setting) => ({
        createdAt: currentTimestamp,
        updatedAt: currentTimestamp,
        ...setting
      }))
    )
    .into('UserNotificationMobileSettings')
}

export function createAbusiveSettingForUser(
  blockchainUserId,
  isBlockedFromRelay,
  isBlockedFromNotifications,
  isEmailDeliverable
) {
  return {
    blockchainUserId,
    isBlockedFromRelay,
    isBlockedFromNotifications,
    isEmailDeliverable
  }
}

export async function insertAbusiveSettings(
  db: Knex,
  abusiveSettings: {
    blockchainUserId: number
    isBlockedFromRelay: boolean
    isBlockedFromNotifications: boolean
    isEmailDeliverable: boolean
  }[]
) {
  await db
    .insert(
      abusiveSettings.map((setting) => ({
        email: 'fake_email@audius.co',
        lastSeenDate: new Date(Date.now()).toISOString(),
        createdAt: new Date(Date.now()).toISOString(),
        updatedAt: new Date(Date.now()).toISOString(),
        ...setting
      }))
    )
    .into('Users')
}

export type UserWithDevice = {
  userId: number
  name: string
  deviceType: string
  awsARN: string
}

export async function setupTwoUsersWithDevices(
  discoveryDB: Knex,
  identityDB: Knex
): Promise<{ user1: UserWithDevice; user2: UserWithDevice }> {
  const user1 = randId()
  const user1Name = 'user 1'
  const user2 = randId()
  const user2Name = 'user 2'
  await createUsers(discoveryDB, [
    { user_id: user1, name: user1Name, is_current: true },
    { user_id: user2, name: user2Name, is_current: true }
  ])
  await insertMobileSettings(identityDB, [{ userId: user1 }, { userId: user2 }])
  const deviceType1 = enum_NotificationDeviceTokens_deviceType.ios
  const awsARN1 = 'arn:1'
  const deviceType2 = enum_NotificationDeviceTokens_deviceType.android
  const awsARN2 = 'arn:2'
  await insertMobileDevices(identityDB, [
    { userId: user1, deviceType: deviceType1, awsARN: awsARN1 },
    { userId: user2, deviceType: deviceType2, awsARN: awsARN2 }
  ])
  return {
    user1: {
      userId: user1,
      name: user1Name,
      deviceType: deviceType1,
      awsARN: awsARN1
    },
    user2: {
      userId: user2,
      name: user2Name,
      deviceType: deviceType2,
      awsARN: awsARN2
    }
  }
}<|MERGE_RESOLUTION|>--- conflicted
+++ resolved
@@ -1,11 +1,4 @@
 import { Knex } from 'knex'
-<<<<<<< HEAD
-import {
-  BaseNotification,
-  EmailFrequency
-} from '../processNotifications/mappers/base'
-=======
->>>>>>> 55d95953
 import {
   RepostRow,
   FollowRow,
@@ -428,21 +421,10 @@
   db: Knex,
   notifications: CreateNotificationRow[]
 ) => {
-<<<<<<< HEAD
-  await db
-    .insert(
-      notifications.map((n) => ({
-        timestamp: new Date(Date.now()),
-        ...n
-      }))
-    )
-    .into('notification')
-=======
   await db.insert(notifications.map(n => ({
     timestamp: new Date(Date.now()),
     ...n
   }))).into('notification')
->>>>>>> 55d95953
 }
 
 type CreateNotificationEmail = Pick<
