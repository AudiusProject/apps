--- conflicted
+++ resolved
@@ -60,17 +60,12 @@
     .mockImplementation((name: string, field: string) => true)
 
   // Mock current date for test result consistency
-<<<<<<< HEAD
   if (mockTime) {
     Date.now = jest.fn(() => new Date('2020-05-13T12:33:37.000Z').getTime())
   }
-=======
-  Date.now = jest.fn(() => new Date('2020-05-13T12:33:37.000Z').getTime())
   const redis = await getRedisConnection()
   redis.del(config.lastIndexedMessageRedisKey)
   redis.del(config.lastIndexedReactionRedisKey)
-
->>>>>>> 9df31e33
   return { processor }
 }
 
