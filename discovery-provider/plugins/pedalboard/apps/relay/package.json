{
  "name": "relay",
  "version": "0.1.0",
  "private": true,
  "scripts": {
    "build": "tsc",
    "clean": "rm -rf dist",
<<<<<<< HEAD
    "dev": "ts-node-dev --respawn ./src/index.ts",
=======
    "dev": "nodemon --exec \"node -r esbuild-register ./src/index.ts\" -e .ts",
>>>>>>> b2c9c71f
    "format": "prettier --write \"**/*.{ts,tsx,md}\"",
    "lint": "tsc --noEmit && eslint \"src/**/*.ts*\"",
    "sandbox": "npx ts-node ./src/scripts/sandbox.ts",
    "start": "node -r esbuild-register ./src/index.ts",
    "test": "jest --detectOpenHandles"
  },
  "jest": {
    "preset": "jest-presets/jest/node"
  },
  "dependencies": {
    "@audius/sdk": "^3.0.3-beta.95",
    "@fastify/type-provider-typebox": "^3.2.0",
    "@sinclair/typebox": "^0.29.4",
<<<<<<< HEAD
    "@types/compute-lcm": "^1.1.0",
=======
    "axios": "^0.19.2",
>>>>>>> b2c9c71f
    "body-parser": "^1.19.0",
    "compute-lcm": "^1.1.2",
    "cors": "^2.8.5",
    "eth-sig-util": "^3.0.1",
    "ethers": "^5.7.0",
    "fastify": "^4.19.2",
    "logger": "*",
    "morgan": "^1.10.0",
    "pino": "^8.14.1",
    "rate-limiter-flexible": "^2.4.1",
    "uuid": "^9.0.0"
  },
  "devDependencies": {
    "@types/body-parser": "^1.19.0",
    "@types/cors": "^2.8.10",
    "@types/express": "^4.17.12",
    "@types/jest": "^26.0.22",
    "@types/morgan": "^1.9.2",
    "@types/node": "^15.12.2",
    "@types/supertest": "^2.0.11",
    "@types/uuid": "^9.0.2",
    "esbuild": "^0.14.38",
    "esbuild-register": "^3.3.2",
    "eslint": "^7.32.0",
    "eslint-config-custom-server": "*",
    "jest": "^26.6.3",
    "jest-presets": "*",
    "nodemon": "^2.0.15",
    "supertest": "^6.1.3",
    "tsconfig": "*",
    "typescript": "^4.5.3"
  }
}<|MERGE_RESOLUTION|>--- conflicted
+++ resolved
@@ -5,11 +5,7 @@
   "scripts": {
     "build": "tsc",
     "clean": "rm -rf dist",
-<<<<<<< HEAD
     "dev": "ts-node-dev --respawn ./src/index.ts",
-=======
-    "dev": "nodemon --exec \"node -r esbuild-register ./src/index.ts\" -e .ts",
->>>>>>> b2c9c71f
     "format": "prettier --write \"**/*.{ts,tsx,md}\"",
     "lint": "tsc --noEmit && eslint \"src/**/*.ts*\"",
     "sandbox": "npx ts-node ./src/scripts/sandbox.ts",
@@ -23,11 +19,8 @@
     "@audius/sdk": "^3.0.3-beta.95",
     "@fastify/type-provider-typebox": "^3.2.0",
     "@sinclair/typebox": "^0.29.4",
-<<<<<<< HEAD
     "@types/compute-lcm": "^1.1.0",
-=======
     "axios": "^0.19.2",
->>>>>>> b2c9c71f
     "body-parser": "^1.19.0",
     "compute-lcm": "^1.1.2",
     "cors": "^2.8.5",
