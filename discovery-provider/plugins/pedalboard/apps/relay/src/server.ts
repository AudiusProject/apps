import App from "basekit/src/app";
import Fastify from "fastify";
import { TypeBoxTypeProvider } from "@fastify/type-provider-typebox";
import { healthCheck } from "./routes/health";
import { relayHandler } from "./routes/relay";
import {
  RelayRequest,
  RelayRequestType,
  RelayResponse,
  RelayResponseType,
} from "./types/relay";
import { SharedData } from ".";
import { relayRateLimiter } from "./middleware/rateLimiter";

export const webServer = async (app: App<SharedData>) => {
  const fastify = Fastify({
    logger: true,
  }).withTypeProvider<TypeBoxTypeProvider>();

  fastify.get(
    "/relay/health",
    async (req, rep) => await healthCheck(app, req, rep)
  );
  fastify.post<{ Body: RelayRequestType; Reply: RelayResponseType }>(
    "/relay",
<<<<<<< HEAD
    relayPostConfig,
    async ({ body }, _rep) => await relayHandler(app, body)
=======
    {
      schema: {
        body: RelayRequest,
        response: {
          200: RelayResponse,
        },
      },
    },
    async (req, rep) =>
      await relayHandler(
        app,
        { reqIp: req.socket.remoteAddress! },
        req.body,
        rep
      )
>>>>>>> b2c9c71f
  );

  try {
    const {
      config: { serverHost, serverPort },
    } = app.viewAppData();
    await fastify.listen({ port: serverPort, host: serverHost });
  } catch (err) {
    fastify.log.error("fastify server crashed", err);
  }
};

const relayPostConfig = {
  schema: {
    body: RelayRequest,
    response: {
      200: RelayResponse,
    },
  },
  //
  preHandler: [relayRateLimiter],
};<|MERGE_RESOLUTION|>--- conflicted
+++ resolved
@@ -23,18 +23,7 @@
   );
   fastify.post<{ Body: RelayRequestType; Reply: RelayResponseType }>(
     "/relay",
-<<<<<<< HEAD
     relayPostConfig,
-    async ({ body }, _rep) => await relayHandler(app, body)
-=======
-    {
-      schema: {
-        body: RelayRequest,
-        response: {
-          200: RelayResponse,
-        },
-      },
-    },
     async (req, rep) =>
       await relayHandler(
         app,
@@ -42,7 +31,6 @@
         req.body,
         rep
       )
->>>>>>> b2c9c71f
   );
 
   try {
