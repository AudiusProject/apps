import { App } from "basekit/src/index";
import { SharedData } from ".";
import { RelayRequestHeaders, RelayRequestType } from "./types/relay";
import {
  TransactionReceipt,
  TransactionRequest,
} from "@ethersproject/abstract-provider";
import { validateSupportedContract, validateTransactionData } from "./validate";
import { logger } from "./logger";
import { v4 as uuidv4 } from "uuid";
<<<<<<< HEAD
import { ethers } from "ethers";
=======
import { detectAbuse } from "./antiAbuse";
import { AudiusABIDecoder } from "@audius/sdk";
import { FastifyReply } from "fastify";
import { errorResponseForbidden } from "./error";
>>>>>>> b2c9c71f

export type RelayedTransaction = {
  receipt: TransactionReceipt;
  transaction: TransactionRequest;
};

export const relayTransaction = async (
  app: App<SharedData>,
  headers: RelayRequestHeaders,
  req: RelayRequestType,
  rep: FastifyReply
): Promise<RelayedTransaction> => {
  const requestId = uuidv4();
  const log = (obj: unknown, msg?: string | undefined, ...args: any[]) =>
    logger.info(obj, msg, requestId, ...args);
  const { web3, wallets, config } = app.viewAppData();
  const {
    entityManagerContractAddress,
    entityManagerContractRegistryKey,
<<<<<<< HEAD
  } = config;
  const { encodedABI, contractRegistryKey } = req;
=======
    acdcChainId,
    requiredConfirmations,
    aao,
  } = config;
  const { encodedABI, contractRegistryKey, gasLimit } = req;
  const { reqIp } = headers;

  const discoveryDb = app.getDnDb();
  const sender = AudiusABIDecoder.recoverSigner({
    encodedAbi: encodedABI,
    entityManagerAddress: entityManagerContractAddress,
    chainId: acdcChainId,
  });
  const isBlockedFromRelay = await detectAbuse(aao, discoveryDb, sender, reqIp);
  if (isBlockedFromRelay) {
    errorResponseForbidden(rep);
  }
>>>>>>> b2c9c71f

  log({ msg: "new relay request", req });

  // validate transaction and select wallet
  validateSupportedContract(
    [entityManagerContractRegistryKey],
    contractRegistryKey
  );
  await validateTransactionData(encodedABI);
  const senderWallet = wallets.selectNextWallet();
  const address = await senderWallet.getAddress();

  // gather some transaction params
  const nonce = await web3.getTransactionCount(address);
  const to = entityManagerContractAddress;
  const value = "0x00";
  const data = encodedABI;

  log({ msg: "gathered tx params", nonce });

  const gasLimit = 20000000000;

  // assemble, sign, and send transaction
  const transaction = { nonce, gasLimit, to, value, data };
  await senderWallet.signTransaction(transaction);
  const submit = await senderWallet.sendTransaction(transaction);

  log("signed and sent");

  // query chain until tx is mined
  const receipt = await confirm(web3, submit.hash)
  return { receipt, transaction };
};

const confirm = async (web3: ethers.providers.JsonRpcProvider, txHash: string): Promise<TransactionReceipt> => {
  const result = await Promise.race([confirmIndefinitely(web3, txHash), delay(6000)])
  if (result === undefined) throw new Error(`txhash ${txHash} could not be confirmed`)
  return result as TransactionReceipt
}

const confirmIndefinitely = async (web3: ethers.providers.JsonRpcProvider, txHash: string): Promise<TransactionReceipt> => {
  const receipt = await web3.getTransactionReceipt(txHash)
  if (receipt !== null) return receipt
  await delay(500)
  return confirmIndefinitely(web3, txHash)
}

const delay = (ms: number) => {
  return new Promise( resolve => setTimeout(resolve, ms) );
}<|MERGE_RESOLUTION|>--- conflicted
+++ resolved
@@ -8,14 +8,11 @@
 import { validateSupportedContract, validateTransactionData } from "./validate";
 import { logger } from "./logger";
 import { v4 as uuidv4 } from "uuid";
-<<<<<<< HEAD
-import { ethers } from "ethers";
-=======
 import { detectAbuse } from "./antiAbuse";
 import { AudiusABIDecoder } from "@audius/sdk";
 import { FastifyReply } from "fastify";
 import { errorResponseForbidden } from "./error";
->>>>>>> b2c9c71f
+import { ethers } from "ethers";
 
 export type RelayedTransaction = {
   receipt: TransactionReceipt;
@@ -35,10 +32,6 @@
   const {
     entityManagerContractAddress,
     entityManagerContractRegistryKey,
-<<<<<<< HEAD
-  } = config;
-  const { encodedABI, contractRegistryKey } = req;
-=======
     acdcChainId,
     requiredConfirmations,
     aao,
@@ -56,7 +49,6 @@
   if (isBlockedFromRelay) {
     errorResponseForbidden(rep);
   }
->>>>>>> b2c9c71f
 
   log({ msg: "new relay request", req });
 
@@ -76,8 +68,6 @@
   const data = encodedABI;
 
   log({ msg: "gathered tx params", nonce });
-
-  const gasLimit = 20000000000;
 
   // assemble, sign, and send transaction
   const transaction = { nonce, gasLimit, to, value, data };
