{
  "name": "pedalboard",
  "version": "0.0.0",
  "private": true,
  "scripts": {
    "build": "turbo run build",
    "clean": "turbo run clean",
    "dev": "turbo run dev --concurrency 12",
    "format": "prettier --write \"**/*.{ts,tsx,md}\"",
    "lint": "turbo run lint",
    "test": "turbo run test"
  },
  "dependencies": {
    "@audius/libs": "^1.2.118",
<<<<<<< HEAD
=======
    "@audius/sdk": "3.0.3-beta.77",
>>>>>>> 6c150467
    "@slack/bolt": "^3.13.1",
    "@slack/web-api": "^6.8.1",
    "@types/node-fetch": "^2.6.4",
    "app-template": "^0.0.0",
    "ascii-table": "^0.0.9",
    "ascii-table3": "^0.8.2",
    "axios": "^1.4.0",
    "basekit": "^0.0.0",
    "dotenv": "^16.1.4",
    "knex": "^2.4.2",
    "moment": "^2.29.4",
    "node-fetch": "^3.3.1",
    "storage": "^0.0.0",
    "ts-results": "^3.3.0",
    "web3": "^1.10.0"
  },
  "devDependencies": {
    "@types/jest": "^29.5.2",
    "@types/node": "^20.2.5",
    "eslint-config-custom": "*",
    "global": "^4.4.0",
    "jest": "^29.5.0",
    "jest-diff": "^29.5.0",
    "prettier": "^2.8.8",
    "pretty-format": "^29.5.0",
    "ts-jest": "^29.1.0"
  },
  "engines": {
    "node": ">=14.0.0",
    "npm": ">=7.0.0"
  },
  "packageManager": "npm@9.6.6",
  "workspaces": [
    "apps/*",
    "packages/*"
  ]
}<|MERGE_RESOLUTION|>--- conflicted
+++ resolved
@@ -12,10 +12,7 @@
   },
   "dependencies": {
     "@audius/libs": "^1.2.118",
-<<<<<<< HEAD
-=======
     "@audius/sdk": "3.0.3-beta.77",
->>>>>>> 6c150467
     "@slack/bolt": "^3.13.1",
     "@slack/web-api": "^6.8.1",
     "@types/node-fetch": "^2.6.4",
