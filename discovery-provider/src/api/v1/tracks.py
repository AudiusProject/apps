import json
import logging
import urllib.parse
from typing import List
from urllib.parse import urljoin

from flask import redirect
from flask.globals import request
from flask_restx import Namespace, Resource, fields, inputs, marshal_with, reqparse
from src.api.v1.helpers import (
    DescriptiveArgument,
    abort_bad_path_param,
    abort_bad_request_param,
    abort_not_found,
    current_user_parser,
    decode_ids_array,
    decode_with_abort,
    extend_track,
    extend_user,
    format_limit,
    format_offset,
    full_trending_parser,
    get_current_user_id,
    get_default_max,
    get_encoded_track_id,
    make_full_response,
    make_response,
    pagination_parser,
    pagination_with_current_user_parser,
    search_parser,
    stem_from_track,
    success_response,
    trending_parser,
    trending_parser_paginated,
)
from src.api.v1.models.users import user_model_full
from src.queries.get_feed import get_feed
from src.queries.get_latest_entities import get_latest_entities
from src.queries.get_premium_track_signatures import (
    get_nft_gated_premium_track_signatures,
)
from src.queries.get_random_tracks import get_random_tracks
from src.queries.get_recommended_tracks import (
    DEFAULT_RECOMMENDED_LIMIT,
    get_full_recommended_tracks,
    get_recommended_tracks,
)
from src.queries.get_remix_track_parents import get_remix_track_parents
from src.queries.get_remixable_tracks import get_remixable_tracks
from src.queries.get_remixes_of import get_remixes_of
from src.queries.get_reposters_for_track import get_reposters_for_track
from src.queries.get_savers_for_track import get_savers_for_track
from src.queries.get_stems_of import get_stems_of
from src.queries.get_subsequent_tracks import get_subsequent_tracks
from src.queries.get_top_followee_saves import get_top_followee_saves
from src.queries.get_top_followee_windowed import get_top_followee_windowed
from src.queries.get_track_stream_info import get_track_stream_info
from src.queries.get_track_stream_signature import get_track_stream_signature
from src.queries.get_tracks import RouteArgs, get_tracks
from src.queries.get_tracks_including_unlisted import get_tracks_including_unlisted
from src.queries.get_trending import get_full_trending, get_trending
from src.queries.get_trending_ids import get_trending_ids
from src.queries.get_trending_tracks import TRENDING_LIMIT, TRENDING_TTL_SEC
from src.queries.get_unclaimed_id import get_unclaimed_id
from src.queries.get_underground_trending import get_underground_trending
from src.queries.search_queries import SearchKind, search
from src.trending_strategies.trending_strategy_factory import (
    DEFAULT_TRENDING_VERSIONS,
    TrendingStrategyFactory,
)
from src.trending_strategies.trending_type_and_version import TrendingType
from src.utils import redis_connection
<<<<<<< HEAD
from src.utils.get_all_other_nodes import get_all_alive_content_nodes_cached
=======
from src.utils.get_all_other_nodes import get_all_other_content_nodes_cached
>>>>>>> f2e1b395
from src.utils.redis_cache import cache
from src.utils.redis_metrics import record_metrics
from src.utils.rendezvous import RendezvousHash

from .models.tracks import remixes_response as remixes_response_model
from .models.tracks import stem_full, track, track_full

logger = logging.getLogger(__name__)

trending_strategy_factory = TrendingStrategyFactory()

# Models & namespaces

ns = Namespace("tracks", description="Track related operations")
full_ns = Namespace("tracks", description="Full track operations")

track_response = make_response("track_response", ns, fields.Nested(track))
full_track_response = make_full_response(
    "full_track_response", full_ns, fields.Nested(track_full)
)

tracks_response = make_response(
    "tracks_response", ns, fields.List(fields.Nested(track))
)
full_tracks_response = make_full_response(
    "full_tracks_response", full_ns, fields.List(fields.Nested(track_full))
)

# Get single track


def get_single_track(track_id, current_user_id, endpoint_ns, exclude_premium=True):
    args = {
        "id": [track_id],
        "with_users": True,
        "filter_deleted": False,
        "exclude_premium": exclude_premium,
        "current_user_id": current_user_id,
    }
    tracks = get_tracks(args)
    if not tracks:
        abort_not_found(track_id, endpoint_ns)
    single_track = extend_track(tracks[0])
    return success_response(single_track)


def get_unlisted_track(track_id, url_title, handle, current_user_id, endpoint_ns):
    args = {
        "identifiers": [{"handle": handle, "url_title": url_title, "id": track_id}],
        "filter_deleted": False,
        "with_users": True,
        "current_user_id": current_user_id,
    }
    tracks = get_tracks_including_unlisted(args)
    if not tracks:
        abort_not_found(track_id, endpoint_ns)
    single_track = extend_track(tracks[0])
    return success_response(single_track)


def parse_routes(routes: List[str]) -> List[RouteArgs]:
    return [
        {"handle": route.split("/")[-2], "slug": route.split("/")[-1]}
        for route in routes
    ]


TRACK_ROUTE = "/<string:track_id>"


@ns.route(TRACK_ROUTE)
class Track(Resource):
    @record_metrics
    @ns.doc(
        id="""Get Track""",
        description="""Gets a track by ID""",
        params={"track_id": "A Track ID"},
        responses={200: "Success", 400: "Bad request", 500: "Server error"},
    )
    @ns.marshal_with(track_response)
    @cache(ttl_sec=5)
    def get(self, track_id):
        decoded_id = decode_with_abort(track_id, ns)
        return get_single_track(decoded_id, None, ns)


full_track_parser = current_user_parser.copy()
full_track_parser.add_argument(
    "handle", description="The User handle of the track owner"
)
full_track_parser.add_argument(
    "url_title", description="The URLized title of the track"
)
full_track_parser.add_argument(
    "show_unlisted",
    description="Whether or not to show unlisted tracks",
    type=inputs.boolean,
)


@full_ns.route(TRACK_ROUTE)
class FullTrack(Resource):
    @record_metrics
    @full_ns.doc(
        id="""Get Track""",
        description="""Gets a track by ID. If `show_unlisted` is true, then `handle` and `url_title` are required.""",
        params={
            "track_id": "A Track ID",
        },
    )
    @full_ns.expect(full_track_parser)
    @full_ns.marshal_with(full_track_response)
    @cache(ttl_sec=5)
    def get(self, track_id: str):
        args = full_track_parser.parse_args()
        decoded_id = decode_with_abort(track_id, full_ns)
        current_user_id = get_current_user_id(args)
        if args.get("show_unlisted"):
            url_title, handle = args.get("url_title"), args.get("handle")
            if not (url_title and handle):
                full_ns.abort(400, "Unlisted tracks require url_title and handle")
            return get_unlisted_track(
                decoded_id, url_title, handle, current_user_id, full_ns
            )

        return get_single_track(
            track_id=decoded_id,
            current_user_id=current_user_id,
            endpoint_ns=full_ns,
            exclude_premium=False,
        )


full_track_route_parser = current_user_parser.copy()
full_track_route_parser.add_argument(
    "handle",
    required=False,
    doc=False,  # Deprecated
)
full_track_route_parser.add_argument(
    "slug",
    required=False,
    doc=False,  # Deprecated
)
full_track_route_parser.add_argument(
    "route", action="append", required=False, doc=False  # Deprecated
)
full_track_route_parser.add_argument(
    "permalink",
    action="append",
    required=False,
    description="The permalink of the track(s)",
)
full_track_route_parser.add_argument(
    "id", action="append", required=False, description="The ID of the track(s)"
)

track_slug_parser = full_track_route_parser.copy()
track_slug_parser.remove_argument("user_id")


@ns.route("")
class BulkTracks(Resource):
    @record_metrics
    @ns.doc(
        id="""Get Bulk Tracks""",
        description="""Gets a list of tracks using their IDs or permalinks""",
        responses={200: "Success", 400: "Bad request", 500: "Server error"},
    )
    @ns.response(
        200, "Success", tracks_response
    )  # Manually set the expected response to be a list of tracks using using @ns.response
    @ns.expect(track_slug_parser)
    @marshal_with(
        track_response
    )  # Don't document using the marshaller - required for backwards compat supporting non-list responses
    @cache(ttl_sec=5)
    def get(self):
        args = track_slug_parser.parse_args()
        slug, handle = (args.get("slug"), args.get("handle"))
        routes = args.get("route")
        permalinks = args.get("permalink")
        ids = args.get("id")

        routes = (routes or []) + (permalinks or [])
        if not ((slug and handle) or routes or ids):
            ns.abort(400, "Expected query param 'permalink' or 'id'")
        elif ids and (routes or (slug and handle)):
            ns.abort(
                400,
                "Ambiguous query params: Expected one of 'id', 'permalink' but not both",
            )
        routes_parsed = routes if routes else []
        try:
            routes_parsed = parse_routes(routes_parsed)
        except IndexError:
            abort_bad_request_param("permalink", ns)
        if slug and handle:
            routes_parsed.append({"handle": handle, "slug": slug})
        if ids:
            tracks = get_tracks(
                {
                    "with_users": True,
                    "id": decode_ids_array(ids),
                    "exclude_premium": True,
                }
            )
        else:
            tracks = get_tracks(
                {
                    "with_users": True,
                    "routes": routes_parsed,
                    "exclude_premium": True,
                }
            )
        if not tracks:
            if handle and slug:
                abort_not_found(f"{handle}/{slug}", ns)
            elif routes:
                abort_not_found(routes, ns)
            else:
                abort_not_found(ids, ns)

        # For backwards compatibility, the old handle/slug route returned an object, not an array
        if handle and slug:
            tracks = extend_track(tracks[0])
        else:
            tracks = [extend_track(track) for track in tracks]
        return success_response(tracks)


@full_ns.route("")
class FullBulkTracks(Resource):
    @record_metrics
    @full_ns.doc(
        id="""Get Bulk Tracks""",
        description="""Gets a list of tracks using their IDs or permalinks""",
    )
    @full_ns.expect(full_track_route_parser)
    @full_ns.marshal_with(full_track_response)
    @cache(ttl_sec=5)
    def get(self):
        args = full_track_route_parser.parse_args()
        slug, handle = args.get("slug"), args.get("handle")
        routes = args.get("route")
        permalinks = args.get("permalink")
        current_user_id = get_current_user_id(args)
        ids = args.get("id")

        routes = (routes or []) + (permalinks or [])
        if not ((slug and handle) or routes or ids):
            full_ns.abort(400, "Expected query param 'permalink' or 'id'")
        elif ids and (routes or (slug and handle)):
            full_ns.abort(
                400,
                "Ambiguous query params: Expected one of 'id', 'permalink' but not both",
            )
        routes_parsed = routes if routes else []
        try:
            routes_parsed = parse_routes(routes_parsed)
        except IndexError:
            abort_bad_request_param("permalink", full_ns)
        if slug and handle:
            routes_parsed.append({"handle": handle, "slug": slug})
        if ids:
            tracks = get_tracks(
                {
                    "with_users": True,
                    "id": decode_ids_array(ids),
                    "current_user_id": current_user_id,
                }
            )
        else:
            tracks = get_tracks(
                {
                    "with_users": True,
                    "routes": routes_parsed,
                    "current_user_id": current_user_id,
                }
            )
        if not tracks:
            if handle and slug:
                abort_not_found(f"{handle}/{slug}", full_ns)
            elif routes:
                abort_not_found(routes, full_ns)
            else:
                abort_not_found(ids, full_ns)

        # For backwards compatibility, the old handle/slug route returned an object, not an array
        if handle and slug:
            tracks = extend_track(tracks[0])
        else:
            tracks = [extend_track(track) for track in tracks]
        return success_response(tracks)


# Stream

stream_parser = reqparse.RequestParser(argument_class=DescriptiveArgument)
stream_parser.add_argument(
    "user_signature",
    description="""Optional - signature from the requesting user's wallet.
        This is needed to authenticate the user and verify access in case the track is premium.""",
    type=str,
)
stream_parser.add_argument(
    "user_data",
    description="""Optional - data which was used to generate the optional signature argument.""",
    type=str,
)
stream_parser.add_argument(
    "premium_content_signature",
    description="""Optional - premium content signature for this track which was previously generated by a registered DN.
        This is so that track access won't have to be check; instead, we check that the user which generated the
        user signature and the user for whom the DN signed are the same.""",
    type=str,
)
stream_parser.add_argument(
    "filename",
    description="""Optional - Filename in case user is trying to download track.
        This is needed by the CN in order to set the Content-Disposition response header.""",
    type=str,
)
stream_parser.add_argument(
    "skip_play_count",
    description="""Optional - boolean that disables tracking of play counts.""",
    type=bool,
    required=False,
    default=False,
)


def tranform_stream_cache(stream_url):
    return redirect(stream_url)


@ns.route("/<string:track_id>/stream")
class TrackStream(Resource):
    @record_metrics
    @ns.doc(
        id="""Stream Track""",
        params={"track_id": "A Track ID"},
        responses={
            200: "Success",
            216: "Partial content",
            400: "Bad request",
            416: "Content range invalid",
            500: "Server error",
        },
    )
    @ns.expect(stream_parser)
    @cache(ttl_sec=5, transform=tranform_stream_cache)
    def get(self, track_id):
        """
        Get the streamable MP3 file of a track

        This endpoint accepts the Range header for streaming.
        https://developer.mozilla.org/en-US/docs/Web/HTTP/Range_requests
        """
        decoded_id = decode_with_abort(track_id, ns)
        info = get_track_stream_info(decoded_id)

        track = info["track"]
        if not track:
            abort_not_found(track_id, ns)

        track_cid = track["track_cid"].strip()
        if not track_cid:
            logger.error(
                f"tracks.py | stream | We should not reach here! Track with id {track_id} has no track_cid. Please investigate."
            )
            abort_not_found(track_id, ns)

        is_storage_v2 = not (len(track_cid) == 46 and track_cid.startswith("Qm"))
        if is_storage_v2:
            redis = redis_connection.get_redis()
<<<<<<< HEAD
            alive_nodes = get_all_alive_content_nodes_cached(redis)
            if not alive_nodes:
=======
            # TODO (theo): make celery task use /health/peers endpoint to save only healthy CNs to a separate redis key
            content_nodes = get_all_other_content_nodes_cached(redis)
            if not content_nodes:
>>>>>>> f2e1b395
                logger.error(
                    f"tracks.py | stream | No healthy Content Nodes found when streaming track ID {track_id}. Please investigate."
                )
                abort_not_found(track_id, ns)

            rendezvous = RendezvousHash(
<<<<<<< HEAD
                *[node["delegateOwnerWallet"] for node in alive_nodes]
=======
                *[cn["delegateOwnerWallet"] for cn in content_nodes]
>>>>>>> f2e1b395
            )
            content_node_wallet = rendezvous.get(track_cid)
            content_node = next(
                (
<<<<<<< HEAD
                    node["endpoint"]
                    for node in alive_nodes
                    if node["delegateOwnerWallet"] == content_node_wallet
                ),
                alive_nodes[0]["endpoint"],
=======
                    cn["endpoint"]
                    for cn in content_nodes
                    if cn["delegateOwnerWallet"] == content_node_wallet
                ),
                content_nodes[0]["endpoint"],
>>>>>>> f2e1b395
            )
        elif info["creator_nodes"]:
            content_nodes = info["creator_nodes"].split(",")
            content_node = content_nodes[0]
        else:
            abort_not_found(track_id, ns)

        request_args = stream_parser.parse_args()

        # signature for the track to be included as a query param in the redirect to CN
        signature = get_track_stream_signature(
            {
                "track": track,
                "user_data": request_args.get("user_data", None),
                "user_signature": request_args.get("user_signature", None),
                "premium_content_signature": request_args.get(
                    "premium_content_signature", None
                ),
            }
        )
        if not signature:
            abort_not_found(track_id, ns)

        params = {"signature": json.dumps(signature)}
        skip_play_count = request_args.get("skip_play_count", False)
        if skip_play_count:
            params["skip_play_count"] = skip_play_count
        filename = request_args.get("filename", None)
        if filename:
            params["filename"] = filename

        base_path = f"tracks/cidstream/{track_cid}"
        query_string = urllib.parse.urlencode(params, quote_via=urllib.parse.quote)
        path = f"{base_path}?{query_string}"
        stream_url = urljoin(content_node, path)

        return stream_url


track_search_result = make_response(
    "track_search", ns, fields.List(fields.Nested(track))
)

track_search_parser = search_parser.copy()
track_search_parser.add_argument(
    "only_downloadable",
    required=False,
    default=False,
    description="Return only downloadable tracks",
)


@ns.route("/search")
class TrackSearchResult(Resource):
    @record_metrics
    @ns.doc(
        id="""Search Tracks""",
        description="""Search for a track or tracks""",
        responses={200: "Success", 400: "Bad request", 500: "Server error"},
    )
    @ns.expect(track_search_parser)
    @ns.marshal_with(track_search_result)
    @cache(ttl_sec=600)
    def get(self):
        args = track_search_parser.parse_args()
        query = args["query"]
        if not query:
            abort_bad_request_param("query", ns)
        search_args = {
            "query": query,
            "kind": SearchKind.tracks.name,
            "is_auto_complete": False,
            "current_user_id": None,
            "with_users": True,
            "limit": 10,
            "offset": 0,
            "only_downloadable": args["only_downloadable"],
        }
        response = search(search_args)
        return success_response(response["tracks"])


# Trending
#
# There are two trending endpoints - regular and full. Regular
# uses the familiar caching decorator, while full is more interesting.
#
# Full Trending is consumed page by page in the client, but we'd like to avoid caching
# each page seperately (to avoid old pages interleaving with new ones on the client).
# We're further constrained by the need to fetch more than the page size of ~10 in our playcount
# query in order to score + sort the tracks.
#
# We address this by always fetching and scoring `TRENDING_LIMIT` (>> page limit) tracks,
# caching the entire tracks list. This cached value is sliced by limit + offset and returned.
# This cache entry is be keyed by genre + user_id + time_range.
#
# However, this causes an issue where every distinct user_id (every logged in user) will have a cache miss
# on their first call to trending. We deal with this by adding an additional layer of caching inside
# `get_trending_tracks.py`, which caches the scored tracks before they are populated (keyed by genre + time).
# With this second cache, each user_id can reuse on the same cached list of tracks, and then populate them uniquely.


@ns.route(
    "/trending",
    defaults={"version": DEFAULT_TRENDING_VERSIONS[TrendingType.TRACKS].name},
    strict_slashes=False,
    doc={
        "get": {
            "id": """Get Trending Tracks""",
            "description": """Gets the top 100 trending (most popular) tracks on Audius""",
            "responses": {200: "Success", 400: "Bad request", 500: "Server error"},
        }
    },
)
@ns.route("/trending/<string:version>", doc=False)
class Trending(Resource):
    @record_metrics
    @ns.expect(trending_parser)
    @ns.marshal_with(tracks_response)
    @cache(ttl_sec=TRENDING_TTL_SEC)
    def get(self, version):
        trending_track_versions = trending_strategy_factory.get_versions_for_type(
            TrendingType.TRACKS
        ).keys()
        version_list = list(
            filter(lambda v: v.name == version, trending_track_versions)
        )
        if not version_list:
            abort_bad_path_param("version", ns)

        args = trending_parser.parse_args()
        args["exclude_premium"] = True
        strategy = trending_strategy_factory.get_strategy(
            TrendingType.TRACKS, version_list[0]
        )
        trending_tracks = get_trending(args, strategy)
        return success_response(trending_tracks)


@full_ns.route(
    "/trending",
    defaults={"version": DEFAULT_TRENDING_VERSIONS[TrendingType.TRACKS].name},
    strict_slashes=False,
    doc={
        "get": {
            "id": """Get Trending Tracks""",
            "description": """Gets the top 100 trending (most popular) tracks on Audius""",
            "responses": {200: "Success", 400: "Bad request", 500: "Server error"},
        }
    },
)
@full_ns.route(
    "/trending/<string:version>",
    doc={
        "get": {
            "id": """Get Trending Tracks With Version""",
            "description": """Gets the top 100 trending (most popular tracks on Audius using a given trending strategy version""",
            "params": {"version": "The strategy version of trending to use"},
        }
    },
)
class FullTrending(Resource):
    @record_metrics
    @ns.doc()
    @full_ns.expect(full_trending_parser)
    @full_ns.marshal_with(full_tracks_response)
    def get(self, version):
        trending_track_versions = trending_strategy_factory.get_versions_for_type(
            TrendingType.TRACKS
        ).keys()
        version_list = list(
            filter(lambda v: v.name == version, trending_track_versions)
        )
        if not version_list:
            abort_bad_path_param("version", full_ns)

        args = full_trending_parser.parse_args()
        strategy = trending_strategy_factory.get_strategy(
            TrendingType.TRACKS, version_list[0]
        )
        trending_tracks = get_full_trending(request, args, strategy)
        return success_response(trending_tracks)


@ns.route(
    "/trending/underground",
    defaults={
        "version": DEFAULT_TRENDING_VERSIONS[TrendingType.UNDERGROUND_TRACKS].name
    },
    strict_slashes=False,
    doc={
        "get": {
            "id": """Get Underground Trending Tracks""",
            "description": """Gets the top 100 trending underground tracks on Audius""",
        }
    },
)
@ns.route("/trending/underground/<string:version>", doc=False)
class UndergroundTrending(Resource):
    @record_metrics
    @ns.expect(pagination_parser)
    @ns.marshal_with(tracks_response)
    def get(self, version):
        underground_trending_versions = trending_strategy_factory.get_versions_for_type(
            TrendingType.UNDERGROUND_TRACKS
        ).keys()
        version_list = list(
            filter(lambda v: v.name == version, underground_trending_versions)
        )
        if not version_list:
            abort_bad_path_param("version", ns)

        args = pagination_parser.parse_args()
        strategy = trending_strategy_factory.get_strategy(
            TrendingType.UNDERGROUND_TRACKS, version_list[0]
        )
        trending_tracks = get_underground_trending(request, args, strategy)
        return success_response(trending_tracks)


@full_ns.route(
    "/trending/underground",
    defaults={
        "version": DEFAULT_TRENDING_VERSIONS[TrendingType.UNDERGROUND_TRACKS].name
    },
    strict_slashes=False,
    doc={
        "get": {
            "id": """Get Underground Trending Tracks""",
            "description": """Gets the top 100 trending underground tracks on Audius""",
        }
    },
)
@full_ns.route(
    "/trending/underground/<string:version>",
    doc={
        "get": {
            "id": "Get Underground Trending Tracks With Version",
            "description": "Gets the top 100 trending underground tracks on Audius using a given trending strategy version",
            "params": {"version": "The strategy version of trending to user"},
        }
    },
)
class FullUndergroundTrending(Resource):
    @record_metrics
    @full_ns.expect(pagination_with_current_user_parser)
    @full_ns.marshal_with(full_tracks_response)
    def get(self, version):
        underground_trending_versions = trending_strategy_factory.get_versions_for_type(
            TrendingType.UNDERGROUND_TRACKS
        ).keys()
        version_list = list(
            filter(lambda v: v.name == version, underground_trending_versions)
        )
        if not version_list:
            abort_bad_path_param("version", full_ns)

        args = pagination_with_current_user_parser.parse_args()
        strategy = trending_strategy_factory.get_strategy(
            TrendingType.UNDERGROUND_TRACKS, version_list[0]
        )
        trending_tracks = get_underground_trending(request, args, strategy)
        return success_response(trending_tracks)


# Get recommended tracks for a genre and exclude tracks in the exclusion list
recommended_track_parser = trending_parser_paginated.copy()
recommended_track_parser.remove_argument("offset")
recommended_track_parser.add_argument(
    "exclusion_list",
    type=int,
    action="append",
    required=False,
    description="List of track ids to exclude",
)


@ns.route(
    "/recommended",
    defaults={"version": DEFAULT_TRENDING_VERSIONS[TrendingType.TRACKS].name},
    strict_slashes=False,
    doc=False,
)
@ns.route("/recommended/<string:version>", doc=False)
class RecommendedTrack(Resource):
    @record_metrics
    @ns.expect(recommended_track_parser)
    @ns.marshal_with(tracks_response)
    @cache(ttl_sec=TRENDING_TTL_SEC)
    def get(self, version):
        trending_track_versions = trending_strategy_factory.get_versions_for_type(
            TrendingType.TRACKS
        ).keys()
        version_list = list(
            filter(lambda v: v.name == version, trending_track_versions)
        )
        if not version_list:
            abort_bad_path_param("version", ns)

        args = recommended_track_parser.parse_args()
        limit = format_limit(args, default_limit=DEFAULT_RECOMMENDED_LIMIT)
        args["limit"] = max(TRENDING_LIMIT, limit)
        args["exclude_premium"] = True
        strategy = trending_strategy_factory.get_strategy(
            TrendingType.TRACKS, version_list[0]
        )
        recommended_tracks = get_recommended_tracks(args, strategy)
        return success_response(recommended_tracks[:limit])


full_recommended_track_parser = recommended_track_parser.copy()
full_recommended_track_parser.add_argument(
    "user_id", required=False, description="The user ID of the user making the request"
)


@full_ns.route(
    "/recommended",
    defaults={"version": DEFAULT_TRENDING_VERSIONS[TrendingType.TRACKS].name},
    strict_slashes=False,
    doc={
        "get": {
            "id": """Get Recommended Tracks""",
            "description": """Get recommended tracks""",
        }
    },
)
@full_ns.route(
    "/recommended/<string:version>",
    doc={
        "get": {
            "id": """Get Recommended Tracks With Version""",
            "description": """Get recommended tracks using the given trending strategy version""",
            "params": {"version": "The strategy version of trending to use"},
        }
    },
)
class FullRecommendedTracks(Resource):
    @record_metrics
    @full_ns.expect(full_recommended_track_parser)
    @full_ns.marshal_with(full_tracks_response)
    def get(self, version):
        trending_track_versions = trending_strategy_factory.get_versions_for_type(
            TrendingType.TRACKS
        ).keys()
        version_list = list(
            filter(lambda v: v.name == version, trending_track_versions)
        )
        if not version_list:
            abort_bad_path_param("version", full_ns)

        args = full_recommended_track_parser.parse_args()
        limit = format_limit(args, default_limit=DEFAULT_RECOMMENDED_LIMIT)
        args["limit"] = max(TRENDING_LIMIT, limit)
        strategy = trending_strategy_factory.get_strategy(
            TrendingType.TRACKS, version_list[0]
        )
        full_recommended_tracks = get_full_recommended_tracks(request, args, strategy)
        return success_response(full_recommended_tracks[:limit])


trending_ids_route_parser = trending_parser.copy()
trending_ids_route_parser.remove_argument("time")

track_id = full_ns.model("track_id", {"id": fields.String(required=True)})
trending_times_ids = full_ns.model(
    "trending_times_ids",
    {
        "week": fields.List(fields.Nested(track_id)),
        "month": fields.List(fields.Nested(track_id)),
        "year": fields.List(fields.Nested(track_id)),
    },
)
trending_ids_response = make_response(
    "trending_ids_response", full_ns, fields.Nested(trending_times_ids)
)


@full_ns.route(
    "/trending/ids",
    defaults={"version": DEFAULT_TRENDING_VERSIONS[TrendingType.TRACKS].name},
    strict_slashes=False,
    doc={
        "get": {
            "id": """Get Trending Track IDs""",
            "description": """Gets the track IDs of the top trending tracks on Audius""",
            "responses": {200: "Success", 400: "Bad request", 500: "Server error"},
        }
    },
)
@full_ns.route(
    "/trending/ids/<string:version>",
    doc={
        "get": {
            "id": """Get Trending Tracks IDs With Version""",
            "description": """Gets the track IDs of the top trending tracks on Audius based on the given trending strategy version""",
            "params": {"version": "The strategy version of trending to use"},
            "responses": {200: "Success", 400: "Bad request", 500: "Server error"},
        }
    },
)
class FullTrendingIds(Resource):
    @record_metrics
    @full_ns.expect(trending_ids_route_parser)
    @full_ns.marshal_with(trending_ids_response)
    def get(self, version):
        trending_track_versions = trending_strategy_factory.get_versions_for_type(
            TrendingType.TRACKS
        ).keys()
        version_list = list(
            filter(lambda v: v.name == version, trending_track_versions)
        )
        if not version_list:
            abort_bad_path_param("version", full_ns)

        args = trending_ids_route_parser.parse_args()
        args["limit"] = args.get("limit", 10)
        strategy = trending_strategy_factory.get_strategy(
            TrendingType.TRACKS, version_list[0]
        )
        trending_ids = get_trending_ids(args, strategy)
        res = {
            "week": list(map(get_encoded_track_id, trending_ids["week"])),
            "month": list(map(get_encoded_track_id, trending_ids["month"])),
            "year": list(map(get_encoded_track_id, trending_ids["year"])),
        }
        return success_response(res)


track_favorites_response = make_full_response(
    "track_favorites_response_full",
    full_ns,
    fields.List(fields.Nested(user_model_full)),
)


@full_ns.route("/<string:track_id>/favorites")
class FullTrackFavorites(Resource):
    @full_ns.doc(
        id="""Get Users From Favorites""",
        description="""Get users that favorited a track""",
        params={"track_id": "A Track ID"},
        responses={200: "Success", 400: "Bad request", 500: "Server error"},
    )
    @full_ns.expect(pagination_with_current_user_parser)
    @full_ns.marshal_with(track_favorites_response)
    @cache(ttl_sec=5)
    def get(self, track_id):
        args = pagination_with_current_user_parser.parse_args()
        decoded_id = decode_with_abort(track_id, full_ns)
        limit = get_default_max(args.get("limit"), 10, 100)
        offset = get_default_max(args.get("offset"), 0)
        current_user_id = get_current_user_id(args)

        args = {
            "save_track_id": decoded_id,
            "current_user_id": current_user_id,
            "limit": limit,
            "offset": offset,
        }
        users = get_savers_for_track(args)
        users = list(map(extend_user, users))

        return success_response(users)


track_reposts_response = make_full_response(
    "track_reposts_response_full", full_ns, fields.List(fields.Nested(user_model_full))
)


@full_ns.route("/<string:track_id>/reposts")
class FullTrackReposts(Resource):
    @full_ns.doc(
        id="""Get Users From Reposts""",
        description="""Get the users that reposted a track""",
        params={"track_id": "A Track ID"},
        responses={200: "Success", 400: "Bad request", 500: "Server error"},
    )
    @full_ns.expect(pagination_with_current_user_parser)
    @full_ns.marshal_with(track_reposts_response)
    @cache(ttl_sec=5)
    def get(self, track_id):
        args = pagination_with_current_user_parser.parse_args()
        decoded_id = decode_with_abort(track_id, full_ns)
        limit = get_default_max(args.get("limit"), 10, 100)
        offset = get_default_max(args.get("offset"), 0)
        current_user_id = get_current_user_id(args)

        args = {
            "repost_track_id": decoded_id,
            "current_user_id": current_user_id,
            "limit": limit,
            "offset": offset,
        }
        users = get_reposters_for_track(args)
        users = list(map(extend_user, users))
        return success_response(users)


track_stems_response = make_full_response(
    "stems_response", full_ns, fields.List(fields.Nested(stem_full))
)


@full_ns.route("/<string:track_id>/stems")
class FullTrackStems(Resource):
    @full_ns.doc(
        id="""Get Track Stems""",
        description="""Get the remixable stems of a track""",
        params={"track_id": "A Track ID"},
    )
    @full_ns.marshal_with(track_stems_response)
    @cache(ttl_sec=10)
    def get(self, track_id):
        decoded_id = decode_with_abort(track_id, full_ns)
        stems = get_stems_of(decoded_id)
        stems = list(map(stem_from_track, stems))
        return success_response(stems)


track_remixables_route_parser = pagination_with_current_user_parser.copy()
track_remixables_route_parser.remove_argument("offset")
track_remixables_route_parser.add_argument(
    "with_users",
    required=False,
    type=bool,
    description="Boolean to include user info with tracks",
)


@full_ns.route("/remixables")
class FullRemixableTracks(Resource):
    @record_metrics
    @full_ns.doc(
        id="""Get Remixable Tracks""",
        description="""Gets a list of tracks that have stems available for remixing""",
        responses={200: "Success", 400: "Bad request", 500: "Server error"},
    )
    @full_ns.expect(track_remixables_route_parser)
    @full_ns.marshal_with(full_track_response)
    @cache(ttl_sec=5)
    def get(self):
        args = track_remixables_route_parser.parse_args()
        args = {
            "current_user_id": get_current_user_id(args),
            "limit": get_default_max(args.get("limit"), 25, 100),
            "with_users": args.get("with_users", False),
        }
        tracks = get_remixable_tracks(args)
        tracks = list(map(extend_track, tracks))
        return success_response(tracks)


remixes_response = make_full_response(
    "remixes_response_full", full_ns, fields.Nested(remixes_response_model)
)


@full_ns.route("/<string:track_id>/remixes")
class FullRemixesRoute(Resource):
    @record_metrics
    @full_ns.doc(
        id="""Get Track Remixes""",
        description="""Get all tracks that remix the given track""",
        params={"track_id": "A Track ID"},
    )
    @full_ns.expect(pagination_with_current_user_parser)
    @full_ns.marshal_with(remixes_response)
    @cache(ttl_sec=10)
    def get(self, track_id):
        decoded_id = decode_with_abort(track_id, full_ns)
        request_args = pagination_with_current_user_parser.parse_args()
        current_user_id = get_current_user_id(request_args)

        args = {
            "with_users": True,
            "track_id": decoded_id,
            "current_user_id": current_user_id,
            "limit": format_limit(request_args, default_limit=10),
            "offset": format_offset(request_args),
        }
        response = get_remixes_of(args)
        response["tracks"] = list(map(extend_track, response["tracks"]))
        return success_response(response)


remixing_response = make_full_response(
    "remixing_response", full_ns, fields.List(fields.Nested(track_full))
)


@full_ns.route("/<string:track_id>/remixing")
class FullRemixingRoute(Resource):
    @record_metrics
    @full_ns.doc(
        id="""Get Track Remix Parents""",
        description="""Gets all the tracks that the given track remixes""",
        params={"track_id": "A Track ID"},
    )
    @full_ns.expect(pagination_with_current_user_parser)
    @full_ns.marshal_with(remixing_response)
    @cache(ttl_sec=10)
    def get(self, track_id):
        decoded_id = decode_with_abort(track_id, full_ns)
        request_args = pagination_with_current_user_parser.parse_args()
        current_user_id = get_current_user_id(request_args)

        args = {
            "with_users": True,
            "track_id": decoded_id,
            "current_user_id": current_user_id,
            "limit": format_limit(request_args, default_limit=10),
            "offset": format_offset(request_args),
        }
        tracks = get_remix_track_parents(args)
        tracks = list(map(extend_track, tracks))
        return success_response(tracks)


"""
  Gets a windowed (over a certain timerange) view into the "top" of a certain type
  amongst followees. Requires an account.
  This endpoint is useful in generating views like:
      - New releases

  Args:
      window: (string) The window from now() to look back over. Supports  all standard SqlAlchemy interval notation (week, month, year, etc.).
      limit?: (number) default=25, max=100
"""
best_new_releases_parser = current_user_parser.copy()
best_new_releases_parser.add_argument(
    "window", required=True, choices=("week", "month", "year"), type=str
)
best_new_releases_parser.add_argument(
    "limit",
    required=False,
    default=25,
    type=int,
    description="The number of tracks to get",
)
best_new_releases_parser.add_argument(
    "with_users",
    required=False,
    type=bool,
    description="Boolean to include user info with tracks",
)


@full_ns.route("/best_new_releases")
class BestNewReleases(Resource):
    @record_metrics
    @full_ns.doc(
        id="Best New Releases",
        description='Gets the tracks found on the "Best New Releases" smart playlist',
    )
    @full_ns.marshal_with(full_tracks_response)
    @cache(ttl_sec=10)
    def get(self):
        request_args = best_new_releases_parser.parse_args()
        window = request_args.get("window")
        args = {
            "with_users": request_args.get("with_users"),
            "limit": format_limit(request_args, 100),
            "user_id": get_current_user_id(request_args),
        }
        tracks = get_top_followee_windowed("track", window, args)
        tracks = list(map(extend_track, tracks))
        return success_response(tracks)


"""
Discovery Provider Social Feed Overview
For a given user, current_user, we provide a feed of relevant content from around the audius network.
This is generated in the following manner:
  - Generate list of users followed by current_user, known as 'followees'
  - Query all track and public playlist reposts from followees
    - Generate list of reposted track ids and reposted playlist ids
  - Query all track and public playlists reposted OR created by followees, ordered by timestamp
    - At this point, 2 separate arrays one for playlists / one for tracks
  - Query additional metadata around feed entries in each array, repost + save counts, user repost boolean
  - Combine unsorted playlist and track arrays
  - Sort combined results by 'timestamp' field and return
"""

under_the_radar_parser = pagination_with_current_user_parser.copy()
under_the_radar_parser.add_argument(
    "filter",
    required=False,
    default="all",
    choices=("all", "repost", "original"),
    type=str,
    description="Filters for activity that is original vs reposts",
)
under_the_radar_parser.add_argument(
    "tracks_only",
    required=False,
    type=bool,
    description="Whether to only include tracks",
)
under_the_radar_parser.add_argument(
    "with_users",
    required=False,
    type=bool,
    description="Boolean to include user info with tracks",
)


@full_ns.route("/under_the_radar")
class UnderTheRadar(Resource):
    @record_metrics
    @full_ns.doc(
        id="""Get Under the Radar Tracks""",
        description="""Gets the tracks found on the \"Under the Radar\" smart playlist""",
    )
    @full_ns.expect(under_the_radar_parser)
    @full_ns.marshal_with(full_tracks_response)
    @cache(ttl_sec=10)
    def get(self):
        request_args = under_the_radar_parser.parse_args()
        args = {
            "tracks_only": request_args.get("tracks_only"),
            "with_users": request_args.get("with_users"),
            "limit": format_limit(request_args, 100, 25),
            "offset": format_offset(request_args),
            "user_id": get_current_user_id(request_args),
            "filter": request_args.get("filter"),
        }
        feed_results = get_feed(args)
        feed_results = list(map(extend_track, feed_results))
        return success_response(feed_results)


most_loved_parser = current_user_parser.copy()
most_loved_parser.add_argument(
    "limit",
    required=False,
    default=25,
    type=int,
    description="Number of tracks to fetch",
)
most_loved_parser.add_argument(
    "with_users",
    required=False,
    type=bool,
    description="Boolean to include user info with tracks",
)


@full_ns.route("/most_loved")
class MostLoved(Resource):
    @record_metrics
    @full_ns.doc(
        id="""Get Most Loved Tracks""",
        description="""Gets the tracks found on the \"Most Loved\" smart playlist""",
    )
    @full_ns.expect(most_loved_parser)
    @full_ns.marshal_with(full_tracks_response)
    @cache(ttl_sec=10)
    def get(self):
        request_args = most_loved_parser.parse_args()
        args = {
            "with_users": request_args.get("with_users"),
            "limit": format_limit(request_args, max_limit=100, default_limit=25),
            "user_id": get_current_user_id(request_args),
        }
        tracks = get_top_followee_saves("track", args)
        tracks = list(map(extend_track, tracks))
        return success_response(tracks)


feeling_lucky_parser = current_user_parser.copy()
feeling_lucky_parser.add_argument(
    "limit",
    required=False,
    default=25,
    type=int,
    description="Number of tracks to fetch",
)
feeling_lucky_parser.add_argument(
    "with_users",
    required=False,
    default=False,
    type=inputs.boolean,
    description="Boolean to include user info with tracks",
)
feeling_lucky_parser.add_argument(
    "min_followers",
    required=False,
    default=100,
    type=int,
    description="Fetch tracks from users with at least this number of followers",
)


@full_ns.route("/feeling_lucky")
class FeelingLucky(Resource):
    @record_metrics
    @full_ns.doc(
        id="""Get Feeling Lucky Tracks""",
        description="""Gets random tracks found on the \"Feeling Lucky\" smart playlist""",
    )
    @full_ns.expect(feeling_lucky_parser)
    @full_ns.marshal_with(full_tracks_response)
    @cache(ttl_sec=10)
    def get(self):
        request_args = feeling_lucky_parser.parse_args()
        args = {
            "with_users": request_args.get("with_users"),
            "limit": format_limit(request_args, max_limit=100, default_limit=25),
            "user_id": get_current_user_id(request_args),
            "min_followers": request_args.get("min_followers"),
        }
        tracks = get_random_tracks(args)
        tracks = list(map(extend_track, tracks))
        return success_response(tracks)


track_signatures_parser = reqparse.RequestParser(argument_class=DescriptiveArgument)
track_signatures_parser.add_argument(
    "track_ids",
    description="""A list of track ids. The order of these track ids will match the order of the token ids.""",
    type=int,
    action="append",
)
track_signatures_parser.add_argument(
    "token_ids",
    description="""A list of ERC1155 token ids. The order of these token ids will match the order of the track ids.
        There may be multiple token ids for a given track id, so we use a '-' as the delimiter for a track id's token ids.""",
    type=str,
    action="append",
)


@full_ns.route("/<string:user_id>/nft-gated-signatures")
class NFTGatedPremiumTrackSignatures(Resource):
    @record_metrics
    @full_ns.doc(
        id="""Get Premium Track Signatures""",
        description="""Gets premium track signatures for passed in premium track ids""",
        params={
            "user_id": """The user for whom we are generating premium track signatures."""
        },
    )
    @full_ns.expect(track_signatures_parser)
    @cache(ttl_sec=5)
    def get(self, user_id):
        decoded_user_id = decode_with_abort(user_id, full_ns)
        request_args = track_signatures_parser.parse_args()
        track_ids = request_args.get("track_ids")
        token_ids = request_args.get("token_ids")

        # Track ids and token ids should have the same length.
        # If a track id does not have token ids, then we should still receive an empty string for its token ids.
        # We need to enforce this because we won't be able to tell which track ids the token ids are for otherwise.
        if len(track_ids) != len(token_ids):
            full_ns.abort(400, "Mismatch between track ids and their token ids.")

        track_token_id_map = {}
        for i, track_id in enumerate(track_ids):
            track_token_id_map[track_id] = (
                token_ids[i].split("-") if token_ids[i] else []
            )

        premium_track_signatures = get_nft_gated_premium_track_signatures(
            decoded_user_id, track_token_id_map
        )
        return success_response(premium_track_signatures)


@ns.route("/latest", doc=False)
class LatestTrack(Resource):
    @record_metrics
    @ns.doc(
        id="""Get Latest Track""",
        description="""Gets the most recent track on Audius""",
    )
    def get(self):
        args = {"limit": 1, "offset": 0}
        latest = get_latest_entities("track", args)
        return success_response(latest)


subsequent_tracks_parser = pagination_parser.copy()
subsequent_tracks_parser.remove_argument("offset")


@ns.route("/<string:track_id>/subsequent", doc=False)
class SubsequentTrack(Resource):
    @record_metrics
    @ns.doc(
        id="""Get subsequent tracks""",
        description="""Gets the next tracks by upload date""",
    )
    def get(self, track_id):
        request_args = subsequent_tracks_parser.parse_args()
        decoded_track_id = decode_with_abort(track_id, ns)
        limit = format_limit(request_args)

        subsequent_tracks = get_subsequent_tracks(decoded_track_id, limit)
        return success_response(subsequent_tracks)


@ns.route("/unclaimed_id", doc=False)
class GetUnclaimedTrackId(Resource):
    @ns.doc(
        id="""Get unclaimed track ID""",
        description="""Gets an unclaimed blockchain track ID""",
    )
    def get(self):
        unclaimed_id = get_unclaimed_id("track")
        return success_response(unclaimed_id)<|MERGE_RESOLUTION|>--- conflicted
+++ resolved
@@ -70,11 +70,7 @@
 )
 from src.trending_strategies.trending_type_and_version import TrendingType
 from src.utils import redis_connection
-<<<<<<< HEAD
 from src.utils.get_all_other_nodes import get_all_alive_content_nodes_cached
-=======
-from src.utils.get_all_other_nodes import get_all_other_content_nodes_cached
->>>>>>> f2e1b395
 from src.utils.redis_cache import cache
 from src.utils.redis_metrics import record_metrics
 from src.utils.rendezvous import RendezvousHash
@@ -451,42 +447,24 @@
         is_storage_v2 = not (len(track_cid) == 46 and track_cid.startswith("Qm"))
         if is_storage_v2:
             redis = redis_connection.get_redis()
-<<<<<<< HEAD
             alive_nodes = get_all_alive_content_nodes_cached(redis)
             if not alive_nodes:
-=======
-            # TODO (theo): make celery task use /health/peers endpoint to save only healthy CNs to a separate redis key
-            content_nodes = get_all_other_content_nodes_cached(redis)
-            if not content_nodes:
->>>>>>> f2e1b395
                 logger.error(
                     f"tracks.py | stream | No healthy Content Nodes found when streaming track ID {track_id}. Please investigate."
                 )
                 abort_not_found(track_id, ns)
 
             rendezvous = RendezvousHash(
-<<<<<<< HEAD
                 *[node["delegateOwnerWallet"] for node in alive_nodes]
-=======
-                *[cn["delegateOwnerWallet"] for cn in content_nodes]
->>>>>>> f2e1b395
             )
             content_node_wallet = rendezvous.get(track_cid)
             content_node = next(
                 (
-<<<<<<< HEAD
                     node["endpoint"]
                     for node in alive_nodes
                     if node["delegateOwnerWallet"] == content_node_wallet
                 ),
                 alive_nodes[0]["endpoint"],
-=======
-                    cn["endpoint"]
-                    for cn in content_nodes
-                    if cn["delegateOwnerWallet"] == content_node_wallet
-                ),
-                content_nodes[0]["endpoint"],
->>>>>>> f2e1b395
             )
         elif info["creator_nodes"]:
             content_nodes = info["creator_nodes"].split(",")
