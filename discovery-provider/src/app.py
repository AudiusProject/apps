from __future__ import absolute_import
import logging
import ast
import datetime
import time

from web3 import HTTPProvider, Web3
from werkzeug.middleware.proxy_fix import ProxyFix
from sqlalchemy_utils import database_exists, create_database
from sqlalchemy import exc
from celery import Task
from celery.schedules import timedelta, crontab
from solana.rpc.api import Client

import redis
from flask import Flask
from flask.json import JSONEncoder
from flask_cors import CORS

from src import exceptions
from src import api_helpers
from src.queries import (
    queries,
    search,
    search_queries,
    health_check,
    notifications,
    block_confirmation,
    skipped_transactions,
    user_signals,
)
from src.api.v1 import api as api_v1
from src.utils import helpers
from src.challenges.create_new_challenges import create_new_challenges
from src.utils.multi_provider import MultiProvider
from src.utils.session_manager import SessionManager
from src.utils.config import config_files, shared_config, ConfigIni
from src.utils.ipfs_lib import IPFSClient
from src.tasks import celery_app
from src.utils.redis_metrics import METRICS_INTERVAL, SYNCHRONIZE_METRICS_INTERVAL
from src.challenges.challenge_event_bus import setup_challenge_bus

SOLANA_ENDPOINT = shared_config["solana"]["endpoint"]

# these global vars will be set in create_celery function
web3endpoint = None
web3 = None
abi_values = None

eth_web3 = None
eth_abi_values = None

solana_client = None
registry = None
user_factory = None
track_factory = None
social_feature_factory = None
playlist_factory = None
user_library_factory = None
ipld_blacklist_factory = None
user_replica_set_manager = None
contract_addresses = None

logger = logging.getLogger(__name__)


def init_contracts():
    registry_address = web3.toChecksumAddress(shared_config["contracts"]["registry"])
    registry_instance = web3.eth.contract(
        address=registry_address, abi=abi_values["Registry"]["abi"]
    )

    user_factory_address = registry_instance.functions.getContract(
        bytes("UserFactory", "utf-8")
    ).call()
    user_factory_instance = web3.eth.contract(
        address=user_factory_address, abi=abi_values["UserFactory"]["abi"]
    )
    track_factory_address = registry_instance.functions.getContract(
        bytes("TrackFactory", "utf-8")
    ).call()
    track_factory_instance = web3.eth.contract(
        address=track_factory_address, abi=abi_values["TrackFactory"]["abi"]
    )

    social_feature_factory_address = registry_instance.functions.getContract(
        bytes("SocialFeatureFactory", "utf-8")
    ).call()
    social_feature_factory_inst = web3.eth.contract(
        address=social_feature_factory_address,
        abi=abi_values["SocialFeatureFactory"]["abi"],
    )

    playlist_factory_address = registry_instance.functions.getContract(
        bytes("PlaylistFactory", "utf-8")
    ).call()
    playlist_factory_inst = web3.eth.contract(
        address=playlist_factory_address, abi=abi_values["PlaylistFactory"]["abi"]
    )

    user_library_factory_address = registry_instance.functions.getContract(
        bytes("UserLibraryFactory", "utf-8")
    ).call()
    user_library_factory_inst = web3.eth.contract(
        address=user_library_factory_address,
        abi=abi_values["UserLibraryFactory"]["abi"],
    )

    ipld_blacklist_factory_address = registry_instance.functions.getContract(
        bytes("IPLDBlacklistFactory", "utf-8")
    ).call()
    ipld_blacklist_factory_inst = web3.eth.contract(
        address=user_library_factory_address,
        abi=abi_values["UserLibraryFactory"]["abi"],
    )

    user_replica_set_manager_address = registry_instance.functions.getContract(
        bytes("UserReplicaSetManager", "utf-8")
    ).call()
    user_replica_set_manager_inst = web3.eth.contract(
        address=user_replica_set_manager_address,
        abi=abi_values["UserReplicaSetManager"]["abi"],
    )

    contract_address_dict = {
        "registry": registry_address,
        "user_factory": user_factory_address,
        "track_factory": track_factory_address,
        "social_feature_factory": social_feature_factory_address,
        "playlist_factory": playlist_factory_address,
        "user_library_factory": user_library_factory_address,
        "ipld_blacklist_factory": ipld_blacklist_factory_address,
        "user_replica_set_manager": user_replica_set_manager_address,
    }

    return (
        registry_instance,
        user_factory_instance,
        track_factory_instance,
        social_feature_factory_inst,
        playlist_factory_inst,
        user_library_factory_inst,
        ipld_blacklist_factory_inst,
        user_replica_set_manager_inst,
        contract_address_dict,
    )


def create_app(test_config=None):
    return create(test_config)


def create_celery(test_config=None):
    # pylint: disable=W0603
    global web3endpoint, web3, abi_values, eth_abi_values, eth_web3
    global solana_client

    web3endpoint = helpers.get_web3_endpoint(shared_config)
    web3 = Web3(HTTPProvider(web3endpoint))
    abi_values = helpers.load_abi_values()
    eth_abi_values = helpers.load_eth_abi_values()
    # Initialize eth_web3 with MultiProvider
    # We use multiprovider to allow for multiple web3 providers and additional resiliency.
    # However, we do not use multiprovider in data web3 because of the effect of disparate block status reads.
    eth_web3 = Web3(MultiProvider(shared_config["web3"]["eth_provider_url"]))

    # Initialize Solana web3 provider
    solana_client = Client(SOLANA_ENDPOINT)

    global registry
    global user_factory
    global track_factory
    global social_feature_factory
    global playlist_factory
    global user_library_factory
    global ipld_blacklist_factory
    global user_replica_set_manager
    global contract_addresses
    # pylint: enable=W0603

    (
        registry,
        user_factory,
        track_factory,
        social_feature_factory,
        playlist_factory,
        user_library_factory,
        ipld_blacklist_factory,
        user_replica_set_manager,
        contract_addresses,
    ) = init_contracts()

    return create(test_config, mode="celery")


def create(test_config=None, mode="app"):
    arg_type = type(mode)
    assert isinstance(mode, str), f"Expected string, provided {arg_type}"
    assert mode in ("app", "celery"), f"Expected app/celery, provided {mode}"

    app = Flask(__name__)

    # Tell Flask that it should respect the X-Forwarded-For and X-Forwarded-Proto
    # headers coming from a proxy (if any).
    # On its own Flask's `url_for` is not very smart and if you're serving
    # traffic through an HTTPS proxy, `url_for` will create URLs with the HTTP
    # protocol. This is the cannonical solution.
    # https://werkzeug.palletsprojects.com/en/1.0.x/middleware/proxy_fix/
    app.wsgi_app = ProxyFix(app.wsgi_app, x_for=1, x_proto=1)

    if shared_config["cors"]["allow_all"]:
        CORS(app, resources={r"/*": {"origins": "*"}})
    else:
        CORS(app)
    app.iniconfig = ConfigIni()
    configure_flask(test_config, app, mode)

    if mode == "app":
        helpers.configure_flask_app_logging(
            app, shared_config["discprov"]["loglevel_flask"]
        )
        return app

    if mode == "celery":
        # log level is defined via command line in docker yml files
        helpers.configure_logging()
        configure_celery(app, celery_app.celery, test_config)
        return celery_app

    raise ValueError("Invalid mode")


def register_exception_handlers(flask_app):
    # catch exceptions thrown by us and propagate error message through
    @flask_app.errorhandler(exceptions.Base)
    def handle_audius_error(error):  # pylint: disable=W0612
        logger.exception("Audius-derived exception")
        return api_helpers.error_response(str(error), 400)

    # show a common error message for exceptions not thrown by us
    @flask_app.errorhandler(Exception)
    def handle_exception(_error):  # pylint: disable=W0612
        logger.exception("Non Audius-derived exception")
        return api_helpers.error_response(["Something caused the server to crash."])

    @flask_app.errorhandler(404)
    def handle_404(_error):  # pylint: disable=W0612
        return api_helpers.error_response(["Route does not exist"], 404)


def configure_flask(test_config, app, mode="app"):
    with app.app_context():
        app.iniconfig.read(config_files)

    # custom JSON serializer for timestamps
    class TimestampJSONEncoder(JSONEncoder):
        # pylint: disable=E0202
        def default(self, o):
            if isinstance(o, datetime.datetime):
                # ISO-8601 timestamp format
                return o.strftime("%Y-%m-%dT%H:%M:%S Z")
            return JSONEncoder.default(self, o)

    app.json_encoder = TimestampJSONEncoder

    database_url = app.config["db"]["url"]
    if test_config is not None:
        if "db" in test_config:
            if "url" in test_config["db"]:
                database_url = test_config["db"]["url"]

    # Sometimes ECS latency causes the create_database function to fail because db connection is not ready
    # Give it some more time to get set up, up to 5 times
    i = 0
    while i < 5:
        try:
            # Create database if necessary
            if not database_exists(database_url):
                create_database(database_url)
            else:
                break
        except exc.OperationalError as e:
            if "could not connect to server" in str(e):
                logger.warning(
                    "DB connection isn't up yet...setting a temporary timeout and trying again"
                )
                time.sleep(10)
            else:
                raise e

        i += 1

    if test_config is not None:
        # load the test config if passed in
        app.config.update(test_config)

    app.db_session_manager = SessionManager(
        app.config["db"]["url"],
        ast.literal_eval(app.config["db"]["engine_args_literal"]),
    )

    app.db_read_replica_session_manager = SessionManager(
        app.config["db"]["url_read_replica"],
        ast.literal_eval(app.config["db"]["engine_args_literal"]),
    )

    app.challenge_bus = setup_challenge_bus()

    # Register route blueprints
    register_exception_handlers(app)
    app.register_blueprint(queries.bp)
    app.register_blueprint(search.bp)
    app.register_blueprint(search_queries.bp)
    app.register_blueprint(notifications.bp)
    app.register_blueprint(health_check.bp)
    app.register_blueprint(block_confirmation.bp)
    app.register_blueprint(skipped_transactions.bp)
    app.register_blueprint(user_signals.bp)

    app.register_blueprint(api_v1.bp)
    app.register_blueprint(api_v1.bp_full)

    # Create challenges
    session_manager = app.db_session_manager
    with session_manager.scoped_session() as session:
        create_new_challenges(session)

    return app


def configure_celery(flask_app, celery, test_config=None):
    database_url = shared_config["db"]["url"]
    engine_args_literal = ast.literal_eval(shared_config["db"]["engine_args_literal"])
    redis_url = shared_config["redis"]["url"]

    if test_config is not None:
        if "db" in test_config:
            if "url" in test_config["db"]:
                database_url = test_config["db"]["url"]

    ipld_interval = int(shared_config["discprov"]["blacklist_block_indexing_interval"])
    # default is 5 seconds
    indexing_interval_sec = int(
        shared_config["discprov"]["block_processing_interval_sec"]
    )

    # Update celery configuration
    celery.conf.update(
        imports=[
            "src.tasks.index",
            "src.tasks.index_blacklist",
            "src.tasks.index_plays",
            "src.tasks.index_metrics",
            "src.tasks.index_materialized_views",
            "src.tasks.vacuum_db",
            "src.tasks.index_network_peers",
            "src.tasks.index_trending",
            "src.tasks.cache_user_balance",
            "src.monitors.monitoring_queue",
            "src.tasks.cache_trending_playlists",
            "src.tasks.index_solana_plays",
            "src.tasks.index_aggregate_views",
            "src.tasks.index_challenges",
<<<<<<< HEAD
            "src.tasks.index_user_bank",
=======
            "src.tasks.index_eth",
            "src.tasks.index_oracles",
>>>>>>> 68d28077
        ],
        beat_schedule={
            "update_discovery_provider": {
                "task": "update_discovery_provider",
                "schedule": timedelta(seconds=indexing_interval_sec),
            },
            "update_ipld_blacklist": {
                "task": "update_ipld_blacklist",
                "schedule": timedelta(seconds=ipld_interval),
            },
            "update_play_count": {
                "task": "update_play_count",
                "schedule": timedelta(seconds=60),
            },
            "update_metrics": {
                "task": "update_metrics",
                "schedule": crontab(minute=0, hour="*"),
            },
            "aggregate_metrics": {
                "task": "aggregate_metrics",
                "schedule": timedelta(minutes=METRICS_INTERVAL),
            },
            "synchronize_metrics": {
                "task": "synchronize_metrics",
                "schedule": timedelta(minutes=SYNCHRONIZE_METRICS_INTERVAL),
            },
            "update_materialized_views": {
                "task": "update_materialized_views",
                "schedule": timedelta(seconds=300),
            },
            "vacuum_db": {
                "task": "vacuum_db",
                "schedule": timedelta(days=1),
            },
            "update_network_peers": {
                "task": "update_network_peers",
                "schedule": timedelta(seconds=30),
            },
            "index_trending": {
                "task": "index_trending",
                "schedule": crontab(minute=15, hour="*"),
            },
            "update_user_balances": {
                "task": "update_user_balances",
                "schedule": timedelta(seconds=60),
            },
            "monitoring_queue": {
                "task": "monitoring_queue",
                "schedule": timedelta(seconds=60),
            },
            "cache_trending_playlists": {
                "task": "cache_trending_playlists",
                "schedule": timedelta(minutes=30),
            },
            "index_solana_plays": {
                "task": "index_solana_plays",
                "schedule": timedelta(seconds=5),
            },
            "update_aggregate_user": {
                "task": "update_aggregate_user",
                "schedule": timedelta(seconds=30),
            },
            "update_aggregate_track": {
                "task": "update_aggregate_track",
                "schedule": timedelta(seconds=30),
            },
            "update_aggregate_playlist": {
                "task": "update_aggregate_playlist",
                "schedule": timedelta(seconds=30),
            },
            "index_user_bank": {
                "task": "index_user_bank",
                "schedule": timedelta(seconds=5),
            },
            "index_challenges": {
                "task": "index_challenges",
                "schedule": timedelta(seconds=5),
            },
            "index_eth": {
                "task": "index_eth",
                "schedule": timedelta(seconds=10),
            },
            "index_oracles": {
                "task": "index_oracles",
                "schedule": timedelta(minutes=5),
            },
        },
        task_serializer="json",
        accept_content=["json"],
        broker_url=redis_url,
    )

    # Initialize DB object for celery task context
    db = SessionManager(database_url, engine_args_literal)
    logger.info("Database instance initialized!")
    # Initialize IPFS client for celery task context
    ipfs_client = IPFSClient(
        shared_config["ipfs"]["host"], shared_config["ipfs"]["port"]
    )

    # Initialize Redis connection
    redis_inst = redis.Redis.from_url(url=redis_url)
    # Clear existing locks used in tasks if present
    redis_inst.delete("disc_prov_lock")
    redis_inst.delete("network_peers_lock")
    redis_inst.delete("materialized_view_lock")
    redis_inst.delete("update_metrics_lock")
    redis_inst.delete("update_play_count_lock")
    redis_inst.delete("ipld_blacklist_lock")
    redis_inst.delete("update_discovery_lock")
    redis_inst.delete("aggregate_metrics_lock")
    redis_inst.delete("synchronize_metrics_lock")
    redis_inst.delete("solana_plays_lock")
    redis_inst.delete("index_challenges")
<<<<<<< HEAD
    redis_inst.delete("user_bank_lock")
=======
    redis_inst.delete("index_eth")
    redis_inst.delete("index_oracles")
>>>>>>> 68d28077
    logger.info("Redis instance initialized!")

    # Initialize custom task context with database object
    class DatabaseTask(Task):
        def __init__(self, *args, **kwargs):
            self._db = db
            self._web3_provider = web3
            self._abi_values = abi_values
            self._shared_config = shared_config
            self._ipfs_client = ipfs_client
            self._redis = redis_inst
            self._eth_web3_provider = eth_web3
            self._solana_client = solana_client
            self._challenge_event_bus = flask_app.challenge_bus

        @property
        def abi_values(self):
            return self._abi_values

        @property
        def web3(self):
            return self._web3_provider

        @property
        def db(self):
            return self._db

        @property
        def shared_config(self):
            return self._shared_config

        @property
        def ipfs_client(self):
            return self._ipfs_client

        @property
        def redis(self):
            return self._redis

        @property
        def eth_web3(self):
            return self._eth_web3_provider

        @property
        def solana_client(self):
            return self._solana_client

        @property
        def challenge_event_bus(self):
            return self._challenge_event_bus

    celery.autodiscover_tasks(["src.tasks"], "index", True)

    # Subclassing celery task with discovery provider context
    # Provided through properties defined in 'DatabaseTask'
    celery.Task = DatabaseTask

    celery.finalize()<|MERGE_RESOLUTION|>--- conflicted
+++ resolved
@@ -361,12 +361,9 @@
             "src.tasks.index_solana_plays",
             "src.tasks.index_aggregate_views",
             "src.tasks.index_challenges",
-<<<<<<< HEAD
             "src.tasks.index_user_bank",
-=======
             "src.tasks.index_eth",
             "src.tasks.index_oracles",
->>>>>>> 68d28077
         ],
         beat_schedule={
             "update_discovery_provider": {
@@ -481,12 +478,9 @@
     redis_inst.delete("synchronize_metrics_lock")
     redis_inst.delete("solana_plays_lock")
     redis_inst.delete("index_challenges")
-<<<<<<< HEAD
     redis_inst.delete("user_bank_lock")
-=======
     redis_inst.delete("index_eth")
     redis_inst.delete("index_oracles")
->>>>>>> 68d28077
     logger.info("Redis instance initialized!")
 
     # Initialize custom task context with database object
