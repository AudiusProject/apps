from __future__ import absolute_import
import logging
import ast
import datetime
import time

from web3 import HTTPProvider, Web3
from werkzeug.middleware.proxy_fix import ProxyFix
from sqlalchemy_utils import database_exists, create_database
from sqlalchemy import exc
from celery import Task
from celery.schedules import timedelta, crontab
from solana.rpc.api import Client

import redis
from flask import Flask
from flask.json import JSONEncoder
from flask_cors import CORS

from src import exceptions
from src import api_helpers
from src.queries import (
    queries,
    search,
    search_queries,
    health_check,
    notifications,
    block_confirmation,
    skipped_transactions,
    user_signals,
)
from src.api.v1 import api as api_v1
from src.utils import helpers
from src.challenges.create_new_challenges import create_new_challenges
from src.utils.multi_provider import MultiProvider
from src.utils.session_manager import SessionManager
from src.utils.config import config_files, shared_config, ConfigIni
from src.utils.ipfs_lib import IPFSClient
from src.tasks import celery_app
from src.utils.redis_metrics import METRICS_INTERVAL, SYNCHRONIZE_METRICS_INTERVAL
from src.challenges.challenge_event_bus import setup_challenge_bus
from src.challenges.challenge_manager_registry import setup_challenge_registry

SOLANA_ENDPOINT = shared_config["solana"]["endpoint"]

# these global vars will be set in create_celery function
web3endpoint = None
web3 = None
abi_values = None

eth_web3 = None
eth_abi_values = None

solana_client = None
registry = None
user_factory = None
track_factory = None
social_feature_factory = None
playlist_factory = None
user_library_factory = None
ipld_blacklist_factory = None
user_replica_set_manager = None
contract_addresses = None

logger = logging.getLogger(__name__)


def init_contracts():
    registry_address = web3.toChecksumAddress(shared_config["contracts"]["registry"])
    registry_instance = web3.eth.contract(
        address=registry_address, abi=abi_values["Registry"]["abi"]
    )

    user_factory_address = registry_instance.functions.getContract(
        bytes("UserFactory", "utf-8")
    ).call()
    user_factory_instance = web3.eth.contract(
        address=user_factory_address, abi=abi_values["UserFactory"]["abi"]
    )
    track_factory_address = registry_instance.functions.getContract(
        bytes("TrackFactory", "utf-8")
    ).call()
    track_factory_instance = web3.eth.contract(
        address=track_factory_address, abi=abi_values["TrackFactory"]["abi"]
    )

    social_feature_factory_address = registry_instance.functions.getContract(
        bytes("SocialFeatureFactory", "utf-8")
    ).call()
    social_feature_factory_inst = web3.eth.contract(
        address=social_feature_factory_address,
        abi=abi_values["SocialFeatureFactory"]["abi"],
    )

    playlist_factory_address = registry_instance.functions.getContract(
        bytes("PlaylistFactory", "utf-8")
    ).call()
    playlist_factory_inst = web3.eth.contract(
        address=playlist_factory_address, abi=abi_values["PlaylistFactory"]["abi"]
    )

    user_library_factory_address = registry_instance.functions.getContract(
        bytes("UserLibraryFactory", "utf-8")
    ).call()
    user_library_factory_inst = web3.eth.contract(
        address=user_library_factory_address,
        abi=abi_values["UserLibraryFactory"]["abi"],
    )

    ipld_blacklist_factory_address = registry_instance.functions.getContract(
        bytes("IPLDBlacklistFactory", "utf-8")
    ).call()
    ipld_blacklist_factory_inst = web3.eth.contract(
        address=user_library_factory_address,
        abi=abi_values["UserLibraryFactory"]["abi"],
    )

    user_replica_set_manager_address = registry_instance.functions.getContract(
        bytes("UserReplicaSetManager", "utf-8")
    ).call()
    user_replica_set_manager_inst = web3.eth.contract(
        address=user_replica_set_manager_address,
        abi=abi_values["UserReplicaSetManager"]["abi"],
    )

    contract_address_dict = {
        "registry": registry_address,
        "user_factory": user_factory_address,
        "track_factory": track_factory_address,
        "social_feature_factory": social_feature_factory_address,
        "playlist_factory": playlist_factory_address,
        "user_library_factory": user_library_factory_address,
        "ipld_blacklist_factory": ipld_blacklist_factory_address,
        "user_replica_set_manager": user_replica_set_manager_address,
    }

    return (
        registry_instance,
        user_factory_instance,
        track_factory_instance,
        social_feature_factory_inst,
        playlist_factory_inst,
        user_library_factory_inst,
        ipld_blacklist_factory_inst,
        user_replica_set_manager_inst,
        contract_address_dict,
    )


def create_app(test_config=None):
    return create(test_config)


def create_celery(test_config=None):
    # pylint: disable=W0603
    global web3endpoint, web3, abi_values, eth_abi_values, eth_web3
    global solana_client

    web3endpoint = helpers.get_web3_endpoint(shared_config)
    web3 = Web3(HTTPProvider(web3endpoint))
    abi_values = helpers.load_abi_values()
    eth_abi_values = helpers.load_eth_abi_values()
    # Initialize eth_web3 with MultiProvider
    # We use multiprovider to allow for multiple web3 providers and additional resiliency.
    # However, we do not use multiprovider in data web3 because of the effect of disparate block status reads.
    eth_web3 = Web3(MultiProvider(shared_config["web3"]["eth_provider_url"]))

    # Initialize Solana web3 provider
    solana_client = Client(SOLANA_ENDPOINT)

    global registry
    global user_factory
    global track_factory
    global social_feature_factory
    global playlist_factory
    global user_library_factory
    global ipld_blacklist_factory
    global user_replica_set_manager
    global contract_addresses
    # pylint: enable=W0603

    (
        registry,
        user_factory,
        track_factory,
        social_feature_factory,
        playlist_factory,
        user_library_factory,
        ipld_blacklist_factory,
        user_replica_set_manager,
        contract_addresses,
    ) = init_contracts()

    return create(test_config, mode="celery")


def create(test_config=None, mode="app"):
    arg_type = type(mode)
    assert isinstance(mode, str), f"Expected string, provided {arg_type}"
    assert mode in ("app", "celery"), f"Expected app/celery, provided {mode}"

    app = Flask(__name__)

    # Tell Flask that it should respect the X-Forwarded-For and X-Forwarded-Proto
    # headers coming from a proxy (if any).
    # On its own Flask's `url_for` is not very smart and if you're serving
    # traffic through an HTTPS proxy, `url_for` will create URLs with the HTTP
    # protocol. This is the cannonical solution.
    # https://werkzeug.palletsprojects.com/en/1.0.x/middleware/proxy_fix/
    app.wsgi_app = ProxyFix(app.wsgi_app, x_for=1, x_proto=1)

    if shared_config["cors"]["allow_all"]:
        CORS(app, resources={r"/*": {"origins": "*"}})
    else:
        CORS(app)
    app.iniconfig = ConfigIni()
    configure_flask(test_config, app, mode)

    if mode == "app":
        helpers.configure_flask_app_logging(
            app, shared_config["discprov"]["loglevel_flask"]
        )
        return app

    if mode == "celery":
        # log level is defined via command line in docker yml files
        helpers.configure_logging()
        configure_celery(app, celery_app.celery, test_config)
        return celery_app

    raise ValueError("Invalid mode")


def register_exception_handlers(flask_app):
    # catch exceptions thrown by us and propagate error message through
    @flask_app.errorhandler(exceptions.Base)
    def handle_audius_error(error):  # pylint: disable=W0612
        logger.exception("Audius-derived exception")
        return api_helpers.error_response(str(error), 400)

    # show a common error message for exceptions not thrown by us
    @flask_app.errorhandler(Exception)
    def handle_exception(_error):  # pylint: disable=W0612
        logger.exception("Non Audius-derived exception")
        return api_helpers.error_response(["Something caused the server to crash."])

    @flask_app.errorhandler(404)
    def handle_404(_error):  # pylint: disable=W0612
        return api_helpers.error_response(["Route does not exist"], 404)


def configure_flask(test_config, app, mode="app"):
    with app.app_context():
        app.iniconfig.read(config_files)

    # custom JSON serializer for timestamps
    class TimestampJSONEncoder(JSONEncoder):
        # pylint: disable=E0202
        def default(self, o):
            if isinstance(o, datetime.datetime):
                # ISO-8601 timestamp format
                return o.strftime("%Y-%m-%dT%H:%M:%S Z")
            return JSONEncoder.default(self, o)

    app.json_encoder = TimestampJSONEncoder

    database_url = app.config["db"]["url"]
    if test_config is not None:
        if "db" in test_config:
            if "url" in test_config["db"]:
                database_url = test_config["db"]["url"]

    # Sometimes ECS latency causes the create_database function to fail because db connection is not ready
    # Give it some more time to get set up, up to 5 times
    i = 0
    while i < 5:
        try:
            # Create database if necessary
            if not database_exists(database_url):
                create_database(database_url)
            else:
                break
        except exc.OperationalError as e:
            if "could not connect to server" in str(e):
                logger.warning(
                    "DB connection isn't up yet...setting a temporary timeout and trying again"
                )
                time.sleep(10)
            else:
                raise e

        i += 1

    if test_config is not None:
        # load the test config if passed in
        app.config.update(test_config)

    app.db_session_manager = SessionManager(
        app.config["db"]["url"],
        ast.literal_eval(app.config["db"]["engine_args_literal"]),
    )

    app.db_read_replica_session_manager = SessionManager(
        app.config["db"]["url_read_replica"],
        ast.literal_eval(app.config["db"]["engine_args_literal"]),
    )

    app.challenge_bus = setup_challenge_bus()
    app.challenge_registry = setup_challenge_registry()

    # Register route blueprints
    register_exception_handlers(app)
    app.register_blueprint(queries.bp)
    app.register_blueprint(search.bp)
    app.register_blueprint(search_queries.bp)
    app.register_blueprint(notifications.bp)
    app.register_blueprint(health_check.bp)
    app.register_blueprint(block_confirmation.bp)
    app.register_blueprint(skipped_transactions.bp)
    app.register_blueprint(user_signals.bp)

    app.register_blueprint(api_v1.bp)
    app.register_blueprint(api_v1.bp_full)

    # Create challenges
    session_manager = app.db_session_manager
    with session_manager.scoped_session() as session:
        create_new_challenges(session)

    return app


def configure_celery(flask_app, celery, test_config=None):
    database_url = shared_config["db"]["url"]
    engine_args_literal = ast.literal_eval(shared_config["db"]["engine_args_literal"])
    redis_url = shared_config["redis"]["url"]

    if test_config is not None:
        if "db" in test_config:
            if "url" in test_config["db"]:
                database_url = test_config["db"]["url"]

    ipld_interval = int(shared_config["discprov"]["blacklist_block_indexing_interval"])
    # default is 5 seconds
    indexing_interval_sec = int(
        shared_config["discprov"]["block_processing_interval_sec"]
    )

    # Update celery configuration
    celery.conf.update(
<<<<<<< HEAD
        imports=["src.tasks.index", "src.tasks.index_blacklist",
                 "src.tasks.index_plays", "src.tasks.index_metrics",
                 "src.tasks.index_materialized_views",
                 "src.tasks.index_network_peers", "src.tasks.index_trending",
                 "src.tasks.cache_user_balance", "src.monitors.monitoring_queue",
                 "src.tasks.cache_trending_playlists", "src.tasks.index_solana_plays",
                 "src.tasks.index_aggregate_views", "src.tasks.index_challenges",
                 "src.tasks.index_user_bank"
                 ],
=======
        imports=[
            "src.tasks.index",
            "src.tasks.index_blacklist",
            "src.tasks.index_plays",
            "src.tasks.index_metrics",
            "src.tasks.index_materialized_views",
            "src.tasks.vacuum_db",
            "src.tasks.index_network_peers",
            "src.tasks.index_trending",
            "src.tasks.cache_user_balance",
            "src.monitors.monitoring_queue",
            "src.tasks.cache_trending_playlists",
            "src.tasks.index_solana_plays",
            "src.tasks.index_aggregate_views",
            "src.tasks.index_challenges",
        ],
>>>>>>> acd37cbe
        beat_schedule={
            "update_discovery_provider": {
                "task": "update_discovery_provider",
                "schedule": timedelta(seconds=indexing_interval_sec),
            },
            "update_ipld_blacklist": {
                "task": "update_ipld_blacklist",
                "schedule": timedelta(seconds=ipld_interval),
            },
            "update_play_count": {
                "task": "update_play_count",
                "schedule": timedelta(seconds=60),
            },
            "update_metrics": {
                "task": "update_metrics",
                "schedule": crontab(minute=0, hour="*"),
            },
            "aggregate_metrics": {
                "task": "aggregate_metrics",
                "schedule": timedelta(minutes=METRICS_INTERVAL),
            },
            "synchronize_metrics": {
                "task": "synchronize_metrics",
                "schedule": timedelta(minutes=SYNCHRONIZE_METRICS_INTERVAL),
            },
            "update_materialized_views": {
                "task": "update_materialized_views",
                "schedule": timedelta(seconds=300),
            },
            "vacuum_db": {
                "task": "vacuum_db",
                "schedule": timedelta(days=1),
            },
            "update_network_peers": {
                "task": "update_network_peers",
                "schedule": timedelta(seconds=30),
            },
            "index_trending": {
                "task": "index_trending",
                "schedule": crontab(minute=15, hour="*"),
            },
            "update_user_balances": {
                "task": "update_user_balances",
                "schedule": timedelta(seconds=60),
            },
            "monitoring_queue": {
                "task": "monitoring_queue",
                "schedule": timedelta(seconds=60),
            },
            "cache_trending_playlists": {
                "task": "cache_trending_playlists",
                "schedule": timedelta(minutes=30),
            },
            "index_solana_plays": {
                "task": "index_solana_plays",
                "schedule": timedelta(seconds=5),
            },
            "update_aggregate_user": {
                "task": "update_aggregate_user",
                "schedule": timedelta(seconds=30),
            },
            "update_aggregate_track": {
                "task": "update_aggregate_track",
                "schedule": timedelta(seconds=30),
            },
            "update_aggregate_playlist": {
                "task": "update_aggregate_playlist",
                "schedule": timedelta(seconds=30),
            },
            "index_user_bank": {
                "task": "index_user_bank",
                "schedule": timedelta(seconds=5)
            },
            "index_challenges": {
                "task": "index_challenges",
                "schedule": timedelta(seconds=5),
            },
        },
        task_serializer="json",
        accept_content=["json"],
        broker_url=redis_url,
    )

    # Initialize DB object for celery task context
    db = SessionManager(database_url, engine_args_literal)
    logger.info("Database instance initialized!")
    # Initialize IPFS client for celery task context
    ipfs_client = IPFSClient(
        shared_config["ipfs"]["host"], shared_config["ipfs"]["port"]
    )

    # Initialize Redis connection
    redis_inst = redis.Redis.from_url(url=redis_url)
    # Clear existing locks used in tasks if present
    redis_inst.delete("disc_prov_lock")
    redis_inst.delete("network_peers_lock")
    redis_inst.delete("materialized_view_lock")
    redis_inst.delete("update_metrics_lock")
    redis_inst.delete("update_play_count_lock")
    redis_inst.delete("ipld_blacklist_lock")
    redis_inst.delete("update_discovery_lock")
    redis_inst.delete("aggregate_metrics_lock")
    redis_inst.delete("synchronize_metrics_lock")
    redis_inst.delete("solana_plays_lock")
    redis_inst.delete("index_challenges")
<<<<<<< HEAD
    redis_inst.delete("user_bank_lock")
    logger.info('Redis instance initialized!')
=======
    logger.info("Redis instance initialized!")
>>>>>>> acd37cbe

    # Initialize custom task context with database object
    class DatabaseTask(Task):
        def __init__(self, *args, **kwargs):
            self._db = db
            self._web3_provider = web3
            self._abi_values = abi_values
            self._shared_config = shared_config
            self._ipfs_client = ipfs_client
            self._redis = redis_inst
            self._eth_web3_provider = eth_web3
            self._solana_client = solana_client
            self._challenge_event_bus = flask_app.challenge_bus

        @property
        def abi_values(self):
            return self._abi_values

        @property
        def web3(self):
            return self._web3_provider

        @property
        def db(self):
            return self._db

        @property
        def shared_config(self):
            return self._shared_config

        @property
        def ipfs_client(self):
            return self._ipfs_client

        @property
        def redis(self):
            return self._redis

        @property
        def eth_web3(self):
            return self._eth_web3_provider

        @property
        def solana_client(self):
            return self._solana_client

        @property
        def challenge_event_bus(self):
            return self._challenge_event_bus

    celery.autodiscover_tasks(["src.tasks"], "index", True)

    # Subclassing celery task with discovery provider context
    # Provided through properties defined in 'DatabaseTask'
    celery.Task = DatabaseTask

    celery.finalize()<|MERGE_RESOLUTION|>--- conflicted
+++ resolved
@@ -348,17 +348,6 @@
 
     # Update celery configuration
     celery.conf.update(
-<<<<<<< HEAD
-        imports=["src.tasks.index", "src.tasks.index_blacklist",
-                 "src.tasks.index_plays", "src.tasks.index_metrics",
-                 "src.tasks.index_materialized_views",
-                 "src.tasks.index_network_peers", "src.tasks.index_trending",
-                 "src.tasks.cache_user_balance", "src.monitors.monitoring_queue",
-                 "src.tasks.cache_trending_playlists", "src.tasks.index_solana_plays",
-                 "src.tasks.index_aggregate_views", "src.tasks.index_challenges",
-                 "src.tasks.index_user_bank"
-                 ],
-=======
         imports=[
             "src.tasks.index",
             "src.tasks.index_blacklist",
@@ -374,8 +363,8 @@
             "src.tasks.index_solana_plays",
             "src.tasks.index_aggregate_views",
             "src.tasks.index_challenges",
+            "index_user_bank",
         ],
->>>>>>> acd37cbe
         beat_schedule={
             "update_discovery_provider": {
                 "task": "update_discovery_provider",
@@ -447,7 +436,7 @@
             },
             "index_user_bank": {
                 "task": "index_user_bank",
-                "schedule": timedelta(seconds=5)
+                "schedule": timedelta(seconds=5),
             },
             "index_challenges": {
                 "task": "index_challenges",
@@ -481,12 +470,8 @@
     redis_inst.delete("synchronize_metrics_lock")
     redis_inst.delete("solana_plays_lock")
     redis_inst.delete("index_challenges")
-<<<<<<< HEAD
     redis_inst.delete("user_bank_lock")
-    logger.info('Redis instance initialized!')
-=======
     logger.info("Redis instance initialized!")
->>>>>>> acd37cbe
 
     # Initialize custom task context with database object
     class DatabaseTask(Task):
