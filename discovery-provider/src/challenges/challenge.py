import logging
from abc import ABC
from collections import defaultdict
from typing import Dict, List, Optional, Set, Tuple, TypedDict, cast

from sqlalchemy import func
<<<<<<< HEAD
from sqlalchemy.orm.session import Session
=======
from src.models.models import ChallengeType, User
>>>>>>> 5179232e
from src.models import Challenge, UserChallenge
from src.models.models import ChallengeType

logger = logging.getLogger(__name__)


# DB Accessors
def fetch_user_challenges(
    session: Session, challenge_id: str, specifiers: List[str]
) -> List[UserChallenge]:
    user_challenges = (
        session.query(UserChallenge).filter(
            UserChallenge.challenge_id == challenge_id,
            UserChallenge.specifier.in_(specifiers),
        )
    ).all()
    # Re-sort them
    specifier_map = {
        user_challenge.specifier: user_challenge for user_challenge in user_challenges
    }
    return [specifier_map[s] for s in specifiers if s in specifier_map]


class EventMetadata(TypedDict):
    block_number: int
    user_id: int
    extra: Dict


class FullEventMetadata(TypedDict):
    block_number: int
    user_id: int
    specifier: str
    extra: Dict


class ChallengeUpdater(ABC):
    """`ChallengeUpdater` is an abstract class which provides challenge specific logic
    to an instance of a `ChallengeManager`. The only required override is update_user_challenges
    """

    def update_user_challenges(
        self,
        session: Session,
        event: str,
        user_challenges: List[UserChallenge],
        step_count: Optional[int],
        event_metadatas: List[FullEventMetadata],
        starting_block: Optional[int],
    ):
        """This is usually the main required method to fill out when implementing a new challenge.
        Given an event type, a list of existing user challenges, and the base challenge type,
        update the given user_challenges.

        In the case of aggregate challenges, where UserChallenges are created in an
        already completed state, this method can be left as is.
        """

    def on_after_challenge_creation(self, session, metadatas: List[FullEventMetadata]):
        """Optional method to do some work after the `ChallengeManager` creates new challenges.
        If a challenge is backed by it's own table, for instance, create those rows here.
        """

    def generate_specifier(self, user_id: int, extra: Dict) -> str:
        """Optional method to provide a custom specifier for a challenge, given a user_id"""
        return str(user_id)

    def should_create_new_challenge(
        self, event: str, user_id: int, extra: Dict
    ) -> bool:
        """Optional method called for aggregate challenges to allow for overriding default
        behavior of creating a new UserChallenge whenever 1) we see a relevant event and
        2) the parent challenge is not yet complete.
        """
        return True

    def get_metadata(self, session: Session, specifiers: List[str]) -> List[Dict]:
        """Optional method to provide any extra metadata required for client to properly display a challenge."""
        return [{} for s in specifiers]

    def get_default_metadata(self) -> Dict:
        """Optional method to provide default metadata for an challenge with no progress."""
        return {}


class ChallengeManager:
    """`ChallengeManager` is responsible for handling shared logic between updating different challenges.
    To specialize a ChallengeManager for a particular challenge type, initialize it with a subclass
    of `ChallengeUpdater` implementing the business logic of that challenge.
    """

    challenge_id: str
    _did_init: bool
    _updater: ChallengeUpdater
    _starting_block: Optional[int]
    _step_count: Optional[int]
    _challenge_type: ChallengeType
    _is_active: bool

    def __init__(self, challenge_id: str, updater: ChallengeUpdater):
        self.challenge_id = challenge_id
        self._did_init = False
        self._updater = updater
        self._starting_block = None
        self._step_count = None
        self._challenge_type = None  # type: ignore
        self._is_active = False

    def process(self, session, event_type: str, event_metadatas: List[EventMetadata]):
        """Processes a number of events for a particular event type, updating
        UserChallengeEvents as needed.
        """
        logger.info(
            f"ChallengeManager: processing event type [{event_type}] for challenge [{self.challenge_id}]"
        )
        if not self._did_init:  # lazy init
            self._init_challenge(session)

        # If inactive, do nothing
        if not self._is_active:
            return

        # filter out events that took place before the starting block, returning
        # early if need be
        if self._starting_block is not None:
            event_metadatas = list(
                filter(
                    lambda x: x["block_number"] >= cast(int, self._starting_block),
                    event_metadatas,
                )
            )
        if not event_metadatas:
            return

        # Add specifiers
        events_with_specifiers: List[FullEventMetadata] = [
            {
                "user_id": event["user_id"],
                "block_number": event["block_number"],
                "extra": event["extra"],
                "specifier": self._updater.generate_specifier(
                    event["user_id"], event["extra"]
                ),
            }
            for event in event_metadatas
        ]

        # Drop any duplicate specifiers
        events_with_specifiers_map = {
            event["specifier"]: event for event in events_with_specifiers
        }
        events_with_specifiers = list(events_with_specifiers_map.values())

        specifiers: List[str] = [e["specifier"] for e in events_with_specifiers]

        # Because we reuse a single session between multiple
        # challenge managers, we have to be extra careful in the case
        # that we run into a Postgres level error, to rollback
        # the session so it remains usable - hence, all the sensitive
        # code belongs in a `try` block here.
        try:
            # Gets all user challenges,
            existing_user_challenges = fetch_user_challenges(
                session, self.challenge_id, specifiers
            )

            # Create users that need challenges still
            existing_specifiers = {
                challenge.specifier for challenge in existing_user_challenges
            }

            # Create new challenges

            new_challenge_metadata = [
                metadata
                for metadata in events_with_specifiers
                if metadata["specifier"] not in existing_specifiers
            ]
            to_create_metadata: List[FullEventMetadata] = []
            if self._challenge_type == ChallengeType.aggregate:
                # For aggregate challenges, only create them
                # if we haven't maxed out completion yet, and
                # we haven't overriden this via should_create_new_challenge

                # Get *all* UserChallenges per user
                user_ids = list({e["user_id"] for e in event_metadatas})
                all_user_challenges: List[Tuple[int, int]] = (
                    session.query(
                        UserChallenge.user_id, func.count(UserChallenge.specifier)
                    )
                    .filter(
                        UserChallenge.challenge_id == self.challenge_id,
                        UserChallenge.user_id.in_(user_ids),
                    )
                    .group_by(UserChallenge.user_id)
                ).all()
                challenges_per_user = dict(all_user_challenges)
                new_user_challenges_specifiers: Dict[int, Set[str]] = defaultdict(set)
                for new_metadata in new_challenge_metadata:
                    user_id = new_metadata["user_id"]
                    completion_count = challenges_per_user.get(user_id, 0) + len(
                        new_user_challenges_specifiers[user_id]
                    )
                    if self._step_count and completion_count >= self._step_count:
                        continue
                    if not self._updater.should_create_new_challenge(
                        event_type, new_metadata["user_id"], new_metadata["extra"]
                    ):
                        continue
                    new_user_challenges_specifiers[user_id].add(
                        new_metadata["specifier"]
                    )
                    to_create_metadata.append(new_metadata)
            else:
                to_create_metadata = new_challenge_metadata

            new_user_challenges = [
                self._create_new_user_challenge(
                    metadata["user_id"], metadata["specifier"]
                )
                for metadata in to_create_metadata
            ]
            logger.warning(f"new challenges ${new_user_challenges}")

            # Get the other challenges to update (the ones in progress)
            in_progress_challenges = [
                challenge
                for challenge in existing_user_challenges
                if not challenge.is_complete
            ]
            to_update = in_progress_challenges + new_user_challenges

            # Filter out challenges for deactivated users
            to_update_user_ids = list(set([c.user_id for c in to_update]))
            deactivated_user_ids = (
                session.query(User.user_id)
                .filter(
                    User.user_id.in_(to_update_user_ids),
                    User.is_deactivated == True,
                )
                .all()
            )
            to_create_metadata = list(
                filter(
                    lambda c: c["user_id"] not in deactivated_user_ids,
                    to_create_metadata,
                )
            )
            to_update = list(
                filter(lambda c: c.user_id not in deactivated_user_ids, to_update)
            )

            # Do any other custom work needed after creating a challenge event
            self._updater.on_after_challenge_creation(session, to_create_metadata)

            # Update all the challenges
            self._updater.update_user_challenges(
                session,
                event_type,
                to_update,
                self._step_count,
                events_with_specifiers,
                self._starting_block,
            )

            # Add block # to newly completed challenges
            for challenge in to_update:
                if challenge.is_complete:
                    block_number = events_with_specifiers_map[challenge.specifier][
                        "block_number"
                    ]
                    challenge.completed_blocknumber = block_number

            logger.debug(
                f"ChallengeManager: Updated challenges from event [{event_type}]: [{to_update}]"
            )
            # Only add the new ones
            session.add_all(new_user_challenges)

            # Commit, so if there are DB errors
            # we encounter now and can roll back
            # to keep the session valid
            # for the next manager
            session.commit()
        except Exception as e:
            logger.warning(
                f"ChallengeManager: caught error in manager [{self.challenge_id}]: [{e}]. Rolling back"
            )
            session.rollback()

    def get_user_challenge_state(
        self, session: Session, specifiers: List[str]
    ) -> List[UserChallenge]:
        return fetch_user_challenges(session, self.challenge_id, specifiers)

    def get_metadata(self, session: Session, specifiers: List[str]) -> List[Dict]:
        """Gets additional metadata to render the challenge if needed."""
        return self._updater.get_metadata(session, specifiers)

    def get_default_metadata(self):
        """Gets default metadata for an challenge with no progress."""
        return self._updater.get_default_metadata()

    # Helpers

    def _init_challenge(self, session):
        challenge: Challenge = (
            session.query(Challenge).filter(Challenge.id == self.challenge_id).first()
        )
        if not challenge:
            raise Exception("No matching challenge!")
        self._starting_block = challenge.starting_block
        self._step_count = challenge.step_count
        self._challenge_type = challenge.type
        self._did_init = True
        self._is_active = challenge.active

    def _create_new_user_challenge(self, user_id: int, specifier: str):
        return UserChallenge(
            challenge_id=self.challenge_id,
            user_id=user_id,
            specifier=specifier,
            is_complete=(
                self._challenge_type == ChallengeType.aggregate
            ),  # Aggregates are made in completed state
            current_step_count=0,
        )<|MERGE_RESOLUTION|>--- conflicted
+++ resolved
@@ -4,13 +4,9 @@
 from typing import Dict, List, Optional, Set, Tuple, TypedDict, cast
 
 from sqlalchemy import func
-<<<<<<< HEAD
 from sqlalchemy.orm.session import Session
-=======
+from src.models import Challenge, UserChallenge
 from src.models.models import ChallengeType, User
->>>>>>> 5179232e
-from src.models import Challenge, UserChallenge
-from src.models.models import ChallengeType
 
 logger = logging.getLogger(__name__)
 
