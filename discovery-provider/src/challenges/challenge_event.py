import enum

# Needs to be in it's own file, otherwise
# we get circular imports


class ChallengeEvent(str, enum.Enum):
    profile_update = "profile_update"
    repost = "repost"
    follow = "follow"
    favorite = "favorite"
    track_listen = "track_listen"
    track_upload = "track_upload"
<<<<<<< HEAD
    referral_signup = "referral_signup"  # Fired for the referring user
    referred_signup = "referred_signup"  # Fired for the new user
=======
    connect_verified = "connect_verified"
>>>>>>> c060ac68
<|MERGE_RESOLUTION|>--- conflicted
+++ resolved
@@ -11,9 +11,6 @@
     favorite = "favorite"
     track_listen = "track_listen"
     track_upload = "track_upload"
-<<<<<<< HEAD
     referral_signup = "referral_signup"  # Fired for the referring user
     referred_signup = "referred_signup"  # Fired for the new user
-=======
-    connect_verified = "connect_verified"
->>>>>>> c060ac68
+    connect_verified = "connect_verified"