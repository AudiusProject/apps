import enum
from sqlalchemy.ext.declarative import declarative_base, declared_attr
from sqlalchemy.dialects import postgresql
from sqlalchemy.dialects.postgresql import JSONB
from sqlalchemy import (
    Column,
    Integer,
    String,
    Boolean,
    DateTime,
    ForeignKey,
    Text,
    Enum,
    PrimaryKeyConstraint,
)

Base = declarative_base()

class BlockMixin():

    @declared_attr
    def __tablename__(self, cls):
        return cls.__name__.lower()

    blockhash = Column(String, primary_key=True)
    number = Column(Integer, nullable=True, unique=True)
    parenthash = Column(String)
    is_current = Column(Boolean)


# inherits from BlockMixin
class Block(Base, BlockMixin):
    __tablename__ = "blocks"

    def __repr__(self):
        return f"<Block(blockhash={self.blockhash},\
parenthash={self.parenthash},number={self.number},\
is_current={self.is_current})>"


# inherits from BlockMixin
class IPLDBlacklistBlock(Base, BlockMixin):
    __tablename__ = "ipld_blacklist_blocks"

    def __repr__(self):
        return f"<IPLDBlacklistBlock(blockhash={self.blockhash},\
    parenthash={self.parenthash},number={self.number}\
    is_current={self.is_current})>"


class BlacklistedIPLD(Base):
    __tablename__ = "ipld_blacklists"

    blockhash = Column(String, ForeignKey("ipld_blacklist_blocks.blockhash"), nullable=False)
    blocknumber = Column(Integer, ForeignKey("ipld_blacklist_blocks.number"), nullable=False)
    ipld = Column(String, nullable=False)
    is_blacklisted = Column(Boolean, nullable=False)
    is_current = Column(Boolean, nullable=False)

    PrimaryKeyConstraint(blockhash, ipld, is_blacklisted, is_current)

    def __repr__(self):
        return f"<BlacklistedIPLD(blockhash={self.blockhash},\
blocknumber={self.blocknumber},ipld={self.ipld}\
is_blacklisted={self.is_blacklisted}, is_current={self.is_current})>"


class User(Base):
    __tablename__ = "users"

    blockhash = Column(String, ForeignKey("blocks.blockhash"), nullable=False)
    blocknumber = Column(Integer, ForeignKey("blocks.number"), nullable=False)
    user_id = Column(Integer, nullable=False)
    is_ready = Column(Boolean, nullable=False)
    is_current = Column(Boolean, nullable=False)
    handle = Column(String)
    handle_lc = Column(String, index=True)
    wallet = Column(String, index=True)
    is_creator = Column(Boolean, nullable=False, default=False)
    is_verified = Column(Boolean, nullable=False, default=False, server_default='false')
    name = Column(Text)
    profile_picture = Column(String)
    profile_picture_sizes = Column(String)
    cover_photo = Column(String)
    cover_photo_sizes = Column(String)
    bio = Column(String)
    location = Column(String)
    metadata_multihash = Column(String)
    creator_node_endpoint = Column(String)
    updated_at = Column(DateTime, nullable=False)
    created_at = Column(DateTime, nullable=False)

    # Primary key has to be combo of all 3 is_current/creator_id/blockhash
    PrimaryKeyConstraint(is_current, user_id, blockhash)

    def __repr__(self):
        return f"<User(blockhash={self.blockhash},\
blocknumber={self.blocknumber},\
user_id={self.user_id},\
is_ready={self.is_ready},\
is_current={self.is_current},\
handle={self.handle},\
wallet={self.wallet},\
is_creator={self.is_creator},\
name={self.name},\
profile_pic={self.profile_picture},\
profile_pic_sizes={self.profile_picture_sizes},\
cover_photo={self.cover_photo},\
cover_photo_sizes={self.cover_photo_sizes},\
bio={self.bio},\
location={self.location},\
metadata_multihash={self.metadata_multihash},\
creator_node_endpoint={self.creator_node_endpoint},\
updated_at={self.updated_at},\
created_at={self.created_at})>"


class Track(Base):
    __tablename__ = "tracks"

    blockhash = Column(String, ForeignKey("blocks.blockhash"), nullable=False)
    blocknumber = Column(Integer, ForeignKey("blocks.number"), nullable=False)
    track_id = Column(Integer, nullable=False)
    is_current = Column(Boolean, nullable=False)
    is_delete = Column(Boolean, nullable=False)
    owner_id = Column(Integer, nullable=False)
    route_id = Column(String, nullable=False)
    title = Column(Text)
    length = Column(Integer)
    cover_art = Column(String)
    cover_art_sizes = Column(String)
    tags = Column(String)
    genre = Column(String)
    mood = Column(String)
    credits_splits = Column(String)
    remix_of = Column(postgresql.JSONB, nullable=True)
    create_date = Column(String)
    release_date = Column(String)
    file_type = Column(String)
    description = Column(String)
    license = Column(String)
    isrc = Column(String)
    iswc = Column(String)
    track_segments = Column(postgresql.JSONB, nullable=False)
    metadata_multihash = Column(String)
    download = Column(postgresql.JSONB, nullable=True)
    updated_at = Column(DateTime, nullable=False)
    created_at = Column(DateTime, nullable=False)
    is_unlisted = Column(Boolean, nullable=False)
    field_visibility = Column(postgresql.JSONB, nullable=True)
    stem_of = Column(postgresql.JSONB, nullable=True)

    # Primary key has to be combo of all 3 is_current/creator_id/blockhash
    PrimaryKeyConstraint(is_current, track_id, blockhash)

    def __repr__(self):
        return (
            f"<Track("
            f"blockhash={self.blockhash},"
            f"blocknumber={self.blocknumber},"
            f"track_id={self.track_id},"
            f"is_current={self.is_current},"
            f"is_delete={self.is_delete},"
            f"owner_id={self.owner_id},"
            f"route_id={self.route_id},"
            f"title={self.title},"
            f"length={self.length},"
            f"cover_art={self.cover_art},"
            f"cover_art_sizes={self.cover_art_sizes},"
            f"tags={self.tags},"
            f"genre={self.genre},"
            f"mood={self.mood},"
            f"credits_splits={self.credits_splits},"
            f"remix_of={self.remix_of},"
            f"create_date={self.create_date},"
            f"release_date={self.release_date},"
            f"file_type={self.file_type},"
            f"description={self.description},"
            f"license={self.license},"
            f"isrc={self.isrc},"
            f"iswc={self.iswc},"
            f"track_segments={self.track_segments},"
            f"metadata_multihash={self.metadata_multihash},"
            f"download={self.download},"
            f"updated_at={self.updated_at},"
            f"created_at={self.created_at},"
            f"stem_of={self.stem_of}"
            ")>"
        )


class Playlist(Base):
    __tablename__ = "playlists"
    blockhash = Column(String, ForeignKey("blocks.blockhash"), nullable=False)
    blocknumber = Column(Integer, ForeignKey("blocks.number"), nullable=False)
    playlist_id = Column(Integer, nullable=False)
    playlist_owner_id = Column(Integer, nullable=False)
    is_album = Column(Boolean, nullable=False)
    is_private = Column(Boolean, nullable=False)
    playlist_name = Column(String)
    playlist_contents = Column(JSONB, nullable=False)
    playlist_image_multihash = Column(String)
    playlist_image_sizes_multihash = Column(String)
    description = Column(String)
    upc = Column(String)
    is_current = Column(Boolean, nullable=False)
    is_delete = Column(Boolean, nullable=False)
    updated_at = Column(DateTime, nullable=False)
    created_at = Column(DateTime, nullable=False)

    # Primary key has to be a combination of is_current/playlist_id/playlist_owner_id/blockhash
    PrimaryKeyConstraint(is_current, playlist_id, playlist_owner_id, blockhash)

    def __repr__(self):
        return f"<Playlist(blockhash={self.blockhash},\
blocknumber={self.blocknumber},\
playlist_id={self.playlist_id},\
playlist_owner_id={self.playlist_owner_id},\
is_album={self.is_album},\
is_private={self.is_private},\
playlist_name={self.playlist_name},\
playlist_contents={self.playlist_contents},\
playlist_image_multihash={self.playlist_image_multihash},\
playlist_image_sizes_multihash={self.playlist_image_sizes_multihash},\
description={self.description},\
upc={self.upc}\
is_current={self.is_current},\
is_delete={self.is_delete},\
updated_at={self.updated_at},\
created_at={self.created_at}>"

class RepostType(str, enum.Enum):
    track = 'track'
    playlist = 'playlist'
    album = 'album'


class Repost(Base):
    __tablename__ = "reposts"

    blockhash = Column(String, ForeignKey("blocks.blockhash"), nullable=False)
    blocknumber = Column(Integer, ForeignKey("blocks.number"), nullable=False)
    user_id = Column(Integer, nullable=False)
    repost_item_id = Column(Integer, nullable=False)
    repost_type = Column(Enum(RepostType), nullable=False)
    is_current = Column(Boolean, nullable=False)
    is_delete = Column(Boolean, nullable=False)
    created_at = Column(DateTime, nullable=False)

    PrimaryKeyConstraint(user_id, repost_item_id, repost_type, is_current, blockhash)

    def __repr__(self):
        return f"<Repost(blockhash={self.blockhash},\
blocknumber={self.blocknumber},\
user_id={self.user_id},\
repost_item_id={self.repost_item_id},\
repost_type={self.repost_type},\
is_current={self.is_current},\
is_delete={self.is_delete},\
created_at={self.created_at})>"


class Follow(Base):
    __tablename__ = "follows"

    blockhash = Column(String, ForeignKey("blocks.blockhash"), nullable=False)
    blocknumber = Column(Integer, ForeignKey("blocks.number"), nullable=False)
    follower_user_id = Column(Integer, nullable=False, index=True)
    followee_user_id = Column(Integer, nullable=False, index=True)
    is_current = Column(Boolean, nullable=False)
    is_delete = Column(Boolean, nullable=False)
    created_at = Column(DateTime, nullable=False)

    # Primary key has to be composite key of is_current/follower_user_id/followee_user_id/blockhash
    PrimaryKeyConstraint(is_current, follower_user_id, followee_user_id, blockhash)

    def __repr__(self):
        return f"<Follow(blockhash={self.blockhash},\
blocknumber={self.blocknumber},\
follower_user_id={self.follower_user_id},\
followee_user_id={self.followee_user_id},\
is_current={self.is_current},\
is_delete={self.is_delete},\
created_at={self.created_at}>"


class SaveType(str, enum.Enum):
    track = 'track'
    playlist = 'playlist'
    album = 'album'


class Save(Base):
    __tablename__ = "saves"

    blockhash = Column(String, ForeignKey("blocks.blockhash"), nullable=False)
    blocknumber = Column(Integer, ForeignKey("blocks.number"), nullable=False)
    user_id = Column(Integer, nullable=False)
    save_item_id = Column(Integer, nullable=False)
    save_type = Column(Enum(SaveType), nullable=False)
    created_at = Column(DateTime, nullable=False)
    is_current = Column(Boolean, nullable=False)
    is_delete = Column(Boolean, nullable=False)

    PrimaryKeyConstraint(is_current, user_id, save_item_id, save_type, blockhash)

    def __repr__(self):
        return f"<Save(blockhash={self.blockhash},\
blocknumber={self.blocknumber},\
user_id={self.user_id},\
save_item_id={self.save_item_id},\
created_at={self.created_at},\
save_type={self.save_type},\
is_current={self.is_current},\
is_delete={self.is_delete}>"

class Stem(Base):
    __tablename__ = "stems"

<<<<<<< HEAD
    parent_track_id = Column(Integer, nullable=False, index=True)
    child_track_id = Column(Integer, nullable=False, index=True)
=======
    parent_track_id = Column(Integer, nullable=False, index=False)
    child_track_id = Column(Integer, nullable=False, index=False)
>>>>>>> e23360d5
    PrimaryKeyConstraint(parent_track_id, child_track_id)

    def __repr__(self):
        return f"<Remix(parent_track_id={self.parent_track_id},\
<<<<<<< HEAD
            child_track_id={self.child_track_id})"
=======
            child_track_id={self.child_track_id})"

class Remix(Base):
    __tablename__ = "remixes"

    parent_track_id = Column(Integer, nullable=False, index=False)
    child_track_id = Column(Integer, nullable=False, index=False)
    PrimaryKeyConstraint(parent_track_id, child_track_id)

    def __repr__(self):
        return f"<Remix(parent_track_id={self.parent_track_id},\
child_track_id={self.child_track_id}>"
>>>>>>> e23360d5
<|MERGE_RESOLUTION|>--- conflicted
+++ resolved
@@ -317,30 +317,21 @@
 class Stem(Base):
     __tablename__ = "stems"
 
-<<<<<<< HEAD
-    parent_track_id = Column(Integer, nullable=False, index=True)
-    child_track_id = Column(Integer, nullable=False, index=True)
-=======
-    parent_track_id = Column(Integer, nullable=False, index=False)
-    child_track_id = Column(Integer, nullable=False, index=False)
->>>>>>> e23360d5
-    PrimaryKeyConstraint(parent_track_id, child_track_id)
-
-    def __repr__(self):
-        return f"<Remix(parent_track_id={self.parent_track_id},\
-<<<<<<< HEAD
-            child_track_id={self.child_track_id})"
-=======
-            child_track_id={self.child_track_id})"
-
-class Remix(Base):
-    __tablename__ = "remixes"
-
     parent_track_id = Column(Integer, nullable=False, index=False)
     child_track_id = Column(Integer, nullable=False, index=False)
     PrimaryKeyConstraint(parent_track_id, child_track_id)
 
     def __repr__(self):
         return f"<Remix(parent_track_id={self.parent_track_id},\
-child_track_id={self.child_track_id}>"
->>>>>>> e23360d5
+            child_track_id={self.child_track_id})"
+
+class Remix(Base):
+    __tablename__ = "remixes"
+
+    parent_track_id = Column(Integer, nullable=False, index=False)
+    child_track_id = Column(Integer, nullable=False, index=False)
+    PrimaryKeyConstraint(parent_track_id, child_track_id)
+
+    def __repr__(self):
+        return f"<Remix(parent_track_id={self.parent_track_id},\
+child_track_id={self.child_track_id}>"