import logging
import enum

from jsonschema import ValidationError
from sqlalchemy.ext.declarative import declarative_base, declared_attr
from sqlalchemy.dialects import postgresql
from sqlalchemy.dialects.postgresql import JSONB
from sqlalchemy.orm import validates
from sqlalchemy.sql import null
from sqlalchemy import (
    Column,
    Integer,
    String,
    Boolean,
    Date,
    DateTime,
    ForeignKey,
    Text,
    Enum,
    PrimaryKeyConstraint,
    Index,
    func,
)
from src.model_validator import ModelValidator

Base = declarative_base()
logger = logging.getLogger(__name__)

# field_type is the sqlalchemy type from the model object
def validate_field_helper(field, value, model, field_type):
    # TODO: need to write custom validator for these datetime fields as jsonschema
    # validates datetime in format 2018-11-13T20:20:39+00:00, not a format we use
    # also not totally necessary as these fields are created server side
    if field in ('created_at', 'updated_at'):
        return value

    # remove null characters from varchar and text fields
    # Postgres does not support these well and it throws this error if you try to insert
    # `Fatal error in main loop A string literal cannot contain NUL (0x00) characters`
    # the fix is to replace those characters with empty with empty string
    # https://stackoverflow.com/questions/1347646/postgres-error-on-insert-error-invalid-byte-sequence-for-encoding-utf8-0x0
    if type(field_type) in (String, Text) and value:
        value = value.replace("\x00", "")

    to_validate = {
        field: value
    }
    try:
        ModelValidator.validate(to_validate=to_validate, model=model, field=field)
    except ValidationError as e:
        value = get_default_value(field, value, model, e)
    except BaseException as e:
        logger.error(f"Validation failed: {e}")

    return value

def get_default_value(field, value, model, e):
    field_props = ModelValidator.get_properties_for_field(model, field)

    # type field from the schema. this can either be a string or list
    # required by JSONSchema, cannot be None
    schema_type_field = field_props['type']
    try:
        default_value = field_props['default']
    except KeyError:
        default_value = None

    # If the schema indicates this field is equal to object(if string) or contains object(if list) and
    # the default value isn't set in the schema, set to SQL null, otherwise JSONB columns get
    # set to string 'null'.
    # Other fields can be set to their regular defaults or None.
    if not default_value:
        # if schema_type_field is defined as a list, need to check if 'object' is in list, else check string
        if isinstance(schema_type_field, list) and 'object' in schema_type_field:
            default_value = null() # sql null
        elif schema_type_field == 'object':
            default_value = null() # sql null

    logger.warning(f"Validation: Setting the default value {default_value} for field {field} " \
        f"of type {schema_type_field} because of error: {e}")

    return default_value

def get_fields_to_validate(model):
    try:
        fields = ModelValidator.models_to_schema_and_fields_dict[model]['fields']
    except BaseException as e:
        logger.error(f"Validation failed: {e}. No validation will occur for {model}")
        fields = ['']

    return fields

class BlockMixin():

    @declared_attr
    def __tablename__(self, cls):
        return cls.__name__.lower()

    blockhash = Column(String, primary_key=True)
    number = Column(Integer, nullable=True, unique=True)
    parenthash = Column(String)
    is_current = Column(Boolean)


# inherits from BlockMixin
class Block(Base, BlockMixin):
    __tablename__ = "blocks"

    def __repr__(self):
        return f"<Block(blockhash={self.blockhash},\
parenthash={self.parenthash},number={self.number},\
is_current={self.is_current})>"


# inherits from BlockMixin
class IPLDBlacklistBlock(Base, BlockMixin):
    __tablename__ = "ipld_blacklist_blocks"

    def __repr__(self):
        return f"<IPLDBlacklistBlock(blockhash={self.blockhash},\
    parenthash={self.parenthash},number={self.number}\
    is_current={self.is_current})>"


class BlacklistedIPLD(Base):
    __tablename__ = "ipld_blacklists"

    blockhash = Column(String, ForeignKey("ipld_blacklist_blocks.blockhash"), nullable=False)
    blocknumber = Column(Integer, ForeignKey("ipld_blacklist_blocks.number"), nullable=False)
    ipld = Column(String, nullable=False)
    is_blacklisted = Column(Boolean, nullable=False)
    is_current = Column(Boolean, nullable=False, index=True)

    PrimaryKeyConstraint(blockhash, ipld, is_blacklisted, is_current)

    def __repr__(self):
        return f"<BlacklistedIPLD(blockhash={self.blockhash},\
blocknumber={self.blocknumber},ipld={self.ipld}\
is_blacklisted={self.is_blacklisted}, is_current={self.is_current})>"

class User(Base):
    __tablename__ = "users"

    blockhash = Column(String, ForeignKey("blocks.blockhash"), nullable=False)
    blocknumber = Column(Integer, ForeignKey("blocks.number"), nullable=False)
    txhash = Column(String, default='', nullable=False)
    user_id = Column(Integer, nullable=False)
    is_current = Column(Boolean, nullable=False)
    handle = Column(String)
    handle_lc = Column(String, index=True)
    wallet = Column(String, index=True)
    is_creator = Column(Boolean, nullable=False, default=False)
    is_verified = Column(Boolean, nullable=False, default=False, server_default='false')
    name = Column(Text)
    profile_picture = Column(String)
    profile_picture_sizes = Column(String)
    cover_photo = Column(String)
    cover_photo_sizes = Column(String)
    bio = Column(String)
    location = Column(String)
    metadata_multihash = Column(String)
    creator_node_endpoint = Column(String)
    updated_at = Column(DateTime, nullable=False)
    created_at = Column(DateTime, nullable=False)
    primary_id = Column(Integer, nullable=True)
    secondary_ids = Column(postgresql.ARRAY(Integer), nullable=True)
    replica_set_update_signer = Column(String, nullable=True)
    has_collectibles = Column(Boolean, nullable=False, default=False, server_default='false')
    playlist_library = Column(JSONB, nullable=True)

    PrimaryKeyConstraint(is_current, user_id, blockhash, txhash)

    ModelValidator.init_model_schemas('User')
    fields = get_fields_to_validate('User')

    # unpacking args into @validates
    @validates(*fields)
    def validate_field(self, field, value):
        return validate_field_helper(field, value, 'User', getattr(User, field).type)

    def __repr__(self):
        return f"<User(blockhash={self.blockhash},\
blocknumber={self.blocknumber},\
txhash={self.txhash},\
user_id={self.user_id},\
is_current={self.is_current},\
handle={self.handle},\
wallet={self.wallet},\
is_creator={self.is_creator},\
name={self.name},\
profile_pic={self.profile_picture},\
profile_pic_sizes={self.profile_picture_sizes},\
cover_photo={self.cover_photo},\
cover_photo_sizes={self.cover_photo_sizes},\
bio={self.bio},\
location={self.location},\
metadata_multihash={self.metadata_multihash},\
creator_node_endpoint={self.creator_node_endpoint},\
primary_id={self.primary_id},\
secondary_ids={self.secondary_ids},\
replica_set_update_signer={self.replica_set_update_signer},\
updated_at={self.updated_at},\
created_at={self.created_at})>"


class Track(Base):
    __tablename__ = "tracks"

    blockhash = Column(String, ForeignKey("blocks.blockhash"), nullable=False)
    blocknumber = Column(Integer, ForeignKey("blocks.number"), nullable=False)
    txhash = Column(String, default='', nullable=False)
    track_id = Column(Integer, nullable=False)
    is_current = Column(Boolean, nullable=False)
    is_delete = Column(Boolean, nullable=False)
    owner_id = Column(Integer, nullable=False)
    route_id = Column(String, nullable=False)
    title = Column(Text, nullable=True)
    length = Column(Integer, nullable=True)
    cover_art = Column(String, nullable=True)
    cover_art_sizes = Column(String, nullable=True)
    tags = Column(String, nullable=True)
    genre = Column(String, nullable=True)
    mood = Column(String, nullable=True)
    credits_splits = Column(String, nullable=True)
    remix_of = Column(postgresql.JSONB, nullable=True)
    create_date = Column(String, nullable=True)
    release_date = Column(String, nullable=True)
    file_type = Column(String, nullable=True)
    description = Column(String, nullable=True)
    license = Column(String, nullable=True)
    isrc = Column(String, nullable=True)
    iswc = Column(String, nullable=True)
    track_segments = Column(postgresql.JSONB, nullable=False)
    metadata_multihash = Column(String, nullable=True)
    download = Column(postgresql.JSONB, nullable=True)
    updated_at = Column(DateTime, nullable=False)
    created_at = Column(DateTime, nullable=False)
    is_unlisted = Column(Boolean, nullable=False)
    field_visibility = Column(postgresql.JSONB, nullable=True)
    stem_of = Column(postgresql.JSONB, nullable=True)

    PrimaryKeyConstraint(is_current, track_id, blockhash, txhash)

    ModelValidator.init_model_schemas('Track')
    fields = get_fields_to_validate('Track')

    # unpacking args into @validates
    @validates(*fields)
    def validate_field(self, field, value):
        return validate_field_helper(field, value, 'Track', getattr(Track, field).type)

    def __repr__(self):
        return (
            f"<Track("
            f"blockhash={self.blockhash},"
            f"blocknumber={self.blocknumber},"
            f"txhash={self.txhash},"
            f"track_id={self.track_id},"
            f"is_current={self.is_current},"
            f"is_delete={self.is_delete},"
            f"owner_id={self.owner_id},"
            f"route_id={self.route_id},"
            f"title={self.title},"
            f"length={self.length},"
            f"cover_art={self.cover_art},"
            f"cover_art_sizes={self.cover_art_sizes},"
            f"tags={self.tags},"
            f"genre={self.genre},"
            f"mood={self.mood},"
            f"credits_splits={self.credits_splits},"
            f"remix_of={self.remix_of},"
            f"create_date={self.create_date},"
            f"release_date={self.release_date},"
            f"file_type={self.file_type},"
            f"description={self.description},"
            f"license={self.license},"
            f"isrc={self.isrc},"
            f"iswc={self.iswc},"
            f"track_segments={self.track_segments},"
            f"metadata_multihash={self.metadata_multihash},"
            f"download={self.download},"
            f"updated_at={self.updated_at},"
            f"created_at={self.created_at},"
            f"stem_of={self.stem_of}"
            ")>"
        )


class Playlist(Base):
    __tablename__ = "playlists"
    blockhash = Column(String, ForeignKey("blocks.blockhash"), nullable=False)
    blocknumber = Column(Integer, ForeignKey("blocks.number"), nullable=False)
    txhash = Column(String, default='', nullable=False)
    playlist_id = Column(Integer, nullable=False)
    playlist_owner_id = Column(Integer, nullable=False)
    is_album = Column(Boolean, nullable=False)
    is_private = Column(Boolean, nullable=False)
    playlist_name = Column(String)
    playlist_contents = Column(JSONB, nullable=False)
    playlist_image_multihash = Column(String)
    playlist_image_sizes_multihash = Column(String)
    description = Column(String)
    upc = Column(String)
    is_current = Column(Boolean, nullable=False)
    is_delete = Column(Boolean, nullable=False)
    last_added_to = Column(DateTime, nullable=True)
    updated_at = Column(DateTime, nullable=False)
    created_at = Column(DateTime, nullable=False)

    PrimaryKeyConstraint(is_current, playlist_id, playlist_owner_id, blockhash, txhash)

    def __repr__(self):
        return f"<Playlist(blockhash={self.blockhash},\
blocknumber={self.blocknumber},\
txhash={self.txhash},\
playlist_id={self.playlist_id},\
playlist_owner_id={self.playlist_owner_id},\
is_album={self.is_album},\
is_private={self.is_private},\
playlist_name={self.playlist_name},\
playlist_contents={self.playlist_contents},\
playlist_image_multihash={self.playlist_image_multihash},\
playlist_image_sizes_multihash={self.playlist_image_sizes_multihash},\
description={self.description},\
upc={self.upc}\
is_current={self.is_current},\
is_delete={self.is_delete},\
updated_at={self.updated_at},\
created_at={self.created_at}>"

class RepostType(str, enum.Enum):
    track = 'track'
    playlist = 'playlist'
    album = 'album'


class Repost(Base):
    __tablename__ = "reposts"

    blockhash = Column(String, ForeignKey("blocks.blockhash"), nullable=False)
    blocknumber = Column(Integer, ForeignKey("blocks.number"), nullable=False)
    txhash = Column(String, default='', nullable=False)
    user_id = Column(Integer, nullable=False)
    repost_item_id = Column(Integer, nullable=False)
    repost_type = Column(Enum(RepostType), nullable=False)
    is_current = Column(Boolean, nullable=False)
    is_delete = Column(Boolean, nullable=False)
    created_at = Column(DateTime, nullable=False)

    PrimaryKeyConstraint(user_id, repost_item_id, repost_type, is_current, blockhash, txhash)

    def __repr__(self):
        return f"<Repost(blockhash={self.blockhash},\
blocknumber={self.blocknumber},\
txhash={self.txhash},\
user_id={self.user_id},\
repost_item_id={self.repost_item_id},\
repost_type={self.repost_type},\
is_current={self.is_current},\
is_delete={self.is_delete},\
created_at={self.created_at})>"


class Follow(Base):
    __tablename__ = "follows"

    blockhash = Column(String, ForeignKey("blocks.blockhash"), nullable=False)
    blocknumber = Column(Integer, ForeignKey("blocks.number"), nullable=False)
    txhash = Column(String, default='', nullable=False)
    follower_user_id = Column(Integer, nullable=False, index=True)
    followee_user_id = Column(Integer, nullable=False, index=True)
    is_current = Column(Boolean, nullable=False)
    is_delete = Column(Boolean, nullable=False)
    created_at = Column(DateTime, nullable=False)

    PrimaryKeyConstraint(is_current, follower_user_id, followee_user_id, blockhash, txhash)

    def __repr__(self):
        return f"<Follow(blockhash={self.blockhash},\
blocknumber={self.blocknumber},\
txhash={self.txhash},\
follower_user_id={self.follower_user_id},\
followee_user_id={self.followee_user_id},\
is_current={self.is_current},\
is_delete={self.is_delete},\
created_at={self.created_at}>"


class SaveType(str, enum.Enum):
    track = 'track'
    playlist = 'playlist'
    album = 'album'


class Save(Base):
    __tablename__ = "saves"

    blockhash = Column(String, ForeignKey("blocks.blockhash"), nullable=False)
    blocknumber = Column(Integer, ForeignKey("blocks.number"), nullable=False)
    txhash = Column(String, default='', nullable=False)
    user_id = Column(Integer, nullable=False)
    save_item_id = Column(Integer, nullable=False)
    save_type = Column(Enum(SaveType), nullable=False)
    created_at = Column(DateTime, nullable=False)
    is_current = Column(Boolean, nullable=False)
    is_delete = Column(Boolean, nullable=False)

    PrimaryKeyConstraint(is_current, user_id, save_item_id, save_type, blockhash, txhash)

    def __repr__(self):
        return f"<Save(blockhash={self.blockhash},\
blocknumber={self.blocknumber},\
txhash={self.txhash},\
user_id={self.user_id},\
save_item_id={self.save_item_id},\
created_at={self.created_at},\
save_type={self.save_type},\
is_current={self.is_current},\
is_delete={self.is_delete}>"

class Stem(Base):
    __tablename__ = "stems"

    parent_track_id = Column(Integer, nullable=False, index=False)
    child_track_id = Column(Integer, nullable=False, index=False)
    PrimaryKeyConstraint(parent_track_id, child_track_id)

    def __repr__(self):
        return f"<Stem(parent_track_id={self.parent_track_id},\
child_track_id={self.child_track_id})>"

class Remix(Base):
    __tablename__ = "remixes"

    parent_track_id = Column(Integer, nullable=False, index=False)
    child_track_id = Column(Integer, nullable=False, index=False)
    PrimaryKeyConstraint(parent_track_id, child_track_id)

    def __repr__(self):
        return f"<Remix(parent_track_id={self.parent_track_id},\
child_track_id={self.child_track_id}>"

class Play(Base):
    __tablename__ = "plays"

    id = Column(Integer, primary_key=True)
    user_id = Column(Integer, nullable=True, index=False)
    source = Column(String, nullable=True, index=False)
    play_item_id = Column(Integer, nullable=False, index=False)
    slot = Column(Integer, nullable=True, index=False)
    signature = Column(String, nullable=True, index=False)
    created_at = Column(DateTime, nullable=False, default=func.now())
    updated_at = Column(DateTime, nullable=False, default=func.now(), onupdate=func.now())

    Index('ix_plays_user_play_item', 'play_item_id', 'user_id', unique=False)
    Index('ix_plays_user_play_item_date', 'play_item_id', 'user_id', 'created_at', unique=False)
    Index('ix_plays_sol_signature', 'play_item_id', 'signature', unique=False)

    def __repr__(self):
        return f"<Play(\
id={self.id},\
user_id={self.user_id},\
source={self.source},\
play_item_id={self.play_item_id}\
slot={self.slot}\
signature={self.signature}\
updated_at={self.updated_at}\
created_at={self.created_at}>"

class AggregatePlays(Base):
    __tablename__ = "aggregate_plays"

    play_item_id = Column(Integer, primary_key=True, nullable=False, index=True)
    count = Column(Integer, nullable=False, index=False)

    Index('play_item_id_idx', 'play_item_id', unique=False)

    def __repr__(self):
        return f"<AggregatePlays(\
play_item_id={self.play_item_id},\
count={self.count}>"

class RouteMetrics(Base):
    __tablename__ = "route_metrics"

    id = Column(Integer, primary_key=True)
    version = Column(String, nullable=True)
    route_path = Column(String, nullable=False)
    query_string = Column(String, nullable=True, default='')
    count = Column(Integer, nullable=False)
    ip = Column(String, nullable=False)
    timestamp = Column(DateTime, nullable=False, default=func.now())
    created_at = Column(DateTime, nullable=False, default=func.now())
    updated_at = Column(DateTime, nullable=False, default=func.now(), onupdate=func.now())

    def __repr__(self):
        return f"<RouteMetrics(\
version={self.version},\
route_path={self.route_path},\
query_string={self.query_string},\
count={self.count},\
ip={self.ip},\
timestamp={self.timestamp},\
created_at={self.created_at},\
updated_at={self.updated_at}"

class AggregateDailyUniqueUsersMetrics(Base):
    __tablename__ = "aggregate_daily_unique_users_metrics"

    id = Column(Integer, primary_key=True)
    count = Column(Integer, nullable=False)
    summed_count = Column(Integer, nullable=True)
    timestamp = Column(Date, nullable=False) # zeroed out to the day
    created_at = Column(DateTime, nullable=False, default=func.now())
    updated_at = Column(DateTime, nullable=False, default=func.now(), onupdate=func.now())

    def __repr__(self):
        return f"<AggregateDailyUniqueUsersMetrics(\
count={self.count},\
timestamp={self.timestamp},\
created_at={self.created_at},\
updated_at={self.updated_at}"

class AggregateDailyTotalUsersMetrics(Base):
    __tablename__ = "aggregate_daily_total_users_metrics"

    id = Column(Integer, primary_key=True)
    count = Column(Integer, nullable=False)
    timestamp = Column(Date, nullable=False) # zeroed out to the day
    created_at = Column(DateTime, nullable=False, default=func.now())
    updated_at = Column(DateTime, nullable=False, default=func.now(), onupdate=func.now())

    def __repr__(self):
        return f"<AggregateDailyTotalUsersMetrics(\
count={self.count},\
timestamp={self.timestamp},\
created_at={self.created_at},\
updated_at={self.updated_at}"

class AggregateMonthlyUniqueUsersMetrics(Base):
    __tablename__ = "aggregate_monthly_unique_users_metrics"

    id = Column(Integer, primary_key=True)
    count = Column(Integer, nullable=False)
    summed_count = Column(Integer, nullable=True)
    timestamp = Column(Date, nullable=False) # first day of month
    created_at = Column(DateTime, nullable=False, default=func.now())
    updated_at = Column(DateTime, nullable=False, default=func.now(), onupdate=func.now())

    def __repr__(self):
        return f"<AggregateMonthlyUniqueUsersMetrics(\
count={self.count},\
timestamp={self.timestamp},\
created_at={self.created_at},\
updated_at={self.updated_at}"

class AggregateMonthlyTotalUsersMetrics(Base):
    __tablename__ = "aggregate_monthly_total_users_metrics"

    id = Column(Integer, primary_key=True)
    count = Column(Integer, nullable=False)
    timestamp = Column(Date, nullable=False) # first day of month
    created_at = Column(DateTime, nullable=False, default=func.now())
    updated_at = Column(DateTime, nullable=False, default=func.now(), onupdate=func.now())

    def __repr__(self):
        return f"<AggregateMonthlyTotalUsersMetrics(\
count={self.count},\
timestamp={self.timestamp},\
created_at={self.created_at},\
updated_at={self.updated_at}"

class AppNameMetrics(Base):
    __tablename__ = "app_name_metrics"

    id = Column(Integer, primary_key=True)
    application_name = Column(String, nullable=False)
    count = Column(Integer, nullable=False)
    ip = Column(String, nullable=True)
    timestamp = Column(DateTime, nullable=False, default=func.now())
    created_at = Column(DateTime, nullable=False, default=func.now())
    updated_at = Column(DateTime, nullable=False, default=func.now(), onupdate=func.now())

    def __repr__(self):
        return f"<AppNameMetrics(\
application_name={self.application_name},\
count={self.count},\
ip={self.ip},\
timestamp={self.timestamp},\
created_at={self.created_at},\
updated_at={self.updated_at}"

class AggregateDailyAppNameMetrics(Base):
    __tablename__ = "aggregate_daily_app_name_metrics"

    id = Column(Integer, primary_key=True)
    application_name = Column(String, nullable=False)
    count = Column(Integer, nullable=False)
    timestamp = Column(Date, nullable=False) # zeroed out to the day
    created_at = Column(DateTime, nullable=False, default=func.now())
    updated_at = Column(DateTime, nullable=False, default=func.now(), onupdate=func.now())

    def __repr__(self):
        return f"<AggregateDailyAppNameMetrics(\
application_name={self.application_name},\
count={self.count},\
timestamp={self.timestamp},\
created_at={self.created_at},\
updated_at={self.updated_at}"

class AggregateMonthlyAppNameMetrics(Base):
    __tablename__ = "aggregate_monthly_app_name_metrics"

    id = Column(Integer, primary_key=True)
    application_name = Column(String, nullable=False)
    count = Column(Integer, nullable=False)
    timestamp = Column(Date, nullable=False) # first day of month
    created_at = Column(DateTime, nullable=False, default=func.now())
    updated_at = Column(DateTime, nullable=False, default=func.now(), onupdate=func.now())

    def __repr__(self):
        return f"<AggregateMonthlyAppNameMetrics(\
application_name={self.application_name},\
count={self.count},\
timestamp={self.timestamp},\
created_at={self.created_at},\
updated_at={self.updated_at}"

class RouteMetricsDayMatview(Base):
    __tablename__ = "route_metrics_day_bucket"

    time = Column(DateTime, nullable=False, primary_key=True)
    unique_count = Column(Integer, nullable=False)
    count = Column(Integer, nullable=False)

    def __repr__(self):
        return f"<RouteMetricsDayMatview(\
unique_count={self.unique_count},\
count={self.count},\
time={self.time}>"

class RouteMetricsMonthMatview(Base):
    __tablename__ = "route_metrics_month_bucket"

    time = Column(DateTime, nullable=False, primary_key=True)
    unique_count = Column(Integer, nullable=False)
    count = Column(Integer, nullable=False)

    def __repr__(self):
        return f"<RouteMetricsMonthMatview(\
unique_count={self.unique_count},\
count={self.count},\
time={self.time}>"

class RouteMetricsTrailingWeek(Base):
    __tablename__ = "route_metrics_trailing_week"

    unique_count = Column(Integer, nullable=False)
    count = Column(Integer, nullable=False)
    PrimaryKeyConstraint(unique_count, count)

    def __repr__(self):
        return f"<RouteMetricsTrailingWeek(\
unique_count={self.unique_count},\
count={self.count}>"

class RouteMetricsTrailingMonth(Base):
    __tablename__ = "route_metrics_trailing_month"

    unique_count = Column(Integer, nullable=False)
    count = Column(Integer, nullable=False)
    PrimaryKeyConstraint(unique_count, count)

    def __repr__(self):
        return f"<RouteMetricsTrailingMonth(\
unique_count={self.unique_count},\
count={self.count}>"

class RouteMetricsAllTime(Base):
    __tablename__ = "route_metrics_all_time"

    unique_count = Column(Integer, nullable=False)
    count = Column(Integer, nullable=False)
    PrimaryKeyConstraint(unique_count, count)

    def __repr__(self):
        return f"<RouteMetricsTrailingAllTime(\
unique_count={self.unique_count},\
count={self.count}>"

class AppMetricsTrailingWeek(Base):
    __tablename__ = "app_name_metrics_trailing_week"

    count = Column(Integer, nullable=False)
    name = Column(String, nullable=False, primary_key=True)

    def __repr__(self):
        return f"<AppMetricsTrailingWeek(\
name={self.name},\
count={self.count}>"

class AppMetricsTrailingMonth(Base):
    __tablename__ = "app_name_metrics_trailing_month"

    count = Column(Integer, nullable=False)
    name = Column(String, nullable=False, primary_key=True)

    def __repr__(self):
        return f"<AppMetricsTrailingMonth(\
name={self.name},\
count={self.count}>"

class AppMetricsAllTime(Base):
    __tablename__ = "app_name_metrics_all_time"

    count = Column(Integer, nullable=False)
    name = Column(String, nullable=False, primary_key=True)

    def __repr__(self):
        return f"<AppMetricsAllTime(\
name={self.name},\
count={self.count}>"

class TagTrackUserMatview(Base):
    __tablename__ = "tag_track_user"

    tag = Column(String, nullable=False)
    track_id = Column(Integer, nullable=False)
    owner_id = Column(Integer, nullable=False)

    PrimaryKeyConstraint(tag, track_id, owner_id)

    def __repr__(self):
        return f"<TagTrackUserMatview(\
tag={self.tag},\
track_id={self.track_id},\
owner_id={self.owner_id}>"

class URSMContentNode(Base):
    __tablename__ = "ursm_content_nodes"
    blockhash = Column(String, ForeignKey("blocks.blockhash"), nullable=False)
    blocknumber = Column(Integer, ForeignKey("blocks.number"), nullable=False)
    txhash = Column(String, default='', nullable=False)
    is_current = Column(Boolean, nullable=False)
    cnode_sp_id = Column(Integer, nullable=False)
    delegate_owner_wallet = Column(String, nullable=False)
    owner_wallet = Column(String, nullable=False)
    proposer_sp_ids = Column(postgresql.ARRAY(Integer), nullable=False)
    proposer_1_delegate_owner_wallet = Column(String, nullable=False)
    proposer_2_delegate_owner_wallet = Column(String, nullable=False)
    proposer_3_delegate_owner_wallet = Column(String, nullable=False)
    endpoint = Column(String, nullable=True)
    created_at = Column(DateTime, nullable=False)

    PrimaryKeyConstraint(is_current, cnode_sp_id, blockhash, txhash)

    def __repr__(self):
        return f"<URSMContentNode(blockhash={self.blockhash},\
blocknumber={self.blocknumber},\
txhash={self.txhash},\
is_current={self.is_current},\
cnode_sp_id={self.cnode_sp_id},\
delegate_owner_wallet={self.delegate_owner_wallet},\
owner_wallet={self.owner_wallet},\
proposer_sp_ids={self.proposer_sp_ids},\
proposer_1_delegate_owner_wallet={self.proposer_1_delegate_owner_wallet},\
proposer_2_delegate_owner_wallet={self.proposer_2_delegate_owner_wallet},\
proposer_3_delegate_owner_wallet={self.proposer_3_delegate_owner_wallet},\
endpoint={self.endpoint})>"

class UserBalance(Base):
    __tablename__ = "user_balances"

    user_id = Column(Integer, nullable=False, primary_key=True)
    created_at = Column(DateTime, nullable=False, default=func.now())
    updated_at = Column(DateTime, nullable=False, default=func.now(), onupdate=func.now())

    # balance in Wei
    balance = Column(String, nullable=False)
    associated_wallets_balance = Column(String, nullable=False)

    def __repr__(self):
        return f"<UserBalance(\
user_id={self.user_id},\
balance={self.balance},\
associated_wallets_balance={self.associated_wallets_balance}>"

class AssociatedWallet(Base):
    __tablename__ = "associated_wallets"
    blockhash = Column(String, ForeignKey("blocks.blockhash"), nullable=False)
    blocknumber = Column(Integer, ForeignKey("blocks.number"), nullable=False)
    is_current = Column(Boolean, nullable=False)
    is_delete = Column(Boolean, nullable=False)
    id = Column(Integer, nullable=False, primary_key=True)
    user_id = Column(Integer, nullable=False, index=True)
    wallet = Column(String, nullable=False, index=True)

    def __repr__(self):
        return f"<AssociatedWallet(blockhash={self.blockhash},\
blocknumber={self.blocknumber},\
is_current={self.is_current},\
is_delete={self.is_delete},\
id={self.id},\
user_id={self.user_id},\
wallet={self.wallet})>"

class AggregateUser(Base):
    __tablename__ = "aggregate_user"

    user_id = Column(Integer, primary_key=True, nullable=False, index=True)
    track_count = Column(Integer, nullable=False)
    playlist_count = Column(Integer, nullable=False)
    album_count = Column(Integer, nullable=False)
    follower_count = Column(Integer, nullable=False)
    following_count = Column(Integer, nullable=False)
    repost_count = Column(Integer, nullable=False)
    track_save_count = Column(Integer, nullable=False)

    Index('aggregate_user_idx', 'user_id', unique=True)

    def __repr__(self):
        return f"<AggregateUser(\
user_id={self.user_id},\
track_count={self.track_count},\
playlist_count={self.playlist_count},\
album_count={self.album_count},\
follower_count={self.follower_count},\
following_count={self.following_count},\
repost_count={self.repost_count},\
track_save_count={self.track_save_count}>"

class AggregateTrack(Base):
    __tablename__ = "aggregate_track"

    track_id = Column(Integer, primary_key=True, nullable=False, index=True)
    repost_count = Column(Integer, nullable=False)
    save_count = Column(Integer, nullable=False)

    Index('aggregate_track_idx', 'track_id', unique=True)

    def __repr__(self):
        return f"<AggregateTrack(\
track_id={self.track_id},\
repost_count={self.repost_count},\
save_count={self.save_count}>"

class AggregatePlaylist(Base):
    __tablename__ = "aggregate_playlist"

    playlist_id = Column(Integer, primary_key=True, nullable=False, index=True)
    is_album = Column(Boolean, nullable=False)
    repost_count = Column(Integer, nullable=False)
    save_count = Column(Integer, nullable=False)

    Index('aggregate_playlist_idx', 'playlist_id', unique=True)

    def __repr__(self):
        return f"<AggregatePlaylist(\
playlist_id={self.playlist_id},\
is_album={self.is_album},\
repost_count={self.repost_count},\
save_count={self.save_count}>"

class SkippedTransaction(Base):
    __tablename__ = "skipped_transactions"

    id = Column(Integer, primary_key=True, nullable=False)
    blocknumber = Column(Integer, nullable=False)
    blockhash = Column(String, nullable=False)
    txhash = Column(String, nullable=False)
    created_at = Column(DateTime, nullable=False, default=func.now())
    updated_at = Column(DateTime, nullable=False, default=func.now(), onupdate=func.now())

    def __repr__(self):
        return f"<SkippedTransaction(\
id={self.id},\
blocknumber={self.blocknumber},\
blockhash={self.blockhash},\
txhash={self.txhash},\
created_at={self.created_at},\
updated_at={self.updated_at})>"

<<<<<<< HEAD
class TrackRoute(Base):
    __tablename__ = "track_routes"

    # Actual URL slug for the track, includes collision_id
    slug = Column(String, nullable=False)
    # Just the title piece of the slug for the track, excludes collision_id
    # Used for finding max collision_id needed for duplicate title_slugs
    title_slug = Column(String, nullable=False)
    collision_id = Column(Integer, nullable=False)
    owner_id = Column(Integer, nullable=False)
    track_id = Column(Integer, nullable=False)
    is_current = Column(Boolean, nullable=False)
    blockhash = Column(String, nullable=False)
    blocknumber = Column(Integer, nullable=False)

    PrimaryKeyConstraint(owner_id, slug)

    def __repr__(self):
        return f"<TrackRoute(\
slug={self.slug},\
title_slug={self.title_slug},\
collision_id={self.collision_id},\
owner_id={self.owner_id},\
track_id={self.track_id},\
is_current={self.is_current},\
blockhash={self.blockhash},\
blocknumber={self.blocknumber})>"
=======
class ChallengeType(str, enum.Enum):
    boolean = 'boolean'
    numeric = 'numeric'

class Challenge(Base):
    """Represents a particular challenge type"""
    __tablename__ = "challenges"

    # Identifies this challenge
    id = Column(String, primary_key=True, nullable=False, index=True)
    # Whether the challenge is boolean (fully complete or not) or numeric (allows partial completion)
    type = Column(Enum(ChallengeType), nullable=False)
    # The amount of wAudio to disburse (9 decimals)
    amount = Column(String, nullable=False)
    # Whether the challenge is currently active
    active = Column(Boolean, nullable=False)
    # Optional field to support numeric challenges,
    # representing the number of steps to complete the challenge
    step_count = Column(Integer)
    # Optional field for non-retroactive challenges -
    # if set, events emitted prior to the starting_block
    # will be ignord.
    starting_block = Column(Integer)

    def __repr__(self):
        return f"<Challenge(\
id={self.id},\
type={self.type},\
amount={self.amount},\
active={self.active},\
step_count={self.step_count},\
starting_block={self.starting_block},\
"

class UserChallenge(Base):
    """Represents user progress through a particular challenge."""
    __tablename__ = "user_challenges"

    challenge_id = Column(String, ForeignKey("challenges.id"), nullable=False)
    user_id = Column(Integer, nullable=False)
    specifier = Column(String, nullable=False)
    is_complete = Column(Boolean, nullable=False)
    current_step_count = Column(Integer)

    PrimaryKeyConstraint(challenge_id, specifier)

    def __repr__(self):
        return f"<UserChallenge(\
challenge_id={self.challenge_id},\
user_id={self.user_id},\
is_complete={self.is_complete},\
current_step_count={self.current_step_count},\
"

class ChallengeDisbursement(Base):
    __tablename__ = "challenge_disbursements"

    challenge_id = Column(String, ForeignKey("challenges.id"), nullable=False)
    user_id = Column(Integer, nullable=False)
    amount = Column(Integer, nullable=False)
    block_number = Column(Integer, nullable=False)
    specifier = Column(String, nullable=False)

    PrimaryKeyConstraint(challenge_id, specifier)

    def __repr__(self):
        return f"<ChallengeDisbursement,\
challenge_id={self.challenge_id},\
user_id={self.user_id},\
amount={self.amount},\
block_number={self.block_number},\
specifier={self.specifier},\
"

class ProfileCompletionChallenge(Base):
    __tablename__ = "challenge_profile_completion"

    user_id = Column(Integer, nullable=False, primary_key=True)
    profile_description = Column(Boolean, nullable=False)
    profile_name = Column(Boolean, nullable=False)
    profile_picture = Column(Boolean, nullable=False)
    profile_cover_photo = Column(Boolean, nullable=False)
    follows = Column(Boolean, nullable=False)
    favorites = Column(Boolean, nullable=False)
    reposts = Column(Boolean, nullable=False)

    def __repr__(self):
        return f"<ProfileCompletionChallenge,\
user_id={self.user_id},\
profile_description={self.profile_description},\
profile_name={self.profile_name},\
profile_picture={self.profile_picture},\
profile_cover_photo={self.profile_cover_photo},\
follows_complete={self.follows},\
favorites_complete={self.favorites_complete},\
reposts_complete={self.reposts},\
"
>>>>>>> 00aad0d8
<|MERGE_RESOLUTION|>--- conflicted
+++ resolved
@@ -880,35 +880,6 @@
 created_at={self.created_at},\
 updated_at={self.updated_at})>"
 
-<<<<<<< HEAD
-class TrackRoute(Base):
-    __tablename__ = "track_routes"
-
-    # Actual URL slug for the track, includes collision_id
-    slug = Column(String, nullable=False)
-    # Just the title piece of the slug for the track, excludes collision_id
-    # Used for finding max collision_id needed for duplicate title_slugs
-    title_slug = Column(String, nullable=False)
-    collision_id = Column(Integer, nullable=False)
-    owner_id = Column(Integer, nullable=False)
-    track_id = Column(Integer, nullable=False)
-    is_current = Column(Boolean, nullable=False)
-    blockhash = Column(String, nullable=False)
-    blocknumber = Column(Integer, nullable=False)
-
-    PrimaryKeyConstraint(owner_id, slug)
-
-    def __repr__(self):
-        return f"<TrackRoute(\
-slug={self.slug},\
-title_slug={self.title_slug},\
-collision_id={self.collision_id},\
-owner_id={self.owner_id},\
-track_id={self.track_id},\
-is_current={self.is_current},\
-blockhash={self.blockhash},\
-blocknumber={self.blocknumber})>"
-=======
 class ChallengeType(str, enum.Enum):
     boolean = 'boolean'
     numeric = 'numeric'
@@ -1006,4 +977,31 @@
 favorites_complete={self.favorites_complete},\
 reposts_complete={self.reposts},\
 "
->>>>>>> 00aad0d8
+
+class TrackRoute(Base):
+    __tablename__ = "track_routes"
+
+    # Actual URL slug for the track, includes collision_id
+    slug = Column(String, nullable=False)
+    # Just the title piece of the slug for the track, excludes collision_id
+    # Used for finding max collision_id needed for duplicate title_slugs
+    title_slug = Column(String, nullable=False)
+    collision_id = Column(Integer, nullable=False)
+    owner_id = Column(Integer, nullable=False)
+    track_id = Column(Integer, nullable=False)
+    is_current = Column(Boolean, nullable=False)
+    blockhash = Column(String, nullable=False)
+    blocknumber = Column(Integer, nullable=False)
+
+    PrimaryKeyConstraint(owner_id, slug)
+
+    def __repr__(self):
+        return f"<TrackRoute(\
+slug={self.slug},\
+title_slug={self.title_slug},\
+collision_id={self.collision_id},\
+owner_id={self.owner_id},\
+track_id={self.track_id},\
+is_current={self.is_current},\
+blockhash={self.blockhash},\
+blocknumber={self.blocknumber})>"