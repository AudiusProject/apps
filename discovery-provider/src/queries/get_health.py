--- conflicted
+++ resolved
@@ -338,15 +338,12 @@
         # Temp
         "latest_block_num": latest_block_num,
         "latest_indexed_block_num": latest_indexed_block_num,
-<<<<<<< HEAD
         "final_poa_block": final_poa_block,
-=======
         "transactions_history_backfill": {
             "index_user_backfilling_complete": is_index_user_bank_backfill_complete,
             "rewards_manager_backfilling_complete": is_index_rewards_manager_backfill_complete,
             "spl_token_backfilling_complete": is_index_spl_token_backfill_complete,
         },
->>>>>>> 78f74195
     }
 
     if latest_block_num is not None and latest_indexed_block_num is not None:
