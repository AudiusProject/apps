--- conflicted
+++ resolved
@@ -306,13 +306,8 @@
     ) == "postgresql://postgres:postgres@db:5432/audius_discovery" or "localhost" in os.getenv(
         "audius_db_url", ""
     )
-<<<<<<< HEAD
-
     discovery_nodes = get_all_other_nodes.get_all_other_nodes_cached(redis)
-
-=======
     final_poa_block = get_final_poa_block()
->>>>>>> 3ab98c9d
     health_results = {
         "web": {
             "blocknumber": latest_block_num,
