import logging
from datetime import datetime

from flask import Blueprint, request
from src.api_helpers import success_response
from src.queries.get_alembic_version import get_alembic_version
from src.queries.get_celery_tasks import get_celery_tasks
from src.queries.get_db_seed_restore_status import get_db_seed_restore_status
from src.queries.get_health import get_health, get_latest_ipld_indexed_block
from src.queries.get_latest_play import get_latest_play
from src.queries.get_sol_plays import get_latest_sol_play_check_info
from src.queries.queries import parse_bool_param
from src.utils import helpers, redis_connection
from src.utils.elasticdsl import esclient

logger = logging.getLogger(__name__)

bp = Blueprint("health_check", __name__)

disc_prov_version = helpers.get_discovery_provider_version()


@bp.route("/version", methods=["GET"])
def version():
    return success_response(disc_prov_version, sign_response=False)


@bp.route("/alembic_version", methods=["GET"])
def alembic_version():
    version = get_alembic_version()
    return success_response(version)


# Health check for server, db, and redis. Consumes latest block data from redis instead of chain.
# Optional boolean "verbose" flag to output db connection info.
# Optional boolean "enforce_block_diff" flag to error on unhealthy blockdiff.
# Optional int flag to check challenge events age max drift
# NOTE - can extend this in future to include ganache connectivity, how recently a block
#   has been added (ex. if it's been more than 30 minutes since last block), etc.
@bp.route("/health_check", methods=["GET"])
def health_check():
    args = {
        "verbose": parse_bool_param(request.args.get("verbose")),
        "healthy_block_diff": request.args.get("healthy_block_diff", type=int),
        "enforce_block_diff": parse_bool_param(request.args.get("enforce_block_diff")),
        "challenge_events_age_max_drift": request.args.get(
            "challenge_events_age_max_drift", type=int
        ),
        "plays_count_max_drift": request.args.get("plays_count_max_drift", type=int),
    }

    (health_results, error) = get_health(args)
    return success_response(health_results, 500 if error else 200, sign_response=False)


# Health check for block diff between DB and chain.
@bp.route("/block_check", methods=["GET"])
def block_check():
    args = {
        "verbose": parse_bool_param(request.args.get("verbose")),
        "healthy_block_diff": request.args.get("healthy_block_diff", type=int),
        "enforce_block_diff": True,
    }

    (health_results, error) = get_health(args, use_redis_cache=False)
    return success_response(health_results, 500 if error else 200, sign_response=False)


# Health check for latest play stored in the db
@bp.route("/play_check", methods=["GET"])
def play_check():
    """
    max_drift: maximum duration in seconds between `now` and the
     latest recorded play record to be considered healthy
    """
    max_drift = request.args.get("max_drift", type=int)

    latest_play = get_latest_play()
    drift = (datetime.now() - latest_play).total_seconds()

    # Error if max drift was provided and the drift is greater than max_drift
    error = max_drift and drift > max_drift

    return success_response(latest_play, 500 if error else 200, sign_response=False)


# Health check for latest play stored in the db
@bp.route("/sol_play_check", methods=["GET"])
def sol_play_check():
    """
    limit: number of latest plays to return
    max_drift: maximum duration in seconds between `now` and the
    latest recorded play record to be considered healthy
    """
    limit = request.args.get("limit", type=int, default=20)
    max_drift = request.args.get("max_drift", type=int)
    error = None
    redis = redis_connection.get_redis()

    response = {}
    response = get_latest_sol_play_check_info(redis, limit)
    latest_db_sol_plays = response["latest_db_sol_plays"]

    if latest_db_sol_plays:
        latest_db_play = latest_db_sol_plays[0]
        latest_created_at = latest_db_play["created_at"]
        drift = (datetime.now() - latest_created_at).total_seconds()

        # Error if max drift was provided and the drift is greater than max_drift
        error = max_drift and drift > max_drift

    return success_response(response, 500 if error else 200, sign_response=False)


@bp.route("/ipld_block_check", methods=["GET"])
def ipld_block_check():
    use_redis_cache = parse_bool_param(request.args.get("use_cache"))
    (
        latest_ipld_indexed_block,
        latest_indexed_ipld_block_hash,
    ) = get_latest_ipld_indexed_block(use_redis_cache)

    return success_response(
        {
            "db": {
                "number": latest_ipld_indexed_block,
                "blockhash": latest_indexed_ipld_block_hash,
            }
        }
    )


@bp.route("/ip_check", methods=["GET"])
def ip_check():
    ip = helpers.get_ip(request)
    return success_response(ip, sign_response=False)


<<<<<<< HEAD
@bp.route("/es_health", methods=["GET"])
def es_health():
    ok = esclient.cat.indices(v=True)
    return str(ok)
=======
@bp.route("/celery_tasks_check", methods=["GET"])
def celery_tasks_check():
    tasks = get_celery_tasks()
    return success_response(tasks, sign_response=False)


@bp.route("/db_seed_restore_check", methods=["GET"])
def db_seed_restore_check():
    has_restored, seed_hash = get_db_seed_restore_status()
    response = {"has_restored": has_restored, "seed_hash": seed_hash}
    return success_response(response, sign_response=False)
>>>>>>> f8bfc7ce
<|MERGE_RESOLUTION|>--- conflicted
+++ resolved
@@ -136,12 +136,12 @@
     return success_response(ip, sign_response=False)
 
 
-<<<<<<< HEAD
 @bp.route("/es_health", methods=["GET"])
 def es_health():
     ok = esclient.cat.indices(v=True)
     return str(ok)
-=======
+
+
 @bp.route("/celery_tasks_check", methods=["GET"])
 def celery_tasks_check():
     tasks = get_celery_tasks()
@@ -152,5 +152,4 @@
 def db_seed_restore_check():
     has_restored, seed_hash = get_db_seed_restore_status()
     response = {"has_restored": has_restored, "seed_hash": seed_hash}
-    return success_response(response, sign_response=False)
->>>>>>> f8bfc7ce
+    return success_response(response, sign_response=False)