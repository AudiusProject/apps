import logging  # pylint: disable=C0302

from flask import Blueprint, request

from src import api_helpers, exceptions

from src.queries.get_users import get_users
from src.queries.get_tracks import get_tracks
from src.queries.get_playlists import get_playlists
from src.queries.get_tracks_including_unlisted import get_tracks_including_unlisted
from src.queries.get_stems_of import get_stems_of
from src.queries.get_feed import get_feed
from src.queries.get_repost_feed_for_user import get_repost_feed_for_user
from src.queries.get_follow_intersection_users import get_follow_intersection_users
from src.queries.get_track_repost_intersection_users import get_track_repost_intersection_users
from src.queries.get_playlist_repost_intersection_users import get_playlist_repost_intersection_users
from src.queries.get_followers_for_user import get_followers_for_user
from src.queries.get_followees_for_user import get_followees_for_user
from src.queries.get_reposters_for_track import get_reposters_for_track
from src.queries.get_reposters_for_playlist import get_reposters_for_playlist
from src.queries.get_savers_for_track import get_savers_for_track
from src.queries.get_savers_for_playlist import get_savers_for_playlist
from src.queries.get_saves import get_saves
from src.queries.get_users_account import get_users_account
from src.queries.get_max_id import get_max_id
from src.queries.get_top_playlists import get_top_playlists
from src.queries.get_top_followee_windowed import get_top_followee_windowed
from src.queries.get_top_followee_saves import get_top_followee_saves
from src.queries.get_top_genre_users import get_top_genre_users
from src.queries.get_remixes_of import get_remixes_of
from src.queries.get_remix_track_parents import get_remix_track_parents
from src.queries.get_previously_unlisted_tracks import get_previously_unlisted_tracks
from src.queries.get_previously_private_playlists import get_previously_private_playlists
from src.queries.query_helpers import get_current_user_id, get_pagination_vars
from src.queries.get_users_cnode import get_users_cnode, ReplicaType
from src.queries.get_ursm_cnodes import get_ursm_cnodes
from src.queries.get_sol_plays import get_sol_play, get_track_listen_milestones
from src.queries.get_ipfs_peer_info import get_ipfs_peer_info
from src.utils.redis_metrics import record_metrics

logger = logging.getLogger(__name__)
bp = Blueprint("queries", __name__)


def to_dict(multi_dict):
    """Converts a multi dict into a dict where only list entries are not flat"""
    return {k: v if len(v) > 1 else v[0] for (k, v) in multi_dict.to_dict(flat=False).items()}

def parse_bool_param(field):
    """Converts a url param to a boolean value"""
    return field.lower() == "true" if field else False

def parse_id_array_param(list):
    """Converts a list of strings ids to int"""
    return [int(y) for y in list]

######## ROUTES ########

# Returns all users (paginated) with each user's follow count
# Optionally filters by is_creator, wallet, or user ids
@bp.route("/users", methods=("GET",))
@record_metrics
def get_users_route():
    args = to_dict(request.args)
    if "is_creator" in request.args:
        args["is_creator"] = parse_bool_param(request.args.get("is_creator"))
    if "id" in request.args:
        args["id"] = parse_id_array_param(request.args.getlist("id"))
    if "min_block_number" in request.args:
        args["min_block_number"] = request.args.get("min_block_number", type=int)
    current_user_id = get_current_user_id(required=False)
    args["current_user_id"] = current_user_id
    users = get_users(args)
    return api_helpers.success_response(users)

# Returns all tracks (paginated) with each track's repost count
# optionally filters by track ids
@bp.route("/tracks", methods=("GET",))
@record_metrics
def get_tracks_route():
    args = to_dict(request.args)
    if "id" in request.args:
        args["id"] = parse_id_array_param(request.args.getlist("id"))
    if "user_id" in request.args:
        args["user_id"] = request.args.get("user_id", type=int)
    if "filter_deleted" in request.args:
        args["filter_deleted"] = parse_bool_param(request.args.get("filter_deleted"))
    if "with_users" in request.args:
        args["with_users"] = parse_bool_param(request.args.get("with_users"))
    if "min_block_number" in request.args:
        args["min_block_number"] = request.args.get("min_block_number", type=int)
    current_user_id = get_current_user_id(required=False)
    args["current_user_id"] = current_user_id
    tracks = get_tracks(args)
    return api_helpers.success_response(tracks)


# Get all tracks matching a route_id and track_id.
# Expects a JSON body of shape:
#   { "tracks": [{ "id": number, "url_title": string, "handle": string }]}
@bp.route("/tracks_including_unlisted", methods=("POST",))
@record_metrics
def get_tracks_including_unlisted_route():
    args = to_dict(request.args)
    if "filter_deleted" in request.args:
        args["filter_deleted"] = parse_bool_param(request.args.get("filter_deleted"))
    if "with_users" in request.args:
        args["with_users"] = parse_bool_param(request.args.get("with_users"))
    current_user_id = get_current_user_id(required=False)
    args["current_user_id"] = current_user_id
    identifiers = request.get_json()["tracks"]
    args["identifiers"] = identifiers
    tracks = get_tracks_including_unlisted(args)
    return api_helpers.success_response(tracks)


@bp.route("/stems/<int:track_id>", methods=("GET",))
@record_metrics
def get_stems_of_route(track_id):
    stems = get_stems_of(track_id)
    return api_helpers.success_response(stems)


# Return playlist content in json form
# optional parameters playlist owner's user_id, playlist_id = []
@bp.route("/playlists", methods=("GET",))
@record_metrics
def get_playlists_route():
    args = to_dict(request.args)
    if "playlist_id" in request.args:
        args["playlist_id"] = [int(y) for y in request.args.getlist("playlist_id")]
    if "user_id" in request.args:
        args["user_id"] = request.args.get("user_id", type=int)
    if "with_users" in request.args:
        args["with_users"] = parse_bool_param(request.args.get("with_users"))
    current_user_id = get_current_user_id(required=False)
    args["current_user_id"] = current_user_id
    playlists = get_playlists(args)
    return api_helpers.success_response(playlists)


# Discovery Provider Social Feed Overview
# For a given user, current_user, we provide a feed of relevant content from around the audius network.
# This is generated in the following manner:
#   - Generate list of users followed by current_user, known as 'followees'
#   - Query all track and public playlist reposts from followees
#     - Generate list of reposted track ids and reposted playlist ids
#   - Query all track and public playlists reposted OR created by followees, ordered by timestamp
#     - At this point, 2 separate arrays one for playlists / one for tracks
#   - Query additional metadata around feed entries in each array, repost + save counts, user repost boolean
#   - Combine unsorted playlist and track arrays
#   - Sort combined results by 'timestamp' field and return
@bp.route("/feed", methods=("GET",))
@record_metrics
def get_feed_route():
    args = to_dict(request.args)
    # filter should be one of ["all", "reposts", "original"]
    # empty filter value results in "all"
    if "filter" in request.args and request.args.get("filter") in ["all", "repost", "original"]:
        args["filter"] = args.get("filter")
    else:
        args["filter"] = "all"
    if "tracks_only" in request.args:
        args["tracks_only"] = parse_bool_param(request.args.get("tracks_only"))
    if "with_users" in request.args:
        args["with_users"] = parse_bool_param(request.args.get("with_users"))
    feed_results = get_feed(args)
    return api_helpers.success_response(feed_results)


# user repost feed steps
# - get all reposts by user
# - get all track and public playlist reposts by user, ordered by timestamp
# - get additional metadata for each track/playlist: save count, repost count, current_user_reposted, followee_reposts
# -   (if current_user == user, skip current_user_reposted check and set all to true)
# - combine unsorted playlist and track arrays
# - sort combined results by activity_timestamp field and return
@bp.route("/feed/reposts/<int:user_id>", methods=("GET",))
@record_metrics
def get_repost_feed_for_user_route(user_id):
    args = to_dict(request.args)
    if "with_users" in request.args:
        args["with_users"] = parse_bool_param(request.args.get("with_users"))
    args["current_user_id"] = get_current_user_id(required=False)
    feed_results = get_repost_feed_for_user(user_id, args)
    return api_helpers.success_response(feed_results)


# intersection of user1's followers and user2's followees
# get intersection of users that follow followeeUserId and users that are followed by followerUserId
# followee = user that is followed; follower = user that follows
@bp.route("/users/intersection/follow/<int:followee_user_id>/<int:follower_user_id>", methods=("GET",))
@record_metrics
def get_follow_intersection_users_route(followee_user_id, follower_user_id):
    users = get_follow_intersection_users(followee_user_id, follower_user_id)
    return api_helpers.success_response(users)


# get intersection of users that have reposted provided repost_track_id and users that are
# followed by follower_user_id.
# - Followee = user that is followed. Follower = user that follows.
# - repost_track_id = track that is reposted. repost_user_id = user that reposted track.
@bp.route("/users/intersection/repost/track/<int:repost_track_id>/<int:follower_user_id>", methods=("GET",))
@record_metrics
def get_track_repost_intersection_users_route(repost_track_id, follower_user_id):
    try:
        users = get_track_repost_intersection_users(
            repost_track_id, follower_user_id)
        return api_helpers.success_response(users)
    except exceptions.NotFoundError as e:
        return api_helpers.error_response(str(e), 404)


# Get intersection of users that have reposted provided repost_playlist_id and users that
# are followed by provided follower_user_id.
# - Followee = user that is followed. Follower = user that follows.
# - repost_playlist_id = playlist that is reposted. repost_user_id = user that reposted playlist.
@bp.route("/users/intersection/repost/playlist/<int:repost_playlist_id>/<int:follower_user_id>", methods=("GET",))
@record_metrics
def get_playlist_repost_intersection_users_route(repost_playlist_id, follower_user_id):
    try:
        users = get_playlist_repost_intersection_users(
            repost_playlist_id, follower_user_id)
        return api_helpers.success_response(users)
    except exceptions.NotFoundError as e:
        return api_helpers.error_response(str(e), 404)


# Get paginated users that follow provided followee_user_id, sorted by their follower count descending.
@bp.route("/users/followers/<int:followee_user_id>", methods=("GET",))
@record_metrics
def get_followers_for_user_route(followee_user_id):
    current_user_id = get_current_user_id(required=False)
    (limit, offset) = get_pagination_vars()
    args = {
        'followee_user_id': followee_user_id,
        'current_user_id': current_user_id,
        'limit': limit,
        'offset': offset
    }
    users = get_followers_for_user(args)
    return api_helpers.success_response(users)


# Get paginated users that are followed by provided follower_user_id, sorted by their follower count descending.
@bp.route("/users/followees/<int:follower_user_id>", methods=("GET",))
@record_metrics
def get_followees_for_user_route(follower_user_id):
    current_user_id = get_current_user_id(required=False)
    (limit, offset) = get_pagination_vars()
    args = {
        'follower_user_id': follower_user_id,
        'current_user_id': current_user_id,
        'limit': limit,
        'offset': offset
    }
    users = get_followees_for_user(args)
    return api_helpers.success_response(users)


# Get paginated users that reposted provided repost_track_id, sorted by their follower count descending.
@bp.route("/users/reposts/track/<int:repost_track_id>", methods=("GET",))
@record_metrics
def get_reposters_for_track_route(repost_track_id):
    try:
        current_user_id = get_current_user_id(required=False)
        (limit, offset) = get_pagination_vars()
        args = {
            'repost_track_id': repost_track_id,
            'current_user_id': current_user_id,
            'limit': limit,
            'offset': offset
        }
        user_results = get_reposters_for_track(args)
        return api_helpers.success_response(user_results)
    except exceptions.NotFoundError as e:
        return api_helpers.error_response(str(e), 404)


# Get paginated users that reposted provided repost_playlist_id, sorted by their follower count descending.
@bp.route("/users/reposts/playlist/<int:repost_playlist_id>", methods=("GET",))
@record_metrics
def get_reposters_for_playlist_route(repost_playlist_id):
    try:
        current_user_id = get_current_user_id(required=False)
        (limit, offset) = get_pagination_vars()
        args = {
            'repost_playlist_id': repost_playlist_id,
            'current_user_id': current_user_id,
            'limit': limit,
            'offset': offset
        }
        user_results = get_reposters_for_playlist(args)
        return api_helpers.success_response(user_results)
    except exceptions.NotFoundError as e:
        return api_helpers.error_response(str(e), 404)


# Get paginated users that saved provided save_track_id, sorted by their follower count descending.
@bp.route("/users/saves/track/<int:save_track_id>", methods=("GET",))
@record_metrics
def get_savers_for_track_route(save_track_id):
    try:
        current_user_id = get_current_user_id(required=False)
        (limit, offset) = get_pagination_vars()
        args = {
            'save_track_id': save_track_id,
            'current_user_id': current_user_id,
            'limit': limit,
            'offset': offset
        }
        user_results = get_savers_for_track(args)
        return api_helpers.success_response(user_results)
    except exceptions.NotFoundError as e:
        return api_helpers.error_response(str(e), 404)


# Get paginated users that saved provided save_playlist_id, sorted by their follower count descending.
@bp.route("/users/saves/playlist/<int:save_playlist_id>", methods=("GET",))
@record_metrics
def get_savers_for_playlist_route(save_playlist_id):
    try:
        current_user_id = get_current_user_id(required=False)
        (limit, offset) = get_pagination_vars()
        args = {
            'save_playlist_id': save_playlist_id,
            'current_user_id': current_user_id,
            'limit': limit,
            'offset': offset
        }
        user_results = get_savers_for_playlist(args)
        return api_helpers.success_response(user_results)
    except exceptions.NotFoundError as e:
        return api_helpers.error_response(str(e), 404)


# Get paginated saves of provided save_type for current user.
@bp.route("/saves/<save_type>", methods=("GET",))
@record_metrics
def get_saves_route(save_type):
    try:
        user_id = get_current_user_id()
        save_results = get_saves(save_type, user_id)
        return api_helpers.success_response(save_results)
    except exceptions.ArgumentError as e:
        return api_helpers.error_response(str(e), 400)


# Get the user saved collections & uploaded collections along with the collection user owners
# NOTE: This is a one off endpoint for retrieving a user's collections/associated user and should
# be consolidated later in the client
@bp.route("/users/account", methods=("GET",))
@record_metrics
def get_users_account_route():
    try:
        user = get_users_account(to_dict(request.args))
        return api_helpers.success_response(user)
    except exceptions.ArgumentError as e:
        return api_helpers.error_response(str(e), 400)


# Gets the max id for tracks, playlists, or users.
@bp.route("/latest/<type>", methods=("GET",))
@record_metrics
def get_max_id_route(type):
    try:
        latest = get_max_id(type)
        return api_helpers.success_response(latest)
    except exceptions.ArgumentError as e:
        return api_helpers.error_response(str(e), 400)


@bp.route("/top/<type>", methods=("GET",))
@record_metrics
def get_top_playlists_route(type):
    """
    An endpoint to retrieve the "top" of a certain demographic of playlists or albums.
    This endpoint is useful in generating views like:
        - Top playlists
        - Top Albums
        - Top playlists of a certain mood
        - Top playlists of a certain mood from people you follow

    Args:
        type: (string) The `type` (same as repost/save type) to query from.
        limit?: (number) default=16, max=100
        mood?: (string) default=None
        filter?: (string) Optional filter to include (supports 'followees') default=None
    """
    args = to_dict(request.args)
    if 'limit' in request.args:
        args['limit'] = min(request.args.get('limit', type=int), 100)
    else:
        args['limit'] = 16

    if 'mood' in request.args:
        args['mood'] = request.args.get('mood')
    else:
        args['mood'] = None
    if "with_users" in request.args:
        args["with_users"] = parse_bool_param(request.args.get("with_users"))
    try:
        playlists = get_top_playlists(type, args)
        return api_helpers.success_response(playlists)
    except exceptions.ArgumentError as e:
        return api_helpers.error_response(str(e), 400)


@bp.route("/top_followee_windowed/<type>/<window>")
@record_metrics
def get_top_followee_windowed_route(type, window):
    """
        Gets a windowed (over a certain timerange) view into the "top" of a certain type
        amongst followees. Requires an account.
        This endpoint is useful in generating views like:
            - New releases

        Args:
            type: (string) The `type` (same as repost/save type) to query from. Currently only
                track is supported.
            window: (string) The window from now() to look back over. Supports all standard
                SqlAlchemy interval notation (week, month, year, etc.).
            limit?: (number) default=25, max=100
    """
    args = to_dict(request.args)
    if 'limit' in request.args:
        args['limit'] = min(request.args.get('limit', type=int), 100)
    else:
        args['limit'] = 25
    if "with_users" in request.args:
        args["with_users"] = parse_bool_param(request.args.get("with_users"))

    try:
        tracks = get_top_followee_windowed(type, window, args)
        return api_helpers.success_response(tracks)
    except exceptions.ArgumentError as e:
        return api_helpers.error_response(str(e), 400)


@bp.route("/top_followee_saves/<type>")
@record_metrics
def get_top_followee_saves_route(type):
    """
        Gets a global view into the most saved of `type` amongst followees. Requires an account.
        This endpoint is useful in generating views like:
            - Most favorited

        Args:
            type: (string) The `type` (same as repost/save type) to query from. Currently only
                track is supported.
            limit?: (number) default=25, max=100
    """
    args = to_dict(request.args)
    if 'limit' in request.args:
        args['limit'] = min(request.args.get('limit', type=int), 100)
    else:
        args['limit'] = 25
    if "with_users" in request.args:
        args["with_users"] = parse_bool_param(request.args.get("with_users"))

    try:
        tracks = get_top_followee_saves(type, args)
        return api_helpers.success_response(tracks)
    except exceptions.ArgumentError as e:
        return api_helpers.error_response(str(e), 400)


# Retrieves the top users for a requested genre under the follow parameters
# - A given user can only be associated w/ one genre
# - The user's associated genre is calculated by tallying the genre of the tracks and taking the max
#   - If there is a tie for # of tracks in a genre, then the first genre alphabetically is taken
# - The users associated w/ the requested genre are then sorted by follower count
# Route Parameters
#   urlParam: {Array<string>?}  genre       List of genres to query for the 'top' users
#   urlParam: {boolean?}        with_user
#             Boolean if the response should be the user ID or user metadata defaults to false
@bp.route("/users/genre/top", methods=("GET",))
@record_metrics
def get_top_genre_users_route():
    args = to_dict(request.args)
    if "with_users" in request.args:
        args["with_users"] = parse_bool_param(request.args.get("with_users"))
    users = get_top_genre_users(args)
    return api_helpers.success_response(users)


# Get the tracks that are 'children' remixes of the requested track
# The results are sorted by if the original artist has reposted or saved the track
@bp.route("/remixes/<int:track_id>/children", methods=("GET",))
@record_metrics
def get_remixes_of_route(track_id):
    args = to_dict(request.args)
    args["track_id"] = track_id
    args["current_user_id"] = get_current_user_id(required=False)
    limit, offset = get_pagination_vars()
    args["limit"] = limit
    args["offset"] = offset
    if "with_users" in request.args:
        args["with_users"] = parse_bool_param(request.args.get("with_users"))
    try:
        remixes = get_remixes_of(args)
        return api_helpers.success_response(remixes)
    except exceptions.ArgumentError as e:
        return api_helpers.error_response(str(e), 400)


# Get the tracks that are 'parent' remixes of the requested track
@bp.route("/remixes/<int:track_id>/parents", methods=("GET",))
@record_metrics
def get_remix_track_parents_route(track_id):
    args = to_dict(request.args)
    if "with_users" in request.args:
        args["with_users"] = parse_bool_param(request.args.get("with_users"))
    args["track_id"] = track_id
    args["current_user_id"] = get_current_user_id(required=False)
    limit, offset = get_pagination_vars()
    args["limit"] = limit
    args["offset"] = offset
    tracks = get_remix_track_parents(args)
    return api_helpers.success_response(tracks)


# Get the tracks that were previously unlisted and became public after the date provided
@bp.route("/previously_unlisted/track", methods=("GET",))
@record_metrics
def get_previously_unlisted_tracks_route():
    try:
        tracks = get_previously_unlisted_tracks(to_dict(request.args))
        return api_helpers.success_response(tracks)
    except exceptions.ArgumentError as e:
        return api_helpers.error_response(str(e), 400)


# Get the playlists that were previously private and became public after the date provided
@bp.route("/previously_private/playlist", methods=("GET",))
@record_metrics
def get_previously_private_playlists_route():
    try:
        playlists = get_previously_private_playlists(to_dict(request.args))
        return api_helpers.success_response(playlists)
    except exceptions.ArgumentError as e:
        return api_helpers.error_response(str(e), 400)


# Get the users with a given `creator_node_endpoint` as primary
# NOTE This route is deprecated in favor of `/users/content_node` below
#       It is left here for backwards-compatibility
@bp.route("/users/creator_node", methods=("GET",))
def get_creator_node_users():
    try:
        if "creator_node_endpoint" not in request.args:
            raise exceptions.ArgumentError("Missing creator_node_endpoint")
        cnode_url = request.args.get("creator_node_endpoint")
        users = get_users_cnode(cnode_url)
        return api_helpers.success_response(users)
    except exceptions.ArgumentError as e:
        return api_helpers.error_response(str(e), 400)

<<<<<<< HEAD

# New route to call get_users_cnode with replica_type param
# - Leaving `/users/creator_node` above untouched for backwards-compatibility
@bp.route("/users/content_node/<replica_type>", methods=("GET",))
def get_content_node_users(replica_type):
    try:
        if "creator_node_endpoint" not in request.args:
            raise exceptions.ArgumentError("Missing creator_node_endpoint")
        cnode_url = request.args.get("creator_node_endpoint")

        if replica_type == 'primary':
            users = get_users_cnode(cnode_url, ReplicaType.PRIMARY)
        elif replica_type == 'secondary':
            users = get_users_cnode(cnode_url, ReplicaType.SECONDARY)
        else:
            users = get_users_cnode(cnode_url, ReplicaType.ALL)

        return api_helpers.success_response(users)
    except exceptions.ArgumentError as e:
        return api_helpers.error_response(str(e), 400)


=======
# Get the list of content nodes registered on UserReplicaSetManager
>>>>>>> 8b0f35ec
@bp.route("/ursm_content_nodes", methods=("GET",))
def get_ursm_content_nodes():
    try:
        # Assign value only if not None or empty string
        owner_wallet = request.args.get("owner_wallet") or None
        cnodes = get_ursm_cnodes(owner_wallet)
        return api_helpers.success_response(cnodes)
    except exceptions.ArgumentError as e:
        return api_helpers.error_response(str(e), 400)

<<<<<<< HEAD

=======
# Get this discovery provider's ipfs peer info
>>>>>>> 8b0f35ec
@bp.route("/ipfs_peer_info", methods=("GET",))
def get_ipfs_peer_info_route():
    try:
        ipfs_peer_info = get_ipfs_peer_info()
        return api_helpers.success_response(ipfs_peer_info)
    except exceptions.ArgumentError as e:
        return api_helpers.error_response(str(e), 400)

# Get details for a single play written to Solana
@bp.route("/get_sol_play", methods=("GET",))
def get_sol_play_tx():
    try:
        # Assign value only if not None or empty string
        tx_sig = request.args.get("tx_sig") or None
        sig = get_sol_play(tx_sig)
        return api_helpers.success_response(sig)
    except exceptions.ArgumentError as e:
        return api_helpers.error_response(str(e), 400)

# Get details for latest track listen milestones
# Used to parse and issue notifications
@bp.route("/track_listen_milestones", methods=("GET",))
def get_track_listen_milestone_data():
    try:
        # Assign value only if not None or empty string
        data = get_track_listen_milestones(100)
        return api_helpers.success_response(data)
    except exceptions.ArgumentError as e:
        return api_helpers.error_response(str(e), 400)<|MERGE_RESOLUTION|>--- conflicted
+++ resolved
@@ -556,7 +556,6 @@
     except exceptions.ArgumentError as e:
         return api_helpers.error_response(str(e), 400)
 
-<<<<<<< HEAD
 
 # New route to call get_users_cnode with replica_type param
 # - Leaving `/users/creator_node` above untouched for backwards-compatibility
@@ -579,9 +578,7 @@
         return api_helpers.error_response(str(e), 400)
 
 
-=======
 # Get the list of content nodes registered on UserReplicaSetManager
->>>>>>> 8b0f35ec
 @bp.route("/ursm_content_nodes", methods=("GET",))
 def get_ursm_content_nodes():
     try:
@@ -592,11 +589,8 @@
     except exceptions.ArgumentError as e:
         return api_helpers.error_response(str(e), 400)
 
-<<<<<<< HEAD
-
-=======
+
 # Get this discovery provider's ipfs peer info
->>>>>>> 8b0f35ec
 @bp.route("/ipfs_peer_info", methods=("GET",))
 def get_ipfs_peer_info_route():
     try:
@@ -604,6 +598,7 @@
         return api_helpers.success_response(ipfs_peer_info)
     except exceptions.ArgumentError as e:
         return api_helpers.error_response(str(e), 400)
+
 
 # Get details for a single play written to Solana
 @bp.route("/get_sol_play", methods=("GET",))
@@ -616,6 +611,7 @@
     except exceptions.ArgumentError as e:
         return api_helpers.error_response(str(e), 400)
 
+
 # Get details for latest track listen milestones
 # Used to parse and issue notifications
 @bp.route("/track_listen_milestones", methods=("GET",))
