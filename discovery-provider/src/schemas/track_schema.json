--- conflicted
+++ resolved
@@ -1,449 +1,4 @@
 {
-<<<<<<< HEAD
-    "$schema": "http://json-schema.org/draft-07/schema#",
-    "$ref": "#/definitions/Track",
-    "definitions": {
-        "Track": {
-          "type": "object",
-          "additionalProperties": true,
-          "$comment": "Additional properties enabled because the data return by discovery providers may contain other properties like blockhash, is_current, which are not strictly part of the metadata.",
-          "properties": {
-            "title": {
-              "type": "string",
-              "default": null
-            },
-            "duration": {
-              "type": "integer",
-              "default": 0
-            },
-            "length": {
-              "type": ["integer", "null"],
-              "default": null
-            },
-            "cover_art": {
-              "type": ["string", "null"],
-              "default": null
-            },
-            "cover_art_sizes": {
-              "$comment": "type can be null if attached as a stem",
-              "type": ["string", "null"],
-              "default": null
-            },
-            "tags": {
-              "type": ["string", "null"],
-              "default": null
-            },
-            "genre": {
-              "$comment": "genre can be null if attached as a stem",
-              "type": ["string", "null"],
-              "default": null
-            },
-            "mood": {
-              "type": ["string", "null"],
-              "default": null
-            },
-            "credits_splits": {
-              "type": ["string", "null"],
-              "default": null
-            },
-            "create_date": {
-              "type": ["string", "null"],
-              "default": null
-            },
-            "release_date": {
-              "type": ["string", "null"],
-              "default": null
-            },
-            "file_type": {
-              "type": ["string", "null"],
-              "default": null
-            },
-            "description": {
-              "type": ["string", "null"],
-              "default": null
-            },
-            "license": {
-              "type": ["string", "null"],
-              "default": null
-            },
-            "isrc": {
-              "type": ["string", "null"],
-              "default": null
-            },
-            "iswc": {
-              "type": ["string", "null"],
-              "default": null
-            },
-            "track_segments": {
-              "type": "array",
-              "minItems": 0,
-              "items": {
-                "$ref": "#/definitions/TrackSegment"
-              },
-              "default": [],
-              "$comment": "default set to empty array to unblock stalling indexing. if set to null, discprov db will reject because of not-NULL constraint"
-            },
-            "is_unlisted": {
-              "type": "boolean",
-              "default": false
-            },
-            "is_storage_v2": {
-              "type": "boolean",
-              "default": false
-            },
-            "field_visibility": {
-              "type": "object",
-              "$ref": "#/definitions/FieldVisibility",
-              "default": {
-                "mood": true,
-                "tags": true,
-                "genre": true,
-                "share": true,
-                "play_count": true,
-                "remixes": true
-              }
-            },
-            "download": {
-              "type": ["object", "null"],
-              "$ref": "#/definitions/Download",
-              "default": {
-                "cid": null,
-                "is_downloadable": false,
-                "requires_follow": false
-              }
-            },
-            "stem_of": {
-              "type": ["object", "null"],
-              "$ref": "#/definitions/StemOf",
-              "default": null
-            },
-            "remix_of": {
-              "type": ["object", "null"],
-              "$ref": "#/definitions/RemixOf",
-              "default": null
-            },
-            "is_premium": {
-              "type": "boolean",
-              "default": false
-            },
-            "premium_conditions": {
-              "type": ["object", "null"],
-              "items": {
-                "oneOf": [
-                  {
-                    "type": "null"
-                  },
-                  {
-                    "$ref": "#/definitions/PremiumConditionsNFTCollection"
-                  },
-                  {
-                    "$ref": "#/definitions/PremiumConditionsFollowUserId"
-                  },
-                  {
-                    "$ref": "#/definitions/PremiumConditionsTipUserId"
-                  }
-                ]
-              }
-            },
-            "ai_attribution_user_id": {
-              "type": ["integer", "null"],
-              "default": null
-            }
-          },
-          "required": [
-            "cover_art",
-            "cover_art_sizes",
-            "create_date",
-            "credits_splits",
-            "description",
-            "download",
-            "field_visibility",
-            "file_type",
-            "genre",
-            "is_unlisted",
-            "isrc",
-            "iswc",
-            "length",
-            "license",
-            "mood",
-            "release_date",
-            "remix_of",
-            "stem_of",
-            "tags",
-            "title",
-            "track_segments",
-            "is_premium",
-            "premium_conditions"
-          ],
-          "title": "Track"
-        },
-        "RemixOf": {
-            "type": [
-                "object",
-                "null"
-            ],
-            "additionalProperties": false,
-            "properties": {
-                "tracks": {
-                    "type": "array",
-                    "minItems": 1,
-                    "items": {
-                        "$ref": "#/definitions/TrackElement"
-                    }
-                }
-            },
-            "required": [
-                "tracks"
-            ],
-            "title": "RemixOf"
-        },
-        "TrackElement": {
-            "type": "object",
-            "additionalProperties": false,
-            "properties": {
-                "parent_track_id": {
-                    "type": "integer"
-                }
-            },
-            "required": [
-                "parent_track_id"
-            ],
-            "title": "TrackElement"
-        },
-        "Download": {
-            "type": [
-                "object",
-                "null"
-            ],
-            "additionalProperties": false,
-            "properties": {
-                "cid": {
-                    "type": [
-                        "string",
-                        "null"
-                    ]
-                },
-                "is_downloadable": {
-                    "type": "boolean"
-                },
-                "requires_follow": {
-                    "type": "boolean"
-                }
-            },
-            "required": [
-                "cid",
-                "is_downloadable",
-                "requires_follow"
-            ],
-            "title": "Download"
-        },
-        "FieldVisibility": {
-            "type": "object",
-            "additionalProperties": false,
-            "properties": {
-                "mood": {
-                    "type": "boolean"
-                },
-                "tags": {
-                    "type": "boolean"
-                },
-                "genre": {
-                    "type": "boolean"
-                },
-                "share": {
-                    "type": "boolean"
-                },
-                "play_count": {
-                    "type": "boolean"
-                },
-                "remixes": {
-                    "type": "boolean"
-                }
-            },
-            "required": [],
-            "$comment": "No required fields for FieldVisibility because it causes backwards compatibility issues. If we added a new property, we don't want old records to fail if all properties are not specified(and overwrite the values with the defaults), but we also don't want to set new properties especially on the discovery provider because then we'd be writing properties not present in the metadata written on chain.",
-            "title": "FieldVisibility"
-        },
-        "StemOf": {
-            "type": [
-                "object",
-                "null"
-            ],
-            "additionalProperties": false,
-            "properties": {
-                "category": {
-                    "type": "string"
-                },
-                "parent_track_id": {
-                    "type": "integer"
-                }
-            },
-            "required": [
-                "category",
-                "parent_track_id"
-            ],
-            "title": "StemOf"
-        },
-        "TrackSegment": {
-            "type": "object",
-            "additionalProperties": false,
-            "properties": {
-                "duration": {
-                    "type": "number"
-                },
-                "multihash": {
-                    "type": "string",
-                    "$ref": "#/definitions/CID"
-                }
-            },
-            "required": [
-                "duration",
-                "multihash"
-            ],
-            "title": "TrackSegment"
-        },
-        "CID": {
-            "type": [
-                "string",
-                "null"
-            ],
-            "minLength": 46,
-            "maxLength": 46,
-            "pattern": "^Qm[a-zA-Z0-9]{44}$",
-            "title": "CID"
-        },
-        "PremiumConditionsNFTCollection": {
-            "type": "object",
-            "additionalProperties": false,
-            "properties": {
-                "nft_collection": {
-                    "type": "object",
-                    "items": {
-                        "oneOf": [
-                            {
-                                "$ref": "#/definitions/PremiumConditionsEthNFTCollection"
-                            },
-                            {
-                                "$ref": "#/definitions/PremiumConditionsSolNFTCollection"
-                            }
-                        ]
-                    }
-                }
-            },
-            "required": [
-                "nft_collection"
-            ],
-            "title": "PremiumConditionsNFTCollection"
-        },
-        "PremiumConditionsEthNFTCollection": {
-            "type": "object",
-            "additionalProperties": false,
-            "properties": {
-                "chain": {
-                    "type": "string",
-                    "const": "eth"
-                },
-                "address": {
-                    "type": "string"
-                },
-                "standard": {
-                    "enum": [
-                        "ERC721",
-                        "ERC1155"
-                    ]
-                },
-                "name": {
-                    "type": "string"
-                },
-                "slug": {
-                    "type": "string"
-                },
-                "imageUrl": {
-                    "type": [
-                        "string",
-                        "null"
-                    ],
-                    "default": null
-                },
-                "externalLink": {
-                    "type": [
-                        "string",
-                        "null"
-                    ],
-                    "default": null
-                }
-            },
-            "required": [
-                "chain",
-                "address",
-                "standard",
-                "name",
-                "slug"
-            ],
-            "title": "PremiumConditionsEthNFTCollection"
-        },
-        "PremiumConditionsSolNFTCollection": {
-            "type": "object",
-            "additionalProperties": false,
-            "properties": {
-                "chain": {
-                    "type": "string",
-                    "const": "sol"
-                },
-                "address": {
-                    "type": "string"
-                },
-                "name": {
-                    "type": "string"
-                },
-                "imageUrl": {
-                    "type": [
-                        "string",
-                        "null"
-                    ],
-                    "default": null
-                },
-                "externalLink": {
-                    "type": [
-                        "string",
-                        "null"
-                    ],
-                    "default": null
-                }
-            },
-            "required": [
-                "chain",
-                "address",
-                "name"
-            ],
-            "title": "PremiumConditionsSolNFTCollection"
-        },
-        "PremiumConditionsFollowUserId": {
-            "type": "object",
-            "additionalProperties": false,
-            "properties": {
-                "follow_user_id": {
-                    "type": "number"
-                }
-            },
-            "required": [
-                "follow_user_id"
-            ],
-            "title": "PremiumConditionsFollowUserId"
-        },
-        "PremiumConditionsTipUserId": {
-            "type": "object",
-            "additionalProperties": false,
-            "properties": {
-                "tip_user_id": {
-                    "type": "number"
-                }
-            },
-            "required": [
-                "tip_user_id"
-            ],
-            "title": "PremiumConditionsTipUserId"
-=======
   "$schema": "http://json-schema.org/draft-07/schema#",
   "$ref": "#/definitions/Track",
   "definitions": {
@@ -823,7 +378,6 @@
       "properties": {
         "tip_user_id": {
           "type": "number"
->>>>>>> ba12f23b
         }
       },
       "required": ["tip_user_id"],
