--- conflicted
+++ resolved
@@ -8,11 +8,7 @@
 from solana.transaction import Transaction
 from sqlalchemy import desc
 from sqlalchemy.orm.session import Session
-<<<<<<< HEAD
 from src.models.models import AudiusDataTx, Track, URSMContentNode, User
-=======
-from src.models.models import AudiusDataTx, URSMContentNode, User
->>>>>>> 6304f37c
 from src.solana.anchor_parser import AnchorParser
 from src.solana.audius_data_transaction_handlers import ParsedTx, transaction_handlers
 from src.solana.solana_client_manager import SolanaClientManager
@@ -300,56 +296,6 @@
                 session.query(URSMContentNode.cnode_sp_id, URSMContentNode.endpoint)
                 .filter(
                     URSMContentNode.is_current == True,
-<<<<<<< HEAD
-                )
-                .all()
-            )
-
-            # any instructions with  metadata
-            for transaction in parsed_transactions:
-                for instruction in transaction["tx_metadata"]["instructions"]:
-                    if (
-                        instruction["instruction_name"] != ""
-                        and "data" in instruction
-                        and instruction["data"] is not None
-                        and "metadata" in instruction["data"]
-                    ):
-                        cid = instruction["data"]["metadata"]
-                        if is_blacklisted_ipld(session, cid):
-                            blacklisted_cids.add(cid)
-                        else:
-                            cids_txhash_set.add((cid, transaction["tx_sig"]))
-                            cid_to_entity_type[cid] = self.instruction_type[
-                                instruction["instruction_name"]
-                            ]
-                            # TODO add logic to use existing user records: account -> endpoint
-                            if (
-                                "user_id" in instruction["data"]
-                            ):  # or get from seed bump
-                                user_id = instruction["data"]["user_id"]
-                                cid_to_user_id[cid] = user_id
-
-                                # new user case
-                                if "replica_set" in instruction["data"]:
-                                    endpoints = []
-                                    for sp_id in instruction["data"]["replica_set"]:
-                                        endpoints.append(cnode_endpoint_dict[sp_id])
-                                    user_replica_set[user_id] = ",".join(endpoints)
-
-            # TODO use existing user records instead of querying here
-            user_replica_set.update(
-                dict(
-                    session.query(User.user_id, User.creator_node_endpoint)
-                    .filter(
-                        User.is_current == True,
-                        User.user_id.in_(cid_to_user_id.values()),
-                    )
-                    .group_by(User.user_id, User.creator_node_endpoint)
-                    .all()
-                )
-            )
-
-=======
                 )
                 .all()
             )
@@ -396,7 +342,6 @@
                 )
             )
 
->>>>>>> 6304f37c
         metadata_dict = (
             await self.cid_metadata_client.async_fetch_metadata_from_gateway_endpoints(
                 cids_txhash_set,
