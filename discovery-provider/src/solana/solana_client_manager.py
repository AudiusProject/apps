--- conflicted
+++ resolved
@@ -77,44 +77,34 @@
     ):
         """Fetches confirmed signatures for transactions given an address."""
 
-<<<<<<< HEAD
-        def handle_get_signatures_for_address(client, _):
-            return client.get_signatures_for_address(account, before, limit)
-=======
-        def handle_get_confirmed_signature_for_address2(client, index):
+        def handle_get_confirmed_signature_for_address(client, index):
             endpoint = self.endpoints[index]
             num_retries = retries
             while num_retries > 0:
                 try:
-                    logger.info(f"solana_client_manager.py | handle_get_confirmed_signature_for_address2 | Fetching {before} {endpoint}")
-                    transactions: ConfirmedSignatureForAddressResponse = client.get_confirmed_signature_for_address2(account, before, limit)
-                    logger.info(f"solana_client_manager.py | handle_get_confirmed_signature_for_address2 | Finished fetching {before} {endpoint}")
+                    logger.info(f"solana_client_manager.py | handle_get_confirmed_signature_for_address | Fetching {before} {endpoint}")
+                    transactions: ConfirmedSignatureForAddressResponse = client.get_confirmed_signature_for_address(account, before, limit)
+                    logger.info(f"solana_client_manager.py | handle_get_confirmed_signature_for_address | Finished fetching {before} {endpoint}")
                     return transactions
                 except Exception as e:
                     logger.error(
-                        f"solana_client_manager.py | get_confirmed_signature_for_address2 | \
+                        f"solana_client_manager.py | get_confirmed_signature_for_address | \
                             Error fetching account {account} from endpoint {endpoint}, {e}",
                         exc_info=True,
                     )
                 num_retries -= 1
                 time.sleep(DELAY_SECONDS)
                 logger.error(
-                    f"solana_client_manager.py | get_confirmed_signature_for_address2 | Retrying account fetch: {account} with endpoint {endpoint}"
+                    f"solana_client_manager.py | get_confirmed_signature_for_address | Retrying account fetch: {account} with endpoint {endpoint}"
                 )
             raise Exception(
-                f"solana_client_manager.py | get_confirmed_signature_for_address2 | Failed to fetch account {account} with endpoint {endpoint}"
+                f"solana_client_manager.py | get_confirmed_signature_for_address | Failed to fetch account {account} with endpoint {endpoint}"
             )
->>>>>>> 2c93f295
 
         return _try_all_with_timeout(
             self.clients,
-<<<<<<< HEAD
-            handle_get_signatures_for_address,
-            "solana_client_manager.py | get_signatures_for_address | All requests failed",
-=======
-            handle_get_confirmed_signature_for_address2,
-            "solana_client_manager.py | get_confirmed_signature_for_address2 | All requests failed"
->>>>>>> 2c93f295
+            handle_get_confirmed_signature_for_address,
+            "solana_client_manager.py | get_confirmed_signature_for_address | All requests failed"
         )
 
 @contextmanager
