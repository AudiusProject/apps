import logging
import time
<<<<<<< HEAD
from typing import Tuple, TypedDict, List, Optional, Dict
from redis import Redis
from sqlalchemy import and_
from spl.token.client import Token
from solana.publickey import PublicKey
from solana.rpc.api import Client
=======
from typing import List, Set
from redis import Redis
from sqlalchemy.orm.session import Session
from sqlalchemy import and_
>>>>>>> 68d28077

from src.utils.session_manager import SessionManager
from src.app import eth_abi_values
from src.tasks.celery_app import celery
<<<<<<< HEAD
from src.models import UserBalance, User, AssociatedWallet, UserBankAccount
from src.queries.get_balances import does_user_balance_need_refresh, REDIS_PREFIX
=======
from src.models import UserBalance, User, AssociatedWallet
from src.queries.get_balances import (
    does_user_balance_need_refresh,
    IMMEDIATE_REFRESH_REDIS_PREFIX,
    LAZY_REFRESH_REDIS_PREFIX,
)
>>>>>>> 68d28077
from src.utils.redis_constants import user_balances_refresh_last_completion_redis_key
from src.utils.config import shared_config

logger = logging.getLogger(__name__)
audius_token_registry_key = bytes("Token", "utf-8")
audius_staking_registry_key = bytes("StakingProxy", "utf-8")
audius_delegate_manager_registry_key = bytes("DelegateManager", "utf-8")

REDIS_ETH_BALANCE_COUNTER_KEY = "USER_BALANCE_REFRESH_COUNT"

<<<<<<< HEAD
WAUDIO_PROGRAM_ADDRESS = shared_config["solana"]["waudio_program_address"]
WAUDIO_MINT_ADDRESS = shared_config["solana"]["waudio_mint_address"]
WAUDIO_PROGRAM_PUBKEY = (
    PublicKey(WAUDIO_PROGRAM_ADDRESS) if WAUDIO_PROGRAM_ADDRESS else None
)
WAUDIO_MINT_PUBKEY = PublicKey(WAUDIO_MINT_ADDRESS) if WAUDIO_MINT_ADDRESS else None


class UserWalletMetadata(TypedDict):
    owner_wallet: str
    associated_wallets: Optional[List[str]]
    bank_account: Optional[str]
=======

def get_lazy_refresh_user_ids(redis: Redis, session: Session) -> List[int]:
    redis_user_ids = redis.smembers(LAZY_REFRESH_REDIS_PREFIX)
    user_ids = [int(user_id.decode()) for user_id in redis_user_ids]

    user_balances = (
        (session.query(UserBalance)).filter(UserBalance.user_id.in_(user_ids)).all()
    )

    # Filter only user_balances that still need refresh
    needs_refresh: Set[int] = {
        user.user_id
        for user in list(filter(does_user_balance_need_refresh, user_balances))
    }

    # return user id of needs_refresh
    return list(needs_refresh)


def get_immediate_refresh_user_ids(redis: Redis) -> List[int]:
    redis_user_ids = redis.smembers(IMMEDIATE_REFRESH_REDIS_PREFIX)
    return [int(user_id.decode()) for user_id in redis_user_ids]
>>>>>>> 68d28077


# *Explanation of user balance caching*
# In an effort to minimize eth calls, we look up users embedded in track metadata once per user,
# and current users (logged in dapp users, who might be changing their balance) on an interval.
#
# - In populate_user_metadata, look up User_Balance entry in db.
#       If it doesn't exist, return 0, persist a User_Balance row with 0,
#       & enqueue in Redis the user ID for later balance lookup.
# - On track get endpoints, if current_user exists, enqueue balance lookup
#       in Redis.
#
# In this recurring task:
#   - Get all enqueued user balance refresh requests. These are stored in a set, so
#       we don't worry about deduping.
#   - If a given balance is either
#        a) new (created_at == updated_at)
#        b) not new, but stale: last updated prior to (now - threshold)
#     we look up said users, adding User_Balance rows, and removing them from Redis.
#     we check if they have associated_wallets and update those balances as well
#     we check if they have a user_bank_account and update that balance as well
#     Users with zero balance are refreshed at a slower rate than users with a non-zero balance.
#
#     enqueued User Ids in Redis that are *not* ready to be refreshed yet are left in the queue
#     for later.
def refresh_user_ids(
    redis: Redis,
    db: SessionManager,
    token_contract,
    delegate_manager_contract,
    staking_contract,
    eth_web3,
<<<<<<< HEAD
    waudio_token,
):
    # List users in Redis set, balances decoded as strings
    redis_refresh_user_ids = redis.smembers(REDIS_PREFIX)
    redis_user_ids = [int(user_id.decode()) for user_id in redis_refresh_user_ids]

    if not redis_user_ids:
        return

    logger.info(
        f"cache_user_balance.py | Starting refresh with {len(redis_user_ids)} user_ids: {redis_user_ids}"
    )

    with db.scoped_session() as session:
        query: List[UserBalance] = (
            (session.query(UserBalance))
            .filter(UserBalance.user_id.in_(redis_user_ids))
            .all()
        )

        # Balances from current user lookup may
        # not be present in the db, so make those
        not_present_set = set(redis_user_ids) - {user.user_id for user in query}
        new_balances = [
            UserBalance(user_id=user_id, balance="0", associated_wallets_balance="0")
            for user_id in not_present_set
        ]
        if new_balances:
            session.add_all(new_balances)
            logger.info(f"cache_user_balance.py | adding new users: {not_present_set}")

        # Filter only user_balances that still need refresh
        needs_refresh = list(filter(does_user_balance_need_refresh, query))
        needs_refresh += new_balances
=======
):
    with db.scoped_session() as session:
        lazy_refresh_user_ids = get_lazy_refresh_user_ids(redis, session)
        immediate_refresh_user_ids = get_immediate_refresh_user_ids(redis)

        logger.info(
            f"cache_user_balance.py | Starting refresh with {len(lazy_refresh_user_ids)} "
            f"lazy refresh user_ids: {lazy_refresh_user_ids} and {len(immediate_refresh_user_ids)} "
            f"immediate refresh user_ids: {immediate_refresh_user_ids}"
        )
        all_user_ids = lazy_refresh_user_ids + immediate_refresh_user_ids
        user_ids = list(set(all_user_ids))
>>>>>>> 68d28077

        existing_user_balances: List[UserBalance] = (
            (session.query(UserBalance)).filter(UserBalance.user_id.in_(user_ids)).all()
        )
        user_balances = {
            user.user_id: user for user in existing_user_balances
        }

        # Grab the users & associated_wallets we need to refresh
        user_associated_query: List[Tuple[int, str, str]] = (
            session.query(User.user_id, User.wallet, AssociatedWallet.wallet)
            .outerjoin(
                AssociatedWallet,
                and_(
                    AssociatedWallet.user_id == User.user_id,
                    AssociatedWallet.is_current == True,
                    AssociatedWallet.is_delete == False,
                ),
            )
            .filter(
                User.user_id.in_(user_ids),
                User.is_current == True,
            )
            .all()
        )

        user_bank_accounts_query: List[Tuple[int, str]] = (
            session.query(User.user_id, UserBankAccount.bank_account)
            .join(UserBankAccount, UserBankAccount.ethereum_address == User.wallet)
            .filter(
                User.user_id.in_(needs_refresh_map.keys()),
                User.is_current == True,
            )
            .all()
        )
        user_id_bank_accounts = {user[0]: user[1] for user in user_bank_accounts_query}

        user_id_metadata: Dict[int, UserWalletMetadata] = {}

        for user in user_associated_query:
            user_id, user_wallet, associated_wallet = user
            if not user_id in user_id_metadata:
                user_id_metadata[user_id] = {
                    "owner_wallet": user_wallet,
                    "associated_wallets": None,
                    "bank_account": None,
                }
                if user_id in user_id_bank_accounts:
                    user_id_metadata[user_id]["bank_account"] = user_id_bank_accounts[
                        user_id
                    ]
            if associated_wallet:
                user_associated_wallet = user_id_metadata[user_id]["associated_wallets"]
                if user_associated_wallet is not None:
                    user_associated_wallet.append(associated_wallet)
                else:
                    user_id_metadata[user_id]["associated_wallets"] = [
                        associated_wallet
                    ]

        logger.info(
<<<<<<< HEAD
            f"cache_user_balance.py | fetching for {len(user_associated_query)} users: {needs_refresh_map.keys()}"
=======
            f"cache_user_balance.py | fetching for {len(user_query)} users: {user_ids}"
>>>>>>> 68d28077
        )

        # Fetch balances
        for user_id, wallets in user_id_metadata.items():
            try:
                owner_wallet = wallets["owner_wallet"]
                owner_wallet = eth_web3.toChecksumAddress(owner_wallet)
                owner_wallet_balance = token_contract.functions.balanceOf(
                    owner_wallet
                ).call()
                associated_balance = 0
                waudio_balance = 0

                if wallets["associated_wallets"] is not None:
                    for wallet in wallets["associated_wallets"]:
                        wallet = eth_web3.toChecksumAddress(wallet)
                        balance = token_contract.functions.balanceOf(wallet).call()
                        delegation_balance = (
                            delegate_manager_contract.functions.getTotalDelegatorStake(
                                wallet
                            ).call()
                        )
                        stake_balance = staking_contract.functions.totalStakedFor(
                            wallet
                        ).call()
                        associated_balance += (
                            balance + delegation_balance + stake_balance
                        )
                if wallets["bank_account"] is not None:
                    if waudio_token is None:
                        logger.error(
                            "cache_user_balance.py | Missing Required SPL Confirguration"
                        )
                    else:
                        bal_info = waudio_token.get_balance(
                            PublicKey(wallets["bank_account"])
                        )
                        waudio_balance = bal_info["result"]["value"]["amount"]

                # update the balance on the user model
                user_balance = user_balances[user_id]
                user_balance.balance = owner_wallet_balance
                user_balance.associated_wallets_balance = str(associated_balance)
<<<<<<< HEAD
                user_balance.waudio = str(waudio_balance)
=======
>>>>>>> 68d28077

            except Exception as e:
                logger.error(
                    f"cache_user_balance.py | Error fetching balance for user {user_id}: {(e)}"
                )

        # Commit the new balances
        session.commit()

        # Remove the fetched balances from Redis set
        logger.info(
            f"cache_user_balance.py | Got balances for {len(to_remove)} users, removing from Redis."
        )
        if lazy_refresh_user_ids:
            redis.srem(LAZY_REFRESH_REDIS_PREFIX, *lazy_refresh_user_ids)
        if immediate_refresh_user_ids:
            redis.srem(IMMEDIATE_REFRESH_REDIS_PREFIX, *immediate_refresh_user_ids)


<<<<<<< HEAD
def get_token_contract(eth_web3):
=======
def get_token_address(eth_web3, shared_config):
>>>>>>> 68d28077
    eth_registry_address = eth_web3.toChecksumAddress(
        shared_config["eth_contracts"]["registry"]
    )

    eth_registry_instance = eth_web3.eth.contract(
        address=eth_registry_address, abi=eth_abi_values["Registry"]["abi"]
    )

    token_address = eth_registry_instance.functions.getContract(
        audius_token_registry_key
    ).call()

    return token_address


def get_token_contract(eth_web3, shared_config):
    token_address = get_token_address(eth_web3, shared_config)

    audius_token_instance = eth_web3.eth.contract(
        address=token_address, abi=eth_abi_values["AudiusToken"]["abi"]
    )

    return audius_token_instance


def get_delegate_manager_contract(eth_web3):
    eth_registry_address = eth_web3.toChecksumAddress(
        shared_config["eth_contracts"]["registry"]
    )

    eth_registry_instance = eth_web3.eth.contract(
        address=eth_registry_address, abi=eth_abi_values["Registry"]["abi"]
    )

    delegate_manager_address = eth_registry_instance.functions.getContract(
        audius_delegate_manager_registry_key
    ).call()

    delegate_manager_instance = eth_web3.eth.contract(
        address=delegate_manager_address, abi=eth_abi_values["DelegateManager"]["abi"]
    )

    return delegate_manager_instance


def get_staking_contract(eth_web3):
    eth_registry_address = eth_web3.toChecksumAddress(
        shared_config["eth_contracts"]["registry"]
    )

    eth_registry_instance = eth_web3.eth.contract(
        address=eth_registry_address, abi=eth_abi_values["Registry"]["abi"]
    )

    staking_address = eth_registry_instance.functions.getContract(
        audius_staking_registry_key
    ).call()

    staking_instance = eth_web3.eth.contract(
        address=staking_address, abi=eth_abi_values["Staking"]["abi"]
    )

    return staking_instance


def get_audio_token(solana_client: Client):
    if WAUDIO_MINT_PUBKEY is None or WAUDIO_PROGRAM_PUBKEY is None:
        logger.error("cache_user_balance.py | Missing Required SPL Confirguration")
        return None
    waudio_token = Token(
        conn=solana_client,
        pubkey=WAUDIO_MINT_PUBKEY,
        program_id=WAUDIO_PROGRAM_PUBKEY,
        payer=[],  # not making any txs so payer is not required
    )
    return waudio_token


@celery.task(name="update_user_balances", bind=True)
def update_user_balances_task(self):
    """Caches user Audio balances, in wei."""

    db = update_user_balances_task.db
    redis = update_user_balances_task.redis
    eth_web3 = update_user_balances_task.eth_web3
    solana_client = update_user_balances_task.solana_client

    have_lock = False
    update_lock = redis.lock("update_user_balances_lock", timeout=7200)

    try:
        have_lock = update_lock.acquire(blocking=False)

        if have_lock:
            start_time = time.time()

            token_inst = get_token_contract(eth_web3)
            delegate_manager_inst = get_delegate_manager_contract(eth_web3)
            staking_inst = get_staking_contract(eth_web3)
            token_inst = get_token_contract(eth_web3)
            waudio_token = get_audio_token(solana_client)
            refresh_user_ids(
                redis,
                db,
                token_inst,
                delegate_manager_inst,
                staking_inst,
                eth_web3,
                waudio_token,
            )

            end_time = time.time()
            redis.set(user_balances_refresh_last_completion_redis_key, int(end_time))
            logger.info(
                f"cache_user_balance.py | Finished cache_user_balance in {end_time - start_time} seconds"
            )
        else:
            logger.info("cache_user_balance.py | Failed to acquire lock")
    except Exception as e:
        logger.error("cache_user_balance.py | Fatal error in main loop", exc_info=True)
        raise e
    finally:
        if have_lock:
            update_lock.release()<|MERGE_RESOLUTION|>--- conflicted
+++ resolved
@@ -1,33 +1,22 @@
 import logging
 import time
-<<<<<<< HEAD
-from typing import Tuple, TypedDict, List, Optional, Dict
+from typing import Tuple, TypedDict, List, Optional, Dict, Set
 from redis import Redis
 from sqlalchemy import and_
 from spl.token.client import Token
 from solana.publickey import PublicKey
 from solana.rpc.api import Client
-=======
-from typing import List, Set
-from redis import Redis
 from sqlalchemy.orm.session import Session
-from sqlalchemy import and_
->>>>>>> 68d28077
 
 from src.utils.session_manager import SessionManager
 from src.app import eth_abi_values
 from src.tasks.celery_app import celery
-<<<<<<< HEAD
 from src.models import UserBalance, User, AssociatedWallet, UserBankAccount
-from src.queries.get_balances import does_user_balance_need_refresh, REDIS_PREFIX
-=======
-from src.models import UserBalance, User, AssociatedWallet
 from src.queries.get_balances import (
     does_user_balance_need_refresh,
     IMMEDIATE_REFRESH_REDIS_PREFIX,
     LAZY_REFRESH_REDIS_PREFIX,
 )
->>>>>>> 68d28077
 from src.utils.redis_constants import user_balances_refresh_last_completion_redis_key
 from src.utils.config import shared_config
 
@@ -38,7 +27,6 @@
 
 REDIS_ETH_BALANCE_COUNTER_KEY = "USER_BALANCE_REFRESH_COUNT"
 
-<<<<<<< HEAD
 WAUDIO_PROGRAM_ADDRESS = shared_config["solana"]["waudio_program_address"]
 WAUDIO_MINT_ADDRESS = shared_config["solana"]["waudio_mint_address"]
 WAUDIO_PROGRAM_PUBKEY = (
@@ -51,7 +39,6 @@
     owner_wallet: str
     associated_wallets: Optional[List[str]]
     bank_account: Optional[str]
-=======
 
 def get_lazy_refresh_user_ids(redis: Redis, session: Session) -> List[int]:
     redis_user_ids = redis.smembers(LAZY_REFRESH_REDIS_PREFIX)
@@ -74,7 +61,6 @@
 def get_immediate_refresh_user_ids(redis: Redis) -> List[int]:
     redis_user_ids = redis.smembers(IMMEDIATE_REFRESH_REDIS_PREFIX)
     return [int(user_id.decode()) for user_id in redis_user_ids]
->>>>>>> 68d28077
 
 
 # *Explanation of user balance caching*
@@ -107,42 +93,7 @@
     delegate_manager_contract,
     staking_contract,
     eth_web3,
-<<<<<<< HEAD
-    waudio_token,
-):
-    # List users in Redis set, balances decoded as strings
-    redis_refresh_user_ids = redis.smembers(REDIS_PREFIX)
-    redis_user_ids = [int(user_id.decode()) for user_id in redis_refresh_user_ids]
-
-    if not redis_user_ids:
-        return
-
-    logger.info(
-        f"cache_user_balance.py | Starting refresh with {len(redis_user_ids)} user_ids: {redis_user_ids}"
-    )
-
-    with db.scoped_session() as session:
-        query: List[UserBalance] = (
-            (session.query(UserBalance))
-            .filter(UserBalance.user_id.in_(redis_user_ids))
-            .all()
-        )
-
-        # Balances from current user lookup may
-        # not be present in the db, so make those
-        not_present_set = set(redis_user_ids) - {user.user_id for user in query}
-        new_balances = [
-            UserBalance(user_id=user_id, balance="0", associated_wallets_balance="0")
-            for user_id in not_present_set
-        ]
-        if new_balances:
-            session.add_all(new_balances)
-            logger.info(f"cache_user_balance.py | adding new users: {not_present_set}")
-
-        # Filter only user_balances that still need refresh
-        needs_refresh = list(filter(does_user_balance_need_refresh, query))
-        needs_refresh += new_balances
-=======
+    waudio_token
 ):
     with db.scoped_session() as session:
         lazy_refresh_user_ids = get_lazy_refresh_user_ids(redis, session)
@@ -155,7 +106,6 @@
         )
         all_user_ids = lazy_refresh_user_ids + immediate_refresh_user_ids
         user_ids = list(set(all_user_ids))
->>>>>>> 68d28077
 
         existing_user_balances: List[UserBalance] = (
             (session.query(UserBalance)).filter(UserBalance.user_id.in_(user_ids)).all()
@@ -217,11 +167,7 @@
                     ]
 
         logger.info(
-<<<<<<< HEAD
-            f"cache_user_balance.py | fetching for {len(user_associated_query)} users: {needs_refresh_map.keys()}"
-=======
             f"cache_user_balance.py | fetching for {len(user_query)} users: {user_ids}"
->>>>>>> 68d28077
         )
 
         # Fetch balances
@@ -265,10 +211,7 @@
                 user_balance = user_balances[user_id]
                 user_balance.balance = owner_wallet_balance
                 user_balance.associated_wallets_balance = str(associated_balance)
-<<<<<<< HEAD
                 user_balance.waudio = str(waudio_balance)
-=======
->>>>>>> 68d28077
 
             except Exception as e:
                 logger.error(
@@ -288,11 +231,7 @@
             redis.srem(IMMEDIATE_REFRESH_REDIS_PREFIX, *immediate_refresh_user_ids)
 
 
-<<<<<<< HEAD
-def get_token_contract(eth_web3):
-=======
 def get_token_address(eth_web3, shared_config):
->>>>>>> 68d28077
     eth_registry_address = eth_web3.toChecksumAddress(
         shared_config["eth_contracts"]["registry"]
     )
