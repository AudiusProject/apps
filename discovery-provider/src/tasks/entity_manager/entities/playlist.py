from collections import defaultdict
from datetime import datetime
from typing import Dict, Set

from src.challenges.challenge_event import ChallengeEvent
from src.challenges.challenge_event_bus import ChallengeEventBus
from src.exceptions import IndexingValidationError
from src.models.playlists.playlist import Playlist
from src.models.playlists.playlist_route import PlaylistRoute
from src.tasks.entity_manager.utils import (
    CHARACTER_LIMIT_PLAYLIST_DESCRIPTION,
    PLAYLIST_ID_OFFSET,
    PLAYLIST_TRACK_LIMIT,
    Action,
    EntityType,
    ManageEntityParameters,
    copy_record,
    validate_signer,
)
from src.tasks.metadata import immutable_playlist_fields
from src.tasks.task_helpers import generate_slug_and_collision_id
from src.utils import helpers


def update_playlist_routes_table(
    params: ManageEntityParameters, playlist_record: Playlist, is_create: bool
):
    pending_playlist_routes = params.pending_playlist_routes
    session = params.session

    params.logger.info(
        f"index.py | playlists.py | Updating playlist routes for {playlist_record.playlist_id}"
    )
    # Get the title slug, and set the new slug to that
    # (will check for conflicts later)
    new_playlist_slug_title = helpers.sanitize_slug(
        playlist_record.playlist_name, playlist_record.playlist_id
    )
    new_playlist_slug = new_playlist_slug_title

    # Find the current route for the playlist
    # Check the pending playlist route updates first
    prev_playlist_route_record = next(
        (
            route
            for route in pending_playlist_routes
            if route.is_current and route.playlist_id == playlist_record.playlist_id
        ),
        None,
    )

    # Then query the DB if necessary
    if prev_playlist_route_record is None:
        prev_playlist_route_record = (
            session.query(PlaylistRoute)
            .filter(
                PlaylistRoute.playlist_id == playlist_record.playlist_id,
                PlaylistRoute.is_current == True,
            )  # noqa: E712
            .one_or_none()
        )

    if prev_playlist_route_record:
        if prev_playlist_route_record.title_slug == new_playlist_slug_title:
            # If the title slug hasn't changed, we have no work to do
            params.logger.info(f"not changing for {playlist_record.playlist_id}")
            return
        # The new route will be current
        prev_playlist_route_record.is_current = False

    new_playlist_slug, new_collision_id = generate_slug_and_collision_id(
        session,
        PlaylistRoute,
        playlist_record.playlist_id,
        playlist_record.playlist_name,
        playlist_record.playlist_owner_id,
        pending_playlist_routes,
        new_playlist_slug_title,
        new_playlist_slug,
    )

    # Add the new playlist route
    new_playlist_route = PlaylistRoute()
    new_playlist_route.slug = new_playlist_slug
    new_playlist_route.title_slug = new_playlist_slug_title
    new_playlist_route.collision_id = new_collision_id
    new_playlist_route.owner_id = playlist_record.playlist_owner_id
    new_playlist_route.playlist_id = playlist_record.playlist_id
    new_playlist_route.is_current = True
    new_playlist_route.blockhash = playlist_record.blockhash
    new_playlist_route.blocknumber = playlist_record.blocknumber
    new_playlist_route.txhash = playlist_record.txhash
    session.add(new_playlist_route)

    if is_create:
        # playlist-name-<id>
        migration_playlist_slug_title = helpers.sanitize_slug(
            playlist_record.playlist_name,
            playlist_record.playlist_id,
            playlist_record.playlist_id,
        )
        migration_playlist_slug = migration_playlist_slug_title

        migration_playlist_route = PlaylistRoute()
        migration_playlist_route.slug = migration_playlist_slug
        migration_playlist_route.title_slug = migration_playlist_slug_title
        migration_playlist_route.collision_id = new_collision_id
        migration_playlist_route.owner_id = playlist_record.playlist_owner_id
        migration_playlist_route.playlist_id = playlist_record.playlist_id
        migration_playlist_route.is_current = False
        migration_playlist_route.blockhash = playlist_record.blockhash
        migration_playlist_route.blocknumber = playlist_record.blocknumber
        migration_playlist_route.txhash = playlist_record.txhash
        session.add(migration_playlist_route)

    # Add to pending playlist routes so we don't add the same route twice
    pending_playlist_routes.append(new_playlist_route)

    params.logger.info(
        f"index.py | playlists.py | Updated playlist routes for {playlist_record.playlist_id} with slug {new_playlist_slug} and owner_id {new_playlist_route.owner_id}"
    )


def get_playlist_events_tx(update_task, event_type, tx_receipt):
    return getattr(update_task.playlist_contract.events, event_type)().processReceipt(
        tx_receipt
    )


def validate_playlist_tx(params: ManageEntityParameters):
    user_id = params.user_id
    playlist_id = params.entity_id

    validate_signer(params)

    if params.entity_type != EntityType.PLAYLIST:
        raise IndexingValidationError(
            f"Entity type {params.entity_type} is not a playlist"
        )

    premium_tracks = list(
        filter(
            lambda track: track.is_premium,
            params.existing_records[EntityType.TRACK].values(),
        )
    )
    if premium_tracks:
        raise IndexingValidationError("Cannot add premium tracks to playlist")

    if params.action == Action.CREATE:
        if playlist_id in params.existing_records[EntityType.PLAYLIST]:
            raise IndexingValidationError(
                f"Cannot create playlist {playlist_id} that already exists"
            )
        if playlist_id < PLAYLIST_ID_OFFSET:
            raise IndexingValidationError(
                f"Cannot create playlist {playlist_id} below the offset"
            )
    else:
        if playlist_id not in params.existing_records[EntityType.PLAYLIST]:
            raise IndexingValidationError(
                f"Cannot update playlist {playlist_id} that does not exist"
            )
        existing_playlist: Playlist = params.existing_records[EntityType.PLAYLIST][
            playlist_id
        ]
        if existing_playlist.playlist_owner_id != user_id:
            raise IndexingValidationError(
                f"Cannot update playlist {playlist_id} that does not belong to user {user_id}"
            )
    if params.action == Action.CREATE or params.action == Action.UPDATE:
        if not params.metadata:
            raise IndexingValidationError(
                "Metadata is required for playlist creation and update"
            )
        playlist_description = params.metadata.get("description")
        if (
            playlist_description
            and len(playlist_description) > CHARACTER_LIMIT_PLAYLIST_DESCRIPTION
        ):
            raise IndexingValidationError(
                f"Playlist {playlist_id} description exceeds character limit {CHARACTER_LIMIT_PLAYLIST_DESCRIPTION}"
            )
        if params.metadata.get("playlist_contents"):
            if "playlist_contents" not in params.metadata or "track_ids" not in params.metadata["playlist_contents"]:
                raise IndexingValidationError("playlist contents requires track_ids")
            playlist_track_count = len(
                params.metadata["playlist_contents"]["track_ids"]
            )
            if playlist_track_count > PLAYLIST_TRACK_LIMIT:
                raise IndexingValidationError(
                    f"Playlist {playlist_id} exceeds track limit {PLAYLIST_TRACK_LIMIT}"
                )

        if params.action == Action.UPDATE and not existing_playlist.is_private and params.metadata.get("is_private"):
            raise IndexingValidationError(f"Cannot unlist playlist {playlist_id}")


def create_playlist(params: ManageEntityParameters):
    validate_playlist_tx(params)

    playlist_id = params.entity_id
    tracks = params.metadata["playlist_contents"].get("track_ids", [])
    tracks_with_index_time = []
    last_added_to = None
    for track in tracks:
        tracks_with_index_time.append(
            {
                "track": track["track"],
                "metadata_time": track["time"],
                "time": params.block_integer_time,
            }
        )
        last_added_to = params.block_datetime
    playlist_record = Playlist(
        playlist_id=playlist_id,
        metadata_multihash=params.metadata_cid,
        playlist_owner_id=params.user_id,
        is_album=params.metadata.get("is_album", False),
        description=params.metadata["description"],
        playlist_image_multihash=params.metadata["playlist_image_sizes_multihash"],
        playlist_image_sizes_multihash=params.metadata[
            "playlist_image_sizes_multihash"
        ],
        playlist_name=params.metadata["playlist_name"],
        is_private=params.metadata.get("is_private", False),
        is_image_autogenerated=params.metadata.get("is_image_autogenerated", False),
        playlist_contents={"track_ids": tracks_with_index_time},
        created_at=params.block_datetime,
        updated_at=params.block_datetime,
        blocknumber=params.block_number,
        blockhash=params.event_blockhash,
        txhash=params.txhash,
        last_added_to=last_added_to,
        is_current=False,
        is_delete=False,
    )

    update_playlist_routes_table(params, playlist_record, True)

    params.add_playlist_record(playlist_id, playlist_record)

    if tracks:
        dispatch_challenge_playlist_upload(
            params.challenge_bus, params.block_number, playlist_record
        )


def dispatch_challenge_playlist_upload(
    bus: ChallengeEventBus, block_number: int, playlist_record: Playlist
):
    # Adds challenge for creating your first playlist and adding a track to it.
    bus.dispatch(
        ChallengeEvent.first_playlist, block_number, playlist_record.playlist_owner_id
    )


def update_playlist(params: ManageEntityParameters):
    validate_playlist_tx(params)
    # TODO ignore updates on deleted playlists?

    playlist_id = params.entity_id
    existing_playlist = params.existing_records[EntityType.PLAYLIST][playlist_id]
    if (
        playlist_id in params.new_records[EntityType.PLAYLIST]
    ):  # override with last updated playlist is in this block
        existing_playlist = params.new_records[EntityType.PLAYLIST][playlist_id][-1]

    playlist_record = copy_record(
        existing_playlist,
        params.block_number,
        params.event_blockhash,
        params.txhash,
        params.block_datetime,
    )
    process_playlist_data_event(params, playlist_record)

    update_playlist_routes_table(params, playlist_record, False)

    params.add_playlist_record(playlist_id, playlist_record)

    if playlist_record.playlist_contents["track_ids"]:
        dispatch_challenge_playlist_upload(
            params.challenge_bus, params.block_number, playlist_record
        )


def delete_playlist(params: ManageEntityParameters):
    validate_playlist_tx(params)

    existing_playlist = params.existing_records[EntityType.PLAYLIST][params.entity_id]
    if params.entity_id in params.new_records[EntityType.PLAYLIST]:
        # override with last updated playlist is in this block
        existing_playlist = params.new_records[EntityType.PLAYLIST][params.entity_id][
            -1
        ]

    deleted_playlist = copy_record(
        existing_playlist,
        params.block_number,
        params.event_blockhash,
        params.txhash,
        params.block_datetime,
    )
    deleted_playlist.is_delete = True

    params.new_records[EntityType.PLAYLIST][params.entity_id].append(deleted_playlist)


def process_playlist_contents(playlist_record, playlist_metadata, block_integer_time):
    if playlist_record.metadata_multihash:
        # playlist already has metadata
        metadata_index_time_dict: Dict[int, Dict[int, int]] = defaultdict(dict)
        playlist_tracks = playlist_record.playlist_contents["track_ids"]
        for track in playlist_tracks:
            track_id = track["track"]
            if "metadata_time" in track:
                metadata_time = track["metadata_time"]
                metadata_index_time_dict[track_id][metadata_time] = track["time"]

        updated_tracks = []
        for track in playlist_metadata["playlist_contents"]["track_ids"]:
            track_id = track["track"]
            metadata_time = track["time"]
            index_time = block_integer_time  # default to current block for new tracks

            if (
                track_id in metadata_index_time_dict
                and metadata_time in metadata_index_time_dict[track_id]
            ):
                # track exists in prev record (reorder / delete)
                index_time = metadata_index_time_dict[track_id][metadata_time]

            updated_tracks.append(
                {
                    "track": track_id,
                    "time": index_time,
                    "metadata_time": metadata_time,
                }
            )
    else:
        # upgrade legacy playlist to include metadata
        # assume metadata and indexing timestamp is the same
        track_id_index_times: Set = set()
        playlist_tracks = playlist_record.playlist_contents["track_ids"]
        for track in playlist_tracks:
            track_id = track["track"]
            index_time = track["time"]
            track_id_index_times.add((track_id, index_time))

        updated_tracks = []
        for track in playlist_metadata["playlist_contents"]["track_ids"]:
            track_id = track["track"]
            metadata_time = track["time"]

            # use track["time"] if present in previous record else this is a new track
            index_time = (
                track["time"]
                if (track_id, metadata_time) in track_id_index_times
                else block_integer_time
            )
            updated_tracks.append(
                {
                    "track": track_id,
                    "time": index_time,
                    "metadata_time": metadata_time,
                }
            )

    return {"track_ids": updated_tracks}


def process_playlist_data_event(
    params: ManageEntityParameters,
    playlist_record,
):
    playlist_metadata = params.metadata
    block_integer_time = params.block_integer_time
    block_datetime = params.block_datetime
    metadata_cid = params.metadata_cid

    # Iterate over the playlist_record keys
    playlist_record_attributes = playlist_record.get_attributes_dict()
    for key, _ in playlist_record_attributes.items():
        # Update the playlist_record when the corresponding field exists
        # in playlist_metadata
<<<<<<< HEAD
        if key == "playlist_contents":
            if not playlist_metadata.get(key) or playlist_record.is_album:
                continue
            playlist_record.playlist_contents = process_playlist_contents(
                playlist_record, playlist_metadata, block_integer_time
            )
        elif key in playlist_metadata:
=======
        if key in playlist_metadata:
            if key in immutable_playlist_fields and params.action == Action.UPDATE:
                # skip fields that cannot be modified after creation
                continue
>>>>>>> 79a6c16e
            setattr(playlist_record, key, playlist_metadata[key])
    playlist_record.last_added_to = None
    track_ids = playlist_record.playlist_contents["track_ids"]
    if track_ids:
        last_added_to = track_ids[0]["time"]
        for track_obj in playlist_record.playlist_contents["track_ids"]:
            if track_obj["time"] > last_added_to:
                last_added_to = track_obj["time"]
        playlist_record.last_added_to = datetime.utcfromtimestamp(last_added_to)

    playlist_record.updated_at = block_datetime
    playlist_record.metadata_multihash = metadata_cid

    params.logger.info(
        f"playlist.py | EntityManager | Updated playlist record {playlist_record}"
    )<|MERGE_RESOLUTION|>--- conflicted
+++ resolved
@@ -384,7 +384,6 @@
     for key, _ in playlist_record_attributes.items():
         # Update the playlist_record when the corresponding field exists
         # in playlist_metadata
-<<<<<<< HEAD
         if key == "playlist_contents":
             if not playlist_metadata.get(key) or playlist_record.is_album:
                 continue
@@ -392,12 +391,9 @@
                 playlist_record, playlist_metadata, block_integer_time
             )
         elif key in playlist_metadata:
-=======
-        if key in playlist_metadata:
             if key in immutable_playlist_fields and params.action == Action.UPDATE:
                 # skip fields that cannot be modified after creation
                 continue
->>>>>>> 79a6c16e
             setattr(playlist_record, key, playlist_metadata[key])
     playlist_record.last_added_to = None
     track_ids = playlist_record.playlist_contents["track_ids"]
