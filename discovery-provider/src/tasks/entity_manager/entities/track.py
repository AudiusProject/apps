--- conflicted
+++ resolved
@@ -155,7 +155,6 @@
 
 
 def populate_track_record_metadata(track_record, track_metadata, handle):
-<<<<<<< HEAD
     # Iterate over the track_record keys
     # Update track_record values for which keys exist in track_metadata
     track_record_attributes = track_record.get_attributes_dict()
@@ -172,45 +171,6 @@
                 track_metadata, "premium_conditions"
             ):
                 track_record.premium_conditions = track_metadata["premium_conditions"]
-=======
-    track_record.track_cid = track_metadata["track_cid"]
-    track_record.preview_cid = track_metadata["preview_cid"]
-    track_record.audio_upload_id = track_metadata["audio_upload_id"]
-    track_record.title = track_metadata["title"]
-    track_record.cover_art = track_metadata["cover_art"]
-    track_record.tags = track_metadata["tags"]
-    track_record.genre = track_metadata["genre"]
-    track_record.mood = track_metadata["mood"]
-    track_record.credits_splits = track_metadata["credits_splits"]
-    track_record.create_date = track_metadata["create_date"]
-    track_record.release_date = track_metadata["release_date"]
-    track_record.file_type = track_metadata["file_type"]
-    track_record.description = track_metadata["description"]
-    track_record.license = track_metadata["license"]
-    track_record.isrc = track_metadata["isrc"]
-    track_record.iswc = track_metadata["iswc"]
-    track_record.track_segments = track_metadata["track_segments"]
-    track_record.field_visibility = track_metadata["field_visibility"]
-    track_record.is_premium = track_metadata["is_premium"]
-    track_record.is_playlist_upload = track_metadata["is_playlist_upload"]
-    track_record.preview_start_seconds = track_metadata["preview_start_seconds"]
-
-    if track_metadata["cover_art_sizes"]:
-        track_record.cover_art = track_metadata["cover_art_sizes"]
-
-    track_record.is_unlisted = track_metadata["is_unlisted"]
-
-    # Only update `duration` if it's provided,
-    # otherwise fall back to the original value. This will allow for replacing
-    # audio files in the future
-    track_record.duration = track_metadata["duration"] or track_record.duration or 0
-    track_record.length = track_metadata["length"] or track_record.length or 0
-
-    if is_valid_json_field(track_metadata, "premium_conditions"):
-        track_record.premium_conditions = track_metadata["premium_conditions"]
-    else:
-        track_record.premium_conditions = null()
->>>>>>> 32ae51ed
 
         elif key == "stem_of":
             if "stem_of" in track_metadata and is_valid_json_field(
