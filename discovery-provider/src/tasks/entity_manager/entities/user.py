import json
import logging
import re
from typing import Dict, TypedDict, Union

import base58
from eth_account.messages import defunct_hash_message
from nacl.encoding import HexEncoder
from nacl.signing import VerifyKey

from src.challenges.challenge_event import ChallengeEvent
from src.challenges.challenge_event_bus import ChallengeEventBus
from src.exceptions import IndexingValidationError
from src.models.indexing.cid_data import CIDData
from src.models.tracks.track import Track
from src.models.users.associated_wallet import AssociatedWallet
from src.models.users.user import User
from src.models.users.user_events import UserEvent
from src.queries.get_balances import enqueue_immediate_balance_refresh
from src.tasks.entity_manager.entities.user_replica_set import (
    get_endpoint_string_from_sp_ids,
    parse_sp_ids,
)
from src.tasks.entity_manager.utils import (
    CHARACTER_LIMIT_USER_BIO,
    USER_ID_OFFSET,
    Action,
    EntityType,
    ManageEntityParameters,
    copy_record,
    generate_metadata_cid_v1,
    get_metadata_type_and_format,
    parse_metadata,
    validate_signer,
)
from src.tasks.metadata import immutable_user_fields
from src.utils.config import shared_config
from src.utils.hardcoded_data import genres_lower, moods_lower, reserved_handles_lower
from src.utils.indexing_errors import EntityMissingRequiredFieldError
from src.utils.model_nullable_validator import all_required_fields_present

logger = logging.getLogger(__name__)


def get_verifier_address():
    if "verified_address" in shared_config["contracts"]:
        return shared_config["contracts"]["verified_address"]


def validate_user_tx(params: ManageEntityParameters):
    user_id = params.user_id

    if params.entity_type != EntityType.USER:
        raise IndexingValidationError(
            f"Invalid User Transaction, wrong entity type {params.entity_type}"
        )

    if params.action == Action.CREATE or params.action == Action.UPDATE:
        user_bio = None
        # TODO remove this clause for non-dict params.metadata after single
        # transaction sign up is fully rolled out, as all metadata for CREATEs
        # or UPDATEs should have been deserialized into dicts at this point.
        if not isinstance(params.metadata, dict):
            try:
                user_metadata, _ = parse_metadata(
                    params.metadata, Action.UPDATE, EntityType.USER
                )
                if user_metadata:
                    user_bio = user_metadata.get("bio")
            except Exception:
                # enforce json metadata after single transaction sign up
                # dont want to raise here, only check bio IF it exists
                pass
        else:
            user_bio = params.metadata.get("bio")

        if user_bio and len(user_bio) > CHARACTER_LIMIT_USER_BIO:
            raise IndexingValidationError(
                f"User {user_id} bio exceeds character limit {CHARACTER_LIMIT_USER_BIO}"
            )

    if params.action == Action.CREATE:
        if user_id in params.existing_records["User"]:
            raise IndexingValidationError(
                f"Invalid User Transaction, user {user_id} already exists"
            )
        if user_id < USER_ID_OFFSET:
            raise IndexingValidationError(
                f"Invalid User Transaction, user id {user_id} offset incorrect"
            )
    elif params.action == Action.UPDATE:
        # update / delete specific validations
        validate_signer(params)

    elif params.action == Action.VERIFY:
        verifier_address = get_verifier_address()
        if not verifier_address or verifier_address.lower() != params.signer.lower():
            raise IndexingValidationError(
                "Invalid User Transaction, signer does not match verifier address"
            )
    else:
        raise IndexingValidationError(
            f"Invalid User Transaction, action {params.action} is not valid"
        )


def validate_user_metadata(session, user_record: User, user_metadata: Dict):
    if not isinstance(user_metadata, dict):
        raise IndexingValidationError("Invalid user metadata")
    # If the user's handle is not set, validate that it is unique
    if not user_record.handle:
        handle_lower = validate_user_handle(user_metadata["handle"])
        user_handle_exists = session.query(
            session.query(User).filter(User.handle_lc == handle_lower).exists()
        ).scalar()
        if user_handle_exists:
            # Invalid user handle - should not continue to save...
            raise IndexingValidationError(
                f"User handle {user_metadata['handle']} already exists"
            )
        user_record.handle = user_metadata["handle"]
        user_record.handle_lc = handle_lower

    # If an artist pick track id is specified, validate that it is a valid track id
    if (
        "artist_pick_track_id" in user_metadata
        and user_metadata["artist_pick_track_id"]
    ):
        track_id_exists = session.query(
            session.query(Track)
            .filter(
                Track.is_current == True,
                Track.track_id == user_metadata["artist_pick_track_id"],
                Track.owner_id == user_record.user_id,
            )
            .exists()
        ).scalar()
        if not track_id_exists:
            # Invalid artist pick. Should not continue to save
            raise IndexingValidationError(
                f"Cannot set artist pick. Track {user_metadata['artist_pick_track_id']} does not exist"
            )


def validate_user_handle(handle: Union[str, None]):
    if not handle:
        raise IndexingValidationError("Handle is missing")
    handle = handle.lower()
    if handle != re.sub(r"[^a-z0-9_\.]", "", handle):
        raise IndexingValidationError(f"Handle {handle} contains illegal characters")
    if len(handle) > 30:
        raise IndexingValidationError(f"Handle {handle} is too long")
    if handle in reserved_handles_lower:
        raise IndexingValidationError(f"Handle {handle} is a reserved word")
    if handle in genres_lower:
        raise IndexingValidationError(f"Handle {handle} is a genre name")
    if handle in moods_lower:
        raise IndexingValidationError(f"Handle {handle} is a mood name")
    return handle


def create_user(
    params: ManageEntityParameters,
    cid_type: Dict[str, str],
    cid_metadata: Dict[str, Dict],
):
    validate_user_tx(params)

    user_id = params.user_id

    user_record = User(
        user_id=user_id,
        wallet=params.signer.lower(),
        txhash=params.txhash,
        blockhash=params.event_blockhash,
        blocknumber=params.block_number,
        created_at=params.block_datetime,
        updated_at=params.block_datetime,
        is_current=False,
    )

    user_metadata = None
    try:
        # for single tx signup
        # TODO move metadata parsing and saving after v2 upgrade
        # Override with Update User to parse metadata
        user_metadata, metadata_cid = parse_metadata(
            params.metadata, Action.UPDATE, EntityType.USER
        )
    except Exception:
        # fallback to multi tx signup if parsing fails
        pass

    # If parsing succeeds, we know this is a single tx signup
    if user_metadata is not None:
        validate_user_metadata(
            params.session,
            user_record,
            user_metadata,
        )

        user_record = update_user_metadata(user_record, user_metadata, params)
        metadata_type, _ = get_metadata_type_and_format(params.entity_type)
        cid_type[metadata_cid] = metadata_type
        cid_metadata[metadata_cid] = user_metadata
        user_record.metadata_multihash = metadata_cid

    if params.metadata == "v2":
        user_record.is_storage_v2 = True
    elif not user_metadata:  # update replica set case
        sp_ids = parse_sp_ids(params.metadata)

        # Update the user's new replica set in the model and save!
        user_record.primary_id = sp_ids[0]
        user_record.secondary_ids = sp_ids[1:]

        # Update cnode endpoint string reconstructed from sp ID
        creator_node_endpoint_str = get_endpoint_string_from_sp_ids(
            params.redis, sp_ids[0], sp_ids[1:]
        )
        user_record.creator_node_endpoint = creator_node_endpoint_str

    user_record = validate_user_record(user_record)
    params.add_record(user_id, user_record)
    return user_record


def update_user(
    params: ManageEntityParameters,
    cid_type: Dict[str, str],
    cid_metadata: Dict[str, Dict],
):
    validate_user_tx(params)

    user_id = params.user_id
    existing_user = params.existing_records["User"][user_id]
    if (
        user_id in params.new_records["User"] and params.new_records["User"][user_id]
    ):  # override with last updated user is in this block
        existing_user = params.new_records["User"][user_id][-1]

    user_record = copy_record(
        existing_user,
        params.block_number,
        params.event_blockhash,
        params.txhash,
        params.block_datetime,
    )

    validate_user_metadata(
        params.session,
        user_record,
        params.metadata,
    )

    user_record = update_user_metadata(user_record, params.metadata, params)

    updated_metadata, updated_metadata_cid = merge_metadata(
        params, user_record, cid_metadata
    )
    metadata_type, _ = get_metadata_type_and_format(params.entity_type)
    cid_type[updated_metadata_cid] = metadata_type
    cid_metadata[updated_metadata_cid] = updated_metadata
    user_record.metadata_multihash = updated_metadata_cid

    user_record = update_legacy_user_images(user_record)
    user_record = validate_user_record(user_record)
    params.add_record(user_id, user_record)
    params.challenge_bus.dispatch(
        ChallengeEvent.profile_update,
        params.block_number,
        user_id,
    )

    return user_record


def update_user_metadata(user_record: User, metadata: Dict, params):
    session = params.session
    redis = params.redis
    web3 = params.web3
    challenge_event_bus = params.challenge_bus
    action = params.action
    # Iterate over the user_record keys
    user_record_attributes = user_record.get_attributes_dict()
    for key, _ in user_record_attributes.items():
        # Update the user_record when the corresponding field exists
        # in metadata
        if key in metadata:
            if key in immutable_user_fields and action == Action.UPDATE:
                # skip fields that cannot be modified after creation
                continue
            setattr(user_record, key, metadata[key])

    if "collectibles" in metadata:
        if (
            metadata["collectibles"]
            and isinstance(metadata["collectibles"], dict)
            and metadata["collectibles"].items()
        ):
            user_record.has_collectibles = True
        else:
            user_record.has_collectibles = False

    if "associated_wallets" in metadata:
        update_user_associated_wallets(
            session,
            web3,
            redis,
            user_record,
            metadata["associated_wallets"],
            "eth",
            params,
        )

    if "associated_sol_wallets" in metadata:
        update_user_associated_wallets(
            session,
            web3,
            redis,
            user_record,
            metadata["associated_sol_wallets"],
            "sol",
            params,
        )
    if "events" in metadata and metadata["events"]:
        update_user_events(user_record, metadata["events"], challenge_event_bus, params)

    return user_record


# get previous CIDData and merge new metadata into it
# this is to support fields (collectibles, associated_wallets) which aren't being indexed yet
# once those are indexed and backfilled this can be removed
def merge_metadata(
    params: ManageEntityParameters, record: User, cid_metadata: Dict[str, Dict]
):
    cid = record.metadata_multihash

    # Check for previous metadata in cid_metadata in case multiple tx are in the same block
    if cid in cid_metadata:
        prev_cid_metadata = cid_metadata[cid]
    else:
        prev_cid_data_record = (
            params.session.query(CIDData)
            .filter_by(
                cid=record.metadata_multihash,
            )
            .first()
        )
        prev_cid_metadata = prev_cid_data_record.data if prev_cid_data_record else {}
    # merge previous and current metadata
    updated_metadata = prev_cid_metadata | params.metadata

    # generate a cid
    updated_metadata_cid = str(generate_metadata_cid_v1(json.dumps(updated_metadata)))

    return updated_metadata, updated_metadata_cid


class UserEventMetadata(TypedDict, total=False):
    referrer: int
    is_mobile_user: bool


def update_user_events(
    user_record: User, events: UserEventMetadata, bus: ChallengeEventBus, params
) -> None:
    """Updates the user events table"""
    try:
        if not isinstance(events, dict) or not user_record.blocknumber:
            # There is something wrong with events, don't process it
            return
        # Get existing UserEvent entry
        existing_user_events: UserEvent | None = None
<<<<<<< HEAD
        if existing_user_events and EntityType.USER_EVENT in existing_user_events:
=======
        if (
            EntityType.USER_EVENT in params.existing_records
            and user_record.user_id in params.existing_records[EntityType.USER_EVENT]
        ):
>>>>>>> 515e92a5
            existing_user_events = params.existing_records[EntityType.USER_EVENT][
                user_record.user_id
            ]

        existing_referrer = (
            existing_user_events.referrer if existing_user_events else None
        )
        existing_mobile_user = (
            existing_user_events.is_mobile_user if existing_user_events else False
        )
        user_events = UserEvent(
            user_id=user_record.user_id,
            is_current=True,
            blocknumber=user_record.blocknumber,
            blockhash=user_record.blockhash,
            referrer=existing_referrer,
            is_mobile_user=existing_mobile_user,
        )
        for event, value in events.items():
            if (
                event == "referrer"
                and isinstance(value, int)
                and user_events.referrer is None
                and user_record.user_id != value
            ):
                user_events.referrer = value
                bus.dispatch(
                    ChallengeEvent.referral_signup,
                    user_record.blocknumber,
                    value,
                    {"referred_user_id": user_record.user_id},
                )
                bus.dispatch(
                    ChallengeEvent.referred_signup,
                    user_record.blocknumber,
                    user_record.user_id,
                )
            elif (
                event == "is_mobile_user"
                and isinstance(value, bool)
                and not user_events.is_mobile_user
            ):
                user_events.is_mobile_user = value
                if value:
                    bus.dispatch(
                        ChallengeEvent.mobile_install,
                        user_record.blocknumber,
                        user_record.user_id,
                    )
        # Only add a row if there's an update
        if (
            existing_user_events is None
            or user_events.is_mobile_user != existing_mobile_user
            or user_events.referrer != existing_referrer
        ):
            params.add_record(user_record.user_id, user_events, EntityType.USER_EVENT)

    except Exception as e:
        logger.error(
            f"index.py | users.py | Fatal updating user events while indexing {e}",
            exc_info=True,
        )
        raise e


def update_user_associated_wallets(
    session, web3, redis, user_record, associated_wallets, chain, params
):
    """Updates the user associated wallets table"""
    try:
        if not isinstance(associated_wallets, dict):
            # With malformed associated wallets, we update the associated wallets
            # to be an empty dict. This has the effect of generating new rows for the
            # already associated wallets and marking them as deleted.
            associated_wallets = {}

        prev_user_associated_wallets_response = (
            session.query(AssociatedWallet.wallet)
            .filter_by(
                user_id=user_record.user_id,
                is_current=True,
                is_delete=False,
                chain=chain,
            )
            .all()
        )

        previous_wallets = [
            wallet for [wallet] in prev_user_associated_wallets_response
        ]
        added_associated_wallets = set()

        session.query(AssociatedWallet).filter_by(
            user_id=user_record.user_id, chain=chain
        ).update({"is_current": False})

        # Verify the wallet signatures and create the user id to wallet associations
        for associated_wallet, wallet_metadata in associated_wallets.items():
            if "signature" not in wallet_metadata or not isinstance(
                wallet_metadata["signature"], str
            ):
                continue
            is_valid_signature = validate_signature(
                chain,
                web3,
                user_record.user_id,
                associated_wallet,
                wallet_metadata["signature"],
            )

            if is_valid_signature:
                # Check that the wallet doesn't already exist
                wallet_exists = (
                    session.query(AssociatedWallet)
                    .filter_by(
                        wallet=associated_wallet,
                        is_current=True,
                        is_delete=False,
                        chain=chain,
                    )
                    .count()
                    > 0
                )
                if not wallet_exists:
                    added_associated_wallets.add(associated_wallet)
                    associated_wallet_entry = AssociatedWallet(
                        user_id=user_record.user_id,
                        wallet=associated_wallet,
                        chain=chain,
                        is_current=True,
                        is_delete=False,
                        blocknumber=user_record.blocknumber,
                        blockhash=user_record.blockhash,
                    )
                    params.add_record(
                        (associated_wallet_entry.user_id, chain),
                        associated_wallet_entry,
                        EntityType.ASSOCIATED_WALLET,
                    )

        # Mark the previously associated wallets as deleted
        for previously_associated_wallet in previous_wallets:
            if previously_associated_wallet not in added_associated_wallets:
                associated_wallet_entry = AssociatedWallet(
                    user_id=user_record.user_id,
                    wallet=previously_associated_wallet,
                    chain=chain,
                    is_current=True,
                    is_delete=True,
                    blocknumber=user_record.blocknumber,
                    blockhash=user_record.blockhash,
                )
                params.add_record(
                    (associated_wallet_entry.user_id, chain),
                    associated_wallet_entry,
                    EntityType.ASSOCIATED_WALLET,
                )

        is_updated_wallets = set(previous_wallets) != added_associated_wallets
        if is_updated_wallets:
            enqueue_immediate_balance_refresh(redis, [user_record.user_id])
    except Exception as e:
        logger.error(
            f"index.py | users.py | Fatal updating user associated wallets while indexing {e}",
            exc_info=True,
        )


def validate_signature(
    chain: str, web3, user_id: int, associated_wallet: str, signature: str
):
    if chain == "eth":
        signed_wallet = recover_user_id_hash(web3, user_id, signature)
        return signed_wallet == associated_wallet
    if chain == "sol":
        try:
            message = f"AudiusUserID:{user_id}"
            verify_key = VerifyKey(base58.b58decode(bytes(associated_wallet, "utf-8")))
            # Verify raises an error if the message is tampered w/ else returns the original msg
            verify_key.verify(str.encode(message), HexEncoder.decode(signature))
            return True
        except Exception as e:
            logger.error(
                f"index.py | users.py | Verifying SPL validation signature for user_id {user_id} {e}",
                exc_info=True,
            )
            return False
    return False


def recover_user_id_hash(web3, user_id, signature):
    message_hash = defunct_hash_message(text=f"AudiusUserID:{user_id}")
    wallet_address: str = web3.eth.account._recover_hash(
        message_hash, signature=signature
    )
    return wallet_address


def update_legacy_user_images(user_record):
    # All incoming profile photos intended to be a directory
    # Any write to profile_picture field is replaced by profile_picture_sizes
    if user_record.profile_picture:
        logger.info(
            f"index.py | users.py | Processing user profile_picture {user_record.profile_picture}"
        )
        user_record.profile_picture_sizes = user_record.profile_picture
        user_record.profile_picture = None

    # All incoming cover photos intended to be a directory
    # Any write to cover_photo field is replaced by cover_photo_sizes
    if user_record.cover_photo:
        logger.info(
            f"index.py | users.py | Processing user cover photo {user_record.cover_photo}"
        )
        user_record.cover_photo_sizes = user_record.cover_photo
        user_record.cover_photo = None

    return user_record


def validate_user_record(user_record):
    if not all_required_fields_present(User, user_record):
        raise EntityMissingRequiredFieldError(
            "user",
            user_record,
            f"Error parsing user {user_record} with entity missing required field(s)",
        )

    return user_record


def verify_user(params: ManageEntityParameters):
    validate_user_tx(params)

    user_id = params.user_id
    existing_user = params.existing_records["User"][user_id]
    user_record = copy_record(
        existing_user,
        params.block_number,
        params.event_blockhash,
        params.txhash,
        params.block_datetime,
    )

    user_record = validate_user_record(user_record)
    user_record.is_verified = True
    params.add_record(user_id, user_record)
    params.challenge_bus.dispatch(
        ChallengeEvent.connect_verified,
        params.block_number,
        user_id,
    )

    return user_record<|MERGE_RESOLUTION|>--- conflicted
+++ resolved
@@ -373,14 +373,7 @@
             return
         # Get existing UserEvent entry
         existing_user_events: UserEvent | None = None
-<<<<<<< HEAD
         if existing_user_events and EntityType.USER_EVENT in existing_user_events:
-=======
-        if (
-            EntityType.USER_EVENT in params.existing_records
-            and user_record.user_id in params.existing_records[EntityType.USER_EVENT]
-        ):
->>>>>>> 515e92a5
             existing_user_events = params.existing_records[EntityType.USER_EVENT][
                 user_record.user_id
             ]
