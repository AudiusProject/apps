--- conflicted
+++ resolved
@@ -3,16 +3,7 @@
 from collections import defaultdict
 from typing import Dict, List, Set, Tuple, cast
 
-<<<<<<< HEAD
-from src.models.notifications.notification import NotificationSeen
-from src.models.indexing.revert_block import RevertBlock
-from sqlalchemy import text
-from sqlalchemy import literal_column
-
-from sqlalchemy import and_, func, or_
-=======
 from sqlalchemy import and_, func, literal_column, or_
->>>>>>> 515e92a5
 from sqlalchemy.orm.session import Session
 from web3.types import TxReceipt
 
@@ -33,13 +24,7 @@
 from src.models.tracks.remix import Remix
 from src.models.tracks.stem import Stem
 from src.models.tracks.track_route import TrackRoute
-
-from src.models.tracks.track_route import TrackRoute
 from src.models.users.associated_wallet import AssociatedWallet
-<<<<<<< HEAD
-from src.models.users.user_events import UserEvent
-=======
->>>>>>> 515e92a5
 from src.models.users.user import User
 from src.models.users.user_events import UserEvent
 from src.queries.confirm_indexing_transaction_error import (
@@ -119,10 +104,6 @@
     "DeveloperApp": DeveloperApp.__tablename__,
     "Grant": Grant.__tablename__,
 }
-<<<<<<< HEAD
-=======
-
->>>>>>> 515e92a5
 
 def get_record_columns(record) -> List[str]:
     columns = [str(m.key) for m in record.__table__.columns]
@@ -401,21 +382,12 @@
                 and "is_current"
                 in get_record_columns(original_records[record_type][entity_id])
                 and original_records[record_type][entity_id].is_current
-<<<<<<< HEAD
-            ):                    
-                original_records[record_type][entity_id].is_current = False
-                # add the json record for revert blocks
-                prev_records[entity_type_table_mapping[record_type]].append(existing_records_in_json[
-                    record_type
-                ][entity_id])
-=======
             ):
                 original_records[record_type][entity_id].is_current = False
                 # add the json record for revert blocks
                 prev_records[entity_type_table_mapping[record_type]].append(
                     existing_records_in_json[record_type][entity_id]
                 )
->>>>>>> 515e92a5
 
     # prev records may contain records that did not change
     # how do i handle conflicts?
@@ -548,15 +520,6 @@
 
 
 def fetch_existing_entities(session: Session, entities_to_fetch: EntitiesToFetchDict):
-<<<<<<< HEAD
-    existing_entities: ExistingRecordDict = defaultdict(dict)
-    existing_entities_in_json: Dict[EntityType, Dict] = defaultdict(dict)
-
-    # PLAYLISTS
-    if entities_to_fetch[EntityType.PLAYLIST]:
-        playlists: List[Playlist] = (
-            session.query(Playlist, literal_column(f"row_to_json({Playlist.__tablename__})"))
-=======
     existing_entities: Dict[EntityType, Dict] = defaultdict(dict)
     existing_entities_in_json: Dict[EntityType, Dict] = defaultdict(dict)
 
@@ -566,7 +529,6 @@
             session.query(
                 Playlist, literal_column(f"row_to_json({Playlist.__tablename__})")
             )
->>>>>>> 515e92a5
             .filter(
                 Playlist.playlist_id.in_(entities_to_fetch["Playlist"]),
                 Playlist.is_current == True,
@@ -577,14 +539,6 @@
             playlist.playlist_id: playlist for playlist, _ in playlists
         }
         existing_entities_in_json[EntityType.PLAYLIST] = {
-<<<<<<< HEAD
-            playlist_json["playlist_id"]: playlist_json for _, playlist_json in playlists
-        }
-
-    # TRACKS
-    if entities_to_fetch[EntityType.TRACK]:
-        tracks: List[Track] = (
-=======
             playlist_json["playlist_id"]: playlist_json
             for _, playlist_json in playlists
         }
@@ -592,7 +546,6 @@
     # TRACKS
     if entities_to_fetch["Track"]:
         tracks: List[Tuple[Track, dict]] = (
->>>>>>> 515e92a5
             session.query(Track, literal_column(f"row_to_json({Track.__tablename__})"))
             .filter(
                 Track.track_id.in_(entities_to_fetch["Track"]),
@@ -607,13 +560,6 @@
             track_json["track_id"]: track_json for _, track_json in tracks
         }
 
-<<<<<<< HEAD
-    if entities_to_fetch[EntityType.TRACK_ROUTE]:
-        track_routes: List[TrackRoute] = (
-            session.query(TrackRoute, literal_column(f"row_to_json({TrackRoute.__tablename__})"))
-            .filter(
-                TrackRoute.track_id.in_(entities_to_fetch[EntityType.TRACK_ROUTE]),
-=======
     if entities_to_fetch["TrackRoute"]:
         track_routes: List[Tuple[TrackRoute, dict]] = (
             session.query(
@@ -621,7 +567,6 @@
             )
             .filter(
                 TrackRoute.track_id.in_(entities_to_fetch["TrackRoute"]),
->>>>>>> 515e92a5
                 TrackRoute.is_current == True,
             )
             .all()
@@ -630,16 +575,6 @@
             track_route.track_id: track_route for track_route, _ in track_routes
         }
         existing_entities_in_json[EntityType.TRACK_ROUTE] = {
-<<<<<<< HEAD
-            track_route_json["track_id"]: track_route_json for _, track_route_json in track_routes
-        }
-
-    if entities_to_fetch[EntityType.PLAYLIST_ROUTE]:
-        playlist_routes: List[PlaylistRoute] = (
-            session.query(PlaylistRoute, literal_column(f"row_to_json({PlaylistRoute.__tablename__})"))
-            .filter(
-                PlaylistRoute.owner_id.in_(entities_to_fetch[EntityType.PLAYLIST_ROUTE]),
-=======
             track_route_json["track_id"]: track_route_json
             for _, track_route_json in track_routes
         }
@@ -652,23 +587,11 @@
             )
             .filter(
                 PlaylistRoute.owner_id.in_(entities_to_fetch["PlaylistRoute"]),
->>>>>>> 515e92a5
                 PlaylistRoute.is_current == True,
             )
             .all()
         )
         existing_entities[EntityType.PLAYLIST_ROUTE] = {
-<<<<<<< HEAD
-            playlist_route.playlist_id: playlist_route for playlist_route, _ in playlist_routes
-        }
-        existing_entities_in_json[EntityType.PLAYLIST_ROUTE] = {
-            playlist_route_json["playlist_id"]: playlist_route_json for _, playlist_route_json in playlist_routes
-        }
-
-    # USERS
-    if entities_to_fetch[EntityType.USER]:
-        users: List[User] = (
-=======
             playlist_route.playlist_id: playlist_route
             for playlist_route, _ in playlist_routes
         }
@@ -680,7 +603,6 @@
     # USERS
     if entities_to_fetch["User"]:
         users: List[Tuple[User, dict]] = (
->>>>>>> 515e92a5
             session.query(User, literal_column(f"row_to_json({User.__tablename__})"))
             .filter(
                 User.user_id.in_(entities_to_fetch["User"]),
@@ -693,22 +615,13 @@
             user_json["user_id"]: user_json for _, user_json in users
         }
 
-<<<<<<< HEAD
-    if entities_to_fetch[EntityType.USER_EVENT]:
-        user_events: List[UserEvent] = (
-=======
     if entities_to_fetch["UserEvent"]:
         user_events: List[Tuple[UserEvent, dict]] = (
->>>>>>> 515e92a5
             session.query(
                 UserEvent, literal_column(f"row_to_json({UserEvent.__tablename__})")
             )
             .filter(
-<<<<<<< HEAD
-                UserEvent.user_id.in_(entities_to_fetch[EntityType.USER_EVENT]),
-=======
                 UserEvent.user_id.in_(entities_to_fetch["UserEvent"]),
->>>>>>> 515e92a5
                 UserEvent.is_current == True,
             )
             .all()
@@ -717,32 +630,18 @@
             user_event.user_id: user_event for user_event, _ in user_events
         }
         existing_entities_in_json[EntityType.USER_EVENT] = {
-<<<<<<< HEAD
-            user_event_json["user_id"]: user_event_json for _, user_event_json in user_events
-        }
-
-    if entities_to_fetch[EntityType.ASSOCIATED_WALLET]:
-        associated_wallets: List[AssociatedWallet] = (
-=======
             user_event_json["user_id"]: user_event_json
             for _, user_event_json in user_events
         }
 
     if entities_to_fetch["AssociatedWallet"]:
         associated_wallets: List[Tuple[AssociatedWallet, dict]] = (
->>>>>>> 515e92a5
             session.query(
                 AssociatedWallet,
                 literal_column(f"row_to_json({AssociatedWallet.__tablename__})"),
             )
             .filter(
-<<<<<<< HEAD
-                AssociatedWallet.user_id.in_(
-                    entities_to_fetch[EntityType.ASSOCIATED_WALLET]
-                ),
-=======
                 AssociatedWallet.user_id.in_(entities_to_fetch["AssociatedWallet"]),
->>>>>>> 515e92a5
                 AssociatedWallet.is_current == True,
             )
             .all()
@@ -770,11 +669,7 @@
                     Follow.is_current == True,
                 )
             )
-<<<<<<< HEAD
-        follows: List[Follow] = (
-=======
         follows: List[Tuple[Follow, dict]] = (
->>>>>>> 515e92a5
             session.query(
                 Follow, literal_column(f"row_to_json({Follow.__tablename__})")
             )
@@ -789,13 +684,9 @@
         }
         existing_entities_in_json[EntityType.FOLLOW] = {
             get_record_key(
-<<<<<<< HEAD
-                follow_json["follower_user_id"], EntityType.USER, follow_json["followee_user_id"]
-=======
                 follow_json["follower_user_id"],
                 EntityType.USER,
                 follow_json["followee_user_id"],
->>>>>>> 515e92a5
             ): follow_json
             for _, follow_json in follows
         }
@@ -816,11 +707,7 @@
                     Save.is_current == True,
                 )
             )
-<<<<<<< HEAD
-        saves: List[Save] = (
-=======
         saves: List[Tuple[Save, dict]] = (
->>>>>>> 515e92a5
             session.query(Save, literal_column(f"row_to_json({Save.__tablename__})"))
             .filter(or_(*and_queries))
             .all()
@@ -830,13 +717,9 @@
             for save, _ in saves
         }
         existing_entities_in_json[EntityType.SAVE] = {
-<<<<<<< HEAD
-            get_record_key(save_json["user_id"], save_json["save_type"], save_json["save_item_id"]): save_json
-=======
             get_record_key(
                 save_json["user_id"], save_json["save_type"], save_json["save_item_id"]
             ): save_json
->>>>>>> 515e92a5
             for _, save_json in saves
         }
 
@@ -856,11 +739,7 @@
                     Repost.is_current == True,
                 )
             )
-<<<<<<< HEAD
-        reposts: List[Repost] = (
-=======
         reposts: List[Tuple[Repost, dict]] = (
->>>>>>> 515e92a5
             session.query(
                 Repost, literal_column(f"row_to_json({Repost.__tablename__})")
             )
@@ -875,13 +754,9 @@
         }
         existing_entities_in_json[EntityType.REPOST] = {
             get_record_key(
-<<<<<<< HEAD
-                respost_json["user_id"], respost_json["repost_type"], respost_json["repost_item_id"]
-=======
                 respost_json["user_id"],
                 respost_json["repost_type"],
                 respost_json["repost_item_id"],
->>>>>>> 515e92a5
             ): respost_json
             for _, respost_json in reposts
         }
@@ -901,11 +776,7 @@
                     Subscription.is_current == True,
                 )
             )
-<<<<<<< HEAD
-        subscriptions: List[Subscription] = (
-=======
         subscriptions: List[Tuple[Subscription, dict]] = (
->>>>>>> 515e92a5
             session.query(
                 Subscription,
                 literal_column(f"row_to_json({Subscription.__tablename__})"),
@@ -941,11 +812,7 @@
                 )
             )
 
-<<<<<<< HEAD
-        playlist_seens: List[PlaylistSeen] = (
-=======
         playlist_seens: List[Tuple[PlaylistSeen, dict]] = (
->>>>>>> 515e92a5
             session.query(
                 PlaylistSeen,
                 literal_column(f"row_to_json({PlaylistSeen.__tablename__})"),
@@ -977,31 +844,13 @@
                 )
             )
 
-<<<<<<< HEAD
-        grants: List[Tuple[Grant, Dict]] = (
-=======
         grants: List[Tuple[Grant, dict]] = (
->>>>>>> 515e92a5
             session.query(Grant, literal_column(f"row_to_json({Grant.__tablename__})"))
             .filter(or_(*and_queries))
             .all()
         )
         existing_entities[EntityType.GRANT] = {
             (grant.grantee_address.lower(), grant.user_id): grant for grant, _ in grants
-<<<<<<< HEAD
-        }
-        existing_entities_in_json[EntityType.GRANT] = {
-            (grant_json["grantee_address"].lower(), grant_json["user_id"]): grant_json for _, grant_json in grants
-        }
-        for grant, _ in grants:
-            entities_to_fetch[EntityType.DEVELOPER_APP].add(
-                grant.grantee_address.lower()
-            )
-
-    # APP DEVELOPER APPS
-    if entities_to_fetch[EntityType.DEVELOPER_APP]:
-        developer_apps: List[DeveloperApp] = (
-=======
         }
         existing_entities_in_json[EntityType.GRANT] = {
             (grant_json["grantee_address"].lower(), grant_json["user_id"]): grant_json
@@ -1013,7 +862,6 @@
     # APP DEVELOPER APPS
     if entities_to_fetch["DeveloperApp"]:
         developer_apps: List[Tuple[DeveloperApp, dict]] = (
->>>>>>> 515e92a5
             session.query(
                 DeveloperApp,
                 literal_column(f"row_to_json({DeveloperApp.__tablename__})"),
@@ -1029,12 +877,7 @@
             for developer_app, _ in developer_apps
         }
         existing_entities_in_json[EntityType.DEVELOPER_APP] = {
-<<<<<<< HEAD
-            app_json["address"].lower(): app_json
-            for _, app_json in developer_apps
-=======
             app_json["address"].lower(): app_json for _, app_json in developer_apps
->>>>>>> 515e92a5
         }
 
     return existing_entities, existing_entities_in_json
