import logging
import time
from collections import defaultdict
from typing import Any, Dict, List, Set, Tuple

from sqlalchemy import and_, or_
from sqlalchemy.orm.session import Session
from src.challenges.challenge_event_bus import ChallengeEventBus
from src.database_task import DatabaseTask
from src.models.playlists.playlist import Playlist
from src.models.social.follow import Follow
from src.models.social.repost import Repost
from src.models.social.save import Save
from src.models.tracks.track import Track
from src.models.tracks.track_route import TrackRoute
from src.models.users.user import User
from src.tasks.entity_manager.playlist import (
    create_playlist,
    delete_playlist,
    update_playlist,
)
from src.tasks.entity_manager.social_features import (
    action_to_record_type,
    create_social_action_types,
    create_social_record,
    delete_social_action_types,
    delete_social_record,
)
from src.tasks.entity_manager.track import create_track, delete_track, update_track
from src.tasks.entity_manager.user import create_user, update_user
from src.tasks.entity_manager.user_replica_set import update_user_replica_set
from src.tasks.entity_manager.utils import (
    MANAGE_ENTITY_EVENT_TYPE,
    Action,
    EntitiesToFetchDict,
    EntityType,
    ExistingRecordDict,
    ManageEntityParameters,
    RecordDict,
    get_record_key,
)
from src.utils import helpers
from src.utils.prometheus_metric import PrometheusMetric, PrometheusMetricNames

logger = logging.getLogger(__name__)

# Please toggle below variable to true for development
ENABLE_DEVELOPMENT_FEATURES = True


def entity_manager_update(
    _,  # main indexing task
    update_task: DatabaseTask,
    session: Session,
    entity_manager_txs: List[Any],
    block_number: int,
    block_timestamp,
    block_hash: str,
    metadata: Dict,
) -> Tuple[int, Dict[str, Set[(int)]]]:
    try:
        challenge_bus: ChallengeEventBus = update_task.challenge_event_bus

        num_total_changes = 0
        event_blockhash = update_task.web3.toHex(block_hash)

        changed_entity_ids: Dict[str, Set[(int)]] = defaultdict(set)
        if not entity_manager_txs:
            return num_total_changes, changed_entity_ids

        metric_latency = PrometheusMetric(
            PrometheusMetricNames.ENTITY_MANAGER_UPDATE_DURATION_SECONDS
        )
        metric_num_changed = PrometheusMetric(
            PrometheusMetricNames.ENTITY_MANAGER_UPDATE_CHANGED_LATEST
        )
        metric_num_errors = PrometheusMetric(
            PrometheusMetricNames.ENTITY_MANAGER_UPDATE_ERRORS
        )

        # collect events by entity type and action
        entities_to_fetch = collect_entities_to_fetch(update_task, entity_manager_txs)

        # fetch existing tracks and playlists
        existing_records: ExistingRecordDict = fetch_existing_entities(
            session, entities_to_fetch
        )

        # copy original record since existing_records will be modified
        original_records = copy_original_records(existing_records)

        new_records: RecordDict = defaultdict(lambda: defaultdict(list))

        pending_track_routes: List[TrackRoute] = []

        # process in tx order and populate records_to_save
        for tx_receipt in entity_manager_txs:
            txhash = update_task.web3.toHex(tx_receipt.transactionHash)
            entity_manager_event_tx = get_entity_manager_events_tx(
                update_task, tx_receipt
            )
            for event in entity_manager_event_tx:
                try:
                    start_time_tx = time.time()
                    params = ManageEntityParameters(
                        session,
                        update_task.redis,
                        challenge_bus,
                        event,
                        new_records,  # actions below populate these records
                        existing_records,
                        pending_track_routes,
<<<<<<< HEAD
                        ipfs_metadata,
                        update_task.eth_manager,
                        update_task.web3,
=======
                        metadata,
>>>>>>> 0e1d8bc4
                        block_timestamp,
                        block_number,
                        event_blockhash,
                        txhash,
                    )
                    if (
                        params.action == Action.CREATE
                        and params.entity_type == EntityType.PLAYLIST
                    ):
                        create_playlist(params)
                    elif (
                        params.action == Action.UPDATE
                        and params.entity_type == EntityType.PLAYLIST
                    ):
                        update_playlist(params)
                    elif (
                        params.action == Action.DELETE
                        and params.entity_type == EntityType.PLAYLIST
                    ):
                        delete_playlist(params)
                    elif (
                        params.action == Action.CREATE
                        and params.entity_type == EntityType.TRACK
                        and ENABLE_DEVELOPMENT_FEATURES
                    ):
                        create_track(params)
                    elif (
                        params.action == Action.UPDATE
                        and params.entity_type == EntityType.TRACK
                        and ENABLE_DEVELOPMENT_FEATURES
                    ):
                        update_track(params)

                    elif (
                        params.action == Action.DELETE
                        and params.entity_type == EntityType.TRACK
                        and ENABLE_DEVELOPMENT_FEATURES
                    ):
                        delete_track(params)
                    elif params.action in create_social_action_types:
                        create_social_record(params)
                    elif params.action in delete_social_action_types:
                        delete_social_record(params)
                    elif (
                        params.action == Action.CREATE
                        and params.entity_type == EntityType.USER
                        and ENABLE_DEVELOPMENT_FEATURES
                    ):
                        create_user(params)
                    elif (
                        params.action == Action.UPDATE
                        and params.entity_type == EntityType.USER
                        and ENABLE_DEVELOPMENT_FEATURES
                    ):
                        update_user(params)
                    elif (
                        params.action == Action.UPDATE
                        and params.entity_type == EntityType.USER_REPLICA_SET
                        and ENABLE_DEVELOPMENT_FEATURES
                    ):
                        update_user_replica_set(params)
                except Exception as e:
                    # swallow exception to keep indexing
                    logger.info(
                        f"entity_manager.py | failed to process tx error {e} | with event {event}"
                    )
                    metric_num_errors.save_time(
                        {"entity_type": params.entity_type}, start_time=start_time_tx
                    )
        # compile records_to_save
        records_to_save = []
        for record_type, record_dict in new_records.items():
            for entity_id, records in record_dict.items():
                if not records:
                    continue

                # invalidate all new records except the last
                for record in records:
                    record.is_current = False
                records[-1].is_current = True
                records_to_save.extend(records)

                # invalidate original record if it already existed in the DB
                if entity_id in original_records[record_type]:
                    original_records[record_type][entity_id].is_current = False

        # insert/update all tracks, playlist records in this block
        session.flush()  # flush so aggregate triggers have invalidated records ^
        session.bulk_save_objects(records_to_save)
        num_total_changes += len(records_to_save)

        # update metrics
        metric_latency.save_time()
        metric_num_changed.save(
            len(new_records["playlists"]), {"entity_type": EntityType.PLAYLIST.value}
        )
        metric_num_changed.save(
            len(new_records["tracks"]), {"entity_type": EntityType.TRACK.value}
        )

        logger.info(
            f"entity_manager.py | Completed with {num_total_changes} total changes"
        )
    except Exception as e:
        logger.error(f"entity_manager.py | Exception occurred {e}", exc_info=True)
        raise e
    return num_total_changes, changed_entity_ids


def copy_original_records(existing_records):
    original_records = {}
    for entity_type in existing_records:
        original_records[entity_type] = {}
        for entity_id, entity in existing_records[entity_type].items():
            original_records[entity_type][entity_id] = entity
    return original_records


entity_types_to_fetch = set([EntityType.USER, EntityType.TRACK, EntityType.PLAYLIST])


def collect_entities_to_fetch(
    update_task,
    entity_manager_txs,
):
    entities_to_fetch: Dict[EntityType, Set] = defaultdict(set)

    for tx_receipt in entity_manager_txs:
        entity_manager_event_tx = get_entity_manager_events_tx(update_task, tx_receipt)
        for event in entity_manager_event_tx:
            entity_id = helpers.get_tx_arg(event, "_entityId")
            entity_type = helpers.get_tx_arg(event, "_entityType")
            user_id = helpers.get_tx_arg(event, "_userId")
            if entity_type in entity_types_to_fetch:
                entities_to_fetch[entity_type].add(entity_id)
            entities_to_fetch[EntityType.USER].add(user_id)
            action = helpers.get_tx_arg(event, "_action")

            # Query follow operations as needed
            if action in action_to_record_type.keys():
                record_type = action_to_record_type[action]
                entity_key = get_record_key(user_id, entity_type, entity_id)
                entities_to_fetch[record_type].add(entity_key)

    return entities_to_fetch


def fetch_existing_entities(session: Session, entities_to_fetch: EntitiesToFetchDict):
    existing_entities: ExistingRecordDict = defaultdict(dict)

    # PLAYLISTS
    if entities_to_fetch[EntityType.PLAYLIST]:
        playlists: List[Playlist] = (
            session.query(Playlist)
            .filter(
                Playlist.playlist_id.in_(entities_to_fetch[EntityType.PLAYLIST]),
                Playlist.is_current == True,
            )
            .all()
        )
        existing_entities[EntityType.PLAYLIST] = {
            playlist.playlist_id: playlist for playlist in playlists
        }

    # TRACKS
    if entities_to_fetch[EntityType.TRACK]:
        tracks: List[Track] = (
            session.query(Track)
            .filter(
                Track.track_id.in_(entities_to_fetch[EntityType.TRACK]),
                Track.is_current == True,
            )
            .all()
        )
        existing_entities[EntityType.TRACK] = {
            track.track_id: track for track in tracks
        }

    # USERS
    if entities_to_fetch[EntityType.USER]:
        users: List[User] = (
            session.query(User)
            .filter(
                User.user_id.in_(entities_to_fetch[EntityType.USER]),
                User.is_current == True,
            )
            .all()
        )
        existing_entities[EntityType.USER] = {user.user_id: user for user in users}

    # FOLLOWS
    if entities_to_fetch[EntityType.FOLLOW]:
        follow_ops_to_fetch: Set[Tuple] = entities_to_fetch[EntityType.FOLLOW]
        and_queries = []
        for follow_to_fetch in follow_ops_to_fetch:
            follower = follow_to_fetch[0]
            # follows does not need entity type in follow_to_fetch[1]
            followee = follow_to_fetch[2]
            and_queries.append(
                and_(
                    Follow.followee_user_id == followee,
                    Follow.follower_user_id == follower,
                    Follow.is_current == True,
                )
            )
        follows: List[Follow] = session.query(Follow).filter(or_(*and_queries)).all()
        existing_entities[EntityType.FOLLOW] = {
            get_record_key(
                follow.follower_user_id, EntityType.USER, follow.followee_user_id
            ): follow
            for follow in follows
        }

    # SAVES
    if entities_to_fetch[EntityType.SAVE]:
        saves_to_fetch: Set[Tuple] = entities_to_fetch[EntityType.SAVE]
        and_queries = []
        for save_to_fetch in saves_to_fetch:
            user_id = save_to_fetch[0]
            entity_type = save_to_fetch[1]
            entity_id = save_to_fetch[2]
            and_queries.append(
                and_(
                    Save.user_id == user_id,
                    Save.save_type == entity_type.lower(),
                    Save.save_item_id == entity_id,
                    Save.is_current == True,
                )
            )
        saves: List[Save] = session.query(Save).filter(or_(*and_queries)).all()
        existing_entities[EntityType.SAVE] = {
            get_record_key(save.user_id, save.save_type, save.save_item_id): save
            for save in saves
        }

    # REPOSTS
    if entities_to_fetch[EntityType.REPOST]:
        reposts_to_fetch: Set[Tuple] = entities_to_fetch[EntityType.REPOST]
        and_queries = []
        for repost_to_fetch in reposts_to_fetch:
            user_id = repost_to_fetch[0]
            entity_type = repost_to_fetch[1]
            entity_id = repost_to_fetch[2]
            and_queries.append(
                and_(
                    Repost.user_id == user_id,
                    Repost.repost_type == entity_type.lower(),
                    Repost.repost_item_id == entity_id,
                    Repost.is_current == True,
                )
            )
        reposts: List[Repost] = session.query(Repost).filter(or_(*and_queries)).all()
        existing_entities[EntityType.REPOST] = {
            get_record_key(
                repost.user_id, repost.repost_type, repost.repost_item_id
            ): repost
            for repost in reposts
        }

    return existing_entities


def get_entity_manager_events_tx(update_task, tx_receipt):
    return getattr(
        update_task.entity_manager_contract.events, MANAGE_ENTITY_EVENT_TYPE
    )().processReceipt(tx_receipt)<|MERGE_RESOLUTION|>--- conflicted
+++ resolved
@@ -110,13 +110,9 @@
                         new_records,  # actions below populate these records
                         existing_records,
                         pending_track_routes,
-<<<<<<< HEAD
-                        ipfs_metadata,
+                        metadata,
                         update_task.eth_manager,
                         update_task.web3,
-=======
-                        metadata,
->>>>>>> 0e1d8bc4
                         block_timestamp,
                         block_number,
                         event_blockhash,
