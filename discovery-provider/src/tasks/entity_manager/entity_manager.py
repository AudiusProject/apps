import logging
from collections import defaultdict
from typing import Any, Dict, List, Set, Tuple

from sqlalchemy.orm.session import Session
from src.challenges.challenge_event_bus import ChallengeEventBus
from src.database_task import DatabaseTask
from src.models.playlists.playlist import Playlist
from src.models.tracks.track import Track
from src.models.tracks.track_route import TrackRoute
from src.models.users.user import User
from src.tasks.entity_manager.playlist import (
    create_playlist,
    delete_playlist,
    update_playlist,
)
from src.tasks.entity_manager.track import create_track, delete_track, update_track
from src.tasks.entity_manager.utils import (
    MANAGE_ENTITY_EVENT_TYPE,
    Action,
    EntityType,
    ExistingRecordDict,
    ManageEntityParameters,
    RecordDict,
)
from src.utils import helpers

logger = logging.getLogger(__name__)

# Please toggle below variable to true for development
ENABLE_DEVELOPMENT_FEATURES = False


def entity_manager_update(
    _,  # main indexing task
    update_task: DatabaseTask,
    session: Session,
    entity_manager_txs: List[Any],
    block_number: int,
    block_timestamp,
    block_hash: str,
    ipfs_metadata: Dict,
) -> Tuple[int, Dict[str, Set[(int)]]]:
    try:
        challenge_bus: ChallengeEventBus = update_task.challenge_event_bus

        num_total_changes = 0
        event_blockhash = update_task.web3.toHex(block_hash)

        changed_entity_ids: Dict[str, Set[(int)]] = defaultdict(set)

        if not entity_manager_txs:
            return num_total_changes, changed_entity_ids

        # collect events by entity type and action
        entities_to_fetch = collect_entities_to_fetch(update_task, entity_manager_txs)

        # fetch existing playlists
        existing_records: ExistingRecordDict = fetch_existing_entities(
            session, entities_to_fetch
        )

        new_records: RecordDict = {
            "playlists": defaultdict(list),
            "tracks": defaultdict(list),
        }

        pending_track_routes: List[TrackRoute] = []

        # process in tx order and populate playlists_to_save
        for tx_receipt in entity_manager_txs:
            txhash = update_task.web3.toHex(tx_receipt.transactionHash)
            entity_manager_event_tx = get_entity_manager_events_tx(
                update_task, tx_receipt
            )
            for event in entity_manager_event_tx:
<<<<<<< HEAD
                params = ManageEntityParameters(
                    session,
                    challenge_bus,
                    event,
                    new_records,  # actions below populate these records
                    existing_records,
                    pending_track_routes,
                    ipfs_metadata,
                    block_timestamp,
                    block_number,
                    event_blockhash,
                    txhash,
                )
                if (
                    params.action == Action.CREATE
                    and params.entity_type == EntityType.PLAYLIST
                ):
                    create_playlist(params)
                elif (
                    params.action == Action.UPDATE
                    and params.entity_type == EntityType.PLAYLIST
                ):
                    update_playlist(params)
                elif (
                    params.action == Action.DELETE
                    and params.entity_type == EntityType.PLAYLIST
                ):
                    delete_playlist(params)
                elif (
                    params.action == Action.CREATE
                    and params.entity_type == EntityType.TRACK
                    and ENABLE_DEVELOPMENT_FEATURES
                ):
                    create_track(params)
                elif (
                    params.action == Action.UPDATE
                    and params.entity_type == EntityType.TRACK
                    and ENABLE_DEVELOPMENT_FEATURES
                ):
                    update_track(params)

                elif (
                    params.action == Action.DELETE
                    and params.entity_type == EntityType.TRACK
                    and ENABLE_DEVELOPMENT_FEATURES
                ):
                    delete_track(params)

        logger.info(new_records)
=======
                try:
                    params = ManageEntityParameters(
                        session,
                        challenge_bus,
                        event,
                        new_records,  # actions below populate these records
                        existing_records,
                        pending_track_routes,
                        ipfs_metadata,
                        block_timestamp,
                        block_number,
                        event_blockhash,
                        txhash,
                    )
                    if (
                        params.action == Action.CREATE
                        and params.entity_type == EntityType.PLAYLIST
                    ):
                        create_playlist(params)
                    elif (
                        params.action == Action.UPDATE
                        and params.entity_type == EntityType.PLAYLIST
                    ):
                        update_playlist(params)
                    elif (
                        params.action == Action.DELETE
                        and params.entity_type == EntityType.PLAYLIST
                    ):
                        delete_playlist(params)
                    elif (
                        params.action == Action.CREATE
                        and params.entity_type == EntityType.TRACK
                    ):
                        create_track(params)
                    elif (
                        params.action == Action.UPDATE
                        and params.entity_type == EntityType.TRACK
                    ):
                        update_track(params)

                    elif (
                        params.action == Action.DELETE
                        and params.entity_type == EntityType.TRACK
                    ):
                        delete_track(params)
                except Exception as e:
                    # swallow exception to keep indexing
                    logger.info(
                        f"entity_manager.py | failed to process tx error {e} | with params {params}"
                    )
>>>>>>> 49056c54

        # compile records_to_save
        records_to_save = []
        for playlist_records in new_records["playlists"].values():
            # flip is_current to true for the last tx in each playlist
            playlist_records[-1].is_current = True
            records_to_save.extend(playlist_records)

        for track_records in new_records["tracks"].values():
            # flip is_current to true for the last tx in each playlist
            track_records[-1].is_current = True
            records_to_save.extend(track_records)

        # insert/update all tracks, playlist records in this block
        session.bulk_save_objects(records_to_save)
        num_total_changes += len(records_to_save)

    except Exception as e:
        logger.error(f"entity_manager.py | Exception occurred {e}", exc_info=True)
        raise e
    return num_total_changes, changed_entity_ids


def collect_entities_to_fetch(
    update_task,
    entity_manager_txs,
):
    entities_to_fetch: Dict[EntityType, Set[int]] = defaultdict(set)
    for tx_receipt in entity_manager_txs:
        entity_manager_event_tx = get_entity_manager_events_tx(update_task, tx_receipt)
        for event in entity_manager_event_tx:
            entity_id = helpers.get_tx_arg(event, "_entityId")
            entity_type = helpers.get_tx_arg(event, "_entityType")
            user_id = helpers.get_tx_arg(event, "_userId")

            entities_to_fetch[entity_type].add(entity_id)
            entities_to_fetch[EntityType.USER].add(user_id)
    return entities_to_fetch


def fetch_existing_entities(
    session: Session, entities_to_fetch: Dict[EntityType, Set[int]]
):
    existing_entities: ExistingRecordDict = {}
    playlists: List[Playlist] = (
        session.query(Playlist)
        .filter(
            Playlist.playlist_id.in_(entities_to_fetch[EntityType.PLAYLIST]),
            Playlist.is_current == True,
        )
        .all()
    )
    existing_entities["playlists"] = {
        playlist.playlist_id: playlist for playlist in playlists
    }

    tracks: List[Track] = (
        session.query(Track)
        .filter(
            Track.track_id.in_(entities_to_fetch[EntityType.TRACK]),
            Track.is_current == True,
        )
        .all()
    )
    existing_entities["tracks"] = {track.track_id: track for track in tracks}

    users: List[User] = (
        session.query(User)
        .filter(
            User.user_id.in_(entities_to_fetch[EntityType.USER]),
            User.is_current == True,
        )
        .all()
    )
    existing_entities["users"] = {user.user_id: user for user in users}

    return existing_entities


def get_entity_manager_events_tx(update_task, tx_receipt):
    return getattr(
        update_task.entity_manager_contract.events, MANAGE_ENTITY_EVENT_TYPE
    )().processReceipt(tx_receipt)<|MERGE_RESOLUTION|>--- conflicted
+++ resolved
@@ -74,57 +74,6 @@
                 update_task, tx_receipt
             )
             for event in entity_manager_event_tx:
-<<<<<<< HEAD
-                params = ManageEntityParameters(
-                    session,
-                    challenge_bus,
-                    event,
-                    new_records,  # actions below populate these records
-                    existing_records,
-                    pending_track_routes,
-                    ipfs_metadata,
-                    block_timestamp,
-                    block_number,
-                    event_blockhash,
-                    txhash,
-                )
-                if (
-                    params.action == Action.CREATE
-                    and params.entity_type == EntityType.PLAYLIST
-                ):
-                    create_playlist(params)
-                elif (
-                    params.action == Action.UPDATE
-                    and params.entity_type == EntityType.PLAYLIST
-                ):
-                    update_playlist(params)
-                elif (
-                    params.action == Action.DELETE
-                    and params.entity_type == EntityType.PLAYLIST
-                ):
-                    delete_playlist(params)
-                elif (
-                    params.action == Action.CREATE
-                    and params.entity_type == EntityType.TRACK
-                    and ENABLE_DEVELOPMENT_FEATURES
-                ):
-                    create_track(params)
-                elif (
-                    params.action == Action.UPDATE
-                    and params.entity_type == EntityType.TRACK
-                    and ENABLE_DEVELOPMENT_FEATURES
-                ):
-                    update_track(params)
-
-                elif (
-                    params.action == Action.DELETE
-                    and params.entity_type == EntityType.TRACK
-                    and ENABLE_DEVELOPMENT_FEATURES
-                ):
-                    delete_track(params)
-
-        logger.info(new_records)
-=======
                 try:
                     params = ManageEntityParameters(
                         session,
@@ -157,17 +106,20 @@
                     elif (
                         params.action == Action.CREATE
                         and params.entity_type == EntityType.TRACK
+                        and ENABLE_DEVELOPMENT_FEATURES
                     ):
                         create_track(params)
                     elif (
                         params.action == Action.UPDATE
                         and params.entity_type == EntityType.TRACK
+                        and ENABLE_DEVELOPMENT_FEATURES
                     ):
                         update_track(params)
 
                     elif (
                         params.action == Action.DELETE
                         and params.entity_type == EntityType.TRACK
+                        and ENABLE_DEVELOPMENT_FEATURES
                     ):
                         delete_track(params)
                 except Exception as e:
@@ -175,8 +127,6 @@
                     logger.info(
                         f"entity_manager.py | failed to process tx error {e} | with params {params}"
                     )
->>>>>>> 49056c54
-
         # compile records_to_save
         records_to_save = []
         for playlist_records in new_records["playlists"].values():
