--- conflicted
+++ resolved
@@ -60,6 +60,7 @@
             session, entities_to_fetch
         )
 
+        # copy original record since existing_records will be modified
         original_records = copy_original_records(existing_records)
 
         new_records: RecordDict = {
@@ -139,15 +140,9 @@
                 playlist_records[i].is_current = False
 
             # invalidate existing record only if it's being updated
-<<<<<<< HEAD
             playlist_id = playlist_records[0].playlist_id
             if playlist_id in original_records["playlists"]:
                 original_records["playlists"][playlist_id].is_current = False
-=======
-            existing_playlist_id = playlist_records[0].playlist_id
-            if existing_playlist_id in existing_records["playlists"]:
-                existing_records["playlists"][existing_playlist_id].is_current = False
->>>>>>> 18d1af4a
 
             # flip is_current to true for the last tx in each playlist
             playlist_records[-1].is_current = True
