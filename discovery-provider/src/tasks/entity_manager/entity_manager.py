--- conflicted
+++ resolved
@@ -267,13 +267,9 @@
                         and params.entity_type == EntityType.GRANT
                     ):
                         revoke_grant(params)
-<<<<<<< HEAD
+
+                    logger.info("process transaction")  # log event context
                 except IndexingValidationError as e:
-=======
-
-                    logger.info("process transaction")  # log event context
-                except Exception as e:
->>>>>>> fad51029
                     # swallow exception to keep indexing
                     logger.info(
                         f"failed to process transaction error {e}"
