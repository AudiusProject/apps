--- conflicted
+++ resolved
@@ -320,21 +320,11 @@
                     Save.is_current == True,
                 )
             )
-<<<<<<< HEAD
-        )
-    saves: List[Save] = session.query(Save).filter(or_(*and_queries)).all()
-    existing_entities[EntityType.SAVE] = {
-        # capitalize since save_type is lower case and needs to match EntityType
-        get_record_key(save.user_id, save.save_type, save.save_item_id): save
-        for save in saves
-    }
-=======
         saves: List[Save] = session.query(Save).filter(or_(*and_queries)).all()
         existing_entities[EntityType.SAVE] = {
             get_record_key(save.user_id, save.save_type, save.save_item_id): save
             for save in saves
         }
->>>>>>> 97bf5634
 
     # REPOSTS
     if entities_to_fetch[EntityType.REPOST]:
@@ -352,17 +342,6 @@
                     Repost.is_current == True,
                 )
             )
-<<<<<<< HEAD
-        )
-    reposts: List[Repost] = session.query(Repost).filter(or_(*and_queries)).all()
-    existing_entities[EntityType.REPOST] = {
-        # capitalize since repost_type is lower case and needs to match EntityType
-        get_record_key(
-            repost.user_id, repost.repost_type, repost.repost_item_id
-        ): repost
-        for repost in reposts
-    }
-=======
         reposts: List[Repost] = session.query(Repost).filter(or_(*and_queries)).all()
         existing_entities[EntityType.REPOST] = {
             get_record_key(
@@ -370,7 +349,6 @@
             ): repost
             for repost in reposts
         }
->>>>>>> 97bf5634
 
     return existing_entities
 
