--- conflicted
+++ resolved
@@ -29,7 +29,7 @@
     parse_metadata,
 )
 from src.utils.config import shared_config
-from src.utils.hardcoded_data import reserved_handles_lower, genres_lower, moods_lower
+from src.utils.hardcoded_data import genres_lower, moods_lower, reserved_handles_lower
 from src.utils.indexing_errors import EntityMissingRequiredFieldError
 from src.utils.model_nullable_validator import all_required_fields_present
 from web3 import Web3
@@ -112,9 +112,6 @@
             )
 
 
-<<<<<<< HEAD
-def create_user(params: ManageEntityParameters, cid_type: Dict[str, str], cid_metadata: Dict[str, Dict]):
-=======
 def validate_user_handle(handle: str):
     handle = handle.lower()
     if handle != re.sub(r"[^a-z0-9_\.]", "", handle):
@@ -130,8 +127,7 @@
     return handle
 
 
-def create_user(params: ManageEntityParameters):
->>>>>>> 2399c1d8
+def create_user(params: ManageEntityParameters, cid_type: Dict[str, str], cid_metadata: Dict[str, Dict]):
     validate_user_tx(params)
 
     user_id = params.user_id
