--- conflicted
+++ resolved
@@ -2,13 +2,7 @@
 import json
 from datetime import datetime
 from enum import Enum
-<<<<<<< HEAD
-from typing import Dict, List, Set, Tuple, TypedDict, Union
-from src.models.indexing.revert_block import RevertBlock
-from sqlalchemy import literal_column
-=======
 from typing import Dict, List, Literal, Set, Tuple, TypedDict, Union
->>>>>>> 515e92a5
 
 from multiformats import CID, multihash
 from sqlalchemy.orm.session import Session
