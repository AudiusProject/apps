--- conflicted
+++ resolved
@@ -414,12 +414,6 @@
         "number", "hash", "timestamp"
     )(block)
 
-<<<<<<< HEAD
-    changed_entity_ids_map = {
-    }
-
-=======
->>>>>>> 4a374fd3
     for tx_type, bulk_processor in TX_TYPE_TO_HANDLER_MAP.items():
 
         txs_to_process = tx_type_to_grouped_lists_map[tx_type]
@@ -444,12 +438,6 @@
             f" {tx_type}_state_changed={total_changes_for_tx_type > 0} for block={block_number}"
         )
 
-<<<<<<< HEAD
-    return changed_entity_ids_map
-
-
-=======
->>>>>>> 4a374fd3
 
 def create_and_raise_indexing_error(err, redis):
     logger.info(
@@ -667,13 +655,6 @@
             if skip_tx_hash:
                 clear_indexing_error(redis)
 
-<<<<<<< HEAD
-        logger.info(
-            f"index.py | redis cache clean operations complete for block=${block_number}"
-        )
-
-=======
->>>>>>> 4a374fd3
         add_indexed_block_to_redis(block, redis)
         logger.info(
             f"index.py | update most recently processed block complete for block=${block_number}"
