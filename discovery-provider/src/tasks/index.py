--- conflicted
+++ resolved
@@ -506,14 +506,7 @@
         update_ursm_address(self)
         block = blocks_list[i]
         block_index = num_blocks - i
-<<<<<<< HEAD
         block_number, block_hash = itemgetter("number", "hash")(block)
-=======
-        block_number = block.number
-        block_hash = block.hash
-        block_timestamp = block.timestamp
-        latest_block_timestamp = block_timestamp
->>>>>>> 922e9a7b
         logger.info(
             f"index.py | index_blocks | {self.request.id} | block {block.number} - {block_index}/{num_blocks}"
         )
@@ -612,75 +605,7 @@
                     confirm_indexing_transaction_error(
                         redis, err.blocknumber, err.blockhash, err.txhash, err.message
                     )
-<<<<<<< HEAD
                     raise err
-        # NOTE: This is commented out to prevent unncessary load on the DB to calculate trending
-        #       until it is fully tested on staging. The challenge was not registed so the job will
-        #       continually run for the hour interval.
-        # try:
-        #     # Check the last block's timestamp for updating the trending challenge
-        #     [should_update, date] = should_trending_challenge_update(
-        #         session, latest_block_timestamp
-        #     )
-        #     if should_update:
-        #         celery.send_task("calculate_trending_challenges", kwargs={"date": date})
-        # except Exception as e:
-        #     # Do not throw error, as this should not stop indexing
-        #     logger.error(
-        #         f"index.py | Error in calling update trending challenge {e}",
-        #         exc_info=True,
-        #     )
-        add_indexed_block_to_redis(block, redis)
-=======
-                )
-                logger.info(
-                    f"index.py | user_library_state_update completed"
-                    f" user_library_state_changed={user_library_state_changed} for block={block_number}"
-                )
-
-                track_lexeme_state_changed = user_state_changed or track_state_changed
-                try:
-                    session.commit()
-                except Exception as e:
-                    # Use 'commit' as the tx hash here.
-                    # We're at a point where the whole block can't be added to the database, so
-                    # we should skip it in favor of making progress
-                    blockhash = update_task.web3.toHex(block_hash)
-                    raise IndexingError(
-                        "session.commit", block_number, blockhash, "commit", str(e)
-                    ) from e
-                logger.info(
-                    f"index.py | session commmited to db for block=${block_number}"
-                )
-                if skip_tx_hash:
-                    clear_indexing_error(redis)
-                if user_state_changed:
-                    if user_ids:
-                        remove_cached_user_ids(redis, user_ids)
-                if user_replica_set_state_changed:
-                    if replica_user_ids:
-                        remove_cached_user_ids(redis, replica_user_ids)
-                if track_lexeme_state_changed:
-                    if track_ids:
-                        remove_cached_track_ids(redis, track_ids)
-                if playlist_state_changed:
-                    if playlist_ids:
-                        remove_cached_playlist_ids(redis, playlist_ids)
-                logger.info(
-                    f"index.py | redis cache clean operations complete for block=${block_number}"
-                )
-            except IndexingError as err:
-                logger.info(
-                    f"index.py | Error in the indexing task at"
-                    f" block={err.blocknumber} and hash={err.txhash}"
-                )
-                set_indexing_error(
-                    redis, err.blocknumber, err.blockhash, err.txhash, err.message
-                )
-                confirm_indexing_transaction_error(
-                    redis, err.blocknumber, err.blockhash, err.txhash, err.message
-                )
-                raise err
         try:
             # Check the last block's timestamp for updating the trending challenge
             [should_update, date] = should_trending_challenge_update(
@@ -694,11 +619,7 @@
                 f"index.py | Error in calling update trending challenge {e}",
                 exc_info=True,
             )
-
-        # add the block number of the most recently processed block to redis
-        redis.set(most_recent_indexed_block_redis_key, block.number)
-        redis.set(most_recent_indexed_block_hash_redis_key, block.hash.hex())
->>>>>>> 922e9a7b
+        add_indexed_block_to_redis(block, redis)
         logger.info(
             f"index.py | update most recently processed block complete for block=${block_number}"
         )
