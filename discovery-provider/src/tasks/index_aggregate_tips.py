import itertools
import logging
import operator
from typing import List, TypedDict

from redis import Redis
from sqlalchemy import func, text
from sqlalchemy.orm.session import Session
from src.models import SupporterRankUp, UserTip
from src.tasks.aggregates import init_task_and_acquire_lock, update_aggregate_table
from src.tasks.celery_app import celery
from src.utils.redis_constants import (
    latest_sol_aggregate_tips_slot_key,
    latest_sol_user_bank_slot_key,
)
from src.utils.session_manager import SessionManager
from src.utils.update_indexing_checkpoints import get_last_indexed_checkpoint

logger = logging.getLogger(__name__)


# How many users should be on the "leaderboard"
LEADERBOARD_SIZE = 5


# names of the aggregate tables to update
AGGREGATE_TIPS = "aggregate_user_tips"


UPDATE_AGGREGATE_USER_TIPS_QUERY = """
INSERT INTO aggregate_user_tips (
        sender_user_id
        , receiver_user_id
        , amount
    )
    SELECT 
        sender_user_id
        , receiver_user_id
        , SUM(amount) as amount
    FROM user_tips
    WHERE
        slot > :prev_slot AND
        slot <= :current_slot
    GROUP BY
        sender_user_id
        , receiver_user_id
    ON CONFLICT (sender_user_id, receiver_user_id)
    DO UPDATE
        SET amount = EXCLUDED.amount + aggregate_user_tips.amount
"""


GET_AGGREGATE_USER_TIPS_RANKS_QUERY = """
SELECT 
    rank
    , sender_user_id
    , receiver_user_id
    , amount
FROM (
    SELECT
        RANK() OVER (PARTITION BY receiver_user_id ORDER BY amount DESC) AS rank
        , sender_user_id
        , receiver_user_id
        , amount
    FROM aggregate_user_tips
    WHERE receiver_user_id IN (
        SELECT DISTINCT ON (receiver_user_id) receiver_user_id
        FROM user_tips
        WHERE
            slot > :prev_slot AND
            slot <= :current_slot
    )
) rankings
WHERE rank <= :leaderboard_size
"""


class AggregateTipRank(TypedDict):
    rank: int
    sender_user_id: int
    receiver_user_id: int
    amount: int


def _get_ranks(
    session: Session, prev_slot: int, current_slot: int
) -> List[AggregateTipRank]:
    return session.execute(
        text(
            GET_AGGREGATE_USER_TIPS_RANKS_QUERY,
        ),
        {
            "prev_slot": prev_slot,
            "current_slot": current_slot,
            "leaderboard_size": LEADERBOARD_SIZE,
        },
    ).fetchall()


def index_rank_ups(
    session: Session,
    ranks_before: List[AggregateTipRank],
    ranks_after: List[AggregateTipRank],
    slot: int,
):
    # Convert to a dict where { <receiver_user_id>: { <sender_user_id>: <rank> } }
    grouped_ranks_before = {
        key: {r["sender_user_id"]: r["rank"] for r in subiter}
        for key, subiter in itertools.groupby(
            ranks_before, operator.itemgetter("receiver_user_id")
        )
    }
    for row in ranks_after:
        if (
            # Receiver was not previously tipped
            row["receiver_user_id"] not in grouped_ranks_before
            # Sender was not previously on the leaderboard
            or row["sender_user_id"]
            not in grouped_ranks_before[row["receiver_user_id"]]
            # Sender moved up the leaderboard
            or row["rank"]
            < grouped_ranks_before[row["receiver_user_id"]][row["sender_user_id"]]
        ):
            rank_up = SupporterRankUp(
                slot=slot,
                sender_user_id=row["sender_user_id"],
                receiver_user_id=row["receiver_user_id"],
                rank=row["rank"],
            )
            session.add(rank_up)
            logger.info(f"index_aggregate_tips.py | Rank Up: {rank_up}")


<<<<<<< HEAD
def _update_aggregate_tips(session: Session, redis: Redis):
    latest_user_bank_slot = redis.get(latest_sol_user_bank_slot_key)
    prev_slot = get_last_indexed_checkpoint(session, AGGREGATE_TIPS)
    max_slot_result = session.query(func.max(UserTip.slot)).one_or_none()
    max_slot = int(max_slot_result[0]) if max_slot_result is not None else 0
    if prev_slot == max_slot:
        return
    ranks_before = _get_ranks(session, prev_slot, max_slot)
=======
    max_slot_result = session.query(func.max(UserTip.slot)).one()
    max_slot = int(max_slot_result[0]) if max_slot_result[0] is not None else 0
>>>>>>> 3d782f49
    update_aggregate_table(
        logger,
        session,
        AGGREGATE_TIPS,
        UPDATE_AGGREGATE_USER_TIPS_QUERY,
        "slot",
        max_slot,
    )
    ranks_after = _get_ranks(session, prev_slot, max_slot)
    index_rank_ups(session, ranks_before, ranks_after, max_slot)
    if latest_user_bank_slot is not None:
        redis.set(latest_sol_aggregate_tips_slot_key, int(latest_user_bank_slot))


# ####### CELERY TASKS ####### #
@celery.task(name="index_aggregate_tips", bind=True)
def update_aggregate_tips(self):
    # Cache custom task class properties
    # Details regarding custom task context can be found in wiki
    # Custom Task definition can be found in src/app.py
    db: SessionManager = update_aggregate_tips.db
    redis: Redis = update_aggregate_tips.redis

    init_task_and_acquire_lock(
        logger, db, redis, AGGREGATE_TIPS, _update_aggregate_tips
    )<|MERGE_RESOLUTION|>--- conflicted
+++ resolved
@@ -131,19 +131,14 @@
             logger.info(f"index_aggregate_tips.py | Rank Up: {rank_up}")
 
 
-<<<<<<< HEAD
 def _update_aggregate_tips(session: Session, redis: Redis):
     latest_user_bank_slot = redis.get(latest_sol_user_bank_slot_key)
     prev_slot = get_last_indexed_checkpoint(session, AGGREGATE_TIPS)
-    max_slot_result = session.query(func.max(UserTip.slot)).one_or_none()
-    max_slot = int(max_slot_result[0]) if max_slot_result is not None else 0
+    max_slot_result = session.query(func.max(UserTip.slot)).one()
+    max_slot = int(max_slot_result[0]) if max_slot_result[0] is not None else 0
     if prev_slot == max_slot:
         return
     ranks_before = _get_ranks(session, prev_slot, max_slot)
-=======
-    max_slot_result = session.query(func.max(UserTip.slot)).one()
-    max_slot = int(max_slot_result[0]) if max_slot_result[0] is not None else 0
->>>>>>> 3d782f49
     update_aggregate_table(
         logger,
         session,
