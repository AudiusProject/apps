--- conflicted
+++ resolved
@@ -3,13 +3,8 @@
 import copy
 import os
 from datetime import datetime
-<<<<<<< HEAD
 from operator import itemgetter, or_
 from src.models.indexing.revert_block import RevertBlock
-=======
-from operator import or_
-from typing import List, Sequence, Tuple, TypedDict, cast
->>>>>>> 515e92a5
 
 from hexbytes import HexBytes
 from redis import Redis
@@ -436,19 +431,11 @@
     start_time = datetime.now()
 
     # Cache relevant information about current block
-<<<<<<< HEAD
     revert_hash = block_to_revert.blockhash
     revert_block_number = block_to_revert.number
     parent_hash = block_to_revert.parenthash
-=======
-    revert_hash = revert_block.blockhash
-    revert_block_number = revert_block.number
-    parent_hash = revert_block.parenthash
-
     if not parent_hash:
         return
-
->>>>>>> 515e92a5
     logger.set_context("block", revert_block_number)
 
     # Special case for default start block value of 0x0 / 0x0...0
@@ -467,7 +454,6 @@
     revert_delist_cursors(session, parent_hash)
 
     # aggregate all transactions in current block
-<<<<<<< HEAD
     revert_block = session.query(RevertBlock).filter(RevertBlock.blocknumber == revert_block_number).first()
     if not revert_block:
         logger.info("No reverts to apply")
@@ -484,303 +470,6 @@
 
             revert_records.append(Model(**filtered_json_record))
             
-=======
-    revert_save_entries = (
-        session.query(Save).filter(Save.blocknumber == revert_block_number).all()
-    )
-    revert_repost_entries = (
-        session.query(Repost).filter(Repost.blocknumber == revert_block_number).all()
-    )
-    revert_follow_entries = (
-        session.query(Follow).filter(Follow.blocknumber == revert_block_number).all()
-    )
-    revert_subscription_entries = (
-        session.query(Subscription)
-        .filter(Subscription.blocknumber == revert_block_number)
-        .all()
-    )
-    revert_playlist_entries = (
-        session.query(Playlist)
-        .filter(Playlist.blocknumber == revert_block_number)
-        .all()
-    )
-    revert_track_entries = (
-        session.query(Track).filter(Track.blocknumber == revert_block_number).all()
-    )
-    revert_user_entries = (
-        session.query(User).filter(User.blocknumber == revert_block_number).all()
-    )
-    revert_associated_wallets = (
-        session.query(AssociatedWallet)
-        .filter(AssociatedWallet.blocknumber == revert_block_number)
-        .all()
-    )
-    revert_user_events_entries = (
-        session.query(UserEvent)
-        .filter(UserEvent.blocknumber == revert_block_number)
-        .all()
-    )
-    revert_track_routes = (
-        session.query(TrackRoute)
-        .filter(TrackRoute.blocknumber == revert_block_number)
-        .all()
-    )
-    revert_playlist_routes = (
-        session.query(PlaylistRoute)
-        .filter(PlaylistRoute.blocknumber == revert_block_number)
-        .all()
-    )
-
-    revert_notification_seen = (
-        session.query(NotificationSeen)
-        .filter(NotificationSeen.blocknumber == revert_block_number)
-        .all()
-    )
-
-    revert_playlist_seen = (
-        session.query(PlaylistSeen)
-        .filter(PlaylistSeen.blocknumber == revert_block_number)
-        .all()
-    )
-
-    revert_developer_apps = (
-        session.query(DeveloperApp)
-        .filter(DeveloperApp.blocknumber == revert_block_number)
-        .all()
-    )
-
-    revert_grants = (
-        session.query(Grant).filter(Grant.blocknumber == revert_block_number).all()
-    )
-
-    # Revert all of above transactions
-    for save_to_revert in revert_save_entries:
-        save_item_id = save_to_revert.save_item_id
-        save_user_id = save_to_revert.user_id
-        save_type = save_to_revert.save_type
-        previous_save_entry = (
-            session.query(Save)
-            .filter(Save.user_id == save_user_id)
-            .filter(Save.save_item_id == save_item_id)
-            .filter(Save.save_type == save_type)
-            .order_by(Save.blocknumber.desc())
-            .first()
-        )
-        if previous_save_entry:
-            previous_save_entry.is_current = True
-        logger.info(f"Reverting save: {save_to_revert}")
-        # Remove outdated save item entry
-        session.delete(save_to_revert)
-
-    for repost_to_revert in revert_repost_entries:
-        repost_user_id = repost_to_revert.user_id
-        repost_item_id = repost_to_revert.repost_item_id
-        repost_type = repost_to_revert.repost_type
-        previous_repost_entry = (
-            session.query(Repost)
-            .filter(Repost.user_id == repost_user_id)
-            .filter(Repost.repost_item_id == repost_item_id)
-            .filter(Repost.repost_type == repost_type)
-            .order_by(Repost.blocknumber.desc())
-            .first()
-        )
-        # Update prev repost row (is_delete) to is_current == True
-        if previous_repost_entry:
-            previous_repost_entry.is_current = True
-        # Remove outdated repost entry
-        logger.info(f"Reverting repost: {repost_to_revert}")
-        session.delete(repost_to_revert)
-
-    for follow_to_revert in revert_follow_entries:
-        previous_follow_entry = (
-            session.query(Follow)
-            .filter(Follow.follower_user_id == follow_to_revert.follower_user_id)
-            .filter(Follow.followee_user_id == follow_to_revert.followee_user_id)
-            .order_by(Follow.blocknumber.desc())
-            .first()
-        )
-        # update prev follow row (is_delete) to is_current = true
-        if previous_follow_entry:
-            previous_follow_entry.is_current = True
-        # remove outdated follow entry
-        logger.info(f"Reverting follow: {follow_to_revert}")
-        session.delete(follow_to_revert)
-
-    for subscription_to_revert in revert_subscription_entries:
-        previous_subscription_entry = (
-            session.query(Subscription)
-            .filter(Subscription.subscriber_id == subscription_to_revert.subscriber_id)
-            .filter(Subscription.user_id == subscription_to_revert.user_id)
-            .filter(Subscription.blocknumber < revert_block_number)
-            .order_by(Subscription.blocknumber.desc())
-            .first()
-        )
-        if previous_subscription_entry:
-            previous_subscription_entry.is_current = True
-        logger.info(f"Reverting subscription: {subscription_to_revert}")
-        session.delete(subscription_to_revert)
-
-    for playlist_to_revert in revert_playlist_entries:
-        playlist_id = playlist_to_revert.playlist_id
-        previous_playlist_entry = (
-            session.query(Playlist)
-            .filter(Playlist.playlist_id == playlist_id)
-            .filter(Playlist.blocknumber < revert_block_number)
-            .order_by(Playlist.blocknumber.desc())
-            .first()
-        )
-        if previous_playlist_entry:
-            previous_playlist_entry.is_current = True
-        logger.info(f"Reverting playlist: {playlist_to_revert}")
-        # Remove outdated playlist entry
-        session.delete(playlist_to_revert)
-
-    for track_to_revert in revert_track_entries:
-        track_id = track_to_revert.track_id
-        previous_track_entry = (
-            session.query(Track)
-            .filter(Track.track_id == track_id)
-            .filter(Track.blocknumber < revert_block_number)
-            .order_by(Track.blocknumber.desc())
-            .first()
-        )
-        if previous_track_entry:
-            # First element in descending order is new current track item
-            previous_track_entry.is_current = True
-        # Remove track entries
-        logger.info(f"Reverting track: {track_to_revert}")
-        session.delete(track_to_revert)
-
-    # TODO: ASSERT ON IDS GREATER FOR BOTH DATA MODELS
-    for user_to_revert in revert_user_entries:
-        user_id = user_to_revert.user_id
-        previous_user_entry = (
-            session.query(User)
-            .filter(
-                User.user_id == user_id,
-                User.blocknumber < revert_block_number,
-                # Or both possibilities to allow use of composite index
-                # on user, block, is_current
-                or_(User.is_current == True, User.is_current == False),
-            )
-            .order_by(User.blocknumber.desc())
-            .first()
-        )
-        if previous_user_entry:
-            # Update previous user row, setting is_current to true
-            previous_user_entry.is_current = True
-        # Remove outdated user entries
-        logger.info(f"Reverting user: {user_to_revert}")
-        session.delete(user_to_revert)
-
-    for associated_wallets_to_revert in revert_associated_wallets:
-        user_id = associated_wallets_to_revert.user_id
-        previous_associated_wallet_entry = (
-            session.query(AssociatedWallet)
-            .filter(AssociatedWallet.user_id == user_id)
-            .filter(AssociatedWallet.blocknumber < revert_block_number)
-            .order_by(AssociatedWallet.blocknumber.desc())
-            .first()
-        )
-        if previous_associated_wallet_entry:
-            session.query(AssociatedWallet).filter(
-                AssociatedWallet.user_id == user_id
-            ).filter(
-                AssociatedWallet.blocknumber
-                == previous_associated_wallet_entry.blocknumber
-            ).update(
-                {"is_current": True}
-            )
-        # Remove outdated associated wallets
-        logger.info(f"Reverting associated Wallet: {user_id}")
-        session.delete(associated_wallets_to_revert)
-
-    revert_user_events(session, revert_user_events_entries, revert_block_number)
-
-    for track_route_to_revert in revert_track_routes:
-        track_id = track_route_to_revert.track_id
-        previous_track_route_entry = (
-            session.query(TrackRoute)
-            .filter(
-                TrackRoute.track_id == track_id,
-                TrackRoute.blocknumber < revert_block_number,
-            )
-            .order_by(TrackRoute.blocknumber.desc(), TrackRoute.slug.asc())
-            .first()
-        )
-        if previous_track_route_entry:
-            previous_track_route_entry.is_current = True
-        logger.info(f"Reverting track route {track_route_to_revert}")
-        session.delete(track_route_to_revert)
-
-    for playlist_route_to_revert in revert_playlist_routes:
-        playlist_id = playlist_route_to_revert.playlist_id
-        previous_playlist_route_entry = (
-            session.query(PlaylistRoute)
-            .filter(
-                PlaylistRoute.playlist_id == playlist_id,
-                PlaylistRoute.blocknumber < revert_block_number,
-            )
-            .order_by(PlaylistRoute.blocknumber.desc(), PlaylistRoute.slug.asc())
-            .first()
-        )
-        if previous_playlist_route_entry:
-            previous_playlist_route_entry.is_current = True
-        logger.info(f"Reverting playlist route {playlist_route_to_revert}")
-        session.delete(playlist_route_to_revert)
-
-    for notification_seen_to_revert in revert_notification_seen:
-        session.delete(notification_seen_to_revert)
-        # NOTE: There is no need mark previous as is_current for notification seen
-
-    for playlist_seen_to_revert in revert_playlist_seen:
-        previous_playlist_seen_entry = (
-            session.query(PlaylistSeen)
-            .filter(
-                PlaylistSeen.playlist_id == playlist_seen_to_revert.playlist_id,
-                PlaylistSeen.user_id == playlist_seen_to_revert.user_id,
-                PlaylistSeen.blocknumber < revert_block_number,
-            )
-            .order_by(PlaylistSeen.blocknumber.desc())
-            .first()
-        )
-        if previous_playlist_seen_entry:
-            previous_playlist_seen_entry.is_current = True
-        logger.info(f"Reverting playlist seen {playlist_seen_to_revert}")
-        session.delete(playlist_seen_to_revert)
-
-    for developer_app_to_revert in revert_developer_apps:
-        previous_developer_app_entry = (
-            session.query(DeveloperApp)
-            .filter(
-                DeveloperApp.address == developer_app_to_revert.address,
-                DeveloperApp.blocknumber < revert_block_number,
-            )
-            .order_by(DeveloperApp.blocknumber.desc())
-            .first()
-        )
-        if previous_developer_app_entry:
-            previous_developer_app_entry.is_current = True
-        logger.info(f"Reverting developer app {developer_app_to_revert}")
-        session.delete(developer_app_to_revert)
-
-    for grant_to_revert in revert_grants:
-        previous_grant_entry = (
-            session.query(Grant)
-            .filter(
-                Grant.grantee_address == grant_to_revert.grantee_address,
-                Grant.user_id == grant_to_revert.user_id,
-                Grant.blocknumber < revert_block_number,
-            )
-            .order_by(Grant.blocknumber.desc())
-            .first()
-        )
-        if previous_grant_entry:
-            previous_grant_entry.is_current = True
-        logger.info(f"Reverting grant {grant_to_revert}")
-        session.delete(grant_to_revert)
-
->>>>>>> 515e92a5
     # Remove outdated block entry
     session.query(Block).filter(Block.blockhash == revert_hash).delete()
     session.add_all(revert_records)
