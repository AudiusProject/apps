--- conflicted
+++ resolved
@@ -3,10 +3,7 @@
 import logging
 import concurrent.futures
 import time
-<<<<<<< HEAD
-=======
 import datetime
->>>>>>> 7c8aaa70
 
 
 import base58
@@ -52,14 +49,6 @@
                 start_data3 = end_data2 + 8
                 end_data3 = l3 * 2 + start_data3
 
-<<<<<<< HEAD
-                user_id = codecs.decode(hex_data[start_data1:end_data1], "hex")
-                track_id = codecs.decode(hex_data[start_data2:end_data2], "hex")
-                source = str(codecs.decode(hex_data[start_data3:end_data3], "hex"), 'utf-8')
-
-                tx_slot = tx_info["result"]["slot"]
-                # tx_timestamp = tx_info["timestamp"]
-=======
                 start_data4 = end_data3
                 end_data4 = start_data4 + 16
 
@@ -71,58 +60,33 @@
                 tx_slot = tx_info['result']['slot']
 
                 logger.info(f"index_solana_plays.py | {start_data4} {end_data4}")
->>>>>>> 7c8aaa70
 
                 logger.info(
                     f"index_solana_plays.py | Got transaction: {tx_info}"
                 )
-<<<<<<< HEAD
-                # logger.info(
-                #     f"index_solana_plays.py | Got tx timestamp: {tx_timestamp}"
-                # )
-                logger.info(
-                    f"index_solana_plays.py | \
-user_id: {user_id} track_id: {track_id}\
-source: {source}, slot: {tx_slot}, sig: {tx_sig}"
-                )
-
-# TODO: Ensure created_at matches SOL blocktime
-=======
                 logger.info(
                     f"index_solana_plays.py | \
  user_id: {user_id} track_id: {track_id}\
  source: {source}, created_at: {created_at}, slot: {tx_slot}, sig: {tx_sig}"
                 )
 
->>>>>>> 7c8aaa70
                 session.add(
                     Play(
                         user_id=int(user_id),
                         play_item_id=int(track_id),
-<<<<<<< HEAD
-=======
                         created_at=datetime.datetime.utcfromtimestamp(created_at),
->>>>>>> 7c8aaa70
                         source=source,
                         slot=tx_slot,
                         signature=tx_sig
                     ))
 
-<<<<<<< HEAD
-=======
-
->>>>>>> 7c8aaa70
 # Query the highest traversed solana slot
 def get_latest_slot(db):
     latest_slot = None
     with db.scoped_session() as session:
         highest_slot_query = (
             session.query(Play)
-<<<<<<< HEAD
-            .filter(Play.slot != None)
-=======
             .filter(Play.slot is not None)
->>>>>>> 7c8aaa70
             .order_by(desc(Play.slot))
         ).first()
         # Can be None prior to first write operations
@@ -136,10 +100,6 @@
     logger.info(f"index_solana_plays.py | returning {latest_slot} for highest slot")
     return latest_slot
 
-<<<<<<< HEAD
-=======
-
->>>>>>> 7c8aaa70
 # Query a tx signature and confirm its existence
 def get_tx_in_db(session, tx_sig):
     logger.info(f"index_solana_plays.py | checking db for {tx_sig}")
@@ -152,16 +112,10 @@
     logger.info(f"index_solana_plays.py | {tx_sig} exists={exists}")
     return exists
 
-<<<<<<< HEAD
-def process_solana_plays(solana_client):
-    if not TRACK_LISTEN_PROGRAM:
-        logger.info(f"index_solana_plays.py | No program configured, exiting")
-=======
 
 def process_solana_plays(solana_client):
     if not TRACK_LISTEN_PROGRAM:
         logger.info("index_solana_plays.py | No program configured, exiting")
->>>>>>> 7c8aaa70
         return
 
     db = index_solana_plays.db
@@ -188,7 +142,6 @@
             TRACK_LISTEN_PROGRAM,
             before=last_tx_signature,
             limit=100
-<<<<<<< HEAD
         )
         transactions_array = transactions_history['result']
         # logger.info(f"index_solana_plays.py | {transactions_array}")
@@ -241,59 +194,6 @@
         logger.info(
             f"index_solana_plays.py | intersection_found={intersection_found}, last_tx_signature={last_tx_signature}"
         )
-=======
-        )
-        transactions_array = transactions_history['result']
-        # logger.info(f"index_solana_plays.py | {transactions_array}")
-
-        if not transactions_array:
-            # This is considered an 'intersection' since there are no further transactions to process but
-            # really represents the end of known history for this ProgramId
-            intersection_found = True
-            logger.info(f"index_solana_plays.py | No transactions found before {last_tx_signature}")
-        else:
-            with db.scoped_session() as read_session:
-                for tx in transactions_array:
-                    tx_sig = tx['signature']
-                    tx_slot = tx['slot']
-                    logger.info(f"index_solana_plays.py | Processing tx, sig={tx_sig} slot={tx_slot}")
-                    if tx['slot'] > latest_processed_slot:
-                        transaction_signature_batch.append(tx_sig)
-                    elif tx['slot'] == latest_processed_slot:
-                        # Check the tx signature for any txs in the latest batch,
-                        # and if not present in DB, add to processing
-                        logger.info(
-                            f"index_solana_plays.py | Latest slot re-traversal\
-    slot={tx_slot}, sig={tx_sig},\
-    latest_processed_slot(db)={latest_processed_slot}")
-                        exists = get_tx_in_db(read_session, tx_sig)
-                        if exists:
-                            # Exit loop and set terminal condition since this tx has been found in DB
-                            # Transactions are returned with most recently committed first, so we can assume
-                            # subsequent transactions in this batch have already been processed
-                            intersection_found = True
-                            break
-                        else:
-                            # Ensure this transaction is still processed
-                            transaction_signature_batch.append(tx_sig)
-                    else:
-                        logger.info(
-                            f"index_solana_plays.py |\
-    slot={tx_slot}, sig={tx_sig},\
-    latest_processed_slot(db)={latest_processed_slot}"
-                        )
-                        # Exit loop and set terminal condition since this slot is < max known value in plays DB
-                        intersection_found = True
-                        break
-                last_tx = transactions_array[-1]
-                last_tx_signature = last_tx["signature"]
-                # Append batch of processed signatures
-                transaction_signatures.append(transaction_signature_batch)
-                # Reset batch state
-                transaction_signature_batch = []
-        logger.info(
-            f"index_solana_plays.py | intersection_found={intersection_found}, last_tx_signature={last_tx_signature}"
-        )
 
     logger.info(f"index_solana_plays.2py | {transaction_signatures}, {len(transaction_signatures)} entries")
 
@@ -323,36 +223,6 @@
         batch_end_time = time.time()
         batch_duration = batch_end_time - batch_start_time
         logger.info(f"index_solana_plays.py | processed {len(tx_sig_batch)} txs in {batch_duration}s")
->>>>>>> 7c8aaa70
-
-    logger.info(f"index_solana_plays.2py | {transaction_signatures}, {len(transaction_signatures)} entries")
-
-    transaction_signatures.reverse()
-
-    # TODO: DO NOT LET transaction_signatures grow unbounded, cut off x last entries
-    logger.info(f"index_solana_plays.py | {transaction_signatures}")
-
-    for tx_sig_batch in transaction_signatures:
-        logger.error(f"index_solana_plays.py | processing {tx_sig_batch}")
-        batch_start_time = time.time()
-        # Process each batch in parallel
-        with concurrent.futures.ThreadPoolExecutor(max_workers=5) as executor:
-            with db.scoped_session() as session:
-                parse_sol_tx_futures = {
-                    executor.submit(
-                        parse_sol_play_transaction, session, solana_client, tx_sig
-                    ): tx_sig for tx_sig in tx_sig_batch
-                }
-                for future in concurrent.futures.as_completed(parse_sol_tx_futures):
-                    try:
-                        # No return value expected here so we just ensure all futures are resolved
-                        future.result()
-                    except Exception as exc:
-                        logger.error(exc)
-
-        batch_end_time = time.time()
-        batch_duration = batch_end_time - batch_start_time
-        logger.info(f"index_solana_plays.py | processed {len(tx_sig_batch)} txs in {batch_duration}s")
 
 ######## CELERY TASKS ########
 @celery.task(name="index_solana_plays", bind=True)
@@ -370,17 +240,8 @@
         # Attempt to acquire lock - do not block if unable to acquire
         have_lock = update_lock.acquire(blocking=False)
         if have_lock:
-<<<<<<< HEAD
-            logger.info(f"index_solana_plays.py | Acquired lock")
-            # TODO: Discuss whether this is worth
-            while True:
-                process_solana_plays(solana_client)
-                # 50ms sleep time
-                time.sleep(50 / 1000)
-=======
             logger.info("index_solana_plays.py | Acquired lock")
             process_solana_plays(solana_client)
->>>>>>> 7c8aaa70
     except Exception as e:
         logger.error("index_solana_plays.py | Fatal error in main loop",
                      exc_info=True)
