--- conflicted
+++ resolved
@@ -46,68 +46,12 @@
     shared_config["discprov"]["trending_refresh_seconds"]
 )
 
-<<<<<<< HEAD
-GENRE_ALLOWLIST = {
-    "Acoustic",
-    "Alternative",
-    "Ambient",
-    "Audiobooks",
-    "Blues",
-    "Classical",
-    "Comedy",
-    "Country",
-    "Deep House",
-    "Devotional",
-    "Disco",
-    "Downtempo",
-    "Drum & Bass",
-    "Dubstep",
-    "Electro",
-    "Electronic",
-    "Experimental",
-    "Folk",
-    "Funk",
-    "Future Bass",
-    "Future House",
-    "Glitch Hop",
-    "Hardstyle",
-    "Hip-Hop/Rap",
-    "House",
-    "Hyperpop",
-    "Jazz",
-    "Jersey Club",
-    "Jungle",
-    "Kids",
-    "Latin",
-    "Lo-Fi",
-    "Metal",
-    "Moombahton",
-    "Podcasts",
-    "Pop",
-    "Progressive House",
-    "Punk",
-    "R&B/Soul",
-    "Reggae",
-    "Rock",
-    "Soundtrack",
-    "Spoken Word",
-    "Tech House",
-    "Techno",
-    "Trance",
-    "Trap",
-    "Tropical House",
-    "Vaporwave",
-    "World",
-}
-
-=======
->>>>>>> f595ae4c
 
 def get_genres(session: Session) -> List[str]:
     """Returns all genres"""
     genres: List[Tuple[str]] = (session.query(Track.genre).distinct(Track.genre)).all()
     genres = filter(  # type: ignore
-        lambda x: x[0] is not None and x[0] != "" and x[0] in GENRE_ALLOWLIST, genres
+        lambda x: x[0] is not None and x[0] != "" and x[0] in genre_allowlist, genres
     )
     return list(map(lambda x: x[0], genres))
 
