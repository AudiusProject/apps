import concurrent.futures
import re
import time
from datetime import datetime
from decimal import Decimal
<<<<<<< HEAD
from typing import Any, List, Optional, Tuple, TypedDict, cast
=======
from typing import List, Optional, Tuple, TypedDict, Union
>>>>>>> b9f16820

import base58
from redis import Redis
from solders.instruction import CompiledInstruction
from solders.pubkey import Pubkey
from solders.rpc.responses import GetTransactionResp
from solders.transaction import Transaction
from solders.transaction_status import UiTransactionStatusMeta
from sqlalchemy import and_, desc
from sqlalchemy.orm.session import Session

from src.challenges.challenge_event import ChallengeEvent
from src.challenges.challenge_event_bus import ChallengeEventBus
from src.models.tracks.track_price_history import TrackPriceHistory
from src.models.users.audio_transactions_history import (
    AudioTransactionsHistory,
    TransactionMethod,
    TransactionType,
)
from src.models.users.usdc_purchase import PurchaseType, USDCPurchase
from src.models.users.usdc_transactions_history import (
    USDCTransactionMethod,
    USDCTransactionsHistory,
    USDCTransactionType,
)
from src.models.users.user import User
from src.models.users.user_bank import USDCUserBankAccount, UserBankAccount, UserBankTx
from src.models.users.user_tip import UserTip
from src.queries.get_balances import enqueue_immediate_balance_refresh
from src.solana.constants import (
    FETCH_TX_SIGNATURES_BATCH_SIZE,
    TX_SIGNATURES_MAX_BATCHES,
    TX_SIGNATURES_RESIZE_LENGTH,
)
from src.solana.solana_client_manager import SolanaClientManager
from src.solana.solana_helpers import (
    SPL_TOKEN_ID_PK,
    get_address_pair,
    get_base_address,
)
from src.solana.solana_parser import (
    InstructionFormat,
    SolanaInstructionType,
    parse_instruction_data,
)
from src.tasks.celery_app import celery
from src.utils.cache_solana_program import (
    cache_latest_sol_db_tx,
    fetch_and_cache_latest_program_tx_redis,
)
from src.utils.config import shared_config
from src.utils.helpers import (
    BalanceChange,
    decode_all_solana_memos,
    get_account_index,
    get_solana_tx_token_balance_changes,
    get_valid_instruction,
    has_log,
)
from src.utils.prometheus_metric import save_duration_metric
from src.utils.redis_constants import (
    latest_sol_user_bank_db_tx_key,
    latest_sol_user_bank_program_tx_key,
    latest_sol_user_bank_slot_key,
)
from src.utils.structured_logger import StructuredLogger

logger = StructuredLogger(__name__)

# Populate values used in UserBank indexing from config
USER_BANK_ADDRESS = shared_config["solana"]["user_bank_program_address"]
WAUDIO_MINT = shared_config["solana"]["waudio_mint"]
USDC_MINT = shared_config["solana"]["usdc_mint"]
USER_BANK_KEY = Pubkey.from_string(USER_BANK_ADDRESS) if USER_BANK_ADDRESS else None
WAUDIO_MINT_PUBKEY = Pubkey.from_string(WAUDIO_MINT) if WAUDIO_MINT else None
USDC_MINT_PUBKEY = Pubkey.from_string(USDC_MINT) if USDC_MINT else None

# Transfer instructions don't have a mint acc arg but do have userbank authority.
# So re-derive the claimable token PDAs for each mint here to help us determine mint later.
WAUDIO_PDA, _ = get_base_address(WAUDIO_MINT_PUBKEY, USER_BANK_KEY)
USDC_PDA, _ = get_base_address(USDC_MINT_PUBKEY, USER_BANK_KEY)

# Used to limit tx history if needed
MIN_SLOT = int(shared_config["solana"]["user_bank_min_slot"])
INITIAL_FETCH_SIZE = 10

# Used to find the correct accounts for sender/receiver in the transaction and the ClaimableTokensPDA
TRANSFER_SENDER_ACCOUNT_INDEX = 1
TRANSFER_RECEIVER_ACCOUNT_INDEX = 2
TRANSFER_USER_BANK_PDA_INDEX = 4

# Used to find the mint for a CreateTokenAccount instruction
CREATE_MINT_ACCOUNT_INDEX = 1

# Used to find the memo instruction
TRANSFER_MEMO_INSTRUCTION_INDEX = 2

# The amount of USDC that represents one USD cent
USDC_PER_USD_CENT = 10000


# Recover ethereum public key from bytes array
# Message formatted as follows:
# EthereumAddress = [214, 237, 135, 129, 143, 240, 221, 138, 97, 84, 199, 236, 234, 175, 81, 23, 114, 209, 118, 39]
def parse_eth_address_from_msg(msg: str):
    res = re.findall(r"\[.*?\]", msg)
    # Remove brackets
    inner_res = res[0][1:-1]
    # Convert to public key hex for ethereum
    arr_val = [int(s) for s in inner_res.split(",")]
    public_key_bytes = bytes(arr_val)
    public_key = public_key_bytes.hex()
    public_key_str = f"0x{public_key}"
    return public_key_str, public_key_bytes


# Return highest user bank slot that has been processed
def get_highest_user_bank_tx_slot(session: Session):
    slot = MIN_SLOT
    tx_query = (session.query(UserBankTx.slot).order_by(desc(UserBankTx.slot))).first()
    if tx_query:
        slot = tx_query[0]
    return slot


# Cache the latest value committed to DB in redis
# Used for quick retrieval in health check
def cache_latest_sol_user_bank_db_tx(redis: Redis, tx):
    cache_latest_sol_db_tx(redis, latest_sol_user_bank_db_tx_key, tx)


# Query a tx signature and confirm its existence
def get_tx_in_db(session: Session, tx_sig: str) -> bool:
    exists = False
    tx_sig_db_count = (
        session.query(UserBankTx).filter(UserBankTx.signature == tx_sig)
    ).count()
    exists = tx_sig_db_count > 0
    return exists


def refresh_user_balances(session: Session, redis: Redis, accts=List[str]):
    results = (
        session.query(User.user_id, UserBankAccount.bank_account)
        .join(
            UserBankAccount,
            and_(
                UserBankAccount.bank_account.in_(accts),
                UserBankAccount.ethereum_address == User.wallet,
            ),
        )
        .filter(User.is_current == True)
        .all()
    )
    # Only refresh if this is a known account within audius
    if results:
        user_ids = [user_id[0] for user_id in results]
        logger.info(f"index_user_bank.py | Refresh user_ids = {user_ids}")
        enqueue_immediate_balance_refresh(redis, user_ids)
    return results


create_token_account_instr: List[InstructionFormat] = [
    {"name": "eth_address", "type": SolanaInstructionType.EthereumAddress},
]


def process_create_userbank_instruction(
    session: Session,
    instruction: CompiledInstruction,
    account_keys: List[str],
    tx_sig: str,
    timestamp: datetime,
):
    tx_data = str(instruction.data)
    parsed_token_data = parse_create_token_data(tx_data)
    eth_addr = parsed_token_data["eth_address"]
    decoded = base58.b58decode(tx_data)[1:]
    public_key_bytes = decoded[:20]
    mint_address = account_keys[
        get_account_index(instruction, CREATE_MINT_ACCOUNT_INDEX)
    ]
    _, derived_address = get_address_pair(
        Pubkey.from_string(mint_address),
        public_key_bytes,
        USER_BANK_KEY,
        SPL_TOKEN_ID_PK,
    )
    bank_acct = str(derived_address[0])
    try:
        # Confirm expected address is present in transaction
        bank_acct_index = account_keys.index(bank_acct)
        if bank_acct_index:
            if mint_address == WAUDIO_MINT:
                logger.info(
                    f"index_user_bank.py | {tx_sig} Found known $AUDIO account: {eth_addr}, {bank_acct}"
                )
                session.add(
                    UserBankAccount(
                        signature=tx_sig,
                        ethereum_address=eth_addr,
                        bank_account=bank_acct,
                        created_at=timestamp,
                    )
                )
            elif mint_address == USDC_MINT:
                logger.info(
                    f"index_user_bank.py | {tx_sig} Found known $USDC account: {eth_addr}, {bank_acct}"
                )
                session.add(
                    USDCUserBankAccount(
                        signature=tx_sig,
                        ethereum_address=eth_addr,
                        bank_account=bank_acct,
                        created_at=timestamp,
                    )
                )
            else:
                logger.error(
                    f"index_user_bank.py | Unknown mint address {mint_address}. Expected AUDIO={WAUDIO_MINT} or USDC={USDC_MINT}"
                )
        else:
            logger.error(
                f"index_user_bank.py | Failed to find user bank account index {bank_acct}"
            )

    except ValueError as e:
        logger.error(e)


class PurchaseMetadataDict(TypedDict):
    price: int
    splits: dict[str, int]
    type: PurchaseType
    id: int


def get_purchase_metadata_from_memo(
    session: Session, memos: List[str], timestamp: datetime
) -> Union[PurchaseMetadataDict, None]:
    """Checks the list of memos for one matching the format of a purchase's content_metadata, and then uses that content_metadata to find the premium_conditions associated with that content to get the price"""
    for memo in memos:
        logger.debug(f"index_user_bank.py | MEMO {memo}")
        try:
            content_metadata = memo.split(":")
            if len(content_metadata) == 3:
                type_str, id_str, blocknumber_str = content_metadata
                type = PurchaseType[type_str.lower()]
                id = int(id_str)
                blocknumber = int(blocknumber_str)

                # TODO: Wait for blocknumber to be indexed by ACDC
                logger.debug(
                    f"index_user_bank.py | Found content_metadata in memo: type={type}, id={id}, blocknumber={blocknumber}"
                )
                price = None
                splits = None
                if type == PurchaseType.track:
                    result = (
                        session.query(TrackPriceHistory)
                        .filter(
                            TrackPriceHistory.track_id == id,
                            TrackPriceHistory.block_timestamp < timestamp,
                        )
                        .order_by(desc(TrackPriceHistory.block_timestamp))
                        .first()
                    )
                    if result is not None:
                        price = result.total_price_cents
                        splits = result.splits
                else:
                    logger.error(f"index_user_bank.py | Unknown content type {type}")
                if (
                    price is not None
                    and splits is not None
                    and isinstance(splits, dict)
                ):
                    return {
                        "type": type,
                        "id": id,
                        "price": price * USDC_PER_USD_CENT,
                        "splits": splits,
                    }
                else:
                    logger.error(
                        f"index_user_bank.py | Couldn't find relevant price for {content_metadata}"
                    )
            else:
                logger.debug(
                    f"index_user_bank.py | Ignoring memo, no content metadata found: {memo}"
                )
        except (ValueError, KeyError) as e:
            logger.debug(
                f"index_user_bank.py | Ignoring memo, failed to parse content metadata: {memo}, Error: {e}"
            )
    logger.error("index_user_bank.py | Failed to find any content metadata")
    return None


def validate_purchase(
    purchase_metadata: PurchaseMetadataDict,
    balance_changes: dict[str, BalanceChange],
    sender_account: str,
):
    """Validates the user has correctly constructed the transaction in order to create the purchase, including validating they paid the full price at the time of the purchase, and that payments were appropriately split"""
    is_valid = True
    # Check the sender paid full price
    if purchase_metadata["price"] + balance_changes[sender_account]["change"] > 0:
        logger.error(
            f"index_user_bank.py | Purchase price exceeds sent amount. sent={balance_changes[sender_account]['change']} price={purchase_metadata['price']}"
        )
        is_valid = False
    # Check that the recipients all got the correct split
    for account, split in purchase_metadata["splits"].items():
        if balance_changes[account]["change"] < split:
            logger.error(
                f"index_user_bank.py | Incorrect split given to account={account} amount={balance_changes[account]['change']} expected={split}"
            )
            is_valid = False
    return is_valid


def index_purchase(
    session: Session,
    receiver_user_id: Union[int, None],
    receiver_account: str,
    sender_user_id: int,
    sender_account: str,
    balance_changes: dict[str, BalanceChange],
    purchase_metadata: PurchaseMetadataDict,
    slot: int,
    timestamp: datetime,
    tx_sig: str,
):
    usdc_purchase = USDCPurchase(
        slot=slot,
        signature=tx_sig,
        seller_user_id=receiver_user_id,
        buyer_user_id=sender_user_id,
        amount=purchase_metadata["price"],
        content_type=purchase_metadata["type"],
        content_id=purchase_metadata["id"],
    )
    logger.debug(
        f"index_user_bank.py | Creating usdc_purchase for purchase {usdc_purchase}"
    )
    session.add(usdc_purchase)

    usdc_tx_sent = USDCTransactionsHistory(
        user_bank=sender_account,
        slot=slot,
        signature=tx_sig,
        transaction_type=USDCTransactionType.purchase_content,
        method=USDCTransactionMethod.send,
        transaction_created_at=timestamp,
        change=Decimal(balance_changes[sender_account]["change"]),
        balance=Decimal(balance_changes[sender_account]["post_balance"]),
    )
    logger.debug(
        f"index_user_bank.py | Creating usdc_tx_history send tx for purchase {usdc_tx_sent}"
    )
    session.add(usdc_tx_sent)
    usdc_tx_received = USDCTransactionsHistory(
        user_bank=receiver_account,
        slot=slot,
        signature=tx_sig,
        transaction_type=USDCTransactionType.purchase_content,
        method=USDCTransactionMethod.receive,
        transaction_created_at=timestamp,
        change=Decimal(balance_changes[receiver_account]["change"]),
        balance=Decimal(balance_changes[receiver_account]["post_balance"]),
    )
    session.add(usdc_tx_received)
    logger.debug(
        f"index_user_bank.py | Creating usdc_tx_history received tx for purchase {usdc_tx_received}"
    )


def validate_and_index_purchase(
    session: Session,
    receiver_user_id: Union[int, None],
    receiver_account: str,
    sender_user_id: int,
    sender_account: str,
    balance_changes: dict[str, BalanceChange],
    purchase_metadata: Union[PurchaseMetadataDict, None],
    slot: int,
    timestamp: datetime,
    tx_sig: str,
):
    """Checks if the transaction is a valid purchase and if so creates the purchase record. Otherwise, indexes a transfer."""
    if purchase_metadata is not None and validate_purchase(
        purchase_metadata=purchase_metadata,
        balance_changes=balance_changes,
        sender_account=sender_account,
    ):
        index_purchase(
            session=session,
            receiver_user_id=receiver_user_id,
            receiver_account=receiver_account,
            sender_user_id=sender_user_id,
            sender_account=sender_account,
            balance_changes=balance_changes,
            purchase_metadata=purchase_metadata,
            slot=slot,
            timestamp=timestamp,
            tx_sig=tx_sig,
        )
    else:
        # Both non-purchases and invalid purchases will be treated as transfers
        usdc_tx_sent = USDCTransactionsHistory(
            user_bank=sender_account,
            slot=slot,
            signature=tx_sig,
            transaction_type=USDCTransactionType.transfer,
            method=USDCTransactionMethod.send,
            transaction_created_at=timestamp,
            change=Decimal(balance_changes[sender_account]["change"]),
            balance=Decimal(balance_changes[sender_account]["post_balance"]),
        )
        logger.debug(f"index_user_bank.py | Creating transfer sent tx {usdc_tx_sent}")
        session.add(usdc_tx_sent)
        usdc_tx_received = USDCTransactionsHistory(
            user_bank=receiver_account,
            slot=slot,
            signature=tx_sig,
            transaction_type=USDCTransactionType.transfer,
            method=USDCTransactionMethod.receive,
            transaction_created_at=timestamp,
            change=Decimal(balance_changes[receiver_account]["change"]),
            balance=Decimal(balance_changes[receiver_account]["post_balance"]),
        )
        session.add(usdc_tx_received)
        logger.debug(
            f"index_user_bank.py | Creating transfer received tx {usdc_tx_received}"
        )


def index_user_tip(
    session: Session,
    receiver_user_id: int,
    receiver_account: str,
    sender_user_id: int,
    sender_account: str,
    balance_changes: dict[str, BalanceChange],
    slot: int,
    timestamp: datetime,
    tx_sig: str,
):
    user_tip = UserTip(
        signature=tx_sig,
        amount=balance_changes[receiver_account]["change"],
        sender_user_id=sender_user_id,
        receiver_user_id=receiver_user_id,
        slot=slot,
        created_at=timestamp,
    )
    logger.debug(f"index_user_bank.py | Creating tip {user_tip}")
    session.add(user_tip)

    audio_tx_sent = AudioTransactionsHistory(
        user_bank=sender_account,
        slot=slot,
        signature=tx_sig,
        transaction_type=TransactionType.tip,
        method=TransactionMethod.send,
        transaction_created_at=timestamp,
        change=Decimal(balance_changes[sender_account]["change"]),
        balance=Decimal(balance_changes[sender_account]["post_balance"]),
        tx_metadata=str(receiver_user_id),
    )
    logger.debug(
        f"index_user_bank.py | Creating audio_tx_history send tx for tip {audio_tx_sent}"
    )
    session.add(audio_tx_sent)
    audio_tx_received = AudioTransactionsHistory(
        user_bank=receiver_account,
        slot=slot,
        signature=tx_sig,
        transaction_type=TransactionType.tip,
        method=TransactionMethod.receive,
        transaction_created_at=timestamp,
        change=Decimal(balance_changes[receiver_account]["change"]),
        balance=Decimal(balance_changes[receiver_account]["post_balance"]),
        tx_metadata=str(sender_user_id),
    )
    session.add(audio_tx_received)
    logger.debug(
        f"index_user_bank.py | Creating audio_tx_history received tx for tip {audio_tx_received}"
    )


def process_transfer_instruction(
    session: Session,
    redis: Redis,
<<<<<<< HEAD
    instruction: CompiledInstruction,
=======
    instruction: TransactionMessageInstruction,
    memos: List[str],
>>>>>>> b9f16820
    account_keys: List[str],
    meta: UiTransactionStatusMeta,
    tx_sig: str,
    slot: int,
    challenge_event_bus: ChallengeEventBus,
    timestamp: datetime,
):
    sender_idx = get_account_index(instruction, TRANSFER_SENDER_ACCOUNT_INDEX)
    receiver_idx = get_account_index(instruction, TRANSFER_RECEIVER_ACCOUNT_INDEX)
    sender_account = account_keys[sender_idx]
    receiver_account = account_keys[receiver_idx]

    userbank_authority_pda = account_keys[
        get_account_index(instruction, TRANSFER_USER_BANK_PDA_INDEX)
    ]
    is_audio = userbank_authority_pda == str(WAUDIO_PDA)
    is_usdc = userbank_authority_pda == str(USDC_PDA)
    if not is_audio and not is_usdc:
        logger.error(
            f"index_user_bank.py | Unknown claimableTokenPDA in transaction. Expected {str(WAUDIO_PDA)} or {str(USDC_PDA)} but got {userbank_authority_pda}"
        )
        return

    user_id_accounts = []

    if is_audio:
        # Accounts to refresh balance
        logger.info(
            f"index_user_bank.py | Balance refresh accounts: {sender_account}, {receiver_account}"
        )
        user_id_accounts = refresh_user_balances(
            session, redis, [sender_account, receiver_account]
        )
        if not user_id_accounts:
            logger.error("index_user_bank.py | ERROR: Neither accounts are user banks")
            return
    elif is_usdc:
        user_id_accounts = (
            session.query(User.user_id, USDCUserBankAccount.bank_account)
            .join(
                USDCUserBankAccount,
                and_(
                    USDCUserBankAccount.bank_account.in_(
                        [sender_account, receiver_account]
                    ),
                    USDCUserBankAccount.ethereum_address == User.wallet,
                ),
            )
            .filter(User.is_current == True)
            .all()
        )
        if not user_id_accounts:
            logger.error(
                f"index_user_bank.py | ERROR: Neither accounts are user banks, {sender_account} {receiver_account}"
            )
            return
    else:
        logger.error(
            f"index_user_bank.py | Unrecognized authority {userbank_authority_pda}. Expected one of AUDIO={WAUDIO_PDA} or USDC={USDC_PDA}"
        )
        return

    sender_user_id: Optional[int] = None
    receiver_user_id: Optional[int] = None
    for user_id_account in user_id_accounts:
        if user_id_account[1] == sender_account:
            sender_user_id = user_id_account[0]
        elif user_id_account[1] == receiver_account:
            receiver_user_id = user_id_account[0]
    if sender_user_id is None:
        logger.error(
            "index_user_bank.py | sender_user_id is None. This can happen if the transaction happens before the userbank was indexed - clients should take care to confirm the userbank is indexed first!"
        )
        return

    balance_changes = get_solana_tx_token_balance_changes(
        account_keys=account_keys, meta=meta
    )

    # If there was only 1 user bank, index as a send external transfer
    # Cannot index receive external transfers this way as those use the spl-token program,
    # not the claimable tokens program, so we will always have a sender_user_id
    if receiver_user_id is None:
        TransactionHistoryModel = (
            AudioTransactionsHistory if is_audio else USDCTransactionsHistory
        )
        transfer_sent = TransactionHistoryModel(
            user_bank=sender_account,
            slot=slot,
            signature=tx_sig,
            transaction_type=TransactionType.transfer,
            method=TransactionMethod.send,
            transaction_created_at=timestamp,
            change=Decimal(balance_changes[sender_account]["change"]),
            balance=Decimal(balance_changes[sender_account]["post_balance"]),
        )
        if isinstance(transfer_sent, AudioTransactionsHistory):
            transfer_sent.tx_metadata = receiver_account
        logger.debug(f"index_user_bank.py | Creating transfer sent {transfer_sent}")
    # If there are two userbanks to update, it was a transfer from user to user
    else:
        if is_audio:
            index_user_tip(
                session=session,
                receiver_user_id=receiver_user_id,
                receiver_account=receiver_account,
                sender_user_id=sender_user_id,
                sender_account=sender_account,
                balance_changes=balance_changes,
                slot=slot,
                timestamp=timestamp,
                tx_sig=tx_sig,
            )
            challenge_event_bus.dispatch(ChallengeEvent.send_tip, slot, sender_user_id)
        elif is_usdc:
            # Index as a purchase of some content
            purchase_metadata = get_purchase_metadata_from_memo(
                session=session, memos=memos, timestamp=timestamp
            )
            validate_and_index_purchase(
                session=session,
                receiver_user_id=receiver_user_id,
                receiver_account=receiver_account,
                sender_user_id=sender_user_id,
                sender_account=sender_account,
                balance_changes=balance_changes,
                purchase_metadata=purchase_metadata,
                slot=slot,
                timestamp=timestamp,
                tx_sig=tx_sig,
            )


class CreateTokenAccount(TypedDict):
    eth_address: str


def parse_create_token_data(data: str) -> CreateTokenAccount:
    """Parse Transfer instruction data submitted to Audius Claimable Token program

    Instruction struct:
    pub struct TransferArgs {
        pub eth_address: EthereumAddress,
    }

    Decodes the data and parses each param into the correct type
    """

    return parse_instruction_data(data, create_token_account_instr)


def process_user_bank_tx_details(
    session: Session,
    redis: Redis,
    tx_info: GetTransactionResp,
    tx_sig,
    timestamp,
    challenge_event_bus: ChallengeEventBus,
):
    result = tx_info.value
    if not result:
        logger.info("index_user_bank.py | No result")
        return
    meta = result.transaction.meta
    if not meta:
        logger.info("index_user_bank.py | No result meta")
        return
    error = meta.err
    if error:
        logger.info(
            f"index_user_bank.py | Skipping error transaction from chain {tx_info}"
        )
        return
    account_keys = list(
        map(
            lambda x: str(x),
            cast(Transaction, result.transaction.transaction).message.account_keys,
        )
    )
    tx_message = cast(Transaction, result.transaction.transaction).message

    # Check for valid instruction
    has_create_token_instruction = has_log(
        meta, "Program log: Instruction: CreateTokenAccount"
    )
    has_transfer_instruction = has_log(meta, "Program log: Instruction: Transfer")

    if not has_create_token_instruction and not has_transfer_instruction:
        return

    instruction = get_valid_instruction(tx_message, meta, USER_BANK_ADDRESS)
    if instruction is None:
        logger.error(f"index_user_bank.py | {tx_sig} No Valid instruction found")
        return

    if has_create_token_instruction:
        process_create_userbank_instruction(
            session=session,
            instruction=instruction,
            account_keys=account_keys,
            tx_sig=tx_sig,
            timestamp=timestamp,
        )

    elif has_transfer_instruction:
        process_transfer_instruction(
            session=session,
            redis=redis,
            instruction=instruction,
            memos=decode_all_solana_memos(tx_message=tx_message),
            account_keys=account_keys,
            meta=meta,
            tx_sig=tx_sig,
            slot=result.slot,
            challenge_event_bus=challenge_event_bus,
            timestamp=timestamp,
        )


def get_sol_tx_info(
    solana_client_manager: SolanaClientManager,
    tx_sig: str,
):
    tx_info = solana_client_manager.get_sol_tx_info(tx_sig)
    return (tx_info, tx_sig)


def process_user_bank_txs() -> None:
    solana_client_manager: SolanaClientManager = index_user_bank.solana_client_manager
    challenge_bus: ChallengeEventBus = index_user_bank.challenge_event_bus
    db = index_user_bank.db
    redis = index_user_bank.redis
    logger.info("index_user_bank.py | Acquired lock")

    # Exit if required configs are not found
    if not WAUDIO_MINT_PUBKEY or not USER_BANK_KEY:
        logger.error(
            f"index_user_bank.py | Missing required configuration"
            f"WAUDIO_PROGRAM_PUBKEY: {WAUDIO_MINT_PUBKEY} USER_BANK_KEY: {USER_BANK_KEY}- exiting."
        )
        return

    # List of signatures that will be populated as we traverse recent operations
    transaction_signatures = []

    last_tx_signature = None

    # Loop exit condition
    intersection_found = False
    is_initial_fetch = True

    # Get the latests slot available globally before fetching txs to keep track of indexing progress
    try:
        latest_global_slot = solana_client_manager.get_slot()
    except:
        logger.error("index_user_bank.py | Failed to get block height")

    # Query for solana transactions until an intersection is found
    with db.scoped_session() as session:
        latest_processed_slot = get_highest_user_bank_tx_slot(session)
        logger.info(f"index_user_bank.py | high tx = {latest_processed_slot}")
        while not intersection_found:
            fetch_size = (
                INITIAL_FETCH_SIZE
                if is_initial_fetch
                else FETCH_TX_SIGNATURES_BATCH_SIZE
            )
            logger.info(f"index_user_bank.py | Requesting {fetch_size} transactions")
            transactions_history = solana_client_manager.get_signatures_for_address(
                USER_BANK_ADDRESS, before=last_tx_signature, limit=fetch_size
            )
            is_initial_fetch = False
            transactions_array = transactions_history.value
            if not transactions_array:
                intersection_found = True
                logger.info(
                    f"index_user_bank.py | No transactions found before {last_tx_signature}"
                )
            else:
                # Current batch of transactions
                transaction_signature_batch = []
                for tx_info in transactions_array:
                    tx_sig = str(tx_info.signature)
                    tx_slot = tx_info.slot
                    logger.debug(
                        f"index_user_bank.py | Processing tx={tx_sig} | slot={tx_slot}"
                    )
                    if tx_info.slot > latest_processed_slot:
                        transaction_signature_batch.append(tx_sig)
                    elif (
                        tx_info.slot <= latest_processed_slot
                        and tx_info.slot > MIN_SLOT
                    ):
                        # Check the tx signature for any txs in the latest batch,
                        # and if not present in DB, add to processing
                        logger.info(
                            f"index_user_bank.py | Latest slot re-traversal\
                            slot={tx_slot}, sig={tx_sig},\
                            latest_processed_slot(db)={latest_processed_slot}"
                        )
                        exists = get_tx_in_db(session, tx_sig)
                        if exists:
                            intersection_found = True
                            break
                        # Ensure this transaction is still processed
                        transaction_signature_batch.append(tx_sig)

                # Restart processing at the end of this transaction signature batch
                last_tx: Any = transactions_array[-1]
                last_tx_signature = last_tx.signature

                # Append batch of processed signatures
                if transaction_signature_batch:
                    transaction_signatures.append(transaction_signature_batch)

                # Ensure processing does not grow unbounded
                if len(transaction_signatures) > TX_SIGNATURES_MAX_BATCHES:
                    prev_len = len(transaction_signatures)
                    # Only take the oldest transaction from the transaction_signatures array
                    # transaction_signatures is sorted from newest to oldest
                    transaction_signatures = transaction_signatures[
                        -TX_SIGNATURES_RESIZE_LENGTH:
                    ]
                    logger.info(
                        f"index_user_bank.py | sliced tx_sigs from {prev_len} to {len(transaction_signatures)} entries"
                    )

        # Reverse batches aggregated so oldest transactions are processed first
        transaction_signatures.reverse()

        last_tx_sig: Optional[str] = None
        last_tx = None
        if transaction_signatures and transaction_signatures[-1]:
            last_tx_sig = transaction_signatures[-1][0]

        num_txs_processed = 0
        for tx_sig_batch in transaction_signatures:
            logger.info(f"index_user_bank.py | processing {tx_sig_batch}")
            batch_start_time = time.time()

            tx_infos: List[Tuple[GetTransactionResp, str]] = []
            with concurrent.futures.ThreadPoolExecutor(max_workers=5) as executor:
                parse_sol_tx_futures = {
                    executor.submit(
                        get_sol_tx_info,
                        solana_client_manager,
                        str(tx_sig),
                    ): tx_sig
                    for tx_sig in tx_sig_batch
                }
                for future in concurrent.futures.as_completed(parse_sol_tx_futures):
                    try:
                        tx_infos.append(future.result())
                    except Exception as exc:
                        logger.error(f"index_user_bank.py | error {exc}", exc_info=True)
                        raise

            # Sort by slot
            # Note: while it's possible (even likely) to have multiple tx in the same slot,
            # these transactions can't be dependent on one another, so we don't care which order
            # we process them.
            tx_infos.sort(key=lambda info: info[0].value.slot if info[0].value else 0)

            for tx_info2, tx_sig2 in tx_infos:
                if tx_info2 and last_tx_sig and last_tx_sig == tx_sig2:
                    last_tx = tx_info2.value
                num_txs_processed += 1

<<<<<<< HEAD
                tx_value = tx_info2.value
                if tx_value is None:
                    break

                tx_slot2 = tx_value.slot
                timestamp = float(tx_value.block_time or 0)
                parsed_timestamp = datetime.datetime.utcfromtimestamp(timestamp)
=======
                tx_slot = tx_info["result"]["slot"]
                timestamp = tx_info["result"]["blockTime"]
                parsed_timestamp = datetime.utcfromtimestamp(timestamp)
>>>>>>> b9f16820

                logger.debug(
                    f"index_user_bank.py | parse_user_bank_transaction |\
                {tx_slot2}, {tx_sig2} | {tx_info2} | {parsed_timestamp}"
                )

                process_user_bank_tx_details(
                    session, redis, tx_info2, tx_sig2, parsed_timestamp, challenge_bus
                )
                session.add(
                    UserBankTx(
                        signature=str(tx_sig2),
                        slot=tx_slot2,
                        created_at=parsed_timestamp,
                    )
                )

            batch_end_time = time.time()
            batch_duration = batch_end_time - batch_start_time
            logger.info(
                f"index_user_bank.py | processed batch {len(tx_sig_batch)} txs in {batch_duration}s"
            )

    if last_tx and last_tx_sig:
        cache_latest_sol_user_bank_db_tx(
            redis,
            {
                "signature": last_tx_sig,
                "slot": last_tx["slot"],
                "timestamp": last_tx["blockTime"],
            },
        )
    if last_tx:
        redis.set(latest_sol_user_bank_slot_key, last_tx["slot"])
    elif latest_global_slot is not None:
        redis.set(latest_sol_user_bank_slot_key, latest_global_slot)


# ####### CELERY TASKS ####### #
@celery.task(name="index_user_bank", bind=True)
@save_duration_metric(metric_group="celery_task")
def index_user_bank(self):
    # Cache custom task class properties
    # Details regarding custom task context can be found in wiki
    # Custom Task definition can be found in src/__init__.py
    redis = index_user_bank.redis
    # Define lock acquired boolean
    have_lock = False
    # Define redis lock object
    update_lock = redis.lock("user_bank_lock", timeout=10 * 60)

    try:
        # Cache latest tx outside of lock
        fetch_and_cache_latest_program_tx_redis(
            index_user_bank.solana_client_manager,
            redis,
            USER_BANK_ADDRESS,
            latest_sol_user_bank_program_tx_key,
        )
        # Attempt to acquire lock - do not block if unable to acquire
        have_lock = update_lock.acquire(blocking=False)
        if have_lock:
            challenge_bus: ChallengeEventBus = index_user_bank.challenge_event_bus
            with challenge_bus.use_scoped_dispatch_queue():
                process_user_bank_txs()
        else:
            logger.info("index_user_bank.py | Failed to acquire lock")

    except Exception as e:
        logger.error("index_user_bank.py | Fatal error in main loop", exc_info=True)
        raise e
    finally:
        if have_lock:
            update_lock.release()<|MERGE_RESOLUTION|>--- conflicted
+++ resolved
@@ -3,11 +3,7 @@
 import time
 from datetime import datetime
 from decimal import Decimal
-<<<<<<< HEAD
-from typing import Any, List, Optional, Tuple, TypedDict, cast
-=======
-from typing import List, Optional, Tuple, TypedDict, Union
->>>>>>> b9f16820
+from typing import Any, List, Optional, Tuple, TypedDict, Union, cast
 
 import base58
 from redis import Redis
@@ -18,7 +14,6 @@
 from solders.transaction_status import UiTransactionStatusMeta
 from sqlalchemy import and_, desc
 from sqlalchemy.orm.session import Session
-
 from src.challenges.challenge_event import ChallengeEvent
 from src.challenges.challenge_event_bus import ChallengeEventBus
 from src.models.tracks.track_price_history import TrackPriceHistory
@@ -503,12 +498,8 @@
 def process_transfer_instruction(
     session: Session,
     redis: Redis,
-<<<<<<< HEAD
     instruction: CompiledInstruction,
-=======
-    instruction: TransactionMessageInstruction,
     memos: List[str],
->>>>>>> b9f16820
     account_keys: List[str],
     meta: UiTransactionStatusMeta,
     tx_sig: str,
@@ -877,7 +868,6 @@
                     last_tx = tx_info2.value
                 num_txs_processed += 1
 
-<<<<<<< HEAD
                 tx_value = tx_info2.value
                 if tx_value is None:
                     break
@@ -885,11 +875,6 @@
                 tx_slot2 = tx_value.slot
                 timestamp = float(tx_value.block_time or 0)
                 parsed_timestamp = datetime.datetime.utcfromtimestamp(timestamp)
-=======
-                tx_slot = tx_info["result"]["slot"]
-                timestamp = tx_info["result"]["blockTime"]
-                parsed_timestamp = datetime.utcfromtimestamp(timestamp)
->>>>>>> b9f16820
 
                 logger.debug(
                     f"index_user_bank.py | parse_user_bank_transaction |\
