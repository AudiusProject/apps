--- conflicted
+++ resolved
@@ -217,23 +217,7 @@
                     session.add(remix)
 
 
-<<<<<<< HEAD
-def time_method(func):
-    @functools.wraps(func)
-    def wrapper(*args, **kargs):
-        tick = time.perf_counter()
-        func(*args, **kargs)
-        tock = time.perf_counter()
-        elapsed = tock - tick
-        logger.info(f"TIME_METHOD Function={func.__name__} Elapsed={elapsed:0.6f}s")
-
-    return wrapper
-
-
-@time_method
-=======
 @helpers.time_method
->>>>>>> 3d5fc2bf
 def update_track_routes_table(
     session, track_record, track_metadata, pending_track_routes
 ):
