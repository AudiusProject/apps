import concurrent.futures
import logging
from datetime import datetime
<<<<<<< HEAD
=======
from time import time
>>>>>>> e31ce4fe
from typing import Any, Dict, List, Set, Tuple, TypedDict

import base58
from eth_account.messages import defunct_hash_message
from nacl.encoding import HexEncoder
from nacl.signing import VerifyKey
from sqlalchemy.orm.session import Session, make_transient
from src.challenges.challenge_event import ChallengeEvent
from src.challenges.challenge_event_bus import ChallengeEventBus
from src.database_task import DatabaseTask
from src.models import AssociatedWallet, User, UserEvents
from src.queries.get_balances import enqueue_immediate_balance_refresh
from src.queries.skipped_transactions import add_node_level_skipped_transaction
from src.tasks.ipld_blacklist import is_blacklisted_ipld
from src.utils import helpers
from src.utils.indexing_errors import EntityMissingRequiredFieldError, IndexingError
from src.utils.model_nullable_validator import all_required_fields_present
from src.utils.prometheus_metric import PrometheusMetric
from src.utils.user_event_constants import user_event_types_arr, user_event_types_lookup

logger = logging.getLogger(__name__)


def user_state_update(
    self,
    update_task: DatabaseTask,
    session: Session,
    user_factory_txs,
    block_number,
    block_timestamp,
    block_hash,
    ipfs_metadata,
    blacklisted_cids,
) -> Tuple[int, Set]:
    """Return tuple containing int representing number of User model state changes found in transaction and set of processed user IDs."""
    begin_user_state_update = datetime.now()
<<<<<<< HEAD
=======
    metric = PrometheusMetric(
        "user_state_update_runtime_seconds",
        "Runtimes for src.task.users:user_state_update()",
        ("scope",),
    )
>>>>>>> e31ce4fe

    blockhash = update_task.web3.toHex(block_hash)
    num_total_changes = 0
    skipped_tx_count = 0
    user_ids: Set[int] = set()
    if not user_factory_txs:
        return num_total_changes, user_ids

    challenge_bus = update_task.challenge_event_bus

    # This stores the state of the user object along with all the events applied to it
    # before it gets committed to the db
    # Data format is {"user_id": {"user", "events": []}}
    # NOTE - events are stored only for debugging purposes and not used or persisted anywhere
    user_events_lookup: Dict[int, Dict[str, Any]] = {}

    # Array of transactions by user to be applied in parallel
    # Map(user_id=1 <-> [tx1, tx2], user_id=2 <-> [tx1])
    user_transactions_lookup: Dict[int, List[Tuple]] = {}

    # For each user factory transaction, loop through every tx
    # loop through all audius event types within that tx and get all event logs
    # for each event, apply changes to the user in user_events_lookup
    for tx_receipt in user_factory_txs:
        txhash = update_task.web3.toHex(tx_receipt.transactionHash)
        for event_type in user_event_types_arr:
            user_events_tx = get_user_events_tx(update_task, event_type, tx_receipt)
            # if record does not get added, do not count towards num_total_changes
            for entry in user_events_tx:
                user_id = helpers.get_tx_arg(entry, "_userId")
                if user_id not in user_transactions_lookup:
                    user_transactions_lookup[user_id] = []
                # Append to user level list
                user_transactions_lookup[user_id].append(
                    (entry, event_type, tx_receipt, txhash)
                )

            # num_total_changes += processedEntries

    # Process each user in parallel
    with concurrent.futures.ThreadPoolExecutor(max_workers=5) as executor:
        process_user_txs_futures = {}
        for user_id in user_transactions_lookup.keys():
            user_txs = user_transactions_lookup[user_id]
            process_user_txs_futures[
                executor.submit(
                    process_user_txs_serial,
                    self,
                    user_id,
                    user_txs,
                    session,
                    user_events_lookup,
                    update_task,
                    blacklisted_cids,
                    block_number,
                    block_timestamp,
                    blockhash,
                    ipfs_metadata,
                    user_ids,
                    skipped_tx_count,
                )
            ] = user_id
        for future in concurrent.futures.as_completed(process_user_txs_futures):
            try:
                processed_entries = future.result()
                num_total_changes += processed_entries
            except Exception as exc:
                raise exc
    logger.info(
        f"index.py | users.py | There are {num_total_changes} events processed and {skipped_tx_count} skipped transactions."
    )

    # For each record in user_events_lookup, invalidate the old record and add the new record
    # we do this after all processing has completed so the user record is atomic by block, not tx
    for user_id, value_obj in user_events_lookup.items():
        logger.info(f"index.py | users.py | Adding {value_obj['user']}")
        if value_obj["events"]:
            invalidate_old_user(session, user_id)
            challenge_bus.dispatch(ChallengeEvent.profile_update, block_number, user_id)
            session.add(value_obj["user"])

    if num_total_changes:
<<<<<<< HEAD
=======
        metric.save_time({"scope": "full"})
>>>>>>> e31ce4fe
        logger.info(
            f"index.py | users.py | user_state_update | finished user_state_update in {datetime.now() - begin_user_state_update} // per event: {(datetime.now() - begin_user_state_update) / num_total_changes} secs"
        )
    return num_total_changes, user_ids


def process_user_txs_serial(
    self,
    user_id,
    user_txs,
    session,
    user_events_lookup,
    update_task,
    blacklisted_cids,
    block_number,
    block_timestamp,
    blockhash,
    ipfs_metadata,
    user_ids,
    skipped_tx_count,
):
<<<<<<< HEAD
    processed_entries = 0
    for user_tx in user_txs:
        try:
=======
    metric = PrometheusMetric(
        "user_state_update_runtime_seconds",
        "Runtimes for src.task.users:user_state_update()",
        ("scope",),
    )
    processed_entries = 0
    for user_tx in user_txs:
        try:
            process_user_txs_start_time = time()
>>>>>>> e31ce4fe
            entry = user_tx[0]
            event_type = user_tx[1]
            tx_receipt = user_tx[2]
            txhash = user_tx[3]

            # look up or populate existing record
            if user_id in user_events_lookup:
                existing_user_record = user_events_lookup[user_id]["user"]
            else:
                existing_user_record = lookup_user_record(
                    update_task,
                    session,
                    entry,
                    block_number,
                    block_timestamp,
                    txhash,
                )

            # parse user event to add metadata to record
            if event_type == user_event_types_lookup["update_multihash"]:
                metadata_multihash = helpers.multihash_digest_to_cid(
                    helpers.get_tx_arg(entry, "_multihashDigest")
                )
                user_record = (
                    parse_user_event(
                        self,
                        update_task,
                        session,
                        tx_receipt,
                        block_number,
                        entry,
                        event_type,
                        existing_user_record,
                        ipfs_metadata[metadata_multihash],
                        block_timestamp,
                    )
                    if metadata_multihash not in blacklisted_cids
                    else None
                )
            else:
                user_record = parse_user_event(
                    self,
                    update_task,
                    session,
                    tx_receipt,
                    block_number,
                    entry,
                    event_type,
                    existing_user_record,
                    None,
                    block_timestamp,
                )
            # process user record
            if user_record is not None:
                if user_id not in user_events_lookup:
                    user_events_lookup[user_id] = {
                        "user": user_record,
                        "events": [],
                    }
                else:
                    user_events_lookup[user_id]["user"] = user_record
                user_events_lookup[user_id]["events"].append(event_type)
                user_ids.add(user_id)

            processed_entries += 1
<<<<<<< HEAD
=======
            metric.save_time(
                {"scope": "user_tx"}, start_time=process_user_txs_start_time
            )
>>>>>>> e31ce4fe
        except EntityMissingRequiredFieldError as e:
            logger.warning(f"Skipping tx {txhash} with error {e}")
            skipped_tx_count += 1
            add_node_level_skipped_transaction(session, block_number, blockhash, txhash)
            pass
        except Exception as e:
            logger.error("Error in parse user transaction")
            raise IndexingError("user", block_number, blockhash, txhash, str(e)) from e

    return processed_entries


def get_user_events_tx(update_task, event_type, tx_receipt):
    return getattr(update_task.user_contract.events, event_type)().processReceipt(
        tx_receipt
    )


def lookup_user_record(
    update_task, session, entry, block_number, block_timestamp, txhash
):
    event_blockhash = update_task.web3.toHex(entry.blockHash)
    user_id = helpers.get_tx_arg(entry, "_userId")

    # Check if the userId is in the db
    user_record = (
        session.query(User)
        .filter(User.user_id == user_id, User.is_current == True)
        .first()
    )

    if user_record:
        # expunge the result from sqlalchemy so we can modify it without UPDATE statements being made
        # https://stackoverflow.com/questions/28871406/how-to-clone-a-sqlalchemy-db-object-with-new-primary-key
        session.expunge(user_record)
        make_transient(user_record)
    else:
        user_record = User(
            is_current=True,
            user_id=user_id,
            created_at=datetime.utcfromtimestamp(block_timestamp),
        )

    # update these fields regardless of type
    user_record.blocknumber = block_number
    user_record.blockhash = event_blockhash
    user_record.txhash = txhash

    return user_record


def invalidate_old_user(session, user_id):
    # Update existing record in db to is_current = False
    session.query(User).filter(User.user_id == user_id, User.is_current == True).update(
        {"is_current": False}
    )


def parse_user_event(
    self,
    update_task: DatabaseTask,
    session: Session,
    tx_receipt,
    block_number,
    entry,
    event_type,
    user_record,
    ipfs_metadata,
    block_timestamp,
):
    # type specific field changes
    if event_type == user_event_types_lookup["add_user"]:
        handle_str = helpers.bytes32_to_str(helpers.get_tx_arg(entry, "_handle"))
        user_record.handle = handle_str
        user_record.handle_lc = handle_str.lower()
        user_record.wallet = helpers.get_tx_arg(entry, "_wallet").lower()
    elif event_type == user_event_types_lookup["update_multihash"]:
        metadata_multihash = helpers.multihash_digest_to_cid(
            helpers.get_tx_arg(entry, "_multihashDigest")
        )
        user_record.metadata_multihash = metadata_multihash
    elif event_type == user_event_types_lookup["update_name"]:
        user_record.name = helpers.bytes32_to_str(helpers.get_tx_arg(entry, "_name"))
    elif event_type == user_event_types_lookup["update_location"]:
        user_record.location = helpers.bytes32_to_str(
            helpers.get_tx_arg(entry, "_location")
        )
    elif event_type == user_event_types_lookup["update_bio"]:
        user_record.bio = helpers.get_tx_arg(entry, "_bio")
    elif event_type == user_event_types_lookup["update_profile_photo"]:
        profile_photo_multihash = helpers.multihash_digest_to_cid(
            helpers.get_tx_arg(entry, "_profilePhotoDigest")
        )
        is_blacklisted = is_blacklisted_ipld(session, profile_photo_multihash)
        if is_blacklisted:
            logger.info(
                f"index.py | users.py | Encountered blacklisted CID:"
                f"{profile_photo_multihash} in indexing update user profile photo"
            )
            return None
        user_record.profile_picture = profile_photo_multihash
    elif event_type == user_event_types_lookup["update_cover_photo"]:
        cover_photo_multihash = helpers.multihash_digest_to_cid(
            helpers.get_tx_arg(entry, "_coverPhotoDigest")
        )
        is_blacklisted = is_blacklisted_ipld(session, cover_photo_multihash)
        if is_blacklisted:
            logger.info(
                f"index.py | users.py | Encountered blacklisted CID:"
                f"{cover_photo_multihash} in indexing update user cover photo"
            )
            return None
        user_record.cover_photo = cover_photo_multihash
    elif event_type == user_event_types_lookup["update_is_creator"]:
        user_record.is_creator = helpers.get_tx_arg(entry, "_isCreator")
    elif event_type == user_event_types_lookup["update_is_verified"]:
        user_record.is_verified = helpers.get_tx_arg(entry, "_isVerified")
        if user_record.is_verified:
            update_task.challenge_event_bus.dispatch(
                ChallengeEvent.connect_verified,
                block_number,
                user_record.user_id,
            )

    elif event_type == user_event_types_lookup["update_creator_node_endpoint"]:
        # Ensure any user consuming the new UserReplicaSetManager contract does not process
        # legacy `creator_node_endpoint` changes
        # Reference user_replica_set.py for the updated indexing flow around this field
        replica_set_upgraded = user_replica_set_upgraded(user_record)
        logger.info(
            f"index.py | users.py | {user_record.handle} Replica set upgraded: {replica_set_upgraded}"
        )
        if not replica_set_upgraded:
            user_record.creator_node_endpoint = helpers.get_tx_arg(
                entry, "_creatorNodeEndpoint"
            )

    # New updated_at timestamp
    user_record.updated_at = datetime.utcfromtimestamp(block_timestamp)

    # If the multihash is updated, fetch the metadata (if not fetched) and update the associated wallets column
    if event_type == user_event_types_lookup["update_multihash"]:
        # Look up metadata multihash in IPFS and override with metadata fields
        if ipfs_metadata:
            # Fields also stored on chain
            if "profile_picture" in ipfs_metadata and ipfs_metadata["profile_picture"]:
                user_record.profile_picture = ipfs_metadata["profile_picture"]

            if "cover_photo" in ipfs_metadata and ipfs_metadata["cover_photo"]:
                user_record.cover_photo = ipfs_metadata["cover_photo"]

            if "bio" in ipfs_metadata and ipfs_metadata["bio"]:
                user_record.bio = ipfs_metadata["bio"]

            if "name" in ipfs_metadata and ipfs_metadata["name"]:
                user_record.name = ipfs_metadata["name"]

            if "location" in ipfs_metadata and ipfs_metadata["location"]:
                user_record.location = ipfs_metadata["location"]

            # Fields with no on-chain counterpart
            if (
                "profile_picture_sizes" in ipfs_metadata
                and ipfs_metadata["profile_picture_sizes"]
            ):
                user_record.profile_picture = ipfs_metadata["profile_picture_sizes"]

            if (
                "cover_photo_sizes" in ipfs_metadata
                and ipfs_metadata["cover_photo_sizes"]
            ):
                user_record.cover_photo = ipfs_metadata["cover_photo_sizes"]

            if (
                "collectibles" in ipfs_metadata
                and ipfs_metadata["collectibles"]
                and isinstance(ipfs_metadata["collectibles"], dict)
                and ipfs_metadata["collectibles"].items()
            ):
                user_record.has_collectibles = True
            else:
                user_record.has_collectibles = False

            if "associated_wallets" in ipfs_metadata:
                update_user_associated_wallets(
                    session,
                    update_task,
                    user_record,
                    ipfs_metadata["associated_wallets"],
                    "eth",
                )

            if "associated_sol_wallets" in ipfs_metadata:
                update_user_associated_wallets(
                    session,
                    update_task,
                    user_record,
                    ipfs_metadata["associated_sol_wallets"],
                    "sol",
                )

            if (
                "playlist_library" in ipfs_metadata
                and ipfs_metadata["playlist_library"]
            ):
                user_record.playlist_library = ipfs_metadata["playlist_library"]

            if "is_deactivated" in ipfs_metadata:
                user_record.is_deactivated = ipfs_metadata["is_deactivated"]

            if "events" in ipfs_metadata and ipfs_metadata["events"]:
                update_user_events(
                    session,
                    user_record,
                    ipfs_metadata["events"],
                    update_task.challenge_event_bus,
                )

    # All incoming profile photos intended to be a directory
    # Any write to profile_picture field is replaced by profile_picture_sizes
    if user_record.profile_picture:
        logger.info(
            f"index.py | users.py | Processing user profile_picture {user_record.profile_picture}"
        )
        user_record.profile_picture_sizes = user_record.profile_picture
        user_record.profile_picture = None

    # All incoming cover photos intended to be a directory
    # Any write to cover_photo field is replaced by cover_photo_sizes
    if user_record.cover_photo:
        logger.info(
            f"index.py | users.py | Processing user cover photo {user_record.cover_photo}"
        )
        user_record.cover_photo_sizes = user_record.cover_photo
        user_record.cover_photo = None

    if not all_required_fields_present(User, user_record):
        raise EntityMissingRequiredFieldError(
            "user",
            user_record,
            f"Error parsing user {user_record} with entity missing required field(s)",
        )

    return user_record


def update_user_associated_wallets(
    session, update_task, user_record, associated_wallets, chain
):
    """Updates the user associated wallets table"""
    try:
        if not isinstance(associated_wallets, dict):
            # With malformed associated wallets, we update the associated wallets
            # to be an empty dict. This has the effect of generating new rows for the
            # already associated wallets and marking them as deleted.
            associated_wallets = {}

        prev_user_associated_wallets_response = (
            session.query(AssociatedWallet.wallet)
            .filter_by(
                user_id=user_record.user_id,
                is_current=True,
                is_delete=False,
                chain=chain,
            )
            .all()
        )

        previous_wallets = [
            wallet for [wallet] in prev_user_associated_wallets_response
        ]
        added_associated_wallets = set()

        session.query(AssociatedWallet).filter_by(
            user_id=user_record.user_id, chain=chain
        ).update({"is_current": False})

        # Verify the wallet signatures and create the user id to wallet associations
        for associated_wallet, wallet_metadata in associated_wallets.items():
            if "signature" not in wallet_metadata or not isinstance(
                wallet_metadata["signature"], str
            ):
                continue
            is_valid_signature = validate_signature(
                chain,
                update_task.web3,
                user_record.user_id,
                associated_wallet,
                wallet_metadata["signature"],
            )

            if is_valid_signature:
                # Check that the wallet doesn't already exist
                wallet_exists = (
                    session.query(AssociatedWallet)
                    .filter_by(
                        wallet=associated_wallet,
                        is_current=True,
                        is_delete=False,
                        chain=chain,
                    )
                    .count()
                    > 0
                )
                if not wallet_exists:
                    added_associated_wallets.add(associated_wallet)
                    associated_wallet_entry = AssociatedWallet(
                        user_id=user_record.user_id,
                        wallet=associated_wallet,
                        chain=chain,
                        is_current=True,
                        is_delete=False,
                        blocknumber=user_record.blocknumber,
                        blockhash=user_record.blockhash,
                    )
                    session.add(associated_wallet_entry)

        # Mark the previously associated wallets as deleted
        for previously_associated_wallet in previous_wallets:
            if previously_associated_wallet not in added_associated_wallets:
                associated_wallet_entry = AssociatedWallet(
                    user_id=user_record.user_id,
                    wallet=previously_associated_wallet,
                    chain=chain,
                    is_current=True,
                    is_delete=True,
                    blocknumber=user_record.blocknumber,
                    blockhash=user_record.blockhash,
                )
                session.add(associated_wallet_entry)

        is_updated_wallets = set(previous_wallets) != added_associated_wallets
        if is_updated_wallets:
            enqueue_immediate_balance_refresh(update_task.redis, [user_record.user_id])
    except Exception as e:
        logger.error(
            f"index.py | users.py | Fatal updating user associated wallets while indexing {e}",
            exc_info=True,
        )


def validate_signature(
    chain: str, web3, user_id: int, associated_wallet: str, signature: str
):
    if chain == "eth":
        signed_wallet = recover_user_id_hash(web3, user_id, signature)
        return signed_wallet == associated_wallet
    if chain == "sol":
        try:
            message = f"AudiusUserID:{user_id}"
            verify_key = VerifyKey(base58.b58decode(bytes(associated_wallet, "utf-8")))
            # Verify raises an error if the message is tampered w/ else returns the original msg
            verify_key.verify(str.encode(message), HexEncoder.decode(signature))
            return True
        except Exception as e:
            logger.error(
                f"index.py | users.py | Verifying SPL validation signature for user_id {user_id} {e}",
                exc_info=True,
            )
            return False
    return False


class UserEventsMetadata(TypedDict, total=False):
    referrer: int
    is_mobile_user: bool


def update_user_events(
    session: Session,
    user_record: User,
    events: UserEventsMetadata,
    bus: ChallengeEventBus,
) -> None:
    """Updates the user events table"""
    try:
        if not isinstance(events, dict):
            # There is something wrong with events, don't process it
            return

        # Get existing UserEvents entry
        existing_user_events = (
            session.query(UserEvents)
            .filter_by(user_id=user_record.user_id, is_current=True)
            .one_or_none()
        )
        existing_referrer = (
            existing_user_events.referrer if existing_user_events else None
        )
        existing_mobile_user = (
            existing_user_events.is_mobile_user if existing_user_events else False
        )
        user_events = UserEvents(
            user_id=user_record.user_id,
            is_current=True,
            blocknumber=user_record.blocknumber,
            blockhash=user_record.blockhash,
            referrer=existing_referrer,
            is_mobile_user=existing_mobile_user,
        )
        for event, value in events.items():
            if (
                event == "referrer"
                and isinstance(value, int)
                and user_events.referrer is None
                and user_record.user_id != value
            ):
                user_events.referrer = value
                bus.dispatch(
                    ChallengeEvent.referral_signup,
                    user_record.blocknumber,
                    value,
                    {"referred_user_id": user_record.user_id},
                )
                bus.dispatch(
                    ChallengeEvent.referred_signup,
                    user_record.blocknumber,
                    user_record.user_id,
                )
            elif (
                event == "is_mobile_user"
                and isinstance(value, bool)
                and not user_events.is_mobile_user
            ):
                user_events.is_mobile_user = value
                if value:
                    bus.dispatch(
                        ChallengeEvent.mobile_install,
                        user_record.blocknumber,
                        user_record.user_id,
                    )
        # Only add a row if there's an update
        if (
            existing_user_events is None
            or user_events.is_mobile_user != existing_mobile_user
            or user_events.referrer != existing_referrer
        ):
            # Mark existing UserEvents entries as not current
            session.query(UserEvents).filter_by(
                user_id=user_record.user_id, is_current=True
            ).update({"is_current": False})
            session.add(user_events)

    except Exception as e:
        logger.error(
            f"index.py | users.py | Fatal updating user events while indexing {e}",
            exc_info=True,
        )


def recover_user_id_hash(web3, user_id, signature):
    message_hash = defunct_hash_message(text=f"AudiusUserID:{user_id}")
    wallet_address: str = web3.eth.account.recoverHash(
        message_hash, signature=signature
    )
    return wallet_address


# Determine whether this user has identity established on the UserReplicaSetManager contract
def user_replica_set_upgraded(user_record):
    primary_replica_set_configured = (
        user_record.primary_id is not None and user_record.primary_id > 0
    )
    return primary_replica_set_configured<|MERGE_RESOLUTION|>--- conflicted
+++ resolved
@@ -1,10 +1,7 @@
 import concurrent.futures
 import logging
 from datetime import datetime
-<<<<<<< HEAD
-=======
 from time import time
->>>>>>> e31ce4fe
 from typing import Any, Dict, List, Set, Tuple, TypedDict
 
 import base58
@@ -41,14 +38,11 @@
 ) -> Tuple[int, Set]:
     """Return tuple containing int representing number of User model state changes found in transaction and set of processed user IDs."""
     begin_user_state_update = datetime.now()
-<<<<<<< HEAD
-=======
     metric = PrometheusMetric(
         "user_state_update_runtime_seconds",
         "Runtimes for src.task.users:user_state_update()",
         ("scope",),
     )
->>>>>>> e31ce4fe
 
     blockhash = update_task.web3.toHex(block_hash)
     num_total_changes = 0
@@ -131,10 +125,7 @@
             session.add(value_obj["user"])
 
     if num_total_changes:
-<<<<<<< HEAD
-=======
         metric.save_time({"scope": "full"})
->>>>>>> e31ce4fe
         logger.info(
             f"index.py | users.py | user_state_update | finished user_state_update in {datetime.now() - begin_user_state_update} // per event: {(datetime.now() - begin_user_state_update) / num_total_changes} secs"
         )
@@ -156,11 +147,6 @@
     user_ids,
     skipped_tx_count,
 ):
-<<<<<<< HEAD
-    processed_entries = 0
-    for user_tx in user_txs:
-        try:
-=======
     metric = PrometheusMetric(
         "user_state_update_runtime_seconds",
         "Runtimes for src.task.users:user_state_update()",
@@ -170,7 +156,6 @@
     for user_tx in user_txs:
         try:
             process_user_txs_start_time = time()
->>>>>>> e31ce4fe
             entry = user_tx[0]
             event_type = user_tx[1]
             tx_receipt = user_tx[2]
@@ -236,12 +221,9 @@
                 user_ids.add(user_id)
 
             processed_entries += 1
-<<<<<<< HEAD
-=======
             metric.save_time(
                 {"scope": "user_tx"}, start_time=process_user_txs_start_time
             )
->>>>>>> e31ce4fe
         except EntityMissingRequiredFieldError as e:
             logger.warning(f"Skipping tx {txhash} with error {e}")
             skipped_tx_count += 1
