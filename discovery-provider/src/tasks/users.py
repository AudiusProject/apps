--- conflicted
+++ resolved
@@ -337,14 +337,13 @@
 
     # If the multihash is updated, fetch the metadata (if not fetched) and update the associated wallets column
     if event_type == user_event_types_lookup["update_multihash"]:
-<<<<<<< HEAD
-        # Look up metadata multihash in IPFS and override with metadata fields
-        if ipfs_metadata:
+        # Look up metadata multihash and override with metadata fields
+        if metadata:
             user_record = update_user_metadata(
                 session,
                 update_task.redis,
                 user_record,
-                ipfs_metadata,
+                metadata,
                 update_task.web3,
                 update_task.challenge_event_bus,
             )
@@ -359,152 +358,80 @@
     session,
     redis,
     user_record: User,
-    ipfs_metadata: Dict,
+    metadata: Dict,
     web3: Web3,
     challenge_event_bus: ChallengeEventBus,
 ):
     # Fields also stored on chain
-    if "profile_picture" in ipfs_metadata and ipfs_metadata["profile_picture"]:
-        user_record.profile_picture = ipfs_metadata["profile_picture"]
-
-    if "cover_photo" in ipfs_metadata and ipfs_metadata["cover_photo"]:
-        user_record.cover_photo = ipfs_metadata["cover_photo"]
-
-    if "bio" in ipfs_metadata and ipfs_metadata["bio"]:
-        user_record.bio = ipfs_metadata["bio"]
-
-    if "name" in ipfs_metadata and ipfs_metadata["name"]:
-        user_record.name = ipfs_metadata["name"]
-
-    if "location" in ipfs_metadata and ipfs_metadata["location"]:
-        user_record.location = ipfs_metadata["location"]
+    if "profile_picture" in metadata and metadata["profile_picture"]:
+        user_record.profile_picture = metadata["profile_picture"]
+
+    if "cover_photo" in metadata and metadata["cover_photo"]:
+        user_record.cover_photo = metadata["cover_photo"]
+
+    if "bio" in metadata and metadata["bio"]:
+        user_record.bio = metadata["bio"]
+
+    if "name" in metadata and metadata["name"]:
+        user_record.name = metadata["name"]
+
+    if "location" in metadata and metadata["location"]:
+        user_record.location = metadata["location"]
 
     # Fields with no on-chain counterpart
     if (
-        "profile_picture_sizes" in ipfs_metadata
-        and ipfs_metadata["profile_picture_sizes"]
+        "profile_picture_sizes" in metadata
+        and metadata["profile_picture_sizes"]
     ):
-        user_record.profile_picture = ipfs_metadata["profile_picture_sizes"]
-
-    if "cover_photo_sizes" in ipfs_metadata and ipfs_metadata["cover_photo_sizes"]:
-        user_record.cover_photo = ipfs_metadata["cover_photo_sizes"]
+        user_record.profile_picture = metadata["profile_picture_sizes"]
+
+    if "cover_photo_sizes" in metadata and metadata["cover_photo_sizes"]:
+        user_record.cover_photo = metadata["cover_photo_sizes"]
 
     if (
-        "collectibles" in ipfs_metadata
-        and ipfs_metadata["collectibles"]
-        and isinstance(ipfs_metadata["collectibles"], dict)
-        and ipfs_metadata["collectibles"].items()
+        "collectibles" in metadata
+        and metadata["collectibles"]
+        and isinstance(metadata["collectibles"], dict)
+        and metadata["collectibles"].items()
     ):
         user_record.has_collectibles = True
     else:
         user_record.has_collectibles = False
 
-    if "associated_wallets" in ipfs_metadata:
+    if "associated_wallets" in metadata:
         update_user_associated_wallets(
             session,
             web3,
             redis,
             user_record,
-            ipfs_metadata["associated_wallets"],
+            metadata["associated_wallets"],
             "eth",
         )
 
-    if "associated_sol_wallets" in ipfs_metadata:
+    if "associated_sol_wallets" in metadata:
         update_user_associated_wallets(
             session,
             web3,
             redis,
             user_record,
-            ipfs_metadata["associated_sol_wallets"],
+            metadata["associated_sol_wallets"],
             "sol",
         )
 
-    if "playlist_library" in ipfs_metadata and ipfs_metadata["playlist_library"]:
-        user_record.playlist_library = ipfs_metadata["playlist_library"]
-
-    if "is_deactivated" in ipfs_metadata:
-        user_record.is_deactivated = ipfs_metadata["is_deactivated"]
-
-    if "events" in ipfs_metadata and ipfs_metadata["events"]:
+    if "playlist_library" in metadata and metadata["playlist_library"]:
+        user_record.playlist_library = metadata["playlist_library"]
+
+    if "is_deactivated" in metadata:
+        user_record.is_deactivated = metadata["is_deactivated"]
+
+    if "events" in metadata and metadata["events"]:
         update_user_events(
             session,
             user_record,
-            ipfs_metadata["events"],
+            metadata["events"],
             challenge_event_bus,
         )
     return user_record
-
-=======
-        # Look up metadata multihash and override with metadata fields
-        if metadata:
-            # Fields also stored on chain
-            if "profile_picture" in metadata and metadata["profile_picture"]:
-                user_record.profile_picture = metadata["profile_picture"]
-
-            if "cover_photo" in metadata and metadata["cover_photo"]:
-                user_record.cover_photo = metadata["cover_photo"]
-
-            if "bio" in metadata and metadata["bio"]:
-                user_record.bio = metadata["bio"]
-
-            if "name" in metadata and metadata["name"]:
-                user_record.name = metadata["name"]
-
-            if "location" in metadata and metadata["location"]:
-                user_record.location = metadata["location"]
-
-            # Fields with no on-chain counterpart
-            if (
-                "profile_picture_sizes" in metadata
-                and metadata["profile_picture_sizes"]
-            ):
-                user_record.profile_picture = metadata["profile_picture_sizes"]
-
-            if "cover_photo_sizes" in metadata and metadata["cover_photo_sizes"]:
-                user_record.cover_photo = metadata["cover_photo_sizes"]
-
-            if (
-                "collectibles" in metadata
-                and metadata["collectibles"]
-                and isinstance(metadata["collectibles"], dict)
-                and metadata["collectibles"].items()
-            ):
-                user_record.has_collectibles = True
-            else:
-                user_record.has_collectibles = False
-
-            if "associated_wallets" in metadata:
-                update_user_associated_wallets(
-                    session,
-                    update_task,
-                    user_record,
-                    metadata["associated_wallets"],
-                    "eth",
-                )
-
-            if "associated_sol_wallets" in metadata:
-                update_user_associated_wallets(
-                    session,
-                    update_task,
-                    user_record,
-                    metadata["associated_sol_wallets"],
-                    "sol",
-                )
-
-            if "playlist_library" in metadata and metadata["playlist_library"]:
-                user_record.playlist_library = metadata["playlist_library"]
-
-            if "is_deactivated" in metadata:
-                user_record.is_deactivated = metadata["is_deactivated"]
-
-            if "events" in metadata and metadata["events"]:
-                update_user_events(
-                    session,
-                    user_record,
-                    metadata["events"],
-                    update_task.challenge_event_bus,
-                )
->>>>>>> 0e1d8bc4
 
 def update_legacy_user_images(user_record):
     # All incoming profile photos intended to be a directory
