--- conflicted
+++ resolved
@@ -80,11 +80,7 @@
                         ELSE (:N * aip.week_listen_counts + :F * tp.repost_week_count + :O * tp.save_week_count + :R * tp.repost_count + :i * tp.save_count) * tp.karma
                         END as week_score,
                         now()
-<<<<<<< HEAD
-                    from trending_params tp
-=======
                     from trending_params_aSPET tp
->>>>>>> 7fd40c78
                     inner join aggregate_interval_plays aip
                         on tp.track_id = aip.track_id;
                 INSERT INTO track_trending_scores
@@ -103,11 +99,7 @@
                         ELSE (:N * aip.month_listen_counts + :F * tp.repost_month_count + :O * tp.save_month_count + :R * tp.repost_count + :i * tp.save_count) * tp.karma
                         END as month_score,
                         now()
-<<<<<<< HEAD
-                    from trending_params tp
-=======
                     from trending_params_aSPET tp
->>>>>>> 7fd40c78
                     inner join aggregate_interval_plays aip
                         on tp.track_id = aip.track_id;
                 INSERT INTO track_trending_scores
@@ -126,11 +118,7 @@
                         ELSE (:F * tp.repost_year_count + :O * tp.save_year_count + :R * tp.repost_count + :i * tp.save_count) * tp.karma
                         END as year_score,
                         now()
-<<<<<<< HEAD
-                    from trending_params tp
-=======
                     from trending_params_aSPET tp
->>>>>>> 7fd40c78
                     inner join aggregate_interval_plays aip
                         on tp.track_id = aip.track_id;
             commit;
