--- conflicted
+++ resolved
@@ -9,11 +9,7 @@
 import unicodedata
 from functools import reduce
 from json.encoder import JSONEncoder
-<<<<<<< HEAD
-from typing import List, Optional, cast
-=======
 from typing import List, Optional, TypedDict, cast
->>>>>>> b9f16820
 
 import base58
 import requests
@@ -22,21 +18,12 @@
 from jsonformatter import JsonFormatter
 from solders.instruction import CompiledInstruction
 from solders.message import Message
+from solders.pubkey import Pubkey
 from solders.transaction_status import UiTransactionStatusMeta
 from sqlalchemy import inspect
-<<<<<<< HEAD
-=======
 from src import exceptions
 from src.solana.solana_helpers import MEMO_PROGRAM_ID
-from src.solana.solana_transaction_types import (
-    ResultMeta,
-    TransactionMessage,
-    TransactionMessageInstruction,
-)
->>>>>>> b9f16820
 from web3 import Web3
-
-from src import exceptions
 
 from . import multihash
 
@@ -428,59 +415,34 @@
         yield list[i : i + n]
 
 
-<<<<<<< HEAD
-def get_solana_tx_token_balances(meta: UiTransactionStatusMeta, idx: int):
-    """Extracts the pre and post balances for a given index from a solana transaction
-    metadata object
-    """
-    pre_balance_dict = next(
-        (
-            balance
-            for balance in (meta.pre_token_balances or [])
-            if balance.account_index == idx
-        ),
-        None,
-    )
-    post_balance_dict = next(
-        (
-            balance
-            for balance in (meta.post_token_balances or [])
-            if balance.account_index == idx
-        ),
-        None,
-    )
-    if pre_balance_dict is None or post_balance_dict is None:
-        return (-1, -1)
-    pre_balance = int(pre_balance_dict.ui_token_amount.amount)
-    post_balance = int(post_balance_dict.ui_token_amount.amount)
-    return (pre_balance, post_balance)
-=======
 class BalanceChange(TypedDict):
     pre_balance: int
     post_balance: int
     change: int
 
 
-def get_solana_tx_token_balance_changes(account_keys: List[str], meta: ResultMeta):
+def get_solana_tx_token_balance_changes(
+    account_keys: List[Pubkey], meta: UiTransactionStatusMeta
+):
     """Extracts the pre and post balances and determines change for a solana transaction metadata object"""
     balance_changes: dict[str, BalanceChange] = {}
-    for pre_balance_dict in meta["preTokenBalances"]:
+    for pre_balance_dict in meta.pre_token_balances or []:
         post_balance_dict = next(
             (
                 balance
-                for balance in meta["postTokenBalances"]
-                if balance["accountIndex"] == pre_balance_dict["accountIndex"]
+                for balance in (meta.post_token_balances or [])
+                if balance.account_index == pre_balance_dict.account_index
             ),
             None,
         )
         if post_balance_dict is None:
             continue
 
-        account_key = account_keys[pre_balance_dict["accountIndex"]]
-        pre_balance = int(pre_balance_dict["uiTokenAmount"]["amount"])
-        post_balance = int(post_balance_dict["uiTokenAmount"]["amount"])
+        account_key = account_keys[pre_balance_dict.account_index]
+        pre_balance = int(pre_balance_dict.ui_token_amount.amount)
+        post_balance = int(post_balance_dict.ui_token_amount.amount)
         change = post_balance - pre_balance
-        balance_changes[account_key] = {
+        balance_changes[str(account_key)] = {
             "pre_balance": pre_balance,
             "post_balance": post_balance,
             "change": change,
@@ -488,19 +450,20 @@
     return balance_changes
 
 
-def decode_all_solana_memos(tx_message: TransactionMessage):
+def decode_all_solana_memos(tx_message: Message):
     """Finds all memo instructions in a transaction and base58 decodes their instruction data as a string"""
     try:
-        memo_program_index = tx_message["accountKeys"].index(MEMO_PROGRAM_ID)
+        memo_program_index = tx_message.account_keys.index(
+            Pubkey.from_string(MEMO_PROGRAM_ID)
+        )
         return [
-            base58.b58decode(instruction["data"]).decode("utf8")
-            for instruction in tx_message["instructions"]
-            if instruction["programIdIndex"] == memo_program_index
+            base58.b58decode(instruction.data).decode("utf8")
+            for instruction in tx_message.instructions
+            if instruction.program_id_index == memo_program_index
         ]
     except:
         # Do nothing, there's no memos
         return []
->>>>>>> b9f16820
 
 
 def get_solana_tx_owner(meta: UiTransactionStatusMeta, idx: int) -> str:
