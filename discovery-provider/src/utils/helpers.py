import contextlib
import datetime
import functools
import json
import logging
import os
import re
import time
import unicodedata
from functools import reduce
from json.encoder import JSONEncoder
from typing import Optional, cast

import requests
from flask import g, request
from hashids import Hashids
from jsonformatter import JsonFormatter
from sqlalchemy import inspect
from src import exceptions
from src.solana.solana_transaction_types import (
    ResultMeta,
    TransactionMessage,
    TransactionMessageInstruction,
)
from src.utils import redis_connection
from src.utils.redis_constants import final_poa_block_redis_key

from . import multihash


def get_ip(request_obj):
    """Gets the IP address from a request using the X-Forwarded-For header if present"""
    ip = request_obj.headers.get("X-Forwarded-For", request_obj.remote_addr)
    if not ip:
        return ""
    return ip.split(",")[0].strip()


def get_openresty_public_key():
    """Get public key for openresty if it is running"""
    try:
        resp = requests.get("http://localhost:5000/openresty_pubkey", timeout=1)
        resp.raise_for_status()
        return resp.text
    except requests.exceptions.RequestException:
        return None


@contextlib.contextmanager
def cd(path):
    """Context manager that changes to directory `path` and return to CWD
    when exited.
    """
    old_path = os.getcwd()
    os.chdir(path)
    try:
        yield
    finally:
        os.chdir(old_path)


def bytes32_to_str(bytes32input):
    bytes32_stripped = bytes32input.rstrip(b"\x00")
    return bytes32_stripped.decode("utf8")


# Regex used to verify valid FQDN
fqdn_regex = re.compile(
    r"^(?:^|[ \t])((https?:\/\/)?(?:localhost|(cn[0-9]_creator-node_1:[0-9]+)|(audius-protocol-creator-node-[0-9]:[0-9]+)|[\w-]+(?:\.[\w-]+)+)(:\d+)?(\/\S*)?)$"
)


# Helper function to check if a given string is a valid FQDN
def is_fqdn(endpoint_str):
    # Regex used to verify valid FQDN
    valid_endpoint = fqdn_regex.match(endpoint_str)
    if valid_endpoint:
        return True
    return False


def query_result_to_list(query_result):
    results = []
    for row in query_result:
        results.append(model_to_dictionary(row, None))
    return results


def model_to_dictionary(model, exclude_keys=None):
    """Converts the given SQLAlchemy model into a dictionary, primarily used
    for serialization to JSON.

    - Includes columns, relationships, and properties decorated with
    `@property` (useful for calculated values from relationships).
    - Excludes the keys in `exclude_keys` and the keys in the given model's
    `exclude_keys` property or attribute.
    - Excludes any property or attribute with a leading underscore.
    - Excludes unloaded properties expressed in relationships.
    """
    state = inspect(model)
    # Collect the model members that are unloaded so we do not
    # unintentionally cause them to load
    unloaded = state.unloaded
    model_dict = {}

    columns = model.__table__.columns.keys()
    relationships = model.__mapper__.relationships.keys()
    properties = []
    for key in list(set(dir(model)) - set(columns) - set(relationships)):
        if hasattr(type(model), key):
            attr = getattr(type(model), key)
            if not callable(attr) and isinstance(attr, property):
                properties.append(key)

    if exclude_keys is None:
        exclude_keys = []
    if hasattr(model, "exclude_keys"):
        exclude_keys.extend(model.exclude_keys)

    assert set(exclude_keys).issubset(set(properties).union(columns))

    for key in columns:
        if key not in exclude_keys and not key.startswith("_"):
            model_dict[key] = getattr(model, key)

    for key in properties:
        if key not in exclude_keys and not key.startswith("_"):
            model_dict[key] = getattr(model, key)

    for key in relationships:
        if key not in exclude_keys and not key.startswith("_"):
            if key in unloaded:
                continue
            attr = getattr(model, key)
            if isinstance(attr, list):
                model_dict[key] = query_result_to_list(attr)
            else:
                model_dict[key] = model_to_dictionary(attr)

    return model_dict


# Convert a tuple of model format into the proper model itself represented as a dictionary.
# The number of entries in the tuple, must map the model.
#
# When a subquery selects the entirety of a model and an outer query selects the entirety
# of that subquery, the results are returned as a tuple. They can be safely coerced into
# a dictionary with column keys.
def tuple_to_model_dictionary(t, model):
    """Converts the given tuple into the proper SQLAlchemy model object in dictionary form."""
    keys = model.__table__.columns.keys()
    assert len(t) == len(keys)

    return dict(zip(keys, t))


log_format = {
    "levelno": "levelno",
    "level": "levelname",
    "msg": "message",
    "timestamp": "asctime",
    "pathname": "pathname",
    "funcName": "funcName",
    "lineno": "lineno",
    "service": os.getenv("audius_service", "default"),
}

formatter = JsonFormatter(log_format, ensure_ascii=False, mix_extra=True)


def reset_logging():
    root = logging.getLogger()
    list(map(root.removeHandler, root.handlers))
    list(map(root.removeFilter, root.filters))


# Configures root logger with custom format and loglevel
# All child loggers will inherit settings from root logger as configured in this function
def configure_logging(loglevel_str="WARN"):
    logger = logging.getLogger()  # retrieve root logger

    handler = logging.StreamHandler()
    handler.setFormatter(formatter)
    logger.addHandler(handler)

    try:
        loglevel = getattr(logging, loglevel_str)
    except AttributeError:
        logger.warning(
            f"{loglevel_str} is not a valid loglevel. Defaulting to logging.WARN"
        )
        loglevel = logging.WARN

    logger.setLevel(loglevel)


def configure_flask_app_logging(app, loglevel_str):
    # Disable werkzeug logger to remove default flask logs in favor of app decorator log below
    werkzeug_log = logging.getLogger("werkzeug")
    werkzeug_log.disabled = True

    configure_logging(loglevel_str)
    logger = logging.getLogger()  # retrieve root logger

    # Set a timer before the req to get the request time
    @app.before_request
    def start_timer():  # pylint: disable=W0612
        # pylint: disable=E0237
        g.start = time.time()

    # Log the request
    @app.after_request
    def log_request(response):  # pylint: disable=W0612

        now = time.time()
        duration = int((now - g.start) * 1000)
        ip = get_ip(request)
        host = request.host.split(":", 1)[0]
        args = request.query_string.decode("utf-8")

        log_params = {
            "method": request.method,
            "path": request.path,
            "status": response.status_code,
            "duration": duration,
            "ip": ip,
            "host": host,
            "params": args,
        }

        request_user_id = request.headers.get("X-User-ID")
        if request_user_id:
            log_params["request_user_id"] = request_user_id

        parts = []
        for name, value in log_params.items():
            part = f"{name}={value}"
            parts.append(part)

        logger.info("handle flask request", extra=log_params)
        return response


def load_abi_values():
    abiDir = os.path.join(os.getcwd(), "build", "contracts")
    jsonFiles = os.listdir(abiDir)
    loaded_abi_values = {}
    for contractJsonFile in jsonFiles:
        fullPath = os.path.join(abiDir, contractJsonFile)
        with open(fullPath) as f:
            data = json.load(f)
            loaded_abi_values[data["contractName"]] = data
    return loaded_abi_values


# Load Ethereum ABI values
def load_eth_abi_values():
    abiDir = os.path.join(os.getcwd(), "build", "eth-contracts")
    jsonFiles = os.listdir(abiDir)
    loaded_abi_values = {}
    for contractJsonFile in jsonFiles:
        fullPath = os.path.join(abiDir, contractJsonFile)
        with open(fullPath) as f:
            data = json.load(f)
            loaded_abi_values[data["contractName"]] = data
    return loaded_abi_values


def remove_test_file(filepath):
    """Try and remove a file, no-op if not present"""
    try:
        os.remove(filepath)
    except OSError:
        pass


def multihash_digest_to_cid(multihash_digest):
    user_metadata_digest = multihash_digest.hex()
    user_metadata_hash_fn = 18
    buf = multihash.encode(bytes.fromhex(user_metadata_digest), user_metadata_hash_fn)
    return multihash.to_b58_string(buf)


def get_web3_endpoint(shared_config):
    if shared_config["web3"]["port"] != "443":
        web3endpoint = (
            f"http://{shared_config['web3']['host']}:{shared_config['web3']['port']}"
        )
    else:
        web3endpoint = f"https://{shared_config['web3']['host']}"
    return web3endpoint


def get_discovery_provider_version():
    versionFilePath = os.path.join(os.getcwd(), ".version.json")
    data = None
    with open(versionFilePath) as f:
        data = json.load(f)
    return data


HASH_MIN_LENGTH = 5
HASH_SALT = "azowernasdfoia"

hashids = Hashids(min_length=5, salt=HASH_SALT)


def encode_int_id(id: int):
    # if id is already a string, assume it has already been encoded
    if isinstance(id, str):
        return id
    return cast(str, hashids.encode(id))


def decode_string_id(id: str) -> Optional[int]:
    # Returns a tuple
    decoded = hashids.decode(id)
    if not decoded:
        return None
    return decoded[0]


def create_track_route_id(title, handle):
    """
    Constructs a track's route_id from an unsanitized title and handle.
    Resulting route_ids are of the shape `<handle>/<sanitized_title>`.
    """
    sanitized_title = title.encode("utf-8", "ignore").decode("utf-8", "ignore")
    sanitized_title = unicodedata.normalize("NFC", sanitized_title)
    # Strip out invalid characters
    sanitized_title = re.sub(
        r"!|%|\`|#|\$|&|\'|\(|\)|&|\*|\+|,|\/|:|;|=|\?|@|\[|\]|\x00",
        "",
        sanitized_title,
    )

    # Convert whitespaces to dashes
    sanitized_title = re.sub(r"\s+", "-", sanitized_title)

    # Convert multiple dashes to single dashes
    sanitized_title = re.sub(r"-+", "-", sanitized_title)

    # Lowercase it
    sanitized_title = sanitized_title.lower()

    # Lowercase the handle
    sanitized_handle = handle.lower()

    return f"{sanitized_handle}/{sanitized_title}"


def sanitize_slug(title, record_id, collision_id=0):
    """Converts the title of a record into a URL-friendly 'slug'

    Strips special characters, replaces spaces with dashes, converts to
    lowercase, and appends a collision_id if non-zero.

    If the sanitized title is entirely escaped (empty string), use the
    hashed record_id.

    Example:
    (Title="My Awesome Track!", collision_id=2) => "my-awesome-track-2"
    (PlaylistName="My Awesome Playlist'~~", collision_id=2) => "my-awesome-playlist-2"
    """
    sanitized_title = title.encode("utf-8", "ignore").decode("utf-8", "ignore")
    sanitized_title = unicodedata.normalize("NFC", sanitized_title)
    # Strip out invalid characters
    sanitized_title = re.sub(
        r"!|%|#|\$|&|\'|\(|\)|&|\*|\+|\’|,|\/|:|;|=|\?|@|\[|\]|\x00|\^|\.|\{|\}|\"|~",
        "",
        sanitized_title,
    )

    # Convert whitespaces to dashes
    sanitized_title = re.sub(r"\s+", "-", sanitized_title.strip())
    sanitized_title = re.sub(r"-+", "-", sanitized_title)

    sanitized_title = sanitized_title.lower()
    # This means that the entire title was sanitized away, use the id
    # for the slug.
    if not sanitized_title:
        sanitized_title = encode_int_id(record_id)

    if collision_id > 0:
        sanitized_title = f"{sanitized_title}-{collision_id}"

    return sanitized_title


# Validates the existance of arguments within a request.
# req_args is a map, expected_args is a list of string arguments expected to be present in the map.
def validate_arguments(req_args, expected_args):
    if req_args is None:
        raise exceptions.ArgumentError("No arguments present.")
    all_exist = reduce((lambda acc, cur: cur in req_args and acc), expected_args, True)
    if not all_exist:
        raise exceptions.ArgumentError("Not all required arguments exist.")


# Subclass JSONEncoder to format dates in strict isoformat.
# Otherwise, it can behave differently on diffeent systems.
class DateTimeEncoder(JSONEncoder):
    def default(self, o):  # pylint: disable=method-hidden
        if isinstance(o, (datetime.date, datetime.datetime)):
            return o.isoformat()
        return super().default(o)


def time_method(func):
    @functools.wraps(func)
    def wrapper(*args, **kargs):
        tick = time.perf_counter()
        result = func(*args, **kargs)
        tock = time.perf_counter()
        elapsed = tock - tick
        logger = logging.getLogger(__name__)
        logger.info(f"TIME_METHOD Function={func.__name__} Elapsed={elapsed:0.6f}s")
        return result

    return wrapper


def get_tx_arg(tx, arg_name):
    return getattr(tx["args"], arg_name)


# Split a list into smaller lists
def split_list(list, n):
    for i in range(0, len(list), n):
        yield list[i : i + n]


def get_solana_tx_token_balances(meta, idx):
    """Extracts the pre and post balances for a given index from a solana transaction
    metadata object
    """
    pre_balance_dict = next(
        (
            balance
            for balance in meta["preTokenBalances"]
            if balance["accountIndex"] == idx
        ),
        None,
    )
    post_balance_dict = next(
        (
            balance
            for balance in meta["postTokenBalances"]
            if balance["accountIndex"] == idx
        ),
        None,
    )
    if pre_balance_dict is None or post_balance_dict is None:
        return (-1, -1)
    pre_balance = int(pre_balance_dict["uiTokenAmount"]["amount"])
    post_balance = int(post_balance_dict["uiTokenAmount"]["amount"])
    return (pre_balance, post_balance)


def get_solana_tx_owner(meta, idx) -> str:
    return next(
        (
            balance["owner"]
            for balance in meta["preTokenBalances"]
            if balance["accountIndex"] == idx
        ),
        "",
    )


def get_valid_instruction(
    tx_message: TransactionMessage, meta: ResultMeta, program_address: str
) -> Optional[TransactionMessageInstruction]:
    """Checks that the tx is valid
    checks for the transaction message for correct instruction log
    checks accounts keys for claimable token program
    """
    account_keys = tx_message["accountKeys"]
    instructions = tx_message["instructions"]
    program_index = account_keys.index(program_address)
    for instruction in instructions:
        if instruction["programIdIndex"] == program_index:
            return instruction

    return None


def has_log(meta: ResultMeta, instruction: str):
    return any(log == instruction for log in meta["logMessages"])


# The transaction might list sender/receiver in a different order in the pubKeys.
# The "accounts" field of the instruction has the mapping of accounts to pubKey index
# Example of transaction JSON returned from solana getTransaction():
# Eg: accounts[0] = 1, so to look up pre and post balances for
# 3Y7gfpxeniGVyVC93CrK42tD4GFSt6gxTW2xfFzKqxVt, look for accountIndex: 1
# "transaction": {
#     "message": {
#         "header": {
#             "numReadonlySignedAccounts": 0,
#             "numReadonlyUnsignedAccounts": 3,
#             "numRequiredSignatures": 1
#         },
#         "accountKeys": [
#             "FFQB4iQRXWqQHDRbpixXyGoufw8qdVt8SDLuFzZSZZka",
#             "3Y7gfpxeniGVyVC93CrK42tD4GFSt6gxTW2xfFzKqxVt",
#             "E2LCbKdo2L3ikt1gK6pwp1pDLuhAfHBNf6fEQXpAqrf9",
#             "9LzCMqDgTKYz9Drzqnpgee3SGa89up3a247ypMj2xrqM",
#             "Memo1UhkJRfHyvLMcVucJwxXeuD728EqVDDwQDxFMNo",
#             "TokenkegQfeZyiNwAJbNbGKPFXCWuBvf9Ss623VQ5DA"
#         ],
#         "recentBlockhash": "22F56uRSayJV1AKMN5jiim5xyGCxvShamW4VrZyfgM9U",
#         "instructions": [
#             {
#             "accounts": [
#                 0
#             ],
#             "data": "Bs2CZBUGWJZV5kqF3ecfJisidP9WQtCpeeWCzk6AUyYLQWgLdHPz",
#             "programIdIndex": 4
#             },
#             {
#             "accounts": [
#                 1,
#                 3,
#                 2,
#                 0
#             ],
#             "data": "ixUKHa1t4JYGF",
#             "programIdIndex": 5
#             }
#       ],
#       "indexToProgramIds": {}
#     },
def get_account_index(instruction: TransactionMessageInstruction, index: int):
    return instruction["accounts"][index]


def get_final_poa_block(shared_config) -> Optional[int]:
    # get final poa block from identity and cache result
    # marks the transition to nethermind
    # depend on identity responding with final_poa_block or the redis cached value

    redis = redis_connection.get_redis()
    cached_final_poa_block = redis.get(final_poa_block_redis_key)
    if cached_final_poa_block:
        return int(cached_final_poa_block)

    final_poa_block = None
    try:
<<<<<<< HEAD
        raise Exception("except")
=======
>>>>>>> 32382d8d
        identity_endpoint = (
            f"{shared_config['discprov']['identity_service_url']}/health_check/poa"
        )

        response = requests.get(identity_endpoint, timeout=1)
        response.raise_for_status()
        response_json = response.json()
        if not response_json.get("finalPOABlock"):
            return None

        final_poa_block = int(response_json.get("finalPOABlock"))

        redis.set(final_poa_block_redis_key, final_poa_block)
    except:
        # in case identity is down, default to None
        pass
    return final_poa_block<|MERGE_RESOLUTION|>--- conflicted
+++ resolved
@@ -547,10 +547,6 @@
 
     final_poa_block = None
     try:
-<<<<<<< HEAD
-        raise Exception("except")
-=======
->>>>>>> 32382d8d
         identity_endpoint = (
             f"{shared_config['discprov']['identity_service_url']}/health_check/poa"
         )
