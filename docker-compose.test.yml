--- conflicted
+++ resolved
@@ -132,12 +132,8 @@
     extends:
       file: docker-compose.yml
       service: creator-node
-<<<<<<< HEAD
     entrypoint: sh -c '[ "$$1" = "test" ] || sleep inf && (shift; npx mocha "$$@")' -
     command: ""
-=======
-    command: "sleep infinity"
->>>>>>> 4bab8040
     environment:
       storagePath: "./test_file_storage"
 
@@ -255,12 +251,8 @@
     extends:
       file: docker-compose.yml
       service: identity-service
-<<<<<<< HEAD
     entrypoint: sh -c '[ ! "$$1" = "test" ] && sleep inf || (shift; npx mocha "$$@")' -
     command: ""
-=======
-    command: sleep infinity
->>>>>>> 4bab8040
     environment:
       isTestRun: "true"
       environment: "test"
