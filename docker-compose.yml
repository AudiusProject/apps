version: "3.9"

x-logging: &default-logging
  options:
    max-size: "50m"
    max-file: "3"
  driver: json-file

services:
  # contracts

  poa-ganache:
    build:
      context: contracts
      dockerfile: Dockerfile.dev
      args:
        bootstrapSPIds: ${BOOTSTRAP_SP_IDS}
        bootstrapSPDelegateWallets: ${BOOTSTRAP_SP_DELEGATE_WALLETS}
        bootstrapSPOwnerWallets: ${BOOTSTRAP_SP_OWNER_WALLETS}
    command: bash /tmp/dev-tools/startup/poa-ganache.sh
    volumes:
      - poa-contracts-abis:/usr/src/app/build/contracts
      - ./dev-tools:/tmp/dev-tools
    ports:
      - "8545:8545"
    logging: *default-logging
    deploy:
      mode: global

  poa-blockscout-db:
    image: postgres:13.6
    environment:
      POSTGRES_PASSWORD: "postgres"
      POSTGRES_USER: "postgres"
    healthcheck:
      test: ["CMD", "pg_isready"]
      interval: 10s
      timeout: 5s
    logging: *default-logging
    deploy:
      mode: global
    profiles:
      - block-explorer

  poa-blockscout:
    image: blockscout/blockscout:4.1.3
    command: "mix do ecto.create, ecto.migrate, phx.server"
    environment:
      ETHEREUM_JSONRPC_VARIANT: "ganache"
      ETHEREUM_JSONRPC_HTTP_URL: "http://poa-ganache:8545"
      ETHEREUM_JSONRPC_WS_URL: "ws://poa-ganache:8545"
      INDEXER_DISABLE_PENDING_TRANSACTIONS_FETCHER: "true"
      DATABASE_URL: "postgresql://postgres:postgres@poa-blockscout-db:5432/postgres?ssl=false"
      ECTO_USE_SSL: false
    ports:
      - "9545:4000"
    depends_on:
      poa-blockscout-db:
        condition: service_healthy
      poa-ganache:
        condition: service_healthy
    logging: *default-logging
    deploy:
      mode: global
    profiles:
      - block-explorer

  # eth-contracts

  eth-ganache:
    build:
      context: eth-contracts
      dockerfile: Dockerfile.dev
      args:
        CONTENT_NODE_VERSION: ${CONTENT_NODE_VERSION}
        DISCOVERY_NODE_VERSION: ${DISCOVERY_NODE_VERSION}
        antiAbuseOracleAddresses: "${AAO_WALLET_ADDRESSES}"
    command: bash /tmp/dev-tools/startup/eth-ganache.sh
    volumes:
      - eth-contracts-abis:/usr/src/app/build/contracts
      - ./dev-tools:/tmp/dev-tools
    ports:
      - "8546:8545"
    logging: *default-logging
    deploy:
      mode: global

  eth-blockscout-db:
    image: postgres:13.6
    environment:
      POSTGRES_PASSWORD: "postgres"
      POSTGRES_USER: "postgres"
    healthcheck:
      test: ["CMD", "pg_isready"]
      interval: 10s
      timeout: 5s
    logging: *default-logging
    deploy:
      mode: global
    profiles:
      - block-explorer

  eth-blockscout:
    image: blockscout/blockscout:4.1.3
    command: "mix do ecto.create, ecto.migrate, phx.server"
    environment:
      ETHEREUM_JSONRPC_VARIANT: "ganache"
      ETHEREUM_JSONRPC_HTTP_URL: "http://eth-ganache:8545"
      ETHEREUM_JSONRPC_WS_URL: "ws://eth-ganache:8545"
      INDEXER_DISABLE_PENDING_TRANSACTIONS_FETCHER: "true"
      DATABASE_URL: "postgresql://postgres:postgres@eth-blockscout-db:5432/postgres?ssl=false"
      ECTO_USE_SSL: false
    ports:
      - "9546:4000"
    depends_on:
      eth-blockscout-db:
        condition: service_healthy
      eth-ganache:
        condition: service_healthy
    logging: *default-logging
    deploy:
      mode: global
    profiles:
      - block-explorer

  # solana-programs

  solana-test-validator:
    image: audius/solana-programs:latest
    # NOTE: Building solana program can take a lot of time especially on m1 (upto 30 mins) so we used pre-built images
    # build:
    #   context: solana-programs	
    #   dockerfile: Dockerfile.dev	
    #   args:	
    #     AUDIUS_ETH_REGISTRY_PRIVATE_KEY: "${SOLANA_AUDIUS_ETH_REGISTRY_SECRET_KEY}"	
    #     TRACK_LISTEN_COUNT_PRIVATE_KEY: "${SOLANA_TRACK_LISTEN_COUNT_SECRET_KEY}"	
    #     CLAIMABLE_TOKENS_PRIVATE_KEY: "${SOLANA_CLAIMABLE_TOKENS_SECRET_KEY}"	
    #     REWARD_MANAGER_PRIVATE_KEY: "${SOLANA_REWARD_MANAGER_SECRET_KEY}"	
    #     AUDIUS_DATA_PRIVATE_KEY: "${SOLANA_AUDIUS_DATA_SECRET_KEY}"	
    #     owner_private_key: "${SOLANA_OWNER_SECRET_KEY}"	
    #     feepayer_private_key: "${SOLANA_FEEPAYER_SECRET_KEY}"	
    #     token_private_key: "${SOLANA_TOKEN_MINT_SECRET_KEY}"	
    #     admin_authority_private_key: "${SOLANA_ADMIN_AUTHORITY_SECRET_KEY}"	
    #     admin_account_private_key: "${SOLANA_ADMIN_ACCOUNT_SECRET_KEY}"	
    #     signer_group_private_key: "${SOLANA_SIGNER_GROUP_SECRET_KEY}"	
    #     valid_signer_private_key: "${SOLANA_VALID_SIGNER_SECRET_KEY}"	
    #     reward_manager_pda_private_key: "${SOLANA_REWARD_MANAGER_PDA_SECRET_KEY}"	
    #     reward_manager_token_pda_private_key: "${SOLANA_REWARD_MANAGER_TOKEN_PDA_SECRET_KEY}"	
    #     valid_signer_eth_address: "${ETH_VALID_SIGNER_ADDRESS}"	
    volumes:
      - solana-programs-idl:/usr/src/app/anchor/audius-data/idl
    ports:
      - "8899:8899"
    logging: *default-logging
    deploy:
      mode: global

  # build libs

  build-audius-libs:
    build: libs
    command: sh /tmp/dev-tools/startup/build-audius-libs.sh
    volumes:
      - audius-libs:/usr/src/app
      - poa-contracts-abis:/usr/src/data-contracts/ABIs
      - eth-contracts-abis:/usr/src/eth-contracts/ABIs
      - ./libs/src:/usr/src/app/src
      - ./dev-tools:/tmp/dev-tools
    depends_on:
      poa-ganache:
        condition: service_started
      eth-ganache:
        condition: service_started
    logging: *default-logging
    deploy:
      mode: global

  # audius-cmd

  audius-cmd:
    build: dev-tools/commands
    command: sleep infinity
    environment:
      ETH_TOKEN_ADDRESS: "${ETH_TOKEN_ADDRESS}"
      ETH_REGISTRY_ADDRESS: "${ETH_REGISTRY_ADDRESS}"
      ETH_PROVIDER_URL: "http://eth-ganache:8545"
      ETH_OWNER_WALLET: "${ETH_OWNER_WALLET}"

      POA_REGISTRY_ADDRESS: "${POA_REGISTRY_ADDRESS}"
      ENTITY_MANAGER_ADDRESS: "${ENTITY_MANAGER_ADDRESS}"
      POA_PROVIDER_URL: "http://poa-ganache:8545"

      SOLANA_ENDPOINT: "http://solana-test-validator:8899"
      SOLANA_OWNER_SECRET_KEY: "${SOLANA_OWNER_SECRET_KEY}"
      SOLANA_TOKEN_MINT_PUBLIC_KEY: "${SOLANA_TOKEN_MINT_PUBLIC_KEY}"
      SOLANA_CLAIMABLE_TOKENS_PUBLIC_KEY: "${SOLANA_CLAIMABLE_TOKENS_PUBLIC_KEY}"
      SOLANA_REWARD_MANAGER_PUBLIC_KEY: "${SOLANA_REWARD_MANAGER_PUBLIC_KEY}"
      SOLANA_REWARD_MANAGER_PDA_PUBLIC_KEY: "${SOLANA_REWARD_MANAGER_PDA_PUBLIC_KEY}"
      SOLANA_REWARD_MANAGER_TOKEN_PDA_PUBLIC_KEY: "${SOLANA_REWARD_MANAGER_TOKEN_PDA_PUBLIC_KEY}"
      SOLANA_FEEPAYER_SECRET_KEY: "${SOLANA_FEEPAYER_SECRET_KEY}"

      IDENTITY_SERVICE_URL: "http://identity-service:7000"
      FALLBACK_CREATOR_NODE_URL: "http://creator-node:4000" # this should choose a random cn everytime this is run
    volumes:
      - audius-libs:/usr/src/app/node_modules/@audius/sdk
      - ./dev-tools/commands/src:/usr/src/app/src
      - ./dev-tools/commands/test:/usr/src/app/test
    depends_on:
      build-audius-libs:
        condition: service_started
    logging: *default-logging
    deploy:
      mode: global

  # identity-service

  identity-service-db:
    image: postgres:11.4
    user: postgres
    healthcheck:
      test: ["CMD", "pg_isready"]
      interval: 10s
      timeout: 5s
    logging: *default-logging
    deploy:
      mode: global

  identity-service-redis:
    image: redis:7.0
    command: redis-server
    healthcheck:
      test: ["CMD", "redis-cli", "PING"]
      interval: 10s
      timeout: 5s
    logging: *default-logging
    deploy:
      mode: global

  identity-service:
    build:
      context: identity-service
      args:
        git_sha: "${GIT_COMMIT}"
    command: sh -c ". /tmp/dev-tools/startup/identity-service.sh && scripts/dev-server.sh"
    ports:
      - "7000:7000"
      - "9229:9229"
    environment:
      logLevel: debug
      minimumBalance: 1
      minimumRelayerBalance: 1
      minimumFunderBalance: 1

      relayerPrivateKey: "${POA_RELAYER_WALLET_1_PRIVATE_KEY}"
      relayerPublicKey: "${POA_RELAYER_WALLET_1_ADDRESS}"
      relayerWallets: "${POA_RELAYER_WALLETS}"

      ethFunderAddress: "0xaaaa90Fc2bfa70028D6b444BB9754066d9E2703b"
      ethRelayerWallets: "${ETH_RELAYER_WALLETS}"

      userVerifierPrivateKey: "ebba299e6163ff3208de4e82ce7db09cf7e434847b5bdab723af96ae7c763a0e"
      userVerifierPublicKey: "0xbbbb93A6B3A1D6fDd27909729b95CCB0cc9002C0'"

      dbUrl: "postgres://postgres:postgres@identity-service-db:5432/postgres"

      redisHost: "identity-service-redis"
      redisPort: 6379

      aaoEndpoint: "http://anti-abuse-oracle:8000"
      aaoAddress: "${AAO_WALLET_ADDRESS}"

      web3Provider: "http://poa-ganache:8545"
      secondaryWeb3Provider: "http://poa-ganache:8545"
      registryAddress: "${POA_REGISTRY_ADDRESS}"
      entityManagerAddress: "${ENTITY_MANAGER_ADDRESS}"
      ownerWallet: "${POA_OWNER_WALLET}"

      ethProviderUrl: "http://eth-ganache:8545"
      ethTokenAddress: "${ETH_TOKEN_ADDRESS}"
      ethRegistryAddress: "${ETH_REGISTRY_ADDRESS}"
      ethOwnerWallet: "${ETH_OWNER_WALLET}"

      solanaEndpoint: "http://solana-test-validator:8899"
      solanaTrackListenCountAddress: "${SOLANA_TRACK_LISTEN_COUNT_PUBLIC_KEY}"
      solanaAudiusEthRegistryAddress: "${SOLANA_AUDIUS_ETH_REGISTRY_PUBLIC_KEY}"
      solanaValidSigner: "${SOLANA_VALID_SIGNER_PUBLIC_KEY}"
      solanaFeePayerWallets: '[{"privateKey":${SOLANA_FEEPAYER_SECRET_KEY}}]'
      solanaSignerPrivateKey: "${ETH_VALID_SIGNER_PRIVATE_KEY}"
      solanaMintAddress: "${SOLANA_TOKEN_MINT_PUBLIC_KEY}"
      solanaClaimableTokenProgramAddress: "${SOLANA_CLAIMABLE_TOKENS_PUBLIC_KEY}"
      solanaRewardsManagerProgramId: "${SOLANA_REWARD_MANAGER_PUBLIC_KEY}"
      solanaRewardsManagerProgramPDA: "${SOLANA_REWARD_MANAGER_PDA_PUBLIC_KEY}"
      solanaRewardsManagerTokenPDA: "${SOLANA_REWARD_MANAGER_TOKEN_PDA_PUBLIC_KEY}"
      solanaAudiusAnchorDataProgramId: "${SOLANA_AUDIUS_DATA_PUBLIC_KEY}"
    volumes:
      - ./identity-service:/usr/src/app
      - /usr/src/app/node_modules
      - ./dev-tools:/tmp/dev-tools
      - audius-libs:/usr/src/audius-libs
<<<<<<< HEAD
=======
      - /usr/src/app/node_modules
>>>>>>> cbdea17c
      - /usr/src/app/build
    depends_on:
      identity-service-db:
        condition: service_healthy
      identity-service-redis:
        condition: service_healthy
      poa-ganache:
        condition: service_healthy
      eth-ganache:
        condition: service_healthy
      solana-test-validator:
        condition: service_healthy
      build-audius-libs:
        condition: service_started
    logging: *default-logging
    deploy:
      mode: global

  # discovery-provider

  discovery-provider-elasticsearch:
    image: docker.elastic.co/elasticsearch/elasticsearch:8.1.0
    environment:
      discovery.type: single-node
      xpack.security.enabled: false
      ES_JAVA_OPTS: -Xms512m -Xmx512m
    healthcheck:
      test:
        [
          "CMD-SHELL",
          "curl --fail http://localhost:9200/_cluster/health || exit 1",
        ]
      interval: 10s
      timeout: 5s
      retries: 15
    logging: *default-logging
    deploy:
      mode: replicated
      replicas: "${ELASTICSEARCH_REPLICAS}"
    profiles:
      - elasticsearch

  comms:
    build:
      context: comms
      dockerfile: DockerfileM1
    container_name: comms
    command: /comms-linux discovery
    environment:
      audius_db_url: "postgres://postgres:postgres@audius-protocol-discovery-provider-1:5432/audius_discovery?sslmode=disable"
    depends_on:
      - nats
    restart: unless-stopped
    logging:
      options:
        max-size: 10m
        max-file: 3
        mode: non-blocking
        max-buffer-size: 100m
      driver: json-file

  nats:
    build:
      context: comms
      dockerfile: DockerfileM1
    container_name: nats
    command: /comms-linux nats
    restart: unless-stopped
    ports:
      - "6222:6222"
      - "4222:4222"
    environment:
      - NATS_STORE_DIR=/nats
    volumes:
      - /var/k8s/nats:/nats
    logging:
      options:
        max-size: 10m
        max-file: 3
        mode: non-blocking
        max-buffer-size: 100m
      driver: json-file

  discovery-provider:
    build:
      context: discovery-provider
      args:
        git_sha: "${GIT_COMMIT}"
    command: sh -c ". /tmp/dev-tools/startup/startup.sh && scripts/start.sh"
    env_file: .env # used by the startup script
    environment:
      PYTHONPYCACHEPREFIX: /tmp/pycache

      audius_web3_host: "poa-ganache"
      audius_web3_port: "8545"
      audius_web3_eth_provider_url: "http://eth-ganache:8545"
      audius_contracts_registry: "${POA_REGISTRY_ADDRESS}"
      audius_contracts_entity_manager_address: "${ENTITY_MANAGER_ADDRESS}"
      audius_eth_contracts_registry: "${ETH_REGISTRY_ADDRESS}"
      audius_eth_contracts_token: "${ETH_TOKEN_ADDRESS}"

      audius_solana_endpoint: "http://solana-test-validator:8899"
      audius_solana_track_listen_count_address: "${SOLANA_TRACK_LISTEN_COUNT_PUBLIC_KEY}"
      audius_solana_signer_group_address: "${SOLANA_SIGNER_GROUP_PUBLIC_KEY}"
      audius_solana_user_bank_program_address: "${SOLANA_CLAIMABLE_TOKENS_PUBLIC_KEY}"
      audius_solana_waudio_mint: "${SOLANA_TOKEN_MINT_PUBLIC_KEY}"
      audius_solana_rewards_manager_program_address: "${SOLANA_REWARD_MANAGER_PUBLIC_KEY}"
      audius_solana_rewards_manager_account: "${SOLANA_REWARD_MANAGER_PDA_PUBLIC_KEY}"
      audius_solana_anchor_data_program_id: "${SOLANA_AUDIUS_DATA_PUBLIC_KEY}"
      audius_solana_anchor_admin_storage_public_key: "${SOLANA_ADMIN_ACCOUNT_PUBLIC_KEY}"

      audius_discprov_dev_mode: "true"
    volumes:
      - ./discovery-provider/alembic:/audius-discovery-provider/alembic
      - ./discovery-provider/solana-tx-parser:/audius-discovery-provider/solana-tx-parser
      - ./discovery-provider/src:/audius-discovery-provider/src
      - poa-contracts-abis:/audius-discovery-provider/build/contracts
      - eth-contracts-abis:/audius-discovery-provider/build/eth-contracts
      - solana-programs-idl:/audius-discovery-provider/idl
      - ./dev-tools:/tmp/dev-tools
    depends_on:
      poa-ganache:
        condition: service_healthy
      eth-ganache:
        condition: service_healthy
      solana-test-validator:
        condition: service_healthy
      discovery-provider-elasticsearch:
        condition: "${ELASTICSEARCH_CONDITION}"
    logging: *default-logging
    deploy:
      mode: replicated
      replicas: "${DISCOVERY_PROVIDER_REPLICAS}"

  # creator-node

  creator-node:
    build:
      context: creator-node
      args:
        git_sha: "${GIT_COMMIT}"
    command: sh -c ". /tmp/dev-tools/startup/startup.sh && scripts/start.sh"
    env_file: .env # used by the startup script
    volumes:
      - ./creator-node:/usr/src/app
      - ./dev-tools:/tmp/dev-tools
      - audius-libs:/usr/src/audius-libs
      - /usr/src/app/node_modules
      - /usr/src/app/build
    depends_on:
      poa-ganache:
        condition: service_healthy
      eth-ganache:
        condition: service_healthy
      solana-test-validator:
        condition: service_healthy
      build-audius-libs:
        condition: service_started
    logging: *default-logging
    deploy:
      mode: replicated
      replicas: "${CREATOR_NODE_REPLICAS}"

  # port forwarder
  # required for getting consistent port mappings

  port-forwarder:
    image: alpine:3.16.0
    command: sh /tmp/dev-tools/startup/port-forwarder.sh
    ports:
      - "4000-4010:4000-4010"
      - "5000-5010:5000-5010"
    volumes:
      - ./dev-tools:/tmp/dev-tools
    logging: *default-logging
    deploy:
      mode: global

  # SSH server for sshuttle
  # we use separate container instead of host machine for dns/auto-hosts functionality

  sshuttle-server:
    image: linuxserver/openssh-server:latest # don't pin
    command: bash /tmp/dev-tools/startup/sshuttle-server.sh
    environment:
      PUBLIC_KEY_FILE: "/tmp/dev-tools/keys/dev.pub"
      USER_NAME: "sshuttle"
    ports:
      - "2222:2222"
    volumes:
      - ./dev-tools/:/tmp/dev-tools
    logging: *default-logging
    deploy:
      mode: global

volumes:
  poa-contracts-abis:
  eth-contracts-abis:
  solana-programs-idl:
  audius-libs:<|MERGE_RESOLUTION|>--- conflicted
+++ resolved
@@ -1,6 +1,7 @@
 version: "3.9"
 
-x-logging: &default-logging
+x-logging:
+  &default-logging
   options:
     max-size: "50m"
     max-file: "3"
@@ -33,7 +34,7 @@
       POSTGRES_PASSWORD: "postgres"
       POSTGRES_USER: "postgres"
     healthcheck:
-      test: ["CMD", "pg_isready"]
+      test: [ "CMD", "pg_isready" ]
       interval: 10s
       timeout: 5s
     logging: *default-logging
@@ -91,7 +92,7 @@
       POSTGRES_PASSWORD: "postgres"
       POSTGRES_USER: "postgres"
     healthcheck:
-      test: ["CMD", "pg_isready"]
+      test: [ "CMD", "pg_isready" ]
       interval: 10s
       timeout: 5s
     logging: *default-logging
@@ -218,7 +219,7 @@
     image: postgres:11.4
     user: postgres
     healthcheck:
-      test: ["CMD", "pg_isready"]
+      test: [ "CMD", "pg_isready" ]
       interval: 10s
       timeout: 5s
     logging: *default-logging
@@ -229,7 +230,7 @@
     image: redis:7.0
     command: redis-server
     healthcheck:
-      test: ["CMD", "redis-cli", "PING"]
+      test: [ "CMD", "redis-cli", "PING" ]
       interval: 10s
       timeout: 5s
     logging: *default-logging
@@ -297,11 +298,6 @@
       - /usr/src/app/node_modules
       - ./dev-tools:/tmp/dev-tools
       - audius-libs:/usr/src/audius-libs
-<<<<<<< HEAD
-=======
-      - /usr/src/app/node_modules
->>>>>>> cbdea17c
-      - /usr/src/app/build
     depends_on:
       identity-service-db:
         condition: service_healthy
@@ -331,7 +327,7 @@
       test:
         [
           "CMD-SHELL",
-          "curl --fail http://localhost:9200/_cluster/health || exit 1",
+          "curl --fail http://localhost:9200/_cluster/health || exit 1"
         ]
       interval: 10s
       timeout: 5s
