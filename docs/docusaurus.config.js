--- conflicted
+++ resolved
@@ -71,11 +71,7 @@
       announcementBar: {
         id: 'amplify_hackathon',
         content:
-<<<<<<< HEAD
-          '👩‍💻 <a target="_blank" rel="noopener noreferrer" href="https://www.audius.events/e/hackathon">Join the Amplify Hackathon! September 23-30, 2024</a>🚀',
-=======
           '👩‍💻 <a target="_blank" rel="noopener noreferrer" href="https://www.audius.events/e/hackathon">Join the Amplify Hackathon!</a> 🚀  Submissions due September 30, 2024 at 11:55pm PST',
->>>>>>> 3260bf03
         backgroundColor: '#7e1bcc',
         textColor: '#fff',
         isCloseable: false,
