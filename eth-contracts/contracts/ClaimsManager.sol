pragma solidity ^0.5.0;
import "./Staking.sol";
import "@openzeppelin/contracts-ethereum-package/contracts/token/ERC20/ERC20Mintable.sol";
import "@openzeppelin/contracts-ethereum-package/contracts/token/ERC20/ERC20.sol";
import "./ServiceProviderFactory.sol";
/// @notice SafeMath imported via ServiceProviderFactory.sol
/// @notice Governance imported via Staking.sol


/**
 * Designed to automate claim funding, minting tokens as necessary
 * @notice - will call InitializableV2 constructor
 */
contract ClaimsManager is InitializableV2 {
    using SafeMath for uint256;

    string private constant ERROR_ONLY_GOVERNANCE = (
        "ClaimsManager: Only callable by Governance contract"
    );

    address private governanceAddress;
    address private stakingAddress;
    address private serviceProviderFactoryAddress;
    address private delegateManagerAddress;

    // Claim related configurations
    /**
      * @notice - Minimum number of blocks between funding rounds
      *       604800 seconds / week
      *       Avg block time - 13s
      *       604800 / 13 = 46523.0769231 blocks
      */
    uint256 private fundingRoundBlockDiff;

    /**
      * @notice - Configures the current funding amount per round
      *  Weekly rounds, 7% PA inflation = 70,000,000 new tokens in first year
      *                                 = 70,000,000/365*7 (year is slightly more than a week)
      *                                 = 1342465.75342 new AUDS per week
      *                                 = 1342465753420000000000000 new wei units per week
      * @dev - Past a certain block height, this schedule will be updated
      *      - Logic determining schedule will be sourced from an external contract
      */
    uint256 private fundingAmount;

    // Denotes current round
    uint256 private roundNumber;

    // Staking contract ref
    ERC20Mintable private audiusToken;

    // Struct representing round state
    // 1) Block at which round was funded
    // 2) Total funded for this round
    // 3) Total claimed in round
    struct Round {
        uint fundedBlock;
        uint fundedAmount;
        uint totalClaimedInRound;
    }

    // Current round information
    Round private currentRound;

    event RoundInitiated(
      uint256 indexed _blockNumber,
      uint256 indexed _roundNumber,
      uint256 indexed _fundAmount
    );

    event ClaimProcessed(
      address indexed _claimer,
      uint256 indexed _rewards,
      uint256 _oldTotal,
      uint256 indexed _newTotal
    );

    event FundingAmountUpdated(uint256 indexed _amount);
    event FundingRoundBlockDiffUpdated(uint256 indexed _blockDifference);
    event GovernanceAddressUpdated(address indexed _newGovernanceAddress);
    event StakingAddressUpdated(address indexed _newStakingAddress);
    event ServiceProviderFactoryAddressUpdated(address indexed _newServiceProviderFactoryAddress);
    event DelegateManagerAddressUpdated(address indexed _newDelegateManagerAddress);

    /**
     * @notice Function to initialize the contract
     * @dev stakingAddress must be initialized separately after Staking contract is deployed
     * @dev serviceProviderFactoryAddress must be initialized separately after ServiceProviderFactory contract is deployed
     * @dev delegateManagerAddress must be initialized separately after DelegateManager contract is deployed
     * @param _tokenAddress - address of ERC20 token that will be claimed
     * @param _governanceAddress - address for Governance proxy contract
     */
    function initialize(
        address _tokenAddress,
        address _governanceAddress
    ) public initializer
    {
        _updateGovernanceAddress(_governanceAddress);

        audiusToken = ERC20Mintable(_tokenAddress);

        fundingRoundBlockDiff = 46523;
        fundingAmount = 1342465753420000000000000; // 1342465.75342 AUDS
        roundNumber = 0;

        currentRound = Round({
            fundedBlock: 0,
            fundedAmount: 0,
            totalClaimedInRound: 0
        });

        InitializableV2.initialize();
    }

    /// @notice Get the duration of a funding round in blocks
    function getFundingRoundBlockDiff() external view returns (uint256 blockDiff)
    {
        _requireIsInitialized();

        return fundingRoundBlockDiff;
    }

    /// @notice Get the last block where a funding round was initiated
    function getLastFundBlock() external view returns (uint256 lastFundBlock)
    {
        _requireIsInitialized();

        return currentRound.fundedBlock;
    }

    /// @notice Get the amount funded per round in wei
    function getFundsPerRound() external view returns (uint256 amount)
    {
        _requireIsInitialized();

        return fundingAmount;
    }

    /// @notice Get the total amount claimed in the current round
    function getTotalClaimedInRound() external view returns (uint256 claimedAmount)
    {
        _requireIsInitialized();

        return currentRound.totalClaimedInRound;
    }

    /// @notice Get the Governance address
    function getGovernanceAddress() external view returns (address addr) {
        _requireIsInitialized();

        return governanceAddress;
    }

    /// @notice Get the ServiceProviderFactory address
    function getServiceProviderFactoryAddress() external view returns (address addr) {
        _requireIsInitialized();

        return serviceProviderFactoryAddress;
    }

    /// @notice Get the DelegateManager address
    function getDelegateManagerAddress() external view returns (address addr) {
        _requireIsInitialized();

        return delegateManagerAddress;
    }

    /**
     * @notice Get the Staking address
     */
    function getStakingAddress() external view returns (address addr)
    {
        _requireIsInitialized();

        return stakingAddress;
    }

    /**
     * @notice Set the Governance address
     * @dev Only callable by Governance address
     * @param _governanceAddress - address for new Governance contract
     */
    function setGovernanceAddress(address _governanceAddress) external {
        _requireIsInitialized();

        require(msg.sender == governanceAddress, ERROR_ONLY_GOVERNANCE);
        _updateGovernanceAddress(_governanceAddress);
        emit GovernanceAddressUpdated(_governanceAddress);
    }

    /**
     * @notice Set the Staking address
     * @dev Only callable by Governance address
     * @param _stakingAddress - address for new Staking contract
     */
    function setStakingAddress(address _stakingAddress) external {
        _requireIsInitialized();

        require(msg.sender == governanceAddress, ERROR_ONLY_GOVERNANCE);
        stakingAddress = _stakingAddress;
        emit StakingAddressUpdated(_stakingAddress);
    }

    /**
     * @notice Set the ServiceProviderFactory address
     * @dev Only callable by Governance address
     * @param _serviceProviderFactoryAddress - address for new ServiceProviderFactory contract
     */
    function setServiceProviderFactoryAddress(address _serviceProviderFactoryAddress) external {
        _requireIsInitialized();

<<<<<<< HEAD
        require(msg.sender == governanceAddress, ERROR_ONLY_GOVERNANCE);
        serviceProviderFactoryAddress = _spFactory;
        emit ServiceProviderFactoryAddressUpdated(_spFactory);
=======
        require(msg.sender == governanceAddress, "Only callable by Governance contract");
        serviceProviderFactoryAddress = _serviceProviderFactoryAddress;
        emit ServiceProviderFactoryAddressUpdated(_serviceProviderFactoryAddress);
>>>>>>> 251d3071
    }

    /**
     * @notice Set the DelegateManager address
     * @dev Only callable by Governance address
     * @param _delegateManagerAddress - address for new DelegateManager contract
     */
    function setDelegateManagerAddress(address _delegateManagerAddress) external {
        _requireIsInitialized();

<<<<<<< HEAD
        require(msg.sender == governanceAddress, ERROR_ONLY_GOVERNANCE);
        delegateManagerAddress = _delegateManager;
        emit DelegateManagerAddressUpdated(_delegateManager);
=======
        require(msg.sender == governanceAddress, "Only callable by Governance contract");
        delegateManagerAddress = _delegateManagerAddress;
        emit DelegateManagerAddressUpdated(_delegateManagerAddress);
>>>>>>> 251d3071
    }

    /**
     * @notice Start a new funding round
     * @dev Permissioned to be callable by stakers or governance contract
     */
    function initiateRound() external {
        _requireIsInitialized();
        _requireStakingAddressIsSet();

        require(
            Staking(stakingAddress).isStaker(msg.sender) || (msg.sender == governanceAddress),
            "ClaimsManager: Only callable by staked account or Governance contract"
        );

        require(
<<<<<<< HEAD
            block.number.sub(currentRound.fundBlock) > fundingRoundBlockDiff,
            "ClaimsManager: Required block difference not met"
=======
            block.number.sub(currentRound.fundedBlock) > fundingRoundBlockDiff,
            "Required block difference not met"
>>>>>>> 251d3071
        );

        currentRound = Round({
            fundedBlock: block.number,
            fundedAmount: fundingAmount,
            totalClaimedInRound: 0
        });

        roundNumber = roundNumber.add(1);

        emit RoundInitiated(
            currentRound.fundedBlock,
            roundNumber,
            currentRound.fundedAmount
        );
    }

    /**
     * @notice Mints and stakes tokens on behalf of ServiceProvider + delegators
     * @dev Callable through DelegateManager by Service Provider
     * @param _claimer  - service provider address
     * @param _totalLockedForSP - amount of tokens locked up across DelegateManager + ServiceProvider
     */
    function processClaim(
        address _claimer,
        uint256 _totalLockedForSP
    ) external returns (uint256 mintedRewards)
    {
        _requireIsInitialized();
        _requireStakingAddressIsSet();
        _requireDelegateManagerAddressIsSet();
        _requireServiceProviderFactoryAddressIsSet();

        require(
            msg.sender == delegateManagerAddress,
            "ClaimsManager: ProcessClaim only accessible to DelegateManager"
        );

        Staking stakingContract = Staking(stakingAddress);
        // Prevent duplicate claim
        uint256 lastUserClaimBlock = stakingContract.lastClaimedFor(_claimer);
        require(
<<<<<<< HEAD
            lastUserClaimBlock <= currentRound.fundBlock,
            "ClaimsManager: Claim already processed for user"
=======
            lastUserClaimBlock <= currentRound.fundedBlock,
            "Claim already processed for user"
>>>>>>> 251d3071
        );
        uint256 totalStakedAtFundBlockForClaimer = stakingContract.totalStakedForAt(
            _claimer,
            currentRound.fundedBlock);

        (,,bool withinBounds,,,) = (
            ServiceProviderFactory(serviceProviderFactoryAddress).getServiceProviderDetails(_claimer)
        );

        // Once they claim the zero reward amount, stake can be modified once again
        // Subtract total locked amount for SP from stake at fund block
        uint256 claimerTotalStake = totalStakedAtFundBlockForClaimer.sub(_totalLockedForSP);
        uint256 totalStakedAtFundBlock = stakingContract.totalStakedAt(currentRound.fundedBlock);

        // Calculate claimer rewards
        uint256 rewardsForClaimer = (
          claimerTotalStake.mul(fundingAmount)
        ).div(totalStakedAtFundBlock);

        // For a claimer violating bounds, no new tokens are minted
        // Claim history is marked to zero and function is short-circuited
        // Total rewards can be zero if all stake is currently locked up
        if (!withinBounds || rewardsForClaimer == 0) {
            stakingContract.updateClaimHistory(0, _claimer);
            emit ClaimProcessed(
                _claimer,
                0,
                totalStakedAtFundBlockForClaimer,
                claimerTotalStake
            );
            return 0;
        }

        // ERC20Mintable always returns true
        audiusToken.mint(address(this), rewardsForClaimer);

        // ERC20 always returns true
        audiusToken.approve(stakingAddress, rewardsForClaimer);

        // Transfer rewards
        stakingContract.stakeRewards(rewardsForClaimer, _claimer);

        // Update round claim value
        currentRound.totalClaimedInRound = currentRound.totalClaimedInRound.add(rewardsForClaimer);

        // Update round claim value
        uint256 newTotal = stakingContract.totalStakedFor(_claimer);

        emit ClaimProcessed(
            _claimer,
            rewardsForClaimer,
            totalStakedAtFundBlockForClaimer,
            newTotal
        );

        return rewardsForClaimer;
    }

    /**
     * @notice Modify funding amount per round
     * @param _newAmount - new amount to fund per round in wei
     */
    function updateFundingAmount(uint256 _newAmount)
    external returns (uint256 newAmount)
    {
        _requireIsInitialized();
        require(msg.sender == governanceAddress, ERROR_ONLY_GOVERNANCE);
        fundingAmount = _newAmount;
        emit FundingAmountUpdated(_newAmount);
        return _newAmount;
    }

    /**
     * @notice Returns boolean indicating whether a claim is considered pending
     * @dev Note that an address with no endpoints can never have a pending claim
     * @param _sp - address of the service provider to check
     * @return boolean - true if eligible for claim, false if not
     */
    function claimPending(address _sp) external view returns (bool pending) {
        _requireIsInitialized();
        _requireStakingAddressIsSet();
        _requireServiceProviderFactoryAddressIsSet();

        uint256 lastClaimedForSP = Staking(stakingAddress).lastClaimedFor(_sp);
        (,,,uint256 numEndpoints,,) = (
            ServiceProviderFactory(serviceProviderFactoryAddress).getServiceProviderDetails(_sp)
        );
        return (lastClaimedForSP < currentRound.fundedBlock && numEndpoints > 0);
    }

    /**
     * @notice Modify minimum block difference between funding rounds
     * @param _newFundingRoundBlockDiff - new min block difference to set
     */
    function updateFundingRoundBlockDiff(uint256 _newFundingRoundBlockDiff) external {
        _requireIsInitialized();

        require(msg.sender == governanceAddress, ERROR_ONLY_GOVERNANCE);
        emit FundingRoundBlockDiffUpdated(_newFundingRoundBlockDiff);
        fundingRoundBlockDiff = _newFundingRoundBlockDiff;
    }

    // ========================================= Private Functions =========================================

    /**
     * @notice Set the governance address after confirming contract identity
     * @param _governanceAddress - Incoming governance address
     */
    function _updateGovernanceAddress(address _governanceAddress) private {
        require(
            Governance(_governanceAddress).isGovernanceAddress() == true,
            "ClaimsManager: _governanceAddress is not a valid governance contract"
        );
        governanceAddress = _governanceAddress;
    }

    function _requireStakingAddressIsSet() private view {
        require(stakingAddress != address(0x00), "ClaimsManager: stakingAddress is not set");
    }

    function _requireDelegateManagerAddressIsSet() private view {
        require(
            delegateManagerAddress != address(0x00),
            "ClaimsManager: delegateManagerAddress is not set"
        );
    }

    function _requireServiceProviderFactoryAddressIsSet() private view {
        require(
            serviceProviderFactoryAddress != address(0x00),
            "ClaimsManager: serviceProviderFactoryAddress is not set"
        );
    }
}<|MERGE_RESOLUTION|>--- conflicted
+++ resolved
@@ -209,15 +209,9 @@
     function setServiceProviderFactoryAddress(address _serviceProviderFactoryAddress) external {
         _requireIsInitialized();
 
-<<<<<<< HEAD
-        require(msg.sender == governanceAddress, ERROR_ONLY_GOVERNANCE);
-        serviceProviderFactoryAddress = _spFactory;
-        emit ServiceProviderFactoryAddressUpdated(_spFactory);
-=======
-        require(msg.sender == governanceAddress, "Only callable by Governance contract");
+        require(msg.sender == governanceAddress, ERROR_ONLY_GOVERNANCE);
         serviceProviderFactoryAddress = _serviceProviderFactoryAddress;
         emit ServiceProviderFactoryAddressUpdated(_serviceProviderFactoryAddress);
->>>>>>> 251d3071
     }
 
     /**
@@ -228,15 +222,9 @@
     function setDelegateManagerAddress(address _delegateManagerAddress) external {
         _requireIsInitialized();
 
-<<<<<<< HEAD
-        require(msg.sender == governanceAddress, ERROR_ONLY_GOVERNANCE);
-        delegateManagerAddress = _delegateManager;
-        emit DelegateManagerAddressUpdated(_delegateManager);
-=======
-        require(msg.sender == governanceAddress, "Only callable by Governance contract");
+        require(msg.sender == governanceAddress, ERROR_ONLY_GOVERNANCE);
         delegateManagerAddress = _delegateManagerAddress;
         emit DelegateManagerAddressUpdated(_delegateManagerAddress);
->>>>>>> 251d3071
     }
 
     /**
@@ -253,13 +241,8 @@
         );
 
         require(
-<<<<<<< HEAD
-            block.number.sub(currentRound.fundBlock) > fundingRoundBlockDiff,
+            block.number.sub(currentRound.fundedBlock) > fundingRoundBlockDiff,
             "ClaimsManager: Required block difference not met"
-=======
-            block.number.sub(currentRound.fundedBlock) > fundingRoundBlockDiff,
-            "Required block difference not met"
->>>>>>> 251d3071
         );
 
         currentRound = Round({
@@ -302,13 +285,8 @@
         // Prevent duplicate claim
         uint256 lastUserClaimBlock = stakingContract.lastClaimedFor(_claimer);
         require(
-<<<<<<< HEAD
-            lastUserClaimBlock <= currentRound.fundBlock,
+            lastUserClaimBlock <= currentRound.fundedBlock,
             "ClaimsManager: Claim already processed for user"
-=======
-            lastUserClaimBlock <= currentRound.fundedBlock,
-            "Claim already processed for user"
->>>>>>> 251d3071
         );
         uint256 totalStakedAtFundBlockForClaimer = stakingContract.totalStakedForAt(
             _claimer,
