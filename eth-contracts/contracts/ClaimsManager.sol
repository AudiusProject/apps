--- conflicted
+++ resolved
@@ -130,16 +130,7 @@
             "Round must be initiated from account with staked value or contract deployer"
         );
         require(
-<<<<<<< HEAD
-            block.number.sub(fundBlock) > fundingRoundBlockDiff,
-            "Required block difference not met"
-        );
-
-        fundBlock = block.number;
-        totalClaimedInRound = 0;
-        roundNumber = roundNumber.add(1);
-=======
-            block.number - currentRound.fundBlock > fundingRoundBlockDiff,
+            block.number.sub(currentRound.fundBlock) > fundingRoundBlockDiff,
             "Required block difference not met"
         );
 
@@ -149,8 +140,7 @@
             totalClaimedInRound: 0
         });
 
-        roundNumber += 1;
->>>>>>> ebbfd7fd
+        roundNumber = roundNumber.add(1);
 
         emit RoundInitiated(
             currentRound.fundBlock,
@@ -192,13 +182,8 @@
             "Maximum stake bounds violated at fund block");
 
         // Subtract total locked amount for SP from stake at fund block
-<<<<<<< HEAD
         uint claimerTotalStake = totalStakedAtFundBlockForClaimer.sub(_totalLockedForSP);
-        uint totalStakedAtFundBlock = stakingContract.totalStakedAt(fundBlock);
-=======
-        uint claimerTotalStake = totalStakedAtFundBlockForClaimer - _totalLockedForSP;
         uint totalStakedAtFundBlock = stakingContract.totalStakedAt(currentRound.fundBlock);
->>>>>>> ebbfd7fd
 
         // Calculate claimer rewards
         uint rewardsForClaimer = (
@@ -216,11 +201,7 @@
         stakingContract.stakeRewards(rewardsForClaimer, _claimer);
 
         // Update round claim value
-<<<<<<< HEAD
-        totalClaimedInRound = totalClaimedInRound.add(rewardsForClaimer);
-=======
-        currentRound.totalClaimedInRound += rewardsForClaimer;
->>>>>>> ebbfd7fd
+        currentRound.totalClaimedInRound = currentRound.totalClaimedInRound.add(rewardsForClaimer);
 
         // Update round claim value
         uint newTotal = stakingContract.totalStakedFor(_claimer);
