pragma solidity ^0.5.0;
import "./Staking.sol";
import "@openzeppelin/contracts-ethereum-package/contracts/token/ERC20/ERC20Mintable.sol";
import "@openzeppelin/contracts-ethereum-package/contracts/token/ERC20/ERC20.sol";
import "./ServiceProviderFactory.sol";
/// @notice SafeMath imported via ServiceProviderFactory.sol
/// @notice Governance imported via Staking.sol


/**
 * Designed to automate claim funding, minting tokens as necessary
 * @notice - will call InitializableV2 constructor
 */
contract ClaimsManager is InitializableV2 {
    using SafeMath for uint256;
    address private governanceAddress;
    address private stakingAddress;
    address private serviceProviderFactoryAddress;
    address private delegateManagerAddress;

    // Claim related configurations
    /**
      * @notice - Minimum number of blocks between funding rounds
      *       604800 seconds / week
      *       Avg block time - 13s
      *       604800 / 13 = 46523.0769231 blocks
      */
    uint256 private fundingRoundBlockDiff;

    /**
      * @notice - Configures the current funding amount per round
      *  Weekly rounds, 7% PA inflation = 70,000,000 new tokens in first year
      *                                 = 70,000,000/365*7 (year is slightly more than a week)
      *                                 = 1342465.75342 new AUDS per week
      *                                 = 1342465753420000000000000 new wei units per week
      * @dev - Past a certain block height, this schedule will be updated
      *      - Logic determining schedule will be sourced from an external contract
      */
    uint256 private fundingAmount;

    // Denotes current round
    uint256 private roundNumber;

    // Staking contract ref
    ERC20Mintable private audiusToken;

    // Struct representing round state
    // 1) Block at which round was funded
    // 2) Total funded for this round
    // 3) Total claimed in round
    struct Round {
<<<<<<< HEAD
        uint fundedBlock;
        uint fundedAmount;
        uint totalClaimedInRound;
=======
        uint256 fundBlock;
        uint256 fundingAmount;
        uint256 totalClaimedInRound;
>>>>>>> d7219fce
    }

    // Current round information
    Round private currentRound;

    event RoundInitiated(
      uint256 indexed _blockNumber,
      uint256 indexed _roundNumber,
      uint256 indexed _fundAmount
    );

    event ClaimProcessed(
      address indexed _claimer,
      uint256 indexed _rewards,
      uint256 _oldTotal,
      uint256 indexed _newTotal
    );

    event FundingAmountUpdated(uint256 indexed _amount);
    event FundingRoundBlockDiffUpdated(uint256 indexed _blockDifference);
    event GovernanceAddressUpdated(address indexed _newGovernanceAddress);
    event StakingAddressUpdated(address indexed _newStakingAddress);
    event ServiceProviderFactoryAddressUpdated(address indexed _newServiceProviderFactoryAddress);
    event DelegateManagerAddressUpdated(address indexed _newDelegateManagerAddress);

    /**
     * @notice Function to initialize the contract
     * @dev stakingAddress must be initialized separately after Staking contract is deployed
     * @dev serviceProviderFactoryAddress must be initialized separately after ServiceProviderFactory contract is deployed
     * @dev delegateManagerAddress must be initialized separately after DelegateManager contract is deployed
     * @param _tokenAddress - address of ERC20 token that will be claimed
     * @param _governanceAddress - address for Governance proxy contract
     */
    function initialize(
        address _tokenAddress,
        address _governanceAddress
    ) public initializer
    {
        _updateGovernanceAddress(_governanceAddress);

        audiusToken = ERC20Mintable(_tokenAddress);

        fundingRoundBlockDiff = 46523;
        fundingAmount = 1342465753420000000000000; // 1342465.75342 AUDS
        roundNumber = 0;

        currentRound = Round({
            fundedBlock: 0,
            fundedAmount: 0,
            totalClaimedInRound: 0
        });

        InitializableV2.initialize();
    }

    /// @notice Get the duration of a funding round in blocks
    function getFundingRoundBlockDiff() external view returns (uint256 blockDiff)
    {
        _requireIsInitialized();

        return fundingRoundBlockDiff;
    }

    /// @notice Get the last block where a funding round was initiated
    function getLastFundBlock() external view returns (uint256 lastFundBlock)
    {
        _requireIsInitialized();

        return currentRound.fundedBlock;
    }

    /// @notice Get the amount funded per round in wei
    function getFundsPerRound() external view returns (uint256 amount)
    {
        _requireIsInitialized();

        return fundingAmount;
    }

    /// @notice Get the total amount claimed in the current round
    function getTotalClaimedInRound() external view returns (uint256 claimedAmount)
    {
        _requireIsInitialized();

        return currentRound.totalClaimedInRound;
    }

    /// @notice Get the Governance address
    function getGovernanceAddress() external view returns (address addr) {
        _requireIsInitialized();

        return governanceAddress;
    }

    /// @notice Get the ServiceProviderFactory address
    function getServiceProviderFactoryAddress() external view returns (address addr) {
        _requireIsInitialized();

        return serviceProviderFactoryAddress;
    }

    /// @notice Get the DelegateManager address
    function getDelegateManagerAddress() external view returns (address addr) {
        _requireIsInitialized();

        return delegateManagerAddress;
    }

    /**
     * @notice Get the Staking address
     */
    function getStakingAddress() external view returns (address addr)
    {
        _requireIsInitialized();

        return stakingAddress;
    }

    /**
     * @notice Set the Governance address
     * @dev Only callable by Governance address
     * @param _governanceAddress - address for new Governance contract
     */
    function setGovernanceAddress(address _governanceAddress) external {
        _requireIsInitialized();

        require(msg.sender == governanceAddress, "Only callable by Governance contract");
        _updateGovernanceAddress(_governanceAddress);
        emit GovernanceAddressUpdated(_governanceAddress);
    }

    /**
     * @notice Set the Staking address
     * @dev Only callable by Governance address
     * @param _stakingAddress - address for new Staking contract
     */
    function setStakingAddress(address _stakingAddress) external {
        _requireIsInitialized();

        require(msg.sender == governanceAddress, "Only callable by Governance contract");
        stakingAddress = _stakingAddress;
        emit StakingAddressUpdated(_stakingAddress);
    }

    /**
     * @notice Set the ServiceProviderFactory address
     * @dev Only callable by Governance address
     * @param _serviceProviderAddress - address for new ServiceProviderFactory contract
     */
    function setServiceProviderFactoryAddress(address _serviceProviderAddress) external {
        _requireIsInitialized();

        require(msg.sender == governanceAddress, "Only callable by Governance contract");
        serviceProviderFactoryAddress = _serviceProviderAddress;
        emit ServiceProviderFactoryAddressUpdated(_serviceProviderAddress);
    }

    /**
     * @notice Set the DelegateManager address
     * @dev Only callable by Governance address
     * @param _delegateManagerAddress - address for new DelegateManager contract
     */
    function setDelegateManagerAddress(address _delegateManagerAddress) external {
        _requireIsInitialized();

        require(msg.sender == governanceAddress, "Only callable by Governance contract");
        delegateManagerAddress = _delegateManagerAddress;
        emit DelegateManagerAddressUpdated(_delegateManagerAddress);
    }

    /**
     * @notice Start a new funding round
     * @dev Permissioned to be callable by stakers or governance contract
     */
    function initiateRound() external {
        _requireIsInitialized();
        _requireStakingAddressIsSet();

        require(
            Staking(stakingAddress).isStaker(msg.sender) || (msg.sender == governanceAddress),
            "Only callable by staked account or Governance contract"
        );

        require(
            block.number.sub(currentRound.fundedBlock) > fundingRoundBlockDiff,
            "Required block difference not met"
        );

        currentRound = Round({
            fundedBlock: block.number,
            fundedAmount: fundingAmount,
            totalClaimedInRound: 0
        });

        roundNumber = roundNumber.add(1);

        emit RoundInitiated(
            currentRound.fundedBlock,
            roundNumber,
            currentRound.fundedAmount
        );
    }

    /**
     * @notice Mints and stakes tokens on behalf of ServiceProvider + delegators
     * @dev Callable through DelegateManager by Service Provider
     * @param _claimer  - service provider address
     * @param _totalLockedForSP - amount of tokens locked up across DelegateManager + ServiceProvider
     */
    function processClaim(
        address _claimer,
        uint256 _totalLockedForSP
    ) external returns (uint256 mintedRewards)
    {
        _requireIsInitialized();
        _requireStakingAddressIsSet();
        _requireDelegateManagerAddressIsSet();
        _requireServiceProviderFactoryAddressIsSet();

        require(
            msg.sender == delegateManagerAddress,
            "ProcessClaim only accessible to DelegateManager"
        );

        Staking stakingContract = Staking(stakingAddress);
        // Prevent duplicate claim
<<<<<<< HEAD
        uint lastUserClaimBlock = stakingContract.lastClaimedFor(_claimer);
        require(
            lastUserClaimBlock <= currentRound.fundedBlock,
            "Claim already processed for user"
        );
        uint totalStakedAtFundBlockForClaimer = stakingContract.totalStakedForAt(
=======
        uint256 lastUserClaimBlock = stakingContract.lastClaimedFor(_claimer);
        require(lastUserClaimBlock <= currentRound.fundBlock, "Claim already processed for user");
        uint256 totalStakedAtFundBlockForClaimer = stakingContract.totalStakedForAt(
>>>>>>> d7219fce
            _claimer,
            currentRound.fundedBlock);

        (,,bool withinBounds,,,) = (
            ServiceProviderFactory(serviceProviderFactoryAddress).getServiceProviderDetails(_claimer)
        );

        // Once they claim the zero reward amount, stake can be modified once again
        // Subtract total locked amount for SP from stake at fund block
<<<<<<< HEAD
        uint claimerTotalStake = totalStakedAtFundBlockForClaimer.sub(_totalLockedForSP);
        uint totalStakedAtFundBlock = stakingContract.totalStakedAt(currentRound.fundedBlock);
=======
        uint256 claimerTotalStake = totalStakedAtFundBlockForClaimer.sub(_totalLockedForSP);
        uint256 totalStakedAtFundBlock = stakingContract.totalStakedAt(currentRound.fundBlock);
>>>>>>> d7219fce

        // Calculate claimer rewards
        uint256 rewardsForClaimer = (
          claimerTotalStake.mul(fundingAmount)
        ).div(totalStakedAtFundBlock);

        // For a claimer violating bounds, no new tokens are minted
        // Claim history is marked to zero and function is short-circuited
        // Total rewards can be zero if all stake is currently locked up
        if (!withinBounds || rewardsForClaimer == 0) {
            stakingContract.updateClaimHistory(0, _claimer);
            emit ClaimProcessed(
                _claimer,
                0,
                totalStakedAtFundBlockForClaimer,
                claimerTotalStake
            );
            return 0;
        }

        // ERC20Mintable always returns true
        audiusToken.mint(address(this), rewardsForClaimer);

        // ERC20 always returns true
        audiusToken.approve(stakingAddress, rewardsForClaimer);

        // Transfer rewards
        stakingContract.stakeRewards(rewardsForClaimer, _claimer);

        // Update round claim value
        currentRound.totalClaimedInRound = currentRound.totalClaimedInRound.add(rewardsForClaimer);

        // Update round claim value
        uint256 newTotal = stakingContract.totalStakedFor(_claimer);

        emit ClaimProcessed(
            _claimer,
            rewardsForClaimer,
            totalStakedAtFundBlockForClaimer,
            newTotal
        );

        return rewardsForClaimer;
    }

    /**
     * @notice Modify funding amount per round
     * @param _newAmount - new amount to fund per round in wei
     */
    function updateFundingAmount(uint256 _newAmount)
    external returns (uint256 newAmount)
    {
        _requireIsInitialized();

        require(
            msg.sender == governanceAddress,
            "Only callable by Governance contract"
        );
        fundingAmount = _newAmount;
        emit FundingAmountUpdated(_newAmount);
        return _newAmount;
    }

    /**
     * @notice Returns boolean indicating whether a claim is considered pending
     * @dev Note that an address with no endpoints can never have a pending claim
     * @param _sp - address of the service provider to check
     * @return boolean - true if eligible for claim, false if not
     */
    function claimPending(address _sp) external view returns (bool pending) {
        _requireIsInitialized();
        _requireStakingAddressIsSet();
        _requireServiceProviderFactoryAddressIsSet();

        uint256 lastClaimedForSP = Staking(stakingAddress).lastClaimedFor(_sp);
        (,,,uint256 numEndpoints,,) = (
            ServiceProviderFactory(serviceProviderFactoryAddress).getServiceProviderDetails(_sp)
        );
        return (lastClaimedForSP < currentRound.fundedBlock && numEndpoints > 0);
    }

    /**
     * @notice Modify minimum block difference between funding rounds
     * @param _newFundingRoundBlockDiff - new min block difference to set
     */
    function updateFundingRoundBlockDiff(uint256 _newFundingRoundBlockDiff) external {
        _requireIsInitialized();

        require(
            msg.sender == governanceAddress,
            "Only callable by Governance contract"
        );
        emit FundingRoundBlockDiffUpdated(_newFundingRoundBlockDiff);
        fundingRoundBlockDiff = _newFundingRoundBlockDiff;
    }

    // ========================================= Private Functions =========================================

    /**
     * @notice Set the governance address after confirming contract identity
     * @param _governanceAddress - Incoming governance address
     */
    function _updateGovernanceAddress(address _governanceAddress) private {
        require(
            Governance(_governanceAddress).isGovernanceAddress() == true,
            "_governanceAddress is not a valid governance contract"
        );
        governanceAddress = _governanceAddress;
    }

    function _requireStakingAddressIsSet() private view {
        require(stakingAddress != address(0x00), "stakingAddress is not set");
    }

    function _requireDelegateManagerAddressIsSet() private view {
        require(delegateManagerAddress != address(0x00), "delegateManagerAddress is not set");
    }

    function _requireServiceProviderFactoryAddressIsSet() private view {
        require(
            serviceProviderFactoryAddress != address(0x00),
            "serviceProviderFactoryAddress is not set"
        );
    }
}<|MERGE_RESOLUTION|>--- conflicted
+++ resolved
@@ -49,15 +49,9 @@
     // 2) Total funded for this round
     // 3) Total claimed in round
     struct Round {
-<<<<<<< HEAD
         uint fundedBlock;
         uint fundedAmount;
         uint totalClaimedInRound;
-=======
-        uint256 fundBlock;
-        uint256 fundingAmount;
-        uint256 totalClaimedInRound;
->>>>>>> d7219fce
     }
 
     // Current round information
@@ -284,18 +278,12 @@
 
         Staking stakingContract = Staking(stakingAddress);
         // Prevent duplicate claim
-<<<<<<< HEAD
-        uint lastUserClaimBlock = stakingContract.lastClaimedFor(_claimer);
+        uint256 lastUserClaimBlock = stakingContract.lastClaimedFor(_claimer);
         require(
             lastUserClaimBlock <= currentRound.fundedBlock,
             "Claim already processed for user"
         );
-        uint totalStakedAtFundBlockForClaimer = stakingContract.totalStakedForAt(
-=======
-        uint256 lastUserClaimBlock = stakingContract.lastClaimedFor(_claimer);
-        require(lastUserClaimBlock <= currentRound.fundBlock, "Claim already processed for user");
         uint256 totalStakedAtFundBlockForClaimer = stakingContract.totalStakedForAt(
->>>>>>> d7219fce
             _claimer,
             currentRound.fundedBlock);
 
@@ -305,13 +293,8 @@
 
         // Once they claim the zero reward amount, stake can be modified once again
         // Subtract total locked amount for SP from stake at fund block
-<<<<<<< HEAD
-        uint claimerTotalStake = totalStakedAtFundBlockForClaimer.sub(_totalLockedForSP);
-        uint totalStakedAtFundBlock = stakingContract.totalStakedAt(currentRound.fundedBlock);
-=======
         uint256 claimerTotalStake = totalStakedAtFundBlockForClaimer.sub(_totalLockedForSP);
-        uint256 totalStakedAtFundBlock = stakingContract.totalStakedAt(currentRound.fundBlock);
->>>>>>> d7219fce
+        uint256 totalStakedAtFundBlock = stakingContract.totalStakedAt(currentRound.fundedBlock);
 
         // Calculate claimer rewards
         uint256 rewardsForClaimer = (
