--- conflicted
+++ resolved
@@ -335,15 +335,10 @@
         (
             uint totalBalanceInStaking,
             uint totalBalanceInSPFactory,
-<<<<<<< HEAD
-            uint totalBalanceOutsideStaking
-        ) = _validateClaimRewards(spFactory, _claimer);
-=======
             uint totalActiveFunds,
             uint spLockedStake,
             uint totalRewards
-        ) = _validateClaimRewards(spFactory);
->>>>>>> d6b1fe94
+        ) = _validateClaimRewards(spFactory, _claimer);
 
         // No-op if balance is already equivalent
         // This case can occur if no rewards due to bound violation or all stake is locked
@@ -359,12 +354,6 @@
 
         ( ,uint deployerCut, , , , ) = spFactory.getServiceProviderDetails(_claimer);
         uint deployerCutBase = spFactory.getServiceProviderDeployerCutBase();
-
-<<<<<<< HEAD
-        // Total valid funds used to calculate rewards distribution
-        uint totalActiveFunds = (
-            totalBalanceOutsideStaking.sub(spDelegateInfo[_claimer].totalLockedUpStake)
-        );
 
         (
             uint totalDelegatedStakeIncrease,
@@ -376,46 +365,6 @@
             deployerCut,
             deployerCutBase
         );
-=======
-        // Traverse all delegates and calculate their rewards
-        // As each delegate reward is calculated, increment SP cut reward accordingly
-        for (uint i = 0; i < spDelegateInfo[msg.sender].delegators.length; i++) {
-            address delegator = spDelegateInfo[msg.sender].delegators[i];
-            uint delegateStakeToSP = delegateInfo[delegator][msg.sender];
-
-            // Subtract any locked up stake
-            if (undelegateRequests[delegator].serviceProvider == msg.sender) {
-                delegateStakeToSP = delegateStakeToSP.sub(undelegateRequests[delegator].amount);
-            }
-
-            // Calculate rewards by ((delegateStakeToSP / totalActiveFunds) * totalRewards)
-            uint rewardsPriorToSPCut = (
-              delegateStakeToSP.mul(totalRewards)
-            ).div(totalActiveFunds);
-
-            // Multiply by deployer cut fraction to calculate reward for SP
-            // Operation constructed to perform all multiplication prior to division
-            // uint spDeployerCut = (rewardsPriorToSPCut * deployerCut ) / (deployerCutBase);
-            //                    = ((delegateStakeToSP * totalRewards) / totalActiveFunds) * deployerCut ) / (deployerCutBase);
-            //                    = ((delegateStakeToSP * totalRewards * deployerCut) / totalActiveFunds ) / (deployerCutBase);
-            //                    = (delegateStakeToSP * totalRewards * deployerCut) / (deployerCutBase * totalActiveFunds);
-            uint spDeployerCut = (
-                (delegateStakeToSP.mul(totalRewards)).mul(deployerCut)
-            ).div(
-                totalActiveFunds.mul(deployerCutBase)
-            );
-            spDeployerCutRewards = spDeployerCutRewards.add(spDeployerCut);
-            // Increase total delegate reward in DelegateManager
-            // Subtract SP reward from rewards to calculate delegate reward
-            // delegateReward = rewardsPriorToSPCut - spDeployerCut;
-            delegateInfo[delegator][msg.sender] = (
-                delegateInfo[delegator][msg.sender].add(rewardsPriorToSPCut.sub(spDeployerCut))
-            );
-            totalDelegatedStakeIncrease = (
-                totalDelegatedStakeIncrease.add(rewardsPriorToSPCut.sub(spDeployerCut))
-            );
-        }
->>>>>>> d6b1fe94
 
         // Update total delegated to this SP
         spDelegateInfo[_claimer].totalDelegatedStake = (
@@ -698,43 +647,11 @@
     /**
      * @notice Helper function for claimRewards to get balances from Staking contract
                and do validation
-<<<<<<< HEAD
-     * @param _spFactory - reference to ServiceProviderFactory contract
+     * @param spFactory - reference to ServiceProviderFactory contract
      * @param _claimer - address for which rewards are being claimed
-     * @return (totalBalanceInStaking, totalBalanceInSPFactory, totalBalanceOutsideStaking)
-     */
-    function _validateClaimRewards(
-        ServiceProviderFactory _spFactory,
-        address _claimer
-    )
-    internal returns (uint totalBalanceInStaking, uint totalBalanceInSPFactory, uint totalBalanceOutsideStaking)
-    {
-
-        // Account for any pending locked up stake for the service provider
-        (uint spLockedStake,) = _spFactory.getPendingDecreaseStakeRequest(msg.sender);
-
-        // Process claim for msg.sender
-        // Total locked parameter is equal to delegate locked up stake + service provider locked up stake
-        ClaimsManager(claimsManagerAddress).processClaim(
-            _claimer,
-            (spDelegateInfo[_claimer].totalLockedUpStake.add(spLockedStake))
-        );
-
-        // Amount stored in staking contract for owner
-        uint _totalBalanceInStaking = Staking(stakingAddress).totalStakedFor(_claimer);
-        require(_totalBalanceInStaking > 0, "Stake required for claim");
-
-        // Amount in sp factory for claimer
-        (uint _totalBalanceInSPFactory,,,,,) = _spFactory.getServiceProviderDetails(_claimer);
-
-        // Decrease total balance by any locked up stake
-        _totalBalanceInSPFactory = _totalBalanceInSPFactory.sub(spLockedStake);
-
-=======
-     * @param spFactory - reference to ServiceProviderFactory contract
      * @return (totalBalanceInStaking, totalBalanceInSPFactory, totalActiveFunds, spLockedStake, totalRewards)
      */
-    function _validateClaimRewards(ServiceProviderFactory spFactory)
+    function _validateClaimRewards(ServiceProviderFactory spFactory, address _claimer)
     internal returns (
         uint totalBalanceInStaking,
         uint totalBalanceInSPFactory,
@@ -744,34 +661,28 @@
     )
     {
         // Account for any pending locked up stake for the service provider
-        (spLockedStake,) = spFactory.getPendingDecreaseStakeRequest(msg.sender);
-        uint totalLockedUpStake = spDelegateInfo[msg.sender].totalLockedUpStake.add(spLockedStake);
+        (spLockedStake,) = spFactory.getPendingDecreaseStakeRequest(_claimer);
+        uint totalLockedUpStake = spDelegateInfo[_claimer].totalLockedUpStake.add(spLockedStake);
 
         // Process claim for msg.sender
         // Total locked parameter is equal to delegate locked up stake + service provider locked up stake
         uint mintedRewards = ClaimsManager(claimsManagerAddress).processClaim(
-            msg.sender,
+            _claimer,
             totalLockedUpStake
         );
 
         // Amount stored in staking contract for owner
-        totalBalanceInStaking = Staking(stakingAddress).totalStakedFor(msg.sender);
+        totalBalanceInStaking = Staking(stakingAddress).totalStakedFor(_claimer);
         require(totalBalanceInStaking > 0, "Stake required for claim");
 
         // Amount in sp factory for claimer
-        (totalBalanceInSPFactory,,,,,) = spFactory.getServiceProviderDetails(msg.sender);
->>>>>>> d6b1fe94
+        (totalBalanceInSPFactory,,,,,) = spFactory.getServiceProviderDetails(_claimer);
         // Require active stake to claim any rewards
         require(totalBalanceInSPFactory.sub(spLockedStake) > 0, "Service Provider stake required");
 
         // Amount in delegate manager staked to service provider
-<<<<<<< HEAD
-        uint _totalBalanceOutsideStaking = (
-            _totalBalanceInSPFactory.add(spDelegateInfo[_claimer].totalDelegatedStake)
-=======
         uint totalBalanceOutsideStaking = (
-            totalBalanceInSPFactory.add(spDelegateInfo[msg.sender].totalDelegatedStake)
->>>>>>> d6b1fe94
+            totalBalanceInSPFactory.add(spDelegateInfo[_claimer].totalDelegatedStake)
         );
 
         totalActiveFunds = totalBalanceOutsideStaking.sub(totalLockedUpStake);
@@ -907,9 +818,6 @@
             delegateInfo[delegator][_sp] = (
                 delegateInfo[delegator][_sp].add(rewardsPriorToSPCut.sub(spDeployerCut))
             );
-            delegatorStakeTotal[delegator] = (
-                delegatorStakeTotal[delegator].add(rewardsPriorToSPCut.sub(spDeployerCut))
-            );
             totalDelegatedStakeIncrease = (
                 totalDelegatedStakeIncrease.add(rewardsPriorToSPCut.sub(spDeployerCut))
             );
