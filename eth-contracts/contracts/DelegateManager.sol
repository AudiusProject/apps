pragma solidity ^0.5.0;

import "@openzeppelin/contracts-ethereum-package/contracts/token/ERC20/ERC20Mintable.sol";
import "@openzeppelin/contracts-ethereum-package/contracts/token/ERC20/ERC20.sol";
/// @notice SafeMath imported via ServiceProviderFactory.sol

import "./Staking.sol";
import "./ServiceProviderFactory.sol";
import "./ClaimsManager.sol";


/**
 * Designed to manage delegation to staking contract
 */
contract DelegateManager is InitializableV2 {
    using SafeMath for uint256;

    address private tokenAddress;
    address private governanceAddress;
    address private stakingAddress;
    address private serviceProviderFactoryAddress;
    address private claimsManagerAddress;

    /**
     * Number of blocks an undelegate operation has to wait
     * @notice must be >= Governance.votingPeriod
     */
    uint private undelegateLockupDuration;

    // Maximum number of delegators a single account can handle
    uint private maxDelegators;

    // Minimum amount of delegation allowed
    uint minDelegationAmount;

    // Staking contract ref
    ERC20Mintable internal audiusToken;

    // Struct representing total delegated to SP and list of delegators
    struct ServiceProviderDelegateInfo {
        uint totalDelegatedStake;
        uint totalLockedUpStake;
        address[] delegators;
    }

    // Data structures for lockup during withdrawal
    struct UndelegateStakeRequest {
        address serviceProvider;
        uint amount;
        uint lockupExpiryBlock;
    }

    // Service provider address -> ServiceProviderDelegateInfo
    mapping (address => ServiceProviderDelegateInfo) spDelegateInfo;

    // Delegator stake by address delegated to
    // delegator -> (service provider -> delegatedStake)
    mapping (address => mapping(address => uint)) delegateInfo;

    // Requester to pending undelegate request
    mapping (address => UndelegateStakeRequest) undelegateRequests;

    event IncreaseDelegatedStake(
      address _delegator,
      address _serviceProvider,
      uint _increaseAmount
    );

    event DecreaseDelegatedStake(
      address _delegator,
      address _serviceProvider,
      uint _decreaseAmount
    );

    event Claim(
      address _claimer,
      uint _rewards,
      uint newTotal
    );

    event Slash(
      address _target,
      uint _amount,
      uint _newTotal
    );

    event MaxDelegatorsUpdated(uint indexed _maxDelegators);
    event MinDelegationUpdated(uint indexed _minDelegationAmount);
    event UndelegateLockupDurationUpdated(uint indexed _undelegateLockupDuration);
    event GovernanceAddressUpdated(address indexed _newGovernanceAddress);
    event StakingAddressUpdated(address indexed _newStakingAddress);
    event ServiceProviderFactoryAddressUpdated(address indexed _newServiceProviderFactoryAddress);
    event ClaimsManagerAddressUpdated(address indexed _newClaimsManagerAddress);

    /**
     * @notice Function to initialize the contract
     * @param _tokenAddress - address of ERC20 token that will be claimed
     * @param _governanceAddress - Governance proxy address
     */
    function initialize (
        address _tokenAddress,
        address _governanceAddress
    ) public initializer
    {
        tokenAddress = _tokenAddress;
        governanceAddress = _governanceAddress;
        audiusToken = ERC20Mintable(tokenAddress);
        undelegateLockupDuration = 10;
        maxDelegators = 175;
        // Default minimum delegation amount set to 100AUD
        minDelegationAmount = 100 * 10**uint256(18);
        InitializableV2.initialize();
    }

    /**
     * @notice Allow a delegator to delegate stake to a service provider
     * @param _targetSP - address of service provider to delegate to
     * @param _amount - amount in wei to delegate
     * @return Updated total amount delegated to the service provider by delegator
     */
    function delegateStake(
        address _targetSP,
        uint _amount
    ) external returns (uint delegatedAmount)
    {
        _requireIsInitialized();
        require(
            !_claimPending(_targetSP),
            "Delegation not permitted for SP pending claim"
        );
        address delegator = msg.sender;
        Staking stakingContract = Staking(stakingAddress);

        // Stake on behalf of target service provider
        stakingContract.delegateStakeFor(
            _targetSP,
            delegator,
            _amount
        );

        // Update list of delegators to SP if necessary
        if (!_delegatorExistsForSP(delegator, _targetSP)) {
            // If not found, update list of delegates
            spDelegateInfo[_targetSP].delegators.push(delegator);
            require(
                spDelegateInfo[_targetSP].delegators.length <= maxDelegators,
                "Maximum delegators exceeded"
            );
        }

        // Update following values in storage through helper
        // totalServiceProviderDelegatedStake = current sp total + new amount,
        // totalStakedForSpFromDelegator = current delegator total for sp + new amount,
        // totalDelegatorStake = current delegator total + new amount
        _updateDelegatorStake(
            delegator,
            _targetSP,
            spDelegateInfo[_targetSP].totalDelegatedStake.add(_amount),
            delegateInfo[delegator][_targetSP].add(_amount)
        );

        require(
            delegateInfo[delegator][_targetSP] >= minDelegationAmount,
            "Minimum delegation amount"
        );

        // Validate balance
        ServiceProviderFactory(
            serviceProviderFactoryAddress
        ).validateAccountStakeBalance(_targetSP);

        emit IncreaseDelegatedStake(
            delegator,
            _targetSP,
            _amount
        );

        // Return new total
        return delegateInfo[delegator][_targetSP];
    }

    /**
     * @notice Submit request for undelegation
     * @param _target - address of service provider to undelegate stake from
     * @param _amount - amount in wei to undelegate
     * @return Updated total amount delegated to the service provider by delegator
     */
    function requestUndelegateStake(
        address _target,
        uint _amount
    ) external returns (uint newDelegateAmount)
    {
        _requireIsInitialized();
        require(
            _amount > 0,
            "Requested undelegate stake amount must be greater than zero"
        );
        require(
            !_claimPending(_target),
            "Undelegate request not permitted for SP pending claim"
        );
        address delegator = msg.sender;
        require(_delegatorExistsForSP(delegator, _target), "Delegator must be staked for SP");

        // Confirm no pending delegation request
        require(!_undelegateRequestIsPending(delegator), "No pending lockup expected");

        // Ensure valid bounds
        uint currentlyDelegatedToSP = delegateInfo[delegator][_target];
        require(
            _amount <= currentlyDelegatedToSP,
            "Cannot decrease greater than currently staked for this ServiceProvider");

        // Submit updated request for sender, with target sp, undelegate amount, target expiry block
        _updateUndelegateStakeRequest(
            delegator,
            _target,
            _amount,
            block.number.add(undelegateLockupDuration)
        );
        // Update total locked for this service provider, increasing by unstake amount
        _updateServiceProviderLockupAmount(
            _target,
            spDelegateInfo[_target].totalLockedUpStake.add(_amount)
        );

        return delegateInfo[delegator][_target].sub(_amount);
    }

    /**
     * @notice Cancel undelegation request
     */
    function cancelUndelegateStake() external {
        _requireIsInitialized();

        address delegator = msg.sender;
        // Confirm pending delegation request
        require(_undelegateRequestIsPending(delegator), "Pending lockup expected");
        uint unstakeAmount = undelegateRequests[delegator].amount;
        address unlockFundsSP = undelegateRequests[delegator].serviceProvider;
        // Update total locked for this service provider, decreasing by unstake amount
        _updateServiceProviderLockupAmount(
            unlockFundsSP,
            spDelegateInfo[unlockFundsSP].totalLockedUpStake.sub(unstakeAmount)
        );
        // Remove pending request
        _resetUndelegateStakeRequest(delegator);
    }

    /**
     * @notice Finalize undelegation request and withdraw stake
     * @return New total amount currently staked after stake has been undelegated
     */
    function undelegateStake() external returns (uint newTotal) {
        _requireIsInitialized();

        address delegator = msg.sender;

        // Confirm pending delegation request
        require(_undelegateRequestIsPending(delegator), "Pending lockup expected");

        // Confirm lockup expiry has expired
        require(
            undelegateRequests[delegator].lockupExpiryBlock <= block.number, "Lockup must be expired");

        // Confirm no pending claim for this service provider
        require(
            !_claimPending(undelegateRequests[delegator].serviceProvider),
            "Undelegate not permitted for SP pending claim"
        );

        address serviceProvider = undelegateRequests[delegator].serviceProvider;
        uint unstakeAmount = undelegateRequests[delegator].amount;

        // Unstake on behalf of target service provider
        Staking(stakingAddress).undelegateStakeFor(
            serviceProvider,
            delegator,
            unstakeAmount
        );

        // Update total delegated for SP
        // totalServiceProviderDelegatedStake - total amount delegated to service provider
        // totalStakedForSpFromDelegator - amount staked from this delegator to targeted service provider
        _updateDelegatorStake(
            delegator,
            serviceProvider,
            spDelegateInfo[serviceProvider].totalDelegatedStake.sub(unstakeAmount),
            delegateInfo[delegator][serviceProvider].sub(unstakeAmount)
        );

        require(
            (delegateInfo[delegator][serviceProvider] >= minDelegationAmount ||
             delegateInfo[delegator][serviceProvider] == 0),
            "Minimum delegation amount"
        );

        // Remove from delegators list if no delegated stake remaining
        if (delegateInfo[delegator][serviceProvider] == 0) {
            _removeFromDelegatorsList(serviceProvider, delegator);
        }

        // Update total locked for this service provider, decreasing by unstake amount
        _updateServiceProviderLockupAmount(
            serviceProvider,
            spDelegateInfo[serviceProvider].totalLockedUpStake.sub(unstakeAmount)
        );
        // Reset undelegate request
        _resetUndelegateStakeRequest(delegator);

        // Validate balance
        ServiceProviderFactory(
            serviceProviderFactoryAddress
        ).validateAccountStakeBalance(serviceProvider);

        emit DecreaseDelegatedStake(
            delegator,
            serviceProvider,
            unstakeAmount);

        // Return new total
        return delegateInfo[delegator][serviceProvider];
    }

    /**
     * @notice Claim and distribute rewards to delegators and service provider as necessary
     * @param _serviceProvider - Provider for which rewards are being distributed
     * @dev Factors in service provider rewards from delegator and transfers deployer cut
     */
    function claimRewards(address _serviceProvider) external {
        _requireIsInitialized();

        require(
            serviceProviderFactoryAddress != address(0x00),
            "serviceProviderFactoryAddress not set"
        );
        require(claimsManagerAddress != address(0x00), "claimsManagerAddress not set");
        require(stakingAddress != address(0x00), "stakingAddress not set");

        ServiceProviderFactory spFactory = ServiceProviderFactory(serviceProviderFactoryAddress);

        (
            uint totalBalanceInStaking,
            uint totalBalanceInSPFactory,
            uint totalActiveFunds,
            uint spLockedStake,
            uint totalRewards
        ) = _validateClaimRewards(spFactory, _serviceProvider);

        // No-op if balance is already equivalent
        // This case can occur if no rewards due to bound violation or all stake is locked
        if (totalRewards == 0) {
            return;
        }

        // Total rewards
        // Equal to (balance in staking) - ((balance in sp factory) + (balance in delegate manager))

        // Emit claim event
        emit Claim(_serviceProvider, totalRewards, totalBalanceInStaking);

        ( ,uint deployerCut, , , , ) = spFactory.getServiceProviderDetails(_serviceProvider);
        uint deployerCutBase = spFactory.getServiceProviderDeployerCutBase();

        (
            uint totalDelegatedStakeIncrease,
            uint spDeployerCutRewards
        ) = _distributeDelegateRewards(
            _serviceProvider,
            totalActiveFunds,
            totalRewards,
            deployerCut,
            deployerCutBase
        );

        // Update total delegated to this SP
        spDelegateInfo[_serviceProvider].totalDelegatedStake = (
            spDelegateInfo[_serviceProvider].totalDelegatedStake.add(totalDelegatedStakeIncrease)
        );

        // Rewards directly allocated to service provider for their stake
        // Total active funds for direct deployer reward share
        /// totalActiveDeployerFunds = totalBalanceInSPFactory.sub(spLockedStake);
        uint spRewardShare = (
            (totalBalanceInSPFactory.sub(spLockedStake)).mul(totalRewards)
        ).div(totalActiveFunds);

        spFactory.updateServiceProviderStake(
            _serviceProvider,
            /// newSpBalance = totalBalanceInSPFactory + spRewardShare + spDeployerCutRewards;
            totalBalanceInSPFactory.add(spRewardShare.add(spDeployerCutRewards))
        );
    }

    /**
     * @notice Reduce current stake amount
     * @dev Only callable by governance. Slashes service provider and delegators equally
     * @param _amount - amount in wei to slash
     * @param _slashAddress - address of service provider to slash
     */
    function slash(uint _amount, address _slashAddress)
    external
    {
        _requireIsInitialized();

        require(
            msg.sender == governanceAddress,
            "Only callable by Governance contract"
        );

        Staking stakingContract = Staking(stakingAddress);
        ServiceProviderFactory spFactory = ServiceProviderFactory(serviceProviderFactoryAddress);

        // Amount stored in staking contract for owner
        uint totalBalanceInStakingPreSlash = stakingContract.totalStakedFor(_slashAddress);
        require(
            (totalBalanceInStakingPreSlash >= _amount),
            "Cannot slash more than total currently staked");

        // Cancel any withdrawal request for this service provider
        (uint spLockedStake,) = spFactory.getPendingDecreaseStakeRequest(_slashAddress);
        if (spLockedStake > 0) {
            spFactory.cancelDecreaseStakeRequest(_slashAddress);
        }

        // Amount in sp factory for slash target
        (uint totalBalanceInSPFactory,,,,,) = spFactory.getServiceProviderDetails(_slashAddress);
        require(totalBalanceInSPFactory > 0, "Service Provider stake required");

        // Decrease value in Staking contract
        // A value of zero slash will fail in staking, reverting this transaction
        stakingContract.slash(_amount, _slashAddress);
        uint totalBalanceInStakingAfterSlash = stakingContract.totalStakedFor(_slashAddress);

        // Emit slash event
        emit Slash(_slashAddress, _amount, totalBalanceInStakingAfterSlash);

        uint totalDelegatedStakeDecrease = 0;
        // For each delegator and deployer, recalculate new value
        // newStakeAmount = newStakeAmount * (oldStakeAmount / totalBalancePreSlash)
        for (uint i = 0; i < spDelegateInfo[_slashAddress].delegators.length; i++) {
            address delegator = spDelegateInfo[_slashAddress].delegators[i];
            uint preSlashDelegateStake = delegateInfo[delegator][_slashAddress];
            uint newDelegateStake = (
             totalBalanceInStakingAfterSlash.mul(preSlashDelegateStake)
            ).div(totalBalanceInStakingPreSlash);
            // uint slashAmountForDelegator = preSlashDelegateStake.sub(newDelegateStake);
            delegateInfo[delegator][_slashAddress] = (
                delegateInfo[delegator][_slashAddress].sub(preSlashDelegateStake.sub(newDelegateStake))
            );
            // Update total decrease amount
            totalDelegatedStakeDecrease = (
                totalDelegatedStakeDecrease.add(preSlashDelegateStake.sub(newDelegateStake))
            );
            // Check for any locked up funds for this slashed delegator
            // Slash overrides any pending withdrawal requests
            if (undelegateRequests[delegator].amount != 0) {
                address unstakeSP = undelegateRequests[delegator].serviceProvider;
                uint unstakeAmount = undelegateRequests[delegator].amount;
                // Remove pending request
                _updateServiceProviderLockupAmount(
                    unstakeSP,
                    spDelegateInfo[unstakeSP].totalLockedUpStake.sub(unstakeAmount)
                );
                _resetUndelegateStakeRequest(delegator);
            }
        }

        // Update total delegated to this SP
        spDelegateInfo[_slashAddress].totalDelegatedStake = (
            spDelegateInfo[_slashAddress].totalDelegatedStake.sub(totalDelegatedStakeDecrease)
        );

        // Recalculate SP direct stake
        uint newSpBalance = (
          totalBalanceInStakingAfterSlash.mul(totalBalanceInSPFactory)
        ).div(totalBalanceInStakingPreSlash);
        spFactory.updateServiceProviderStake(_slashAddress, newSpBalance);
    }

    /**
     * @notice Allow a service provider to forcibly remove a delegator
     * @param _serviceProvider - address of service provider
     * @param _delegator - address of delegator
     * @return Updated total amount delegated to the service provider by delegator
     */
    function removeDelegator(address _serviceProvider, address _delegator) external {
        _requireIsInitialized();

        require(
            msg.sender == _serviceProvider || msg.sender == governanceAddress,
            "Only callable by target SP or governance"
        );
        uint unstakeAmount = delegateInfo[_delegator][_serviceProvider];
        // Unstake on behalf of target service provider
        Staking(stakingAddress).undelegateStakeFor(
            _serviceProvider,
            _delegator,
            unstakeAmount
        );
        // Update total delegated for SP
        // totalServiceProviderDelegatedStake - total amount delegated to service provider
        // totalStakedForSpFromDelegator - amount staked from this delegator to targeted service provider
        _updateDelegatorStake(
            _delegator,
            _serviceProvider,
            spDelegateInfo[_serviceProvider].totalDelegatedStake.sub(unstakeAmount),
            delegateInfo[_delegator][_serviceProvider].sub(unstakeAmount)
        );

        if (
            _undelegateRequestIsPending(_delegator) &&
            undelegateRequests[_delegator].serviceProvider == _serviceProvider
        ) {
            // Remove pending request information
            _updateServiceProviderLockupAmount(
                _serviceProvider,
                spDelegateInfo[_serviceProvider].totalLockedUpStake.sub(undelegateRequests[_delegator].amount)
            );
            _resetUndelegateStakeRequest(_delegator);
        }

        // Remove from list of delegators
        _removeFromDelegatorsList(_serviceProvider, _delegator);
    }

    /**
     * @notice Update duration for undelegate request lockup
     * @param _duration - new lockup duration
     */
    function updateUndelegateLockupDuration(uint _duration) external {
        _requireIsInitialized();

        require(
            msg.sender == governanceAddress,
            "Only callable by Governance contract"
        );

        undelegateLockupDuration = _duration;
        emit UndelegateLockupDurationUpdated(_duration);
    }

    /**
     * @notice Update maximum delegators allowed
     * @param _maxDelegators - new max delegators
     */
    function updateMaxDelegators(uint _maxDelegators) external {
        _requireIsInitialized();

        require(
            msg.sender == governanceAddress,
            "Only callable by Governance contract"
        );

        maxDelegators = _maxDelegators;
        emit MaxDelegatorsUpdated(_maxDelegators);
    }

    /**
     * @notice Update minimum delegation amount
     * @param _minDelegationAmount - min new min delegation amount
     */
    function updateMinDelegationAmount(uint _minDelegationAmount) external {
        _requireIsInitialized();

        require(
            msg.sender == governanceAddress,
            "Only callable by Governance contract"
        );

        minDelegationAmount = _minDelegationAmount;
        emit MinDelegationUpdated(_minDelegationAmount);
    }

    /**
     * @notice Set the Governance address
     * @dev Only callable by Governance address
     * @param _governanceAddress - address for new Governance contract
     */
    function setGovernanceAddress(address _governanceAddress) external {
        _requireIsInitialized();

        require(msg.sender == governanceAddress, "Only governance");
        governanceAddress = _governanceAddress;
        emit GovernanceAddressUpdated(_governanceAddress);
    }

    /**
     * @notice Set the Staking address
     * @dev Only callable by Governance address
     * @param _stakingAddress - address for new Staking contract
     */
<<<<<<< HEAD
    function setStakingAddress(address _address) external {
        _requireIsInitialized();

=======
    function setStakingAddress(address _stakingAddress) external {
>>>>>>> 3c52ccb5
        require(msg.sender == governanceAddress, "Only governance");
        stakingAddress = _stakingAddress;
        emit StakingAddressUpdated(_stakingAddress);
    }

    /**
     * @notice Set the ServiceProviderFactory address
     * @dev Only callable by Governance address
     * @param _spFactory - address for new ServiceProviderFactory contract
     */
    function setServiceProviderFactoryAddress(address _spFactory) external {
        _requireIsInitialized();

        require(msg.sender == governanceAddress, "Only governance");
        serviceProviderFactoryAddress = _spFactory;
        emit ServiceProviderFactoryAddressUpdated(_spFactory);
    }

    /**
     * @notice Set the ClaimsManager address
     * @dev Only callable by Governance address
     * @param _claimsManagerAddress - address for new ClaimsManager contract
     */
    function setClaimsManagerAddress(address _claimsManagerAddress) external {
        _requireIsInitialized();

        require(msg.sender == governanceAddress, "Only governance");
        claimsManagerAddress = _claimsManagerAddress;
        emit ClaimsManagerAddressUpdated(_claimsManagerAddress);
    }

    // ========================================= View Functions =========================================

    /**
     * @notice Get list of delegators for a given service provider
     * @param _sp - service provider address
     */
    function getDelegatorsList(address _sp)
    external view returns (address[] memory dels)
    {
        _requireIsInitialized();

        return spDelegateInfo[_sp].delegators;
    }

    /// @notice Get total amount delegated to a service provider
    function getTotalDelegatedToServiceProvider(address _sp)
    external view returns (uint total)
    {
        _requireIsInitialized();

        return spDelegateInfo[_sp].totalDelegatedStake;
    }

    /// @notice Get total delegated stake locked up for a service provider
    function getTotalLockedDelegationForServiceProvider(address _sp)
    external view returns (uint total)
    {
        _requireIsInitialized();

        return spDelegateInfo[_sp].totalLockedUpStake;
    }

    /// @notice Get total currently staked for a delegator, for a given service provider
    function getDelegatorStakeForServiceProvider(address _delegator, address _serviceProvider)
    external view returns (uint amount)
    {
        _requireIsInitialized();

        return delegateInfo[_delegator][_serviceProvider];
    }

    /**
     * @notice Get status of pending undelegate request for a given address
     * @param _delegator - address of the delegator
     */
    function getPendingUndelegateRequest(address _delegator)
    external view returns (address target, uint amount, uint lockupExpiryBlock)
    {
        _requireIsInitialized();

        UndelegateStakeRequest memory req = undelegateRequests[_delegator];
        return (req.serviceProvider, req.amount, req.lockupExpiryBlock);
    }

    /// @notice Get current undelegate lockup duration
    function getUndelegateLockupDuration()
    external view returns (uint duration)
    {
        _requireIsInitialized();

        return undelegateLockupDuration;
    }

    /// @notice Current maximum delegators
    function getMaxDelegators()
    external view returns (uint numDelegators)
    {
        _requireIsInitialized();

        return maxDelegators;
    }

    /// @notice Get minimum delegation amount
    function getMinDelegationAmount()
    external view returns (uint minDelegation)
    {
        _requireIsInitialized();

        return minDelegationAmount;
    }

    /// @notice Get the Governance address
    function getGovernanceAddress() external view returns (address addr) {
        _requireIsInitialized();

        return governanceAddress;
    }

    /// @notice Get the ServiceProviderFactory address
    function getServiceProviderFactoryAddress() external view returns (address addr) {
        _requireIsInitialized();

        return serviceProviderFactoryAddress;
    }

    /// @notice Get the ClaimsManager address
    function getClaimsManagerAddress() external view returns (address addr) {
        _requireIsInitialized();

        return claimsManagerAddress;
    }

    /// @notice Get the Staking address
    function getStakingAddress() external view returns (address addr)
    {
        _requireIsInitialized();

        return stakingAddress;
    }

    // ========================================= Internal functions =========================================

    /**
     * @notice Helper function for claimRewards to get balances from Staking contract
               and do validation
     * @param spFactory - reference to ServiceProviderFactory contract
     * @param _serviceProvider - address for which rewards are being claimed
     * @return (totalBalanceInStaking, totalBalanceInSPFactory, totalActiveFunds, spLockedStake, totalRewards)
     */
    function _validateClaimRewards(ServiceProviderFactory spFactory, address _serviceProvider)
    internal returns (
        uint totalBalanceInStaking,
        uint totalBalanceInSPFactory,
        uint totalActiveFunds,
        uint spLockedStake,
        uint totalRewards
    )
    {
        // Account for any pending locked up stake for the service provider
        (spLockedStake,) = spFactory.getPendingDecreaseStakeRequest(_serviceProvider);
        uint totalLockedUpStake = (
            spDelegateInfo[_serviceProvider].totalLockedUpStake.add(spLockedStake)
        );

        // Process claim for msg.sender
        // Total locked parameter is equal to delegate locked up stake + service provider locked up stake
        uint mintedRewards = ClaimsManager(claimsManagerAddress).processClaim(
            _serviceProvider,
            totalLockedUpStake
        );

        // Amount stored in staking contract for owner
        totalBalanceInStaking = Staking(stakingAddress).totalStakedFor(_serviceProvider);
        require(totalBalanceInStaking > 0, "Stake required for claim");

        // Amount in sp factory for claimer
        (totalBalanceInSPFactory,,,,,) = spFactory.getServiceProviderDetails(_serviceProvider);
        // Require active stake to claim any rewards
        require(totalBalanceInSPFactory.sub(spLockedStake) > 0, "Service Provider stake required");

        // Amount in delegate manager staked to service provider
        uint totalBalanceOutsideStaking = (
            totalBalanceInSPFactory.add(spDelegateInfo[_serviceProvider].totalDelegatedStake)
        );

        totalActiveFunds = totalBalanceOutsideStaking.sub(totalLockedUpStake);

        require(
            mintedRewards == totalBalanceInStaking.sub(totalBalanceOutsideStaking),
            "Reward amount mismatch"
        );

        return (
            totalBalanceInStaking,
            totalBalanceInSPFactory,
            totalActiveFunds,
            spLockedStake,
            mintedRewards
        );
    }

    /**
     * @notice Perform state updates when a delegate stake has changed
     * @param _delegator - address of delegator
     * @param _serviceProvider - address of service provider
     * @param _totalServiceProviderDelegatedStake - total delegated to this service provider
     * @param _totalStakedForSpFromDelegator - total delegated to this service provider by delegator
     */
    function _updateDelegatorStake(
        address _delegator,
        address _serviceProvider,
        uint _totalServiceProviderDelegatedStake,
        uint _totalStakedForSpFromDelegator
    ) internal
    {
        // Update total delegated for SP
        spDelegateInfo[_serviceProvider].totalDelegatedStake = _totalServiceProviderDelegatedStake;

        // Update amount staked from this delegator to targeted service provider
        delegateInfo[_delegator][_serviceProvider] = _totalStakedForSpFromDelegator;
    }

    /**
     * @notice Reset pending undelegate stake request
     * @param _delegator - address of delegator
     */
    function _resetUndelegateStakeRequest(address _delegator) internal
    {
        _updateUndelegateStakeRequest(_delegator, address(0), 0, 0);
    }

    /**
     * @notice Perform updates when undelegate request state has changed
     * @param _delegator - address of delegator
     * @param _serviceProvider - address of service provider
     * @param _amount - amount being undelegated
     * @param _lockupExpiryBlock - block at which stake can be undelegated
     */
    function _updateUndelegateStakeRequest(
        address _delegator,
        address _serviceProvider,
        uint _amount,
        uint _lockupExpiryBlock
    ) internal
    {
        // Update lockup information
        undelegateRequests[_delegator] = UndelegateStakeRequest({
            lockupExpiryBlock: _lockupExpiryBlock,
            amount: _amount,
            serviceProvider: _serviceProvider
        });
    }

    /**
     * @notice Update amount currently locked up for this service provider
     * @param _serviceProvider - address of service provider
     * @param _updatedLockupAmount - updated lock up amount
     */
    function _updateServiceProviderLockupAmount(
        address _serviceProvider,
        uint _updatedLockupAmount
    ) internal
    {
        spDelegateInfo[_serviceProvider].totalLockedUpStake = _updatedLockupAmount;
    }

    function _removeFromDelegatorsList(address _serviceProvider, address _delegator) internal
    {
        for (uint i = 0; i < spDelegateInfo[_serviceProvider].delegators.length; i++) {
            if (spDelegateInfo[_serviceProvider].delegators[i] == _delegator) {
                // Overwrite and shrink delegators list
                spDelegateInfo[_serviceProvider].delegators[i] = spDelegateInfo[_serviceProvider].delegators[spDelegateInfo[_serviceProvider].delegators.length - 1];
                spDelegateInfo[_serviceProvider].delegators.length--;
                break;
            }
        }
    }

    /**
     * @notice Helper function to distribute rewards to any delegators
     * @param _sp - service provider account tracked in staking
     * @param _totalActiveFunds - total funds minus any locked stake
     * @param _totalRewards - total rewaards generated in this round
     * @param _deployerCut - service provider cut of delegate rewards, defined as deployerCut / deployerCutBase
     * @param _deployerCutBase - denominator value for calculating service provider cut as a %
     * @return (totalBalanceInStaking, totalBalanceInSPFactory, totalBalanceOutsideStaking)
     */
    function _distributeDelegateRewards(
        address _sp,
        uint _totalActiveFunds,
        uint _totalRewards,
        uint _deployerCut,
        uint _deployerCutBase
    )
    internal returns (uint totalDelegatedStakeIncrease, uint spDeployerCutRewards)
    {
        // Traverse all delegates and calculate their rewards
        // As each delegate reward is calculated, increment SP cut reward accordingly
        for (uint i = 0; i < spDelegateInfo[_sp].delegators.length; i++) {
            address delegator = spDelegateInfo[_sp].delegators[i];
            uint delegateStakeToSP = delegateInfo[delegator][_sp];

            // Subtract any locked up stake
            if (undelegateRequests[delegator].serviceProvider == _sp) {
                delegateStakeToSP = delegateStakeToSP.sub(undelegateRequests[delegator].amount);
            }

            // Calculate rewards by ((delegateStakeToSP / totalActiveFunds) * totalRewards)
            uint rewardsPriorToSPCut = (
              delegateStakeToSP.mul(_totalRewards)
            ).div(_totalActiveFunds);

            // Multiply by deployer cut fraction to calculate reward for SP
            // Operation constructed to perform all multiplication prior to division
            // uint spDeployerCut = (rewardsPriorToSPCut * deployerCut ) / (deployerCutBase);
            //                    = ((delegateStakeToSP * totalRewards) / totalActiveFunds) * deployerCut ) / (deployerCutBase);
            //                    = ((delegateStakeToSP * totalRewards * deployerCut) / totalActiveFunds ) / (deployerCutBase);
            //                    = (delegateStakeToSP * totalRewards * deployerCut) / (deployerCutBase * totalActiveFunds);
            uint spDeployerCut = (
                (delegateStakeToSP.mul(_totalRewards)).mul(_deployerCut)
            ).div(
                _totalActiveFunds.mul(_deployerCutBase)
            );
            spDeployerCutRewards = spDeployerCutRewards.add(spDeployerCut);
            // Increase total delegate reward in DelegateManager
            // Subtract SP reward from rewards to calculate delegate reward
            // delegateReward = rewardsPriorToSPCut - spDeployerCut;
            delegateInfo[delegator][_sp] = (
                delegateInfo[delegator][_sp].add(rewardsPriorToSPCut.sub(spDeployerCut))
            );
            totalDelegatedStakeIncrease = (
                totalDelegatedStakeIncrease.add(rewardsPriorToSPCut.sub(spDeployerCut))
            );
        }

        return (totalDelegatedStakeIncrease, spDeployerCutRewards);
    }

    /**
     * @notice Returns if delegator has delegated to a service provider
     * @param _delegator - address of delegator
     * @param _serviceProvider - address of service provider
     */
    function _delegatorExistsForSP(
        address _delegator,
        address _serviceProvider
    ) internal view returns (bool exists)
    {
        for (uint i = 0; i < spDelegateInfo[_serviceProvider].delegators.length; i++) {
            if (spDelegateInfo[_serviceProvider].delegators[i] == _delegator) {
                return true;
            }
        }
        // Not found
        return false;
    }

    /**
     * @notice Boolean indicating whether a claim is pending for this service provider
     * @param _sp - address of service provider
     */
    function _claimPending(address _sp) internal view returns (bool pending) {
        ClaimsManager claimsManager = ClaimsManager(claimsManagerAddress);
        return claimsManager.claimPending(_sp);
    }

    /**
     * @notice Boolean indicating whether a decrease request has been initiated
     * @param _delegator - address of delegator
     */
    function _undelegateRequestIsPending(address _delegator) internal view returns (bool pending)
    {
        return (
            (undelegateRequests[_delegator].lockupExpiryBlock != 0) &&
            (undelegateRequests[_delegator].amount != 0) &&
            (undelegateRequests[_delegator].serviceProvider != address(0))
        );
    }
}
<|MERGE_RESOLUTION|>--- conflicted
+++ resolved
@@ -590,13 +590,9 @@
      * @dev Only callable by Governance address
      * @param _stakingAddress - address for new Staking contract
      */
-<<<<<<< HEAD
-    function setStakingAddress(address _address) external {
-        _requireIsInitialized();
-
-=======
     function setStakingAddress(address _stakingAddress) external {
->>>>>>> 3c52ccb5
+        _requireIsInitialized();
+
         require(msg.sender == governanceAddress, "Only governance");
         stakingAddress = _stakingAddress;
         emit StakingAddressUpdated(_stakingAddress);
