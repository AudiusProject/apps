--- conflicted
+++ resolved
@@ -113,7 +113,6 @@
     );
 
     event UndelegateStakeRequestCancelled(
-<<<<<<< HEAD
         address indexed _delegator,
         address indexed _serviceProvider,
         uint256 indexed _amount
@@ -123,17 +122,6 @@
         address indexed _delegator,
         address indexed _serviceProvider,
         uint256 indexed _amount
-=======
-        address indexed _delegator,
-        address indexed _serviceProvider,
-        uint256 indexed _amount
-    );
-
-    event UndelegateStakeRequestEvaluated(
-        address indexed _delegator,
-        address indexed _serviceProvider,
-        uint256 indexed _amount
->>>>>>> f067bd74
     );
 
     event Claim(
