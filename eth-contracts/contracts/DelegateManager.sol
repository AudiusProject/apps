--- conflicted
+++ resolved
@@ -227,8 +227,6 @@
         address delegator = msg.sender;
         // Confirm pending delegation request
         require(_undelegateRequestIsPending(delegator), "Pending lockup expected");
-
-<<<<<<< HEAD
         uint unstakeAmount = undelegateRequests[delegator].amount;
         address unlockFundsSP = undelegateRequests[delegator].serviceProvider;
         // Update total locked for this service provider, decreasing by unstake amount
@@ -236,14 +234,6 @@
             unlockFundsSP,
             spDelegateInfo[unlockFundsSP].totalLockedUpStake.sub(unstakeAmount)
         );
-=======
-        // Reset locked up stake
-        address unlockFundsSP = undelegateRequests[delegator].serviceProvider;
-        spDelegateInfo[unlockFundsSP].totalLockedUpStake = (
-            spDelegateInfo[unlockFundsSP].totalLockedUpStake.sub(undelegateRequests[delegator].amount)
-        );
-
->>>>>>> 5d77eab6
         // Remove pending request
         _resetUndelegateStakeRequest(delegator);
     }
