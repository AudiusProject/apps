--- conflicted
+++ resolved
@@ -308,41 +308,11 @@
 
         ServiceProviderFactory spFactory = ServiceProviderFactory(serviceProviderFactoryAddress);
 
-<<<<<<< HEAD
         (
             uint totalBalanceInStaking,
             uint totalBalanceInSPFactory,
             uint totalBalanceOutsideStaking
         ) = _validateClaimRewards(msg.sender, spFactory);
-=======
-        // Account for any pending locked up stake for the service provider
-        (uint spLockedStake,) = spFactory.getPendingDecreaseStakeRequest(msg.sender);
-
-        // Process claim for msg.sender
-        // Total locked parameter is equal to delegate locked up stake + service provider locked up stake
-        ClaimsManager(claimsManagerAddress).processClaim(
-            msg.sender,
-            (spDelegateInfo[msg.sender].totalLockedUpStake.add(spLockedStake))
-        );
-
-        // Amount stored in staking contract for owner
-        uint totalBalanceInStaking = Staking(stakingAddress).totalStakedFor(msg.sender);
-        require(totalBalanceInStaking > 0, "Stake required for claim");
-
-        // Amount in sp factory for claimer
-        (uint totalBalanceInSPFactory,,,,,) = spFactory.getServiceProviderDetails(msg.sender);
-
-        // Decrease total balance by any locked up stake
-        totalBalanceInSPFactory = totalBalanceInSPFactory.sub(spLockedStake);
-
-        // Require active stake to claim any rewards
-        require(totalBalanceInSPFactory > 0, "Service Provider stake required");
-
-        // Amount in delegate manager staked to service provider
-        uint totalBalanceOutsideStaking = (
-            totalBalanceInSPFactory.add(spDelegateInfo[msg.sender].totalDelegatedStake)
-        );
->>>>>>> e89672b4
 
         // No-op if balance is already equivalent
         // This case can occur if no rewards due to bound violation or all stake is locked
@@ -422,25 +392,21 @@
         {
 
         // Account for any pending locked up stake for the service provider
-        (uint spLockedStake,) = spFactory.getPendingDecreaseStakeRequest(_sp);
-
-        // Process claim for _sp
+        (uint spLockedStake,) = spFactory.getPendingDecreaseStakeRequest(msg.sender);
+
+        // Process claim for msg.sender
         // Total locked parameter is equal to delegate locked up stake + service provider locked up stake
-        ClaimsManager(
-            registry.getContract(claimsManagerKey)
-        ).processClaim(
-            _sp,
-            (spDelegateInfo[_sp].totalLockedUpStake.add(spLockedStake))
+        ClaimsManager(claimsManagerAddress).processClaim(
+            msg.sender,
+            (spDelegateInfo[msg.sender].totalLockedUpStake.add(spLockedStake))
         );
 
         // Amount stored in staking contract for owner
-        uint _totalBalanceInStaking = Staking(
-            registry.getContract(stakingProxyOwnerKey)
-        ).totalStakedFor(_sp);
+        uint _totalBalanceInStaking = Staking(stakingAddress).totalStakedFor(msg.sender);
         require(_totalBalanceInStaking > 0, "Stake required for claim");
 
         // Amount in sp factory for claimer
-        (uint _totalBalanceInSPFactory,,,,,) = spFactory.getServiceProviderDetails(_sp);
+        (uint _totalBalanceInSPFactory,,,,,) = spFactory.getServiceProviderDetails(msg.sender);
 
         // Decrease total balance by any locked up stake
         _totalBalanceInSPFactory = _totalBalanceInSPFactory.sub(spLockedStake);
@@ -450,7 +416,7 @@
 
         // Amount in delegate manager staked to service provider
         uint _totalBalanceOutsideStaking = (
-            _totalBalanceInSPFactory.add(spDelegateInfo[_sp].totalDelegatedStake)
+            _totalBalanceInSPFactory.add(spDelegateInfo[msg.sender].totalDelegatedStake)
         );
 
         return (_totalBalanceInStaking, _totalBalanceInSPFactory, _totalBalanceOutsideStaking);
