pragma solidity ^0.5.0;

import "@openzeppelin/contracts-ethereum-package/contracts/math/SafeMath.sol";
import "./registry/RegistryContract.sol";
import "./Staking.sol";
import "./interface/RegistryInterface.sol";


contract Governance is RegistryContract {
    using SafeMath for uint;
    RegistryInterface registry;
    bytes32 stakingProxyOwnerKey;

    uint256 votingPeriod;
    uint256 votingQuorum;

    address guardianAddress;

    /***** Enums *****/
    enum Outcome {InProgress, No, Yes, Invalid, TxFailed, Evaluating}
    // Enum values map to uints, so first value in Enum always is 0.
    enum Vote {None, No, Yes}

    struct Proposal {
        uint256 proposalId;
        address proposer;
        uint256 startBlockNumber;
        bytes32 targetContractRegistryKey;
        address targetContractAddress;
        uint callValue;
        string signature;
        bytes callData;
        Outcome outcome;
        uint256 voteMagnitudeYes;
        uint256 voteMagnitudeNo;
        uint256 numVotes;
        mapping(address => Vote) votes;
    }

    /***** Proposal storage *****/
    uint256 lastProposalId = 0;
    mapping(uint256 => Proposal) proposals;

    /***** Events *****/
    event ProposalSubmitted(
        uint256 indexed proposalId,
        address indexed proposer,
        uint256 startBlockNumber,
        string description
    );
    event ProposalVoteSubmitted(
        uint256 indexed proposalId,
        address indexed voter,
        Vote indexed vote,
        uint256 voterStake,
        Vote previousVote
    );
    event ProposalOutcomeEvaluated(
        uint256 indexed proposalId,
        Outcome indexed outcome,
        uint256 voteMagnitudeYes,
        uint256 voteMagnitudeNo,
        uint256 numVotes
    );
    event ProposalTransactionExecuted(
        uint256 indexed proposalId,
        bool indexed success,
        bytes returnData
    );
    event GuardianTransactionExecuted(
        address indexed targetContractAddress,
        uint256 callValue,
        string indexed signature,
        bytes indexed callData,
        bool success,
        bytes returnData
    );
    event ProposalVetoed(uint256 indexed proposalId);

    /**
     * @notice Initialize the Governance contract as well as all calling initialize on all parent contracts
     * @param _registryAddress - address of the registry proxy contract
     * @param _stakingProxyOwnerKey - key in Registry that points to Staking proxy
     * @param _votingPeriod - how long each voting period should last in terms of blocks
     * @param _votingQuorum - required minimum number of votes to consider judge a proposal
     * @param _guardianAddress - address for an account that can override certain governance actions
     */
    function initialize(
        address _registryAddress,
        bytes32 _stakingProxyOwnerKey,
        uint256 _votingPeriod,
        uint256 _votingQuorum,
        address _guardianAddress
    ) public initializer {
        require(_registryAddress != address(0x00), "Requires non-zero _registryAddress");
        registry = RegistryInterface(_registryAddress);

        stakingProxyOwnerKey = _stakingProxyOwnerKey;

        require(_votingPeriod > 0, "Requires non-zero _votingPeriod");
        votingPeriod = _votingPeriod;

        require(_votingQuorum > 0, "Requires non-zero _votingQuorum");
        votingQuorum = _votingQuorum;

        guardianAddress = _guardianAddress;

        RegistryContract.initialize();
    }

    // ========================================= Governance Actions =========================================

    /**
     * @notice Submit a proposal for vote
     * @param _targetContractRegistryKey - Registry key for the contract concerning this proposal
     * @param _callValue - amount of wei if a token transfer is involved
     * @param _signature - function signature of the function to be executed if proposal is successful
     * @param _callData - encoded call with value to be executed in proposal is successful
     * @param _description - key in Registry that points to Staking proxy
     */
    function submitProposal(
        bytes32 _targetContractRegistryKey,
        uint256 _callValue,
        string calldata _signature,
        bytes calldata _callData,
        string calldata _description
    ) external returns (uint256 proposalId)
    {
        _requireIsInitialized();

        address proposer = msg.sender;

        // Require proposer is active Staker
        Staking stakingContract = Staking(
            registry.getContract(stakingProxyOwnerKey)
        );
        require(
            stakingContract.totalStakedFor(proposer) > 0,
            "Proposer must be active staker with non-zero stake."
        );

        // Require _targetContractRegistryKey points to a valid registered contract
        address targetContractAddress = registry.getContract(_targetContractRegistryKey);
        require(
            targetContractAddress != address(0x00),
            "_targetContractRegistryKey must point to valid registered contract"
        );

        // Signature cannot be empty
        require(
            bytes(_signature).length != 0,
            "Governance::submitProposal: _signature cannot be empty."
        );

        // set proposalId
        uint256 newProposalId = lastProposalId.add(1);

        // Store new Proposal obj in proposals mapping
        proposals[newProposalId] = Proposal({
            proposalId: newProposalId,
            proposer: proposer,
            startBlockNumber: block.number,
            targetContractRegistryKey: _targetContractRegistryKey,
            targetContractAddress: targetContractAddress,
            callValue: _callValue,
            signature: _signature,
            callData: _callData,
            outcome: Outcome.InProgress,
            voteMagnitudeYes: 0,
            voteMagnitudeNo: 0,
            numVotes: 0
            /** votes: mappings are auto-initialized to default state */
        });

        emit ProposalSubmitted(
            newProposalId,
            proposer,
            block.number,
            _description
        );

        lastProposalId = lastProposalId.add(1);

        return newProposalId;
    }

    /**
     * @notice Vote on a proposal if you are an active staker when the proposal is submitted
     * @param _proposalId - id of the proposal this vote is for
     * @param _vote - can be any of the values of the Vote enum
     */
    function submitProposalVote(uint256 _proposalId, Vote _vote) external {
        _requireIsInitialized();

        address voter = msg.sender;

        require(
            _proposalId <= lastProposalId && _proposalId > 0,
            "Must provide valid non-zero _proposalId"
        );

        // Require voter is active Staker + get voterStake.
        Staking stakingContract = Staking(
            registry.getContract(stakingProxyOwnerKey)
        );
        uint256 voterStake = stakingContract.totalStakedForAt(
            voter,
            proposals[_proposalId].startBlockNumber
        );
        require(voterStake > 0, "Voter must be active staker with non-zero stake.");

        // Require proposal is still active
        require(
            proposals[_proposalId].outcome == Outcome.InProgress,
            "Governance::submitProposalVote: Cannot vote on inactive proposal."
        );

        // Require proposal votingPeriod is still active.
        uint256 startBlockNumber = proposals[_proposalId].startBlockNumber;
        uint256 endBlockNumber = startBlockNumber.add(votingPeriod);
        require(
            block.number > startBlockNumber && block.number <= endBlockNumber,
            "Governance::submitProposalVote: Proposal votingPeriod has ended"
        );

        // Require vote is either Yes or No
        require(_vote == Vote.Yes || _vote == Vote.No, "Governance::submitProposalVote: Can only submit a Yes or No vote");

        // Record previous vote.
        Vote previousVote = proposals[_proposalId].votes[voter];

        // Will override staker's previous vote if present.
        proposals[_proposalId].votes[voter] = _vote;

        /** Update voteMagnitudes accordingly */

        // New voter (Vote enum defaults to 0)
        if (previousVote == Vote.None) {
            if (_vote == Vote.Yes) {
                proposals[_proposalId].voteMagnitudeYes = (
                    proposals[_proposalId].voteMagnitudeYes.add(voterStake)
                );
            } else {
                proposals[_proposalId].voteMagnitudeNo = (
                    proposals[_proposalId].voteMagnitudeNo.add(voterStake)
                );
            }
            proposals[_proposalId].numVotes = proposals[_proposalId].numVotes.add(1);
        } else { // Repeat voter
            if (previousVote == Vote.Yes && _vote == Vote.No) {
                proposals[_proposalId].voteMagnitudeYes = (
                    proposals[_proposalId].voteMagnitudeYes.sub(voterStake)
                );
                proposals[_proposalId].voteMagnitudeNo = (
                    proposals[_proposalId].voteMagnitudeNo.add(voterStake)
                );
            } else if (previousVote == Vote.No && _vote == Vote.Yes) {
                proposals[_proposalId].voteMagnitudeYes = (
                    proposals[_proposalId].voteMagnitudeYes.add(voterStake)
                );
                proposals[_proposalId].voteMagnitudeNo = (
                    proposals[_proposalId].voteMagnitudeNo.sub(voterStake)
                );
            }
            // If _vote == previousVote, no changes needed to vote magnitudes.
        }

        emit ProposalVoteSubmitted(
            _proposalId,
            voter,
            _vote,
            voterStake,
            previousVote
        );
    }

    /**
     * @notice Once the voting period for a proposal has ended, evaluate the outcome and
     *      execute the proposal if paassed and meets quorum
     * @dev Requires that caller is an active staker at the time the proposal is created
     * @param _proposalId - id of the proposal
     */
    function evaluateProposalOutcome(uint256 _proposalId)
    external returns (Outcome proposalOutcome)
    {
        _requireIsInitialized();

        require(
            _proposalId <= lastProposalId && _proposalId > 0,
            "Governance::evaluateProposalOutcome: Must provide valid non-zero _proposalId."
        );

        // Require proposal has not already been evaluated.
        require(
            proposals[_proposalId].outcome == Outcome.InProgress,
            "Governance::evaluateProposalOutcome: Cannot evaluate inactive proposal."
        );

        /// Re-entrancy should not be possible here since this switches the status of the
        /// proposal to 'Evaluating' so it should fail the status is 'InProgress' check
        proposals[_proposalId].outcome = Outcome.Evaluating;

        // Require msg.sender is active Staker.
        Staking stakingContract = Staking(
            registry.getContract(stakingProxyOwnerKey)
        );
        require(
            stakingContract.totalStakedForAt(
                msg.sender, proposals[_proposalId].startBlockNumber
            ) > 0,
            "Governance::evaluateProposalOutcome: Caller must be active staker with non-zero stake."
        );

        // Require proposal votingPeriod has ended.
        uint256 startBlockNumber = proposals[_proposalId].startBlockNumber;
        uint256 endBlockNumber = startBlockNumber.add(votingPeriod);
        require(
            block.number > endBlockNumber,
            "Governance::evaluateProposalOutcome: Proposal votingPeriod must end before evaluation."
        );

        // Require registered contract address for provided registryKey has not changed.
        address targetContractAddress = registry.getContract(
            proposals[_proposalId].targetContractRegistryKey
        );
        require(
            targetContractAddress == proposals[_proposalId].targetContractAddress,
            "Governance::evaluateProposalOutcome: Registered contract address for targetContractRegistryKey has changed"
        );

        // Calculate outcome
        Outcome outcome;
        // votingQuorum not met -> proposal is invalid.
        if (proposals[_proposalId].numVotes < votingQuorum) {
            outcome = Outcome.Invalid;
        }
        // votingQuorum met & vote is Yes -> execute proposed transaction & close proposal.
        else if (
            proposals[_proposalId].voteMagnitudeYes >= proposals[_proposalId].voteMagnitudeNo
        ) {
            (bool success, bytes memory returnData) = _executeTransaction(
                targetContractAddress,
                proposals[_proposalId].callValue,
                proposals[_proposalId].signature,
                proposals[_proposalId].callData
            );

            emit ProposalTransactionExecuted(
                _proposalId,
                success,
                returnData
            );

            // Proposal outcome depends on success of transaction execution.
            if (success) {
                outcome = Outcome.Yes;
            } else {
                outcome = Outcome.TxFailed;
            }
        }
        // votingQuorum met & vote is No -> close proposal without transaction execution.
        else {
            outcome = Outcome.No;
        }

        /// This records the final outcome in the proposals mapping
        proposals[_proposalId].outcome = outcome;

        emit ProposalOutcomeEvaluated(
            _proposalId,
            outcome,
            proposals[_proposalId].voteMagnitudeYes,
            proposals[_proposalId].voteMagnitudeNo,
            proposals[_proposalId].numVotes
        );

        return outcome;
    }

    /**
     * @notice Action limited to the guardian address that can veto a proposal
     * @param _proposalId - id of the proposal
     */
    function vetoProposal(uint256 _proposalId) external {
        _requireIsInitialized();

        require(
            msg.sender == guardianAddress,
            "Governance::vetoProposal: Only guardian can veto proposals."
        );

        require(
            _proposalId <= lastProposalId && _proposalId > 0,
            "Governance::vetoProposal: Must provide valid non-zero _proposalId."
        );

        require(
            proposals[_proposalId].outcome == Outcome.InProgress,
            "Governance::vetoProposal: Cannot veto inactive proposal."
        );

        proposals[_proposalId].outcome = Outcome.No;

        emit ProposalVetoed(_proposalId);
    }

    // ========================================= Guardian Actions =========================================

    /**
     * @notice Allows the guardian to execute actions
     * @param _callValue - amount of wei if a token transfer is involved
     * @param _signature - function signature of the function to be executed if proposal is successful
     * @param _callData - encoded call with value to be executed in proposal is successful
     */
    function guardianExecuteTransaction(
        bytes32 _targetContractRegistryKey,
        uint256 _callValue,
        string calldata _signature,
        bytes calldata _callData
    ) external
    {
        _requireIsInitialized();

        require(
            msg.sender == guardianAddress,
            "Governance::guardianExecuteTransaction: Only guardian."
        );

        // Require _targetContractRegistryKey points to a valid registered contract
        address targetContractAddress = registry.getContract(_targetContractRegistryKey);
        require(
            targetContractAddress != address(0x00),
            "Governance::guardianExecuteTransaction: _targetContractRegistryKey must point to valid registered contract"
        );

        // Signature cannot be empty
        require(
            bytes(_signature).length != 0,
            "Governance::guardianExecuteTransaction: _signature cannot be empty."
        );

        (bool success, bytes memory returnData) = _executeTransaction(
            targetContractAddress,
            _callValue,
            _signature,
            _callData
        );

        emit GuardianTransactionExecuted(
            targetContractAddress,
            _callValue,
            _signature,
            _callData,
            success,
            returnData
        );
    }

    // ========================================= Getter Functions =========================================

    /**
     * @notice Get proposal information by proposal Id
     * @param _proposalId - id of proposal
     */
    function getProposalById(uint256 _proposalId)
    external view returns (
        uint256 proposalId,
        address proposer,
        uint256 startBlockNumber,
        bytes32 targetContractRegistryKey,
        address targetContractAddress,
        uint callValue,
        string memory signature,
        bytes memory callData,
        Outcome outcome,
        uint256 voteMagnitudeYes,
        uint256 voteMagnitudeNo,
        uint256 numVotes
    )
    {
        require(
            _proposalId <= lastProposalId && _proposalId > 0,
            "Must provide valid non-zero _proposalId"
        );

        Proposal memory proposal = proposals[_proposalId];
        return (
            proposal.proposalId,
            proposal.proposer,
            proposal.startBlockNumber,
            proposal.targetContractRegistryKey,
            proposal.targetContractAddress,
            proposal.callValue,
            proposal.signature,
            proposal.callData,
            proposal.outcome,
            proposal.voteMagnitudeYes,
            proposal.voteMagnitudeNo,
            proposal.numVotes
            /** @notice - votes mapping cannot be returned by external function */
        );
    }

    /**
     * @notice Get how a voter voted for a given proposal
     * @param _proposalId - id of the proposal
     * @param _voter - address of the voter we want to check
     * @return returns a value from the Vote enum if a valid vote, otherwise returns no value
     */
    function getVoteByProposalAndVoter(uint256 _proposalId, address _voter)
    external view returns (Vote vote)
    {
        require(
            _proposalId <= lastProposalId && _proposalId > 0,
            "Must provide valid non-zero _proposalId"
        );
        return proposals[_proposalId].votes[_voter];
    }

    // ========================================= Internal Functions =========================================
<<<<<<< HEAD

    /**
     * @notice Function to execute transaction
     * @param _targetContractAddress - address of registry proxy contract to execute transaction on
     * @param _callValue - amount of wei if a token transfer is involved
     * @param _signature - function signature of the function to be executed if proposal is successful
     * @param _callData - encoded call with value to be executed in proposal is successful
=======
    /**
     * @notice Execute a transaction attached to a governanace proposal
     * @dev We are aware of both potential re-entrancy issues and the risks associated with low-level solidity
     *      function calls here, but have chosen to keep this code with those issues in mind. All governance
     *      proposals go through a voting process, and all will be reviewed carefully to ensure that they
     *      adhere to the expected behaviors of this call - but adding restrictions here would limit the ability
     *      of the governance system to do required work in a generic way.
>>>>>>> 69df1bb5
     */
    function _executeTransaction(
        address _targetContractAddress,
        uint256 _callValue,
        string memory _signature,
        bytes memory _callData
    ) internal returns (bool /** success */, bytes memory /** returnData */)
    {
        bytes memory encodedCallData = abi.encodePacked(
            bytes4(keccak256(bytes(_signature))),
            _callData
        );
        (bool success, bytes memory returnData) = (
            // solium-disable-next-line security/no-call-value
            _targetContractAddress.call.value(_callValue)(encodedCallData)
        );

        return (success, returnData);
    }
}<|MERGE_RESOLUTION|>--- conflicted
+++ resolved
@@ -518,15 +518,7 @@
     }
 
     // ========================================= Internal Functions =========================================
-<<<<<<< HEAD
-
-    /**
-     * @notice Function to execute transaction
-     * @param _targetContractAddress - address of registry proxy contract to execute transaction on
-     * @param _callValue - amount of wei if a token transfer is involved
-     * @param _signature - function signature of the function to be executed if proposal is successful
-     * @param _callData - encoded call with value to be executed in proposal is successful
-=======
+
     /**
      * @notice Execute a transaction attached to a governanace proposal
      * @dev We are aware of both potential re-entrancy issues and the risks associated with low-level solidity
@@ -534,7 +526,10 @@
      *      proposals go through a voting process, and all will be reviewed carefully to ensure that they
      *      adhere to the expected behaviors of this call - but adding restrictions here would limit the ability
      *      of the governance system to do required work in a generic way.
->>>>>>> 69df1bb5
+     * @param _targetContractAddress - address of registry proxy contract to execute transaction on
+     * @param _callValue - amount of wei if a token transfer is involved
+     * @param _signature - function signature of the function to be executed if proposal is successful
+     * @param _callData - encoded call with value to be executed in proposal is successful
      */
     function _executeTransaction(
         address _targetContractAddress,
