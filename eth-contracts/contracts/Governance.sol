pragma solidity ^0.5.0;

import "@openzeppelin/contracts-ethereum-package/contracts/math/SafeMath.sol";
import "./Staking.sol";
import "./registry/Registry.sol";
import "./InitializableV2.sol";


contract Governance is InitializableV2 {
    using SafeMath for uint256;

    string private constant ERROR_INVALID_PROPOSAL = (
        "Governance: Must provide valid non-zero _proposalId"
    );
    string private constant ERROR_ONLY_GOVERNANCE = (
        "Governance: Only callable by self"
    );
    string private constant ERROR_INVALID_VOTING_PERIOD = (
        "Governance: Requires non-zero _votingPeriod"
    );
    string private constant ERROR_INVALID_REGISTRY = (
        "Governance: Requires non-zero _registryAddress"
    );
    string private constant ERROR_INVALID_VOTING_QUORUM = (
        "Governance: Requires _votingQuorumPercent between 1 & 100"
    );

    /**
     * @notice Address and contract instance of Audius Registry. Used to ensure this contract
     *      can only govern contracts that are registered in the Audius Registry.
     */
    Registry private registry;

    /// @notice Address of Audius staking contract, used to permission Governance method calls
    address private stakingAddress;

    /// @notice Period in blocks for which a governance proposal is open for voting
    uint256 private votingPeriod;

    /// @notice Required minimum percentage of total stake to have voted to consider a proposal valid
    ///         Percentaged stored as a uint256 between 0 & 100
    ///         Calculated as: 100 * sum of voter stakes / total staked in Staking (at proposal submission block)
    uint256 private votingQuorumPercent;

    /// @notice Max number of InProgress proposals possible at once
    /// @dev uint16 gives max possible value of 65,535
    uint16 private maxInProgressProposals;

    /// @notice Max number of bytes allowed in a proposal description string
    uint16 private maxDescriptionLength;

    /**
     * @notice Address of account that has special Governance permissions. Can veto proposals
     *      and execute transactions directly on contracts.
     */
    address private guardianAddress;

    /***** Enums *****/

    /**
     * @notice All Proposal Outcome states.
     *      InProgress - Proposal is active and can be voted on.
     *      Rejected - Proposal votingPeriod has closed and vote failed to pass. Proposal will not be executed.
     *      ApprovedExecuted - Proposal votingPeriod has closed and vote passed. Proposal was successfully executed.
     *      QuorumNotMet - Proposal votingPeriod has closed and votingQuorumPercent was not met. Proposal will not be executed.
     *      ApprovedExecutionFailed - Proposal vote passed, but transaction execution failed.
     *      Evaluating - Proposal vote passed, and evaluateProposalOutcome function is currently running.
     *          This status is transiently used inside that function to prevent re-entrancy.
     *      Vetoed - Proposal was vetoed by Guardian.
     *      TargetContractAddressChanged - Proposal considered invalid since target contract address changed
     */
    enum Outcome {
        InProgress,
        Rejected,
        ApprovedExecuted,
        QuorumNotMet,
        ApprovedExecutionFailed,
        Evaluating,
        Vetoed,
        TargetContractAddressChanged
    }

    /**
     * @notice All Proposal Vote states for a voter.
     *      None - The default state, for any account that has not previously voted on this Proposal.
     *      No - The account voted No on this Proposal.
     *      Yes - The account voted Yes on this Proposal.
     * @dev Enum values map to uints, so first value in Enum always is 0.
     */
    enum Vote {None, No, Yes}

    struct Proposal {
        uint256 proposalId;
        address proposer;
        uint256 submissionBlockNumber;
        bytes32 targetContractRegistryKey;
        address targetContractAddress;
        uint256 callValue;
        string functionSignature;
        bytes callData;
        Outcome outcome;
        uint256 voteMagnitudeYes;
        uint256 voteMagnitudeNo;
        uint256 numVotes;
        mapping(address => Vote) votes;
        string description;
        bytes32 contractHash;
    }

    /***** Proposal storage *****/

    /// @notice ID of most recently created proposal. Ids are monotonically increasing and 1-indexed.
    uint256 lastProposalId = 0;

    /// @notice mapping of proposalId to Proposal struct with all proposal state
    mapping(uint256 => Proposal) proposals;

    /// @notice array of proposals with InProgress state
    uint256[] inProgressProposals;


    /***** Events *****/
    event ProposalSubmitted(
        uint256 indexed proposalId,
        address indexed proposer,
        uint256 submissionBlockNumber,
        string description
    );
    event ProposalVoteSubmitted(
        uint256 indexed proposalId,
        address indexed voter,
        Vote indexed vote,
        uint256 voterStake
    );
    event ProposalVoteUpdated(
        uint256 indexed proposalId,
        address indexed voter,
        Vote indexed vote,
        uint256 voterStake,
        Vote previousVote
    );
    event ProposalOutcomeEvaluated(
        uint256 indexed proposalId,
        Outcome indexed outcome,
        uint256 voteMagnitudeYes,
        uint256 voteMagnitudeNo,
        uint256 numVotes
    );
    event ProposalTransactionExecuted(
        uint256 indexed proposalId,
        bool indexed success,
        bytes returnData
    );
    event GuardianTransactionExecuted(
        address indexed targetContractAddress,
        uint256 callValue,
        string indexed functionSignature,
        bytes indexed callData,
        bytes returnData
    );
    event ProposalVetoed(uint256 indexed proposalId);
    event RegistryAddressUpdated(address indexed newRegistryAddress);
    event GuardianshipTransferred(address indexed newGuardianAddress);

    /**
     * @notice Initialize the Governance contract
     * @dev _votingPeriod <= DelegateManager.undelegateLockupDuration
     * @dev stakingAddress must be initialized separately after Staking contract is deployed
     * @param _registryAddress - address of the registry proxy contract
     * @param _votingPeriod - period in blocks for which a governance proposal is open for voting
     * @param _votingQuorumPercent - required minimum percentage of total stake to have voted to consider a proposal valid
     * @param _maxInProgressProposals - max number of InProgress proposals possible at once
     * @param _guardianAddress - address of account that has special Governance permissions
     */
    function initialize(
        address _registryAddress,
        uint256 _votingPeriod,
        uint256 _votingQuorumPercent,
        uint16 _maxInProgressProposals,
        uint16 _maxDescriptionLength,
        address _guardianAddress
    ) public initializer {
        require(_registryAddress != address(0x00), ERROR_INVALID_REGISTRY);
        registry = Registry(_registryAddress);

        require(_votingPeriod > 0, ERROR_INVALID_VOTING_PERIOD);
        votingPeriod = _votingPeriod;

        require(
            _maxInProgressProposals > 0,
            "Governance: Requires non-zero _maxInProgressProposals"
        );
        maxInProgressProposals = _maxInProgressProposals;

        require(_maxDescriptionLength > 0, "Requires non-zero _maxDescriptionLength");
        maxDescriptionLength = _maxDescriptionLength;

        require(
            _votingQuorumPercent > 0 && _votingQuorumPercent <= 100,
            ERROR_INVALID_VOTING_QUORUM
        );
        votingQuorumPercent = _votingQuorumPercent;

        require(
            _guardianAddress != address(0x00),
            "Governance: Requires non-zero _guardianAddress"
        );
        guardianAddress = _guardianAddress;  //Guardian address becomes the only party

        InitializableV2.initialize();
    }

    // ========================================= Governance Actions =========================================

    /**
     * @notice Submit a proposal for vote. Only callable by stakers with non-zero stake.
     * @param _targetContractRegistryKey - Registry key for the contract concerning this proposal
     * @param _callValue - amount of wei to pass with function call if a token transfer is involved
     * @param _functionSignature - function signature of the function to be executed if proposal is successful
     * @param _callData - encoded value(s) to call function with if proposal is successful
     * @param _description - Text description of proposal to be emitted in event
     * @return - ID of new proposal
     */
    function submitProposal(
        bytes32 _targetContractRegistryKey,
        uint256 _callValue,
        string calldata _functionSignature,
        bytes calldata _callData,
        string calldata _description
    ) external returns (uint256)
    {
        _requireIsInitialized();
        _requireStakingAddressIsSet();

        address proposer = msg.sender;

        // Require all InProgress proposals that can be evaluated have been evaluated before new proposal submission
        require(
            this.inProgressProposalsAreUpToDate(),
            "Governance: Cannot submit new proposal until all evaluatable InProgress proposals are evaluated."
        );

        // Require new proposal submission would not push number of InProgress proposals over max number
        require(
            inProgressProposals.length < maxInProgressProposals,
            "Governance: Number of InProgress proposals already at max. Please evaluate if possible, or wait for current proposals' votingPeriods to expire."
        );

        // Require proposer is active Staker
        require(
            Staking(stakingAddress).isStaker(proposer),
            "Governance: Proposer must be active staker with non-zero stake."
        );

        // Require _targetContractRegistryKey points to a valid registered contract
        address targetContractAddress = registry.getContract(_targetContractRegistryKey);
        require(
            targetContractAddress != address(0x00),
            "Governance: _targetContractRegistryKey must point to valid registered contract"
        );

        // Signature cannot be empty
        require(
            bytes(_functionSignature).length != 0,
            "Governance: _functionSignature cannot be empty."
        );

        // Require description length in bytes is within bounds
        require(
            bytes(_description).length > 0 && bytes(_description).length <= maxDescriptionLength,
            "Governance: _description length must be between 1 and maxDescriptionLength"
        );

        // set proposalId
        uint256 newProposalId = lastProposalId.add(1);

        // Store new Proposal obj in proposals mapping
        proposals[newProposalId] = Proposal({
            proposalId: newProposalId,
            proposer: proposer,
            submissionBlockNumber: block.number,
            targetContractRegistryKey: _targetContractRegistryKey,
            targetContractAddress: targetContractAddress,
            callValue: _callValue,
            functionSignature: _functionSignature,
            callData: _callData,
            outcome: Outcome.InProgress,
            voteMagnitudeYes: 0,
            voteMagnitudeNo: 0,
            numVotes: 0,
            description: _description,
            contractHash: _getCodeHash(targetContractAddress)
            /* votes: mappings are auto-initialized to default state */
        });

        // Append new proposalId to inProgressProposals array
        inProgressProposals.push(newProposalId);

        emit ProposalSubmitted(
            newProposalId,
            proposer,
            block.number,
            _description
        );

        lastProposalId = newProposalId;

        return newProposalId;
    }

    /**
     * @notice Vote on an active Proposal. Only callable by stakers with non-zero stake.
     * @param _proposalId - id of the proposal this vote is for
     * @param _vote - can be either {Yes, No} from Vote enum. No other values allowed
     */
    function submitVote(uint256 _proposalId, Vote _vote) external {
        _requireIsInitialized();
        _requireStakingAddressIsSet();

        address voter = msg.sender;

        // Validates new _vote, _proposalId, proposal state, and voter state + returns voterStake
        uint256 voterStake = _validateVoteAndGetVoterStake(voter, _proposalId, _vote);

        // Ensure previous vote is None
        require(
            proposals[_proposalId].votes[voter] == Vote.None,
            "Governance: To update previous vote, call updateVote()"
        );

        // Record vote
        proposals[_proposalId].votes[voter] = _vote;

        // Update vote magnitudes
        if (_vote == Vote.Yes) {
            _increaseVoteMagnitudeYes(_proposalId, voterStake);
        } else {
            _increaseVoteMagnitudeNo(_proposalId, voterStake);
        }

        // Update numVotes
        proposals[_proposalId].numVotes = proposals[_proposalId].numVotes.add(1);

        emit ProposalVoteSubmitted(
            _proposalId,
            voter,
            _vote,
            voterStake
        );
    }

    /**
     * @notice Update previous vote on an active Proposal. Only callable by stakers with non-zero stake.
     * @param _proposalId - id of the proposal this vote is for
     * @param _vote - can be either {Yes, No} from Vote enum. No other values allowed
     */
    function updateVote(uint256 _proposalId, Vote _vote) external {
        _requireIsInitialized();
        _requireStakingAddressIsSet();

        address voter = msg.sender;

        // Validates new _vote, _proposalId, proposal state, and voter state + returns voterStake
        uint256 voterStake = _validateVoteAndGetVoterStake(voter, _proposalId, _vote);

        // Record previous vote
        Vote previousVote = proposals[_proposalId].votes[voter];

        // Ensure previous vote is not None
        require(
            previousVote != Vote.None,
            "Governance::updateVote: To submit new vote, call submitVote()"
        );

        // Override previous vote
        proposals[_proposalId].votes[voter] = _vote;

        // Update vote magnitudes
        if (previousVote == Vote.Yes && _vote == Vote.No) {
            _decreaseVoteMagnitudeYes(_proposalId, voterStake);
            _increaseVoteMagnitudeNo(_proposalId, voterStake);
        } else if (previousVote == Vote.No && _vote == Vote.Yes) {
            _decreaseVoteMagnitudeNo(_proposalId, voterStake);
            _increaseVoteMagnitudeYes(_proposalId, voterStake);
        }
        // If _vote == previousVote, no changes needed to vote magnitudes.

        // Do not update numVotes

        emit ProposalVoteUpdated(
            _proposalId,
            voter,
            _vote,
            voterStake,
            previousVote
        );
    }

    /**
     * @notice Once the voting period for a proposal has ended, evaluate the outcome and
     *      execute the proposal if voting quorum met & vote passes.
     *      To pass, stake-weighted vote must be > 50% Yes.
     * @dev Requires that caller is an active staker at the time the proposal is created
     * @param _proposalId - id of the proposal
     * @return Outcome of proposal evaluation
     */
    function evaluateProposalOutcome(uint256 _proposalId)
    external returns (Outcome)
    {
        _requireIsInitialized();
        _requireStakingAddressIsSet();

        require(
            _proposalId <= lastProposalId && _proposalId > 0,
            ERROR_INVALID_PROPOSAL
        );

        // Require proposal has not already been evaluated.
        require(
            proposals[_proposalId].outcome == Outcome.InProgress,
            "Governance: Can only evaluate InProgress proposal."
        );

        // Re-entrancy should not be possible here since this switches the status of the
        // proposal to 'Evaluating' so it should fail the status is 'InProgress' check
        proposals[_proposalId].outcome = Outcome.Evaluating;

        // Require proposal votingPeriod has ended.
        uint256 submissionBlockNumber = proposals[_proposalId].submissionBlockNumber;
        uint256 endBlockNumber = submissionBlockNumber.add(votingPeriod);
        require(
            block.number > endBlockNumber,
            "Governance: Proposal votingPeriod must end before evaluation."
        );
        
        address targetContractAddress = registry.getContract(
            proposals[_proposalId].targetContractRegistryKey
        );
<<<<<<< HEAD
        // TODO: Remove below 2 requires in favor of outcome change
        require(
            targetContractAddress == proposals[_proposalId].targetContractAddress,
            "Governance: Registered contract address for targetContractRegistryKey has changed"
        );
        require(
            _getCodeHash(targetContractAddress) == proposals[_proposalId].contractHash,
            "Governance: Contract contents changed"
        );
=======
>>>>>>> d8e1d60c

        Outcome outcome;

        // target contract address changed -> close proposal without execution.
        if (targetContractAddress != proposals[_proposalId].targetContractAddress) {
            outcome = Outcome.TargetContractAddressChanged;
        }
        // voting quorum not met -> close proposal without execution.
        else if (_quorumMet(proposals[_proposalId], Staking(stakingAddress)) == false) {
            outcome = Outcome.QuorumNotMet;
        }
        // votingQuorumPercent met & vote passed -> execute proposed transaction & close proposal.
        else if (
            proposals[_proposalId].voteMagnitudeYes > proposals[_proposalId].voteMagnitudeNo
        ) {
            (bool success, bytes memory returnData) = _executeTransaction(
                targetContractAddress,
                proposals[_proposalId].callValue,
                proposals[_proposalId].functionSignature,
                proposals[_proposalId].callData
            );

            emit ProposalTransactionExecuted(
                _proposalId,
                success,
                returnData
            );

            // Proposal outcome depends on success of transaction execution.
            if (success) {
                outcome = Outcome.ApprovedExecuted;
            } else {
                outcome = Outcome.ApprovedExecutionFailed;
            }
        }
        // votingQuorumPercent met & vote did not pass -> close proposal without transaction execution.
        else {
            outcome = Outcome.Rejected;
        }

        // This records the final outcome in the proposals mapping
        proposals[_proposalId].outcome = outcome;

        // Remove from inProgressProposals array
        _removeFromInProgressProposals(_proposalId);

        emit ProposalOutcomeEvaluated(
            _proposalId,
            outcome,
            proposals[_proposalId].voteMagnitudeYes,
            proposals[_proposalId].voteMagnitudeNo,
            proposals[_proposalId].numVotes
        );

        return outcome;
    }

    /**
     * @notice Action limited to the guardian address that can veto a proposal
     * @param _proposalId - id of the proposal
     */
    function vetoProposal(uint256 _proposalId) external {
        _requireIsInitialized();

        require(
            msg.sender == guardianAddress,
            "Governance: Only guardian can veto proposals."
        );

        require(
            _proposalId <= lastProposalId && _proposalId > 0,
            "Governance: Must provide valid non-zero _proposalId."
        );

        require(
            proposals[_proposalId].outcome == Outcome.InProgress,
            "Governance: Cannot veto inactive proposal."
        );

        proposals[_proposalId].outcome = Outcome.Vetoed;

        // Remove from inProgressProposals array
        _removeFromInProgressProposals(_proposalId);

        emit ProposalVetoed(_proposalId);
    }

    // ========================================= Config Setters =========================================

    /**
     * @notice Set the Staking address
     * @dev Only callable by self via _executeTransaction
     * @param _stakingAddress - address for new Staking contract
     */
    function setStakingAddress(address _stakingAddress) external {
        _requireIsInitialized();

        require(msg.sender == address(this), ERROR_ONLY_GOVERNANCE);
        require(_stakingAddress != address(0x00), "Requires non-zero _stakingAddress");
        stakingAddress = _stakingAddress;
    }

    /**
     * @notice Set the voting period for a Governance proposal
     * @dev Only callable by self via _executeTransaction
     * @param _votingPeriod - new voting period
     */
    function setVotingPeriod(uint256 _votingPeriod) external {
        _requireIsInitialized();

        require(msg.sender == address(this), ERROR_ONLY_GOVERNANCE);
        require(_votingPeriod > 0, ERROR_INVALID_VOTING_PERIOD);
        votingPeriod = _votingPeriod;
    }

    /**
     * @notice Set the voting quorum percentage for a Governance proposal
     * @dev Only callable by self via _executeTransaction
     * @param _votingQuorumPercent - new voting period
     */
    function setVotingQuorumPercent(uint256 _votingQuorumPercent) external {
        _requireIsInitialized();

        require(msg.sender == address(this), ERROR_ONLY_GOVERNANCE);
        require(
            _votingQuorumPercent > 0 && _votingQuorumPercent <= 100,
            ERROR_INVALID_VOTING_QUORUM
        );
        votingQuorumPercent = _votingQuorumPercent;
    }

    /**
     * @notice Set the Registry address
     * @dev Only callable by self via _executeTransaction
     * @param _registryAddress - address for new Registry contract
     */
    function setRegistryAddress(address _registryAddress) external {
        _requireIsInitialized();

        require(msg.sender == address(this), ERROR_ONLY_GOVERNANCE);
        require(_registryAddress != address(0x00), ERROR_INVALID_REGISTRY);

        registry = Registry(_registryAddress);

        emit RegistryAddressUpdated(_registryAddress);
    }

    /**
     * @notice Set the max number of concurrent InProgress proposals
     * @dev Only callable by self via _executeTransaction
     * @param _newMaxInProgressProposals - new value for maxInProgressProposals
     */
    function setMaxInProgressProposals(uint16 _newMaxInProgressProposals) external {
        _requireIsInitialized();

        require(msg.sender == address(this), ERROR_ONLY_GOVERNANCE);
        require(_newMaxInProgressProposals > 0, "Requires non-zero _newMaxInProgressProposals");
        maxInProgressProposals = _newMaxInProgressProposals;
    }

    /**
     * @notice Set the max length in bytes allowed for a proposal description string
     * @dev Only callable by self via _executeTransaction
     * @param _newMaxDescriptionLength - new value for maxDescriptionLength
     */
    function setMaxDescriptionLength(uint16 _newMaxDescriptionLength) external {
        _requireIsInitialized();

        require(msg.sender == address(this), "Only callable by self");
        require(_newMaxDescriptionLength > 0, "Requires non-zero _newMaxDescriptionLength");
        maxDescriptionLength = _newMaxDescriptionLength;
    }

    // ========================================= Guardian Actions =========================================

    /**
     * @notice Allows the guardianAddress to execute protocol actions
     * @param _targetContractRegistryKey - key in registry of target contraact
     * @param _callValue - amount of wei if a token transfer is involved
     * @param _functionSignature - function signature of the function to be executed if proposal is successful
     * @param _callData - encoded value(s) to call function with if proposal is successful
     */
    function guardianExecuteTransaction(
        bytes32 _targetContractRegistryKey,
        uint256 _callValue,
        string calldata _functionSignature,
        bytes calldata _callData
    ) external
    {
        _requireIsInitialized();

        require(
            msg.sender == guardianAddress,
            "Governance: Only guardian."
        );

        // _targetContractRegistryKey must point to a valid registered contract
        address targetContractAddress = registry.getContract(_targetContractRegistryKey);
        require(
            targetContractAddress != address(0x00),
            "Governance: _targetContractRegistryKey must point to valid registered contract"
        );

        // Signature cannot be empty
        require(
            bytes(_functionSignature).length != 0,
            "Governance: _functionSignature cannot be empty."
        );

        (bool success, bytes memory returnData) = _executeTransaction(
            targetContractAddress,
            _callValue,
            _functionSignature,
            _callData
        );

        require(success, "Governance: Transaction failed.");

        emit GuardianTransactionExecuted(
            targetContractAddress,
            _callValue,
            _functionSignature,
            _callData,
            returnData
        );
    }

    /**
     * @notice Change the guardian address
     * @dev Only callable by current guardian
     * @param _newGuardianAddress - new guardian address
     */
    function transferGuardianship(address _newGuardianAddress) external {
        _requireIsInitialized();

        require(
            msg.sender == guardianAddress,
            "Governance: Only guardian."
        );

        guardianAddress = _newGuardianAddress;

        emit GuardianshipTransferred(_newGuardianAddress);
    }

    // ========================================= Getter Functions =========================================

    /**
     * @notice Get proposal information by proposal Id
     * @param _proposalId - id of proposal
     */
    function getProposalById(uint256 _proposalId)
    external view returns (
        uint256 proposalId,
        address proposer,
        uint256 submissionBlockNumber,
        bytes32 targetContractRegistryKey,
        address targetContractAddress,
        uint256 callValue,
        string memory functionSignature,
        bytes memory callData,
        Outcome outcome,
        uint256 voteMagnitudeYes,
        uint256 voteMagnitudeNo,
        uint256 numVotes
    )
    {
        _requireIsInitialized();

        // TODO: Move error to string
        require(
            _proposalId <= lastProposalId && _proposalId > 0,
            "Governance: Must provide valid non-zero _proposalId"
        );

        Proposal memory proposal = proposals[_proposalId];
        return (
            proposal.proposalId,
            proposal.proposer,
            proposal.submissionBlockNumber,
            proposal.targetContractRegistryKey,
            proposal.targetContractAddress,
            proposal.callValue,
            proposal.functionSignature,
            proposal.callData,
            proposal.outcome,
            proposal.voteMagnitudeYes,
            proposal.voteMagnitudeNo,
            proposal.numVotes
            /** @notice - votes mapping cannot be returned by external function */
        );
    }

    // TODO: Expose contract hash

     /**
     * @notice Get proposal description by proposalId
     * @dev This is a separate function because the getProposalById returns too many
            variables already and by adding more, you get the error
            `InternalCompilerError: Stack too deep, try using fewer variables`
     * @param _proposalId - id of proposal
     */
    function getProposalDescriptionById(uint256 _proposalId)
    external view returns (string memory)
    {
        _requireIsInitialized();

        require(
            _proposalId <= lastProposalId && _proposalId > 0,
            "Must provide valid non-zero _proposalId"
        );

        return (proposals[_proposalId].description);
    }

    /**
     * @notice Get how a voter voted for a given proposal
     * @param _proposalId - id of the proposal
     * @param _voter - address of the voter we want to check
     * @return returns a value from the Vote enum if a valid vote, otherwise returns no value
     */
    function getVoteByProposalAndVoter(uint256 _proposalId, address _voter)
    external view returns (Vote)
    {
        _requireIsInitialized();

        // TODO: Move error to string
        require(
            _proposalId <= lastProposalId && _proposalId > 0,
            "Governance: Must provide valid non-zero _proposalId"
        );
        return proposals[_proposalId].votes[_voter];
    }

    /// @notice Get the contract Guardian address
    function getGuardianAddress() external view returns (address) {
        _requireIsInitialized();

        return guardianAddress;
    }

    /// @notice Get the Staking address
    function getStakingAddress() external view returns (address) {
        _requireIsInitialized();

        return stakingAddress;
    }

    /// @notice Get the contract voting period
    function getVotingPeriod() external view returns (uint256) {
        _requireIsInitialized();

        return votingPeriod;
    }

    /// @notice Get the contract voting quorum percent
    function getVotingQuorumPercent() external view returns (uint256) {
        _requireIsInitialized();

        return votingQuorumPercent;
    }

    /// @notice Get the registry address
    function getRegistryAddress() external view returns (address) {
        _requireIsInitialized();

        return address(registry);
    }

    /// @notice Used to check if is governance contract before setting governance address in other contracts
    function isGovernanceAddress() external pure returns (bool) {
        return true;
    }

    /// @notice Get the max number of concurrent InProgress proposals
    function getMaxInProgressProposals() external view returns (uint16) {
        _requireIsInitialized();

        return maxInProgressProposals;
    }

    /// @notice Get the max length in bytes of a proposal description string
    function getMaxDescriptionLength() external view returns (uint16) {
        _requireIsInitialized();

        return maxDescriptionLength;
    }

    /// @notice Get the array of all InProgress proposal Ids
    function getInProgressProposals() external view returns (uint256[] memory) {
        _requireIsInitialized();

        return inProgressProposals;
    }

    /**
     * @notice Returns false if any proposals in inProgressProposals array are evaluatable
     *          Evaluatable = proposals with closed votingPeriod
     * @dev Is public since its called internally in `submitProposal()` as well as externally in UI
     */
    function inProgressProposalsAreUpToDate() external view returns (bool) {
        _requireIsInitialized();

        // compare current block number against endBlockNumber of each proposal
        for (uint256 i = 0; i < inProgressProposals.length; i++) {
            if (
                block.number >
                (proposals[inProgressProposals[i]].submissionBlockNumber).add(votingPeriod)
            ) {
                return false;
            }
        }

        return true;
    }

    // ========================================= Internal Functions =========================================

    /**
     * @notice Execute a transaction attached to a governanace proposal
     * @dev We are aware of both potential re-entrancy issues and the risks associated with low-level solidity
     *      function calls here, but have chosen to keep this code with those issues in mind. All governance
     *      proposals go through a voting process, and all will be reviewed carefully to ensure that they
     *      adhere to the expected behaviors of this call - but adding restrictions here would limit the ability
     *      of the governance system to do required work in a generic way.
     * @param _targetContractAddress - address of registry proxy contract to execute transaction on
     * @param _callValue - amount of wei if a token transfer is involved
     * @param _functionSignature - function signature of the function to be executed if proposal is successful
     * @param _callData - encoded value(s) to call function with if proposal is successful
     */
    function _executeTransaction(
        address _targetContractAddress,
        uint256 _callValue,
        string memory _functionSignature,
        bytes memory _callData
    ) internal returns (bool success, bytes memory returnData)
    {
        bytes memory encodedCallData = abi.encodePacked(
            bytes4(keccak256(bytes(_functionSignature))),
            _callData
        );
        (success, returnData) = (
            // solium-disable-next-line security/no-call-value
            _targetContractAddress.call.value(_callValue)(encodedCallData)
        );

        return (success, returnData);
    }

    function _increaseVoteMagnitudeYes(uint256 _proposalId, uint256 _voterStake) internal {
        proposals[_proposalId].voteMagnitudeYes = (
            proposals[_proposalId].voteMagnitudeYes.add(_voterStake)
        );
    }

    function _increaseVoteMagnitudeNo(uint256 _proposalId, uint256 _voterStake) internal {
        proposals[_proposalId].voteMagnitudeNo = (
            proposals[_proposalId].voteMagnitudeNo.add(_voterStake)
        );
    }

    function _decreaseVoteMagnitudeYes(uint256 _proposalId, uint256 _voterStake) internal {
        proposals[_proposalId].voteMagnitudeYes = (
            proposals[_proposalId].voteMagnitudeYes.sub(_voterStake)
        );
    }

    function _decreaseVoteMagnitudeNo(uint256 _proposalId, uint256 _voterStake) internal {
        proposals[_proposalId].voteMagnitudeNo = (
            proposals[_proposalId].voteMagnitudeNo.sub(_voterStake)
        );
    }

    /**
     * @dev Can make O(1) by storing index pointer in proposals mapping.
     *      Requires inProgressProposals to be 1-indexed, since all proposals that are not present
     *          will have pointer set to 0.
     */
    function _removeFromInProgressProposals(uint256 _proposalId) internal {
        uint256 index = 0;
        bool found = false;
        for (uint256 i = 0; i < inProgressProposals.length; i++) {
            if (inProgressProposals[i] == _proposalId) {
                index = i;
                found = true;
                break;
            }
        }
        require(
            found == true,
            "Governance: Could not find InProgress proposal."
        );

        // Swap proposalId to end of array + pop (deletes last elem + decrements array length)
        inProgressProposals[index] = inProgressProposals[inProgressProposals.length - 1];
        inProgressProposals.pop();
    }

    /**
     * @notice Returns true if voting quorum percentage met for proposal, else false.
     * @dev Quorum is met if total voteMagnitude * 100 / total active stake in Staking
     * @dev Eventual multiplication overflow:
     *      (proposal.voteMagnitudeYes + proposal.voteMagnitudeNo), with 100% staking participation,
     *          can sum to at most the entire token supply of 10^27
     *      With 7% annual token supply inflation, multiplication can overflow ~1635 years at the earliest:
     *      log(2^256/(10^27*100))/log(1.07) ~= 1635
     */
    function _quorumMet(Proposal memory proposal, Staking stakingContract)
    internal view returns (bool)
    {
        uint256 participation = (
            (proposal.voteMagnitudeYes + proposal.voteMagnitudeNo)
            .mul(100)
            .div(stakingContract.totalStakedAt(proposal.submissionBlockNumber))
        );
        return participation >= votingQuorumPercent;
    }

    // ========================================= Private Functions =========================================

    function _requireStakingAddressIsSet() private view {
        require(
            stakingAddress != address(0x00),
            "Governance: stakingAddress is not set"
        );
    }

    /**
     * @notice Helper function to perform validation for submitVote() and updateVote() functions
     * @dev Validates new _vote, _proposalId, proposal state, and voter state
     * @return stake of voter at proposal submission time
     */
    function _validateVoteAndGetVoterStake(address _voter, uint256 _proposalId, Vote _vote)
    private view returns (uint256) {
        require(
            _proposalId <= lastProposalId && _proposalId > 0,
            "Governance::_validateVoteAndGetVoterStake: Must provide valid non-zero _proposalId"
        );

        // Require voter was active Staker at proposal submission time
        uint256 voterStake = Staking(stakingAddress).totalStakedForAt(
            _voter,
            proposals[_proposalId].submissionBlockNumber
        );
        require(
            voterStake > 0,
            "Governance::_validateVoteAndGetVoterStake: Voter must be active staker with non-zero stake."
        );

        // Require proposal is still active
        require(
            proposals[_proposalId].outcome == Outcome.InProgress,
            "Governance::_validateVoteAndGetVoterStake: Cannot vote on inactive proposal."
        );

        // Require proposal votingPeriod is still active.
        uint256 submissionBlockNumber = proposals[_proposalId].submissionBlockNumber;
        uint256 endBlockNumber = submissionBlockNumber.add(votingPeriod);
        require(
            block.number > submissionBlockNumber && block.number <= endBlockNumber,
            "Governance::_validateVoteAndGetVoterStake: Proposal votingPeriod has ended"
        );

        // Require vote is either Yes or No
        require(
            _vote == Vote.Yes || _vote == Vote.No,
            "Governance::_validateVoteAndGetVoterStake: Can only submit a Yes or No vote"
        );

        return voterStake;
    }

    // solium-disable security/no-inline-assembly
    /**
     * @notice Helper function to generate the code hash for a contract address
     * @return contract code hash
     */
    function _getCodeHash(address _contract) private view returns (bytes32) {
        bytes32 contractHash;
        assembly {
          contractHash := extcodehash(_contract)
        }
        return contractHash;
    }
}<|MERGE_RESOLUTION|>--- conflicted
+++ resolved
@@ -68,6 +68,7 @@
      *          This status is transiently used inside that function to prevent re-entrancy.
      *      Vetoed - Proposal was vetoed by Guardian.
      *      TargetContractAddressChanged - Proposal considered invalid since target contract address changed
+     *      TargetContractCodeHashChanged - Proposal considered invalid since code has at target contract address has changed
      */
     enum Outcome {
         InProgress,
@@ -77,7 +78,8 @@
         ApprovedExecutionFailed,
         Evaluating,
         Vetoed,
-        TargetContractAddressChanged
+        TargetContractAddressChanged,
+        TargetContractCodeHashChanged
     }
 
     /**
@@ -436,24 +438,15 @@
         address targetContractAddress = registry.getContract(
             proposals[_proposalId].targetContractRegistryKey
         );
-<<<<<<< HEAD
-        // TODO: Remove below 2 requires in favor of outcome change
-        require(
-            targetContractAddress == proposals[_proposalId].targetContractAddress,
-            "Governance: Registered contract address for targetContractRegistryKey has changed"
-        );
-        require(
-            _getCodeHash(targetContractAddress) == proposals[_proposalId].contractHash,
-            "Governance: Contract contents changed"
-        );
-=======
->>>>>>> d8e1d60c
 
         Outcome outcome;
 
         // target contract address changed -> close proposal without execution.
         if (targetContractAddress != proposals[_proposalId].targetContractAddress) {
             outcome = Outcome.TargetContractAddressChanged;
+        }
+        else if (_getCodeHash(targetContractAddress) != proposals[_proposalId].contractHash) {
+            outcome = Outcome.TargetContractCodeHashChanged;
         }
         // voting quorum not met -> close proposal without execution.
         else if (_quorumMet(proposals[_proposalId], Staking(stakingAddress)) == false) {
