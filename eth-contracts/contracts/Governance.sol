--- conflicted
+++ resolved
@@ -486,11 +486,7 @@
         _requireIsInitialized();
 
         require(msg.sender == address(this), "Only callable by self");
-<<<<<<< HEAD
-        require(_votingPeriod > 0, "Voting period must be greater than zero");
-=======
         require(_votingPeriod > 0, "Requires non-zero _votingPeriod");
->>>>>>> 6c2a0a66
         votingPeriod = _votingPeriod;
     }
 
