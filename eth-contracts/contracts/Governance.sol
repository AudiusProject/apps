pragma solidity ^0.5.0;

import "@openzeppelin/contracts-ethereum-package/contracts/math/SafeMath.sol";
import "./Staking.sol";
import "./registry/Registry.sol";
import "./InitializableV2.sol";


contract Governance is InitializableV2 {
    using SafeMath for uint256;

    string private constant ERROR_INVALID_PROPOSAL = "Governance: Must provide valid non-zero _proposalId";
    string private constant ERROR_ONLY_GOVERNANCE = "Governance: Only callable by self";
    string private constant ERROR_INVALID_VOTING_PERIOD = "Governance: Requires non-zero _votingPeriod";
    string private constant ERROR_INVALID_REGISTRY = "Governance: Requires non-zero _registryAddress";
    string private constant ERROR_INVALID_VOTING_QUORUM = (
        "Governance: Requires _votingQuorumPercent between 1 & 100"
    );

    /**
     * @notice Address and contract instance of Audius Registry. Used to ensure this contract
     *      can only govern contracts that are registered in the Audius Registry.
     */
    Registry private registry;

    /// @notice Address of Audius staking contract, used to permission Governance method calls
    address private stakingAddress;

    /// @notice Period in blocks for which a governance proposal is open for voting
    uint256 private votingPeriod;

    /// @notice Required minimum percentage of total stake to have voted to consider a proposal valid
    ///         Percentaged stored as a uint256 between 0 & 100
    ///         Calculated as: 100 * sum of voter stakes / total staked in Staking (at proposal submission block)
    uint256 private votingQuorumPercent;

    /// @notice Max number of InProgress proposals possible at once
    /// @dev uint16 gives max possible value of 65,535
    uint16 private maxInProgressProposals;

    /**
     * @notice Address of account that has special Governance permissions. Can veto proposals
     *      and execute transactions directly on contracts.
     */
    address private guardianAddress;

    /***** Enums *****/

    /**
     * @notice All Proposal Outcome states.
     *      InProgress - Proposal is active and can be voted on.
     *      Rejected - Proposal votingPeriod has closed and vote failed to pass. Proposal will not be executed.
     *      ApprovedExecuted - Proposal votingPeriod has closed and vote passed. Proposal was successfully executed.
     *      QuorumNotMet - Proposal votingPeriod has closed and votingQuorumPercent was not met. Proposal will not be executed.
     *      ApprovedExecutionFailed - Proposal vote passed, but transaction execution failed.
     *      Evaluating - Proposal vote passed, and evaluateProposalOutcome function is currently running.
     *          This status is transiently used inside that function to prevent re-entrancy.
     *      Vetoed - Proposal was vetoed by Guardian.
     */
    enum Outcome {
        InProgress,
        Rejected,
        ApprovedExecuted,
        QuorumNotMet,
        ApprovedExecutionFailed,
        Evaluating,
        Vetoed
    }

    /**
     * @notice All Proposal Vote states for a voter.
     *      None - The default state, for any account that has not previously voted on this Proposal.
     *      No - The account voted No on this Proposal.
     *      Yes - The account voted Yes on this Proposal.
     * @dev Enum values map to uints, so first value in Enum always is 0.
     */
    enum Vote {None, No, Yes}

    struct Proposal {
        uint256 proposalId;
        address proposer;
        uint256 submissionBlockNumber;
        bytes32 targetContractRegistryKey;
        address targetContractAddress;
        uint256 callValue;
        string functionSignature;
        bytes callData;
        Outcome outcome;
        uint256 voteMagnitudeYes;
        uint256 voteMagnitudeNo;
        uint256 numVotes;
        mapping(address => Vote) votes;
    }

    /***** Proposal storage *****/

    /// @notice ID of most recently created proposal. Ids are monotonically increasing and 1-indexed.
    uint256 lastProposalId = 0;

    /// @notice mapping of proposalId to Proposal struct with all proposal state
    mapping(uint256 => Proposal) proposals;

    /// @notice array of proposals with InProgress state
    uint256[] inProgressProposals;


    /***** Events *****/
    event ProposalSubmitted(
        uint256 indexed proposalId,
        address indexed proposer,
        uint256 submissionBlockNumber,
        string description
    );
    event ProposalVoteSubmitted(
        uint256 indexed proposalId,
        address indexed voter,
        Vote indexed vote,
        uint256 voterStake
    );
    event ProposalVoteUpdated(
        uint256 indexed proposalId,
        address indexed voter,
        Vote indexed vote,
        uint256 voterStake,
        Vote previousVote
    );
    event ProposalOutcomeEvaluated(
        uint256 indexed proposalId,
        Outcome indexed outcome,
        uint256 voteMagnitudeYes,
        uint256 voteMagnitudeNo,
        uint256 numVotes
    );
    event ProposalTransactionExecuted(
        uint256 indexed proposalId,
        bool indexed success,
        bytes returnData
    );
    event GuardianTransactionExecuted(
        address indexed targetContractAddress,
        uint256 callValue,
        string indexed functionSignature,
        bytes indexed callData,
        bytes returnData
    );
    event ProposalVetoed(uint256 indexed proposalId);
    event RegistryAddressUpdated(address indexed newRegistryAddress);
    event GuardianshipTransferred(address indexed newGuardianAddress);

    /**
     * @notice Initialize the Governance contract
     * @dev _votingPeriod <= DelegateManager.undelegateLockupDuration
     * @dev stakingAddress must be initialized separately after Staking contract is deployed
     * @param _registryAddress - address of the registry proxy contract
     * @param _votingPeriod - period in blocks for which a governance proposal is open for voting
     * @param _votingQuorumPercent - required minimum percentage of total stake to have voted to consider a proposal valid
     * @param _maxInProgressProposals - max number of InProgress proposals possible at once
     * @param _guardianAddress - address of account that has special Governance permissions
     */
    function initialize(
        address _registryAddress,
        uint256 _votingPeriod,
        uint256 _votingQuorumPercent,
        uint16 _maxInProgressProposals,
        address _guardianAddress
    ) public initializer {
        require(_registryAddress != address(0x00), ERROR_INVALID_REGISTRY);
        registry = Registry(_registryAddress);

        require(_votingPeriod > 0, ERROR_INVALID_VOTING_PERIOD);
        votingPeriod = _votingPeriod;

        require(
            _maxInProgressProposals > 0,
            "Governance: Requires non-zero _maxInProgressProposals"
        );
        maxInProgressProposals = _maxInProgressProposals;

        require(
            _votingQuorumPercent > 0 && _votingQuorumPercent <= 100,
            ERROR_INVALID_VOTING_QUORUM
        );
        votingQuorumPercent = _votingQuorumPercent;

        require(
            _guardianAddress != address(0x00),
            "Governance: Requires non-zero _guardianAddress"
        );
        guardianAddress = _guardianAddress;  //Guardian address becomes the only party

        InitializableV2.initialize();
    }

    // ========================================= Governance Actions =========================================

    /**
     * @notice Submit a proposal for vote. Only callable by stakers with non-zero stake.
     * @param _targetContractRegistryKey - Registry key for the contract concerning this proposal
     * @param _callValue - amount of wei to pass with function call if a token transfer is involved
     * @param _functionSignature - function signature of the function to be executed if proposal is successful
     * @param _callData - encoded value(s) to call function with if proposal is successful
     * @param _description - Text description of proposal to be emitted in event
     */
    function submitProposal(
        bytes32 _targetContractRegistryKey,
        uint256 _callValue,
        string calldata _functionSignature,
        bytes calldata _callData,
        string calldata _description
    ) external returns (uint256 proposalId)
    {
        _requireIsInitialized();
        _requireStakingAddressIsSet();

        address proposer = msg.sender;

        // Require all InProgress proposals that can be evaluated have been evaluated before new proposal submission
        require(
            this.inProgressProposalsAreUpToDate(),
            "Governance: Cannot submit new proposal until all evaluatable InProgress proposals are evaluated."
        );

        // Require new proposal submission would not push number of InProgress proposals over max number
        require(
            inProgressProposals.length <= maxInProgressProposals,
            "Governance: Number of InProgress proposals already at max. Please evaluate if possible, or wait for current proposals' votingPeriods to expire."
        );

        // Require proposer is active Staker
        require(
            Staking(stakingAddress).isStaker(proposer),
            "Governance: Proposer must be active staker with non-zero stake."
        );

        // Require _targetContractRegistryKey points to a valid registered contract
        address targetContractAddress = registry.getContract(_targetContractRegistryKey);
        require(
            targetContractAddress != address(0x00),
            "Governance: _targetContractRegistryKey must point to valid registered contract"
        );

        // Signature cannot be empty
        require(
<<<<<<< HEAD
            bytes(_signature).length != 0,
            "Governance: _signature cannot be empty."
=======
            bytes(_functionSignature).length != 0,
            "Governance::submitProposal: _functionSignature cannot be empty."
>>>>>>> 251d3071
        );

        // set proposalId
        uint256 newProposalId = lastProposalId.add(1);

        // Store new Proposal obj in proposals mapping
        proposals[newProposalId] = Proposal({
            proposalId: newProposalId,
            proposer: proposer,
            submissionBlockNumber: block.number,
            targetContractRegistryKey: _targetContractRegistryKey,
            targetContractAddress: targetContractAddress,
            callValue: _callValue,
            functionSignature: _functionSignature,
            callData: _callData,
            outcome: Outcome.InProgress,
            voteMagnitudeYes: 0,
            voteMagnitudeNo: 0,
            numVotes: 0
            /* votes: mappings are auto-initialized to default state */
        });

        // Append new proposalId to inProgressProposals array
        inProgressProposals.push(newProposalId);

        emit ProposalSubmitted(
            newProposalId,
            proposer,
            block.number,
            _description
        );

        lastProposalId = newProposalId;

        return newProposalId;
    }

    /**
     * @notice Vote on an active Proposal. Only callable by stakers with non-zero stake.
     * @param _proposalId - id of the proposal this vote is for
     * @param _vote - can be either {Yes, No} from Vote enum. No other values allowed
     */
    function submitVote(uint256 _proposalId, Vote _vote) external {
        _requireIsInitialized();
        _requireStakingAddressIsSet();

        address voter = msg.sender;

        // Validates new _vote, _proposalId, proposal state, and voter state + returns voterStake
        uint256 voterStake = _validateVoteAndGetVoterStake(voter, _proposalId, _vote);

        // Ensure previous vote is None
        require(
<<<<<<< HEAD
            _proposalId <= lastProposalId && _proposalId > 0,
            ERROR_INVALID_PROPOSAL
=======
            proposals[_proposalId].votes[voter] == Vote.None,
            "Governance::submitVote: To update previous vote, call updateVote()"
>>>>>>> 251d3071
        );

        // Record vote
        proposals[_proposalId].votes[voter] = _vote;

<<<<<<< HEAD
        // Check that msg.sender had a valid stake at proposal start
        uint256 voterStake = Staking(stakingAddress).totalStakedForAt(
            voter,
            proposals[_proposalId].startBlockNumber
        );
        require(
            voterStake > 0,
            "Governance: Voter must be active staker with non-zero stake."
        );

        // Require proposal is still active
        require(
            proposals[_proposalId].outcome == Outcome.InProgress,
            "Governance: Cannot vote on inactive proposal."
        );

        // Require proposal votingPeriod is still active.
        uint256 startBlockNumber = proposals[_proposalId].startBlockNumber;
        uint256 endBlockNumber = startBlockNumber.add(votingPeriod);
        require(
            block.number > startBlockNumber && block.number <= endBlockNumber,
            "Governance: Proposal votingPeriod has ended"
=======
        // Update vote magnitudes
        if (_vote == Vote.Yes) {
            _increaseVoteMagnitudeYes(_proposalId, voterStake);
        } else {
            _increaseVoteMagnitudeNo(_proposalId, voterStake);
        }

        // Update numVotes
        proposals[_proposalId].numVotes = proposals[_proposalId].numVotes.add(1);

        emit ProposalVoteSubmitted(
            _proposalId,
            voter,
            _vote,
            voterStake
>>>>>>> 251d3071
        );
    }

<<<<<<< HEAD
        // Require vote is either Yes or No
        require(
            _vote == Vote.Yes || _vote == Vote.No,
            "Governance: Can only submit a Yes or No vote"
        );
=======
    /**
     * @notice Update previous vote on an active Proposal. Only callable by stakers with non-zero stake.
     * @param _proposalId - id of the proposal this vote is for
     * @param _vote - can be either {Yes, No} from Vote enum. No other values allowed
     */
    function updateVote(uint256 _proposalId, Vote _vote) external {
        _requireIsInitialized();
        _requireStakingAddressIsSet();
>>>>>>> 251d3071

        address voter = msg.sender;

        // Validates new _vote, _proposalId, proposal state, and voter state + returns voterStake
        uint256 voterStake = _validateVoteAndGetVoterStake(voter, _proposalId, _vote);

        // Record previous vote
        Vote previousVote = proposals[_proposalId].votes[voter];

        // Ensure previous vote is not None
        require(
            previousVote != Vote.None,
            "Governance::updateVote: To submit new vote, call submitVote()"
        );

<<<<<<< HEAD
            // If _vote == previousVote, no changes needed to vote magnitudes.
            // Repeat voter -> numVotes unchanged
=======
        // Override previous vote
        proposals[_proposalId].votes[voter] = _vote;

        // Update vote magnitudes
        if (previousVote == Vote.Yes && _vote == Vote.No) {
            _decreaseVoteMagnitudeYes(_proposalId, voterStake);
            _increaseVoteMagnitudeNo(_proposalId, voterStake);
        } else if (previousVote == Vote.No && _vote == Vote.Yes) {
            _decreaseVoteMagnitudeNo(_proposalId, voterStake);
            _increaseVoteMagnitudeYes(_proposalId, voterStake);
>>>>>>> 251d3071
        }
        // If _vote == previousVote, no changes needed to vote magnitudes.

        // Do not update numVotes

        emit ProposalVoteUpdated(
            _proposalId,
            voter,
            _vote,
            voterStake,
            previousVote
        );
    }

    /**
     * @notice Once the voting period for a proposal has ended, evaluate the outcome and
     *      execute the proposal if voting quorum met & vote passes.
     *      To pass, stake-weighted vote must be > 50% Yes.
     * @dev Requires that caller is an active staker at the time the proposal is created
     * @param _proposalId - id of the proposal
     */
    function evaluateProposalOutcome(uint256 _proposalId)
    external returns (Outcome proposalOutcome)
    {
        _requireIsInitialized();
        _requireStakingAddressIsSet();

        require(
            _proposalId <= lastProposalId && _proposalId > 0,
            ERROR_INVALID_PROPOSAL
        );

        // Require proposal has not already been evaluated.
        require(
            proposals[_proposalId].outcome == Outcome.InProgress,
            "Governance: Cannot evaluate inactive proposal."
        );

        // Re-entrancy should not be possible here since this switches the status of the
        // proposal to 'Evaluating' so it should fail the status is 'InProgress' check
        proposals[_proposalId].outcome = Outcome.Evaluating;

        // Require proposal votingPeriod has ended.
        uint256 submissionBlockNumber = proposals[_proposalId].submissionBlockNumber;
        uint256 endBlockNumber = submissionBlockNumber.add(votingPeriod);
        require(
            block.number > endBlockNumber,
            "Governance: Proposal votingPeriod must end before evaluation."
        );

        // Require registered contract address for provided registryKey has not changed.
        address targetContractAddress = registry.getContract(
            proposals[_proposalId].targetContractRegistryKey
        );
        require(
            targetContractAddress == proposals[_proposalId].targetContractAddress,
            "Governance: Registered contract address for targetContractRegistryKey has changed"
        );

        Staking stakingContract = Staking(stakingAddress);
        // Calculate outcome
        Outcome outcome;
        // voting quorum not met -> close proposal without execution.
        if (_quorumMet(proposals[_proposalId], stakingContract) == false) {
            outcome = Outcome.QuorumNotMet;
        }
        // votingQuorumPercent met & vote passed -> execute proposed transaction & close proposal.
        else if (
            proposals[_proposalId].voteMagnitudeYes > proposals[_proposalId].voteMagnitudeNo
        ) {
            (bool success, bytes memory returnData) = _executeTransaction(
                targetContractAddress,
                proposals[_proposalId].callValue,
                proposals[_proposalId].functionSignature,
                proposals[_proposalId].callData
            );

            emit ProposalTransactionExecuted(
                _proposalId,
                success,
                returnData
            );

            // Proposal outcome depends on success of transaction execution.
            if (success) {
                outcome = Outcome.ApprovedExecuted;
            } else {
                outcome = Outcome.ApprovedExecutionFailed;
            }
        }
        // votingQuorumPercent met & vote did not pass -> close proposal without transaction execution.
        else {
            outcome = Outcome.Rejected;
        }

        // This records the final outcome in the proposals mapping
        proposals[_proposalId].outcome = outcome;

        // Remove from inProgressProposals array
        _removeFromInProgressProposals(_proposalId);

        emit ProposalOutcomeEvaluated(
            _proposalId,
            outcome,
            proposals[_proposalId].voteMagnitudeYes,
            proposals[_proposalId].voteMagnitudeNo,
            proposals[_proposalId].numVotes
        );

        return outcome;
    }

    /**
     * @notice Action limited to the guardian address that can veto a proposal
     * @param _proposalId - id of the proposal
     */
    function vetoProposal(uint256 _proposalId) external {
        _requireIsInitialized();

        require(
            msg.sender == guardianAddress,
            "Governance: Only guardian can veto proposals."
        );

        require(
            _proposalId <= lastProposalId && _proposalId > 0,
            "Governance: Must provide valid non-zero _proposalId."
        );

        require(
            proposals[_proposalId].outcome == Outcome.InProgress,
            "Governance: Cannot veto inactive proposal."
        );

        proposals[_proposalId].outcome = Outcome.Vetoed;

        emit ProposalVetoed(_proposalId);
    }

    // ========================================= Config Setters =========================================

    /**
     * @notice Set the Staking address
     * @dev Only callable by self via _executeTransaction
     * @param _stakingAddress - address for new Staking contract
     */
    function setStakingAddress(address _stakingAddress) external {
        _requireIsInitialized();

        require(msg.sender == address(this), ERROR_ONLY_GOVERNANCE);
        require(_stakingAddress != address(0x00), "Requires non-zero _stakingAddress");
        stakingAddress = _stakingAddress;
    }

    /**
     * @notice Set the voting period for a Governance proposal
     * @dev Only callable by self via _executeTransaction
     * @param _votingPeriod - new voting period
     */
    function setVotingPeriod(uint256 _votingPeriod) external {
        _requireIsInitialized();

        require(msg.sender == address(this), ERROR_ONLY_GOVERNANCE);
        require(_votingPeriod > 0, ERROR_INVALID_VOTING_PERIOD);
        votingPeriod = _votingPeriod;
    }

    /**
     * @notice Set the voting quorum percentage for a Governance proposal
     * @dev Only callable by self via _executeTransaction
     * @param _votingQuorumPercent - new voting period
     */
    function setVotingQuorumPercent(uint256 _votingQuorumPercent) external {
        _requireIsInitialized();

        require(msg.sender == address(this), ERROR_ONLY_GOVERNANCE);
        require(
            _votingQuorumPercent > 0 && _votingQuorumPercent <= 100,
            ERROR_INVALID_VOTING_QUORUM
        );
        votingQuorumPercent = _votingQuorumPercent;
    }

    /**
     * @notice Set the Registry address
     * @dev Only callable by self via _executeTransaction
     * @param _registryAddress - address for new Registry contract
     */
    function setRegistryAddress(address _registryAddress) external {
        _requireIsInitialized();

        require(msg.sender == address(this), ERROR_ONLY_GOVERNANCE);
        require(_registryAddress != address(0x00), ERROR_INVALID_REGISTRY);

        registry = Registry(_registryAddress);

        emit RegistryAddressUpdated(_registryAddress);
    }

    /**
     * @notice Set the max number of concurrent InProgress proposals
     * @dev Only callable by self via _executeTransaction
     * @param _newMaxInProgressProposals - new value for maxInProgressProposals
     */
    function setMaxInProgressProposals(uint16 _newMaxInProgressProposals) external {
        _requireIsInitialized();

        require(msg.sender == address(this), ERROR_ONLY_GOVERNANCE);
        require(_newMaxInProgressProposals > 0, "Requires non-zero _newMaxInProgressProposals");
        maxInProgressProposals = _newMaxInProgressProposals;
    }

    // ========================================= Guardian Actions =========================================

    /**
     * @notice Allows the guardianAddress to execute protocol actions
     * @param _targetContractRegistryKey - key in registry of target contraact
     * @param _callValue - amount of wei if a token transfer is involved
     * @param _functionSignature - function signature of the function to be executed if proposal is successful
     * @param _callData - encoded value(s) to call function with if proposal is successful
     */
    function guardianExecuteTransaction(
        bytes32 _targetContractRegistryKey,
        uint256 _callValue,
        string calldata _functionSignature,
        bytes calldata _callData
    ) external
    {
        _requireIsInitialized();

        require(
            msg.sender == guardianAddress,
            "Governance: Only guardian."
        );

        // _targetContractRegistryKey must point to a valid registered contract
        address targetContractAddress = registry.getContract(_targetContractRegistryKey);
        require(
            targetContractAddress != address(0x00),
            "Governance: _targetContractRegistryKey must point to valid registered contract"
        );

        // Signature cannot be empty
        require(
<<<<<<< HEAD
            bytes(_signature).length != 0,
            "Governance: _signature cannot be empty."
=======
            bytes(_functionSignature).length != 0,
            "Governance::guardianExecuteTransaction: _functionSignature cannot be empty."
>>>>>>> 251d3071
        );

        (bool success, bytes memory returnData) = _executeTransaction(
            targetContractAddress,
            _callValue,
            _functionSignature,
            _callData
        );

        require(success, "Governance: Transaction failed.");

        emit GuardianTransactionExecuted(
            targetContractAddress,
            _callValue,
            _functionSignature,
            _callData,
            returnData
        );
    }

    /**
     * @notice Change the guardian address
     * @dev Only callable by current guardian
     * @param _newGuardianAddress - new guardian address
     */
    function transferGuardianship(address _newGuardianAddress) external {
        _requireIsInitialized();

        require(
            msg.sender == guardianAddress,
            "Governance: Only guardian."
        );

        guardianAddress = _newGuardianAddress;

        emit GuardianshipTransferred(_newGuardianAddress);
    }

    // ========================================= Getter Functions =========================================

    /**
     * @notice Get proposal information by proposal Id
     * @param _proposalId - id of proposal
     */
    function getProposalById(uint256 _proposalId)
    external view returns (
        uint256 proposalId,
        address proposer,
        uint256 submissionBlockNumber,
        bytes32 targetContractRegistryKey,
        address targetContractAddress,
        uint256 callValue,
        string memory functionSignature,
        bytes memory callData,
        Outcome outcome,
        uint256 voteMagnitudeYes,
        uint256 voteMagnitudeNo,
        uint256 numVotes
    )
    {
        _requireIsInitialized();

        // TODO: Move error to string
        require(
            _proposalId <= lastProposalId && _proposalId > 0,
            "Governance: Must provide valid non-zero _proposalId"
        );

        Proposal memory proposal = proposals[_proposalId];
        return (
            proposal.proposalId,
            proposal.proposer,
            proposal.submissionBlockNumber,
            proposal.targetContractRegistryKey,
            proposal.targetContractAddress,
            proposal.callValue,
            proposal.functionSignature,
            proposal.callData,
            proposal.outcome,
            proposal.voteMagnitudeYes,
            proposal.voteMagnitudeNo,
            proposal.numVotes
            /** @notice - votes mapping cannot be returned by external function */
        );
    }

    /**
     * @notice Get how a voter voted for a given proposal
     * @param _proposalId - id of the proposal
     * @param _voter - address of the voter we want to check
     * @return returns a value from the Vote enum if a valid vote, otherwise returns no value
     */
    function getVoteByProposalAndVoter(uint256 _proposalId, address _voter)
    external view returns (Vote vote)
    {
        _requireIsInitialized();

        // TODO: Move error to string
        require(
            _proposalId <= lastProposalId && _proposalId > 0,
            "Governance: Must provide valid non-zero _proposalId"
        );
        return proposals[_proposalId].votes[_voter];
    }

    /// @notice Get the contract Guardian address
    function getGuardianAddress() external view returns (address) {
        _requireIsInitialized();

        return guardianAddress;
    }

    /// @notice Get the Staking address
    function getStakingAddress() external view returns (address) {
        _requireIsInitialized();

        return stakingAddress;
    }

    /// @notice Get the contract voting period
    function getVotingPeriod() external view returns (uint256) {
        _requireIsInitialized();

        return votingPeriod;
    }

    /// @notice Get the contract voting quorum percent
    function getVotingQuorumPercent() external view returns (uint256) {
        _requireIsInitialized();

        return votingQuorumPercent;
    }

    /// @notice Get the registry address
    function getRegistryAddress() external view returns (address) {
        _requireIsInitialized();

        return address(registry);
    }

    /// @notice Used to check if is governance contract before setting governance address in other contracts
    function isGovernanceAddress() external pure returns (bool) {
        return true;
    }

    /// @notice Get the max number of concurrent InProgress proposals
    function getMaxInProgressProposals() external view returns (uint16) {
        _requireIsInitialized();

        return maxInProgressProposals;
    }

    /// @notice Get the array of all InProgress proposal Ids
    function getInProgressProposals() external view returns (uint256[] memory) {
        _requireIsInitialized();

        return inProgressProposals;
    }

    /**
     * @notice Returns false if any proposals in inProgressProposals array are evaluatable
     *          Evaluatable = proposals with closed votingPeriod
     * @dev Is public since its called internally in `submitProposal()` as well as externally in UI
     */
    function inProgressProposalsAreUpToDate() external view returns (bool) {
        _requireIsInitialized();

        // compare current block number against endBlockNumber of each proposal
        for (uint256 i = 0; i < inProgressProposals.length; i++) {
            if (
                block.number >
                (proposals[inProgressProposals[i]].submissionBlockNumber).add(votingPeriod)
            ) {
                return false;
            }
        }

        return true;
    }

    // ========================================= Internal Functions =========================================

    /**
     * @notice Execute a transaction attached to a governanace proposal
     * @dev We are aware of both potential re-entrancy issues and the risks associated with low-level solidity
     *      function calls here, but have chosen to keep this code with those issues in mind. All governance
     *      proposals go through a voting process, and all will be reviewed carefully to ensure that they
     *      adhere to the expected behaviors of this call - but adding restrictions here would limit the ability
     *      of the governance system to do required work in a generic way.
     * @param _targetContractAddress - address of registry proxy contract to execute transaction on
     * @param _callValue - amount of wei if a token transfer is involved
     * @param _functionSignature - function signature of the function to be executed if proposal is successful
     * @param _callData - encoded value(s) to call function with if proposal is successful
     */
    function _executeTransaction(
        address _targetContractAddress,
        uint256 _callValue,
        string memory _functionSignature,
        bytes memory _callData
    ) internal returns (bool /** success */, bytes memory /** returnData */)
    {
        bytes memory encodedCallData = abi.encodePacked(
            bytes4(keccak256(bytes(_functionSignature))),
            _callData
        );
        (bool success, bytes memory returnData) = (
            // solium-disable-next-line security/no-call-value
            _targetContractAddress.call.value(_callValue)(encodedCallData)
        );

        return (success, returnData);
    }

    function _increaseVoteMagnitudeYes(uint256 _proposalId, uint256 _voterStake) internal {
        proposals[_proposalId].voteMagnitudeYes = (
            proposals[_proposalId].voteMagnitudeYes.add(_voterStake)
        );
    }

    function _increaseVoteMagnitudeNo(uint256 _proposalId, uint256 _voterStake) internal {
        proposals[_proposalId].voteMagnitudeNo = (
            proposals[_proposalId].voteMagnitudeNo.add(_voterStake)
        );
    }

    function _decreaseVoteMagnitudeYes(uint256 _proposalId, uint256 _voterStake) internal {
        proposals[_proposalId].voteMagnitudeYes = (
            proposals[_proposalId].voteMagnitudeYes.sub(_voterStake)
        );
    }

    function _decreaseVoteMagnitudeNo(uint256 _proposalId, uint256 _voterStake) internal {
        proposals[_proposalId].voteMagnitudeNo = (
            proposals[_proposalId].voteMagnitudeNo.sub(_voterStake)
        );
    }

    /**
     * @dev Can make O(1) by storing index pointer in proposals mapping.
     *      Requires inProgressProposals to be 1-indexed, since all proposals that are not present
     *          will have pointer set to 0.
     */
    function _removeFromInProgressProposals(uint256 _proposalId) internal {
        uint256 index = 0;
        bool found = false;
        for (uint256 i = 0; i < inProgressProposals.length; i++) {
            if (inProgressProposals[i] == _proposalId) {
                index = i;
                found = true;
                break;
            }
        }
        require(
            found == true,
            "Governance: Could not find InProgress proposal."
        );

        // Swap proposalId to end of array + pop (deletes last elem + decrements array length)
        inProgressProposals[index] = inProgressProposals[inProgressProposals.length - 1];
        inProgressProposals.pop();
    }

    /**
     * @notice Returns true if voting quorum percentage met for proposal, else false.
     * @dev Quorum is met if total voteMagnitude * 100 / total active stake in Staking
     * @dev Eventual multiplication overflow:
     *      (proposal.voteMagnitudeYes + proposal.voteMagnitudeNo), with 100% staking participation,
     *          can sum to at most the entire token supply of 10^27
     *      With 7% annual token supply inflation, multiplication can overflow ~1635 years at the earliest:
     *      log(2^256/(10^27*100))/log(1.07) ~= 1635
     */
    function _quorumMet(Proposal memory proposal, Staking stakingContract)
    internal view returns (bool)
    {
        uint256 participation = (
            (proposal.voteMagnitudeYes + proposal.voteMagnitudeNo)
            .mul(100)
            .div(stakingContract.totalStakedAt(proposal.submissionBlockNumber))
        );
        return participation >= votingQuorumPercent;
    }

    // ========================================= Private Functions =========================================

    function _requireStakingAddressIsSet() private view {
        require(
            stakingAddress != address(0x00),
            "Governance: stakingAddress is not set"
        );
    }

    /**
     * Helper function to perform validation for submitVote() and updateVote() functions
     * Validates new _vote, _proposalId, proposal state, and voter state
     * Returns stake of voter at proposal submission time
     */
    function _validateVoteAndGetVoterStake(address _voter, uint256 _proposalId, Vote _vote)
    private view returns (uint256) {
        require(
            _proposalId <= lastProposalId && _proposalId > 0,
            "Governance::_validateVoteAndGetVoterStake: Must provide valid non-zero _proposalId"
        );

        // Require voter was active Staker at proposal submission time
        uint256 voterStake = Staking(stakingAddress).totalStakedForAt(
            _voter,
            proposals[_proposalId].submissionBlockNumber
        );
        require(
            voterStake > 0,
            "Governance::_validateVoteAndGetVoterStake: Voter must be active staker with non-zero stake."
        );

        // Require proposal is still active
        require(
            proposals[_proposalId].outcome == Outcome.InProgress,
            "Governance::_validateVoteAndGetVoterStake: Cannot vote on inactive proposal."
        );

        // Require proposal votingPeriod is still active.
        uint256 submissionBlockNumber = proposals[_proposalId].submissionBlockNumber;
        uint256 endBlockNumber = submissionBlockNumber.add(votingPeriod);
        require(
            block.number > submissionBlockNumber && block.number <= endBlockNumber,
            "Governance::_validateVoteAndGetVoterStake: Proposal votingPeriod has ended"
        );

        // Require vote is either Yes or No
        require(
            _vote == Vote.Yes || _vote == Vote.No,
            "Governance::_validateVoteAndGetVoterStake: Can only submit a Yes or No vote"
        );

        return voterStake;
    }
}<|MERGE_RESOLUTION|>--- conflicted
+++ resolved
@@ -241,13 +241,8 @@
 
         // Signature cannot be empty
         require(
-<<<<<<< HEAD
-            bytes(_signature).length != 0,
-            "Governance: _signature cannot be empty."
-=======
             bytes(_functionSignature).length != 0,
-            "Governance::submitProposal: _functionSignature cannot be empty."
->>>>>>> 251d3071
+            "Governance: _functionSignature cannot be empty."
         );
 
         // set proposalId
@@ -301,42 +296,13 @@
 
         // Ensure previous vote is None
         require(
-<<<<<<< HEAD
-            _proposalId <= lastProposalId && _proposalId > 0,
-            ERROR_INVALID_PROPOSAL
-=======
             proposals[_proposalId].votes[voter] == Vote.None,
-            "Governance::submitVote: To update previous vote, call updateVote()"
->>>>>>> 251d3071
+            "Governance: To update previous vote, call updateVote()"
         );
 
         // Record vote
         proposals[_proposalId].votes[voter] = _vote;
 
-<<<<<<< HEAD
-        // Check that msg.sender had a valid stake at proposal start
-        uint256 voterStake = Staking(stakingAddress).totalStakedForAt(
-            voter,
-            proposals[_proposalId].startBlockNumber
-        );
-        require(
-            voterStake > 0,
-            "Governance: Voter must be active staker with non-zero stake."
-        );
-
-        // Require proposal is still active
-        require(
-            proposals[_proposalId].outcome == Outcome.InProgress,
-            "Governance: Cannot vote on inactive proposal."
-        );
-
-        // Require proposal votingPeriod is still active.
-        uint256 startBlockNumber = proposals[_proposalId].startBlockNumber;
-        uint256 endBlockNumber = startBlockNumber.add(votingPeriod);
-        require(
-            block.number > startBlockNumber && block.number <= endBlockNumber,
-            "Governance: Proposal votingPeriod has ended"
-=======
         // Update vote magnitudes
         if (_vote == Vote.Yes) {
             _increaseVoteMagnitudeYes(_proposalId, voterStake);
@@ -352,17 +318,9 @@
             voter,
             _vote,
             voterStake
->>>>>>> 251d3071
-        );
-    }
-
-<<<<<<< HEAD
-        // Require vote is either Yes or No
-        require(
-            _vote == Vote.Yes || _vote == Vote.No,
-            "Governance: Can only submit a Yes or No vote"
-        );
-=======
+        );
+    }
+
     /**
      * @notice Update previous vote on an active Proposal. Only callable by stakers with non-zero stake.
      * @param _proposalId - id of the proposal this vote is for
@@ -371,7 +329,6 @@
     function updateVote(uint256 _proposalId, Vote _vote) external {
         _requireIsInitialized();
         _requireStakingAddressIsSet();
->>>>>>> 251d3071
 
         address voter = msg.sender;
 
@@ -387,10 +344,6 @@
             "Governance::updateVote: To submit new vote, call submitVote()"
         );
 
-<<<<<<< HEAD
-            // If _vote == previousVote, no changes needed to vote magnitudes.
-            // Repeat voter -> numVotes unchanged
-=======
         // Override previous vote
         proposals[_proposalId].votes[voter] = _vote;
 
@@ -401,7 +354,6 @@
         } else if (previousVote == Vote.No && _vote == Vote.Yes) {
             _decreaseVoteMagnitudeNo(_proposalId, voterStake);
             _increaseVoteMagnitudeYes(_proposalId, voterStake);
->>>>>>> 251d3071
         }
         // If _vote == previousVote, no changes needed to vote magnitudes.
 
@@ -646,13 +598,8 @@
 
         // Signature cannot be empty
         require(
-<<<<<<< HEAD
-            bytes(_signature).length != 0,
-            "Governance: _signature cannot be empty."
-=======
             bytes(_functionSignature).length != 0,
-            "Governance::guardianExecuteTransaction: _functionSignature cannot be empty."
->>>>>>> 251d3071
+            "Governance: _functionSignature cannot be empty."
         );
 
         (bool success, bytes memory returnData) = _executeTransaction(
