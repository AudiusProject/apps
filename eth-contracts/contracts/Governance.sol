pragma solidity ^0.5.0;

import "@openzeppelin/contracts-ethereum-package/contracts/math/SafeMath.sol";
import "./Staking.sol";
import "./registry/Registry.sol";
import "./InitializableV2.sol";


contract Governance is InitializableV2 {
    using SafeMath for uint;

    /**
     * @notice Address and contract instance of Audius Registry. Used to ensure this contract
     *      can only govern contracts that are registered in the Audius Registry.
     */
    Registry private registry;
    address private registryAddress;

    /// @notice Address of Audius staking contract, used to permission Governance method calls
    address private stakingAddress;

    /// @notice Period in blocks for which a governance proposal is open for voting
    uint256 private votingPeriod;

    /// @notice Required minimum percentage of total stake to have voted to consider a proposal valid
    ///         Percentaged stored as a uint between 0 & 100
    ///         Calculated as: 100 * sum of voter stakes / total staked in Staking (at proposal submission block)
    uint256 private votingQuorumPercent;

    /// @notice Max number of InProgress proposals possible at once
    /// @dev uint16 gives max possible value of 65,535
    uint16 private maxInProgressProposals;

    /**
     * @notice Address of account that has special Governance permissions. Can veto proposals
     *      and execute transactions directly on contracts.
     */
    address private guardianAddress;

    /***** Enums *****/

    /**
     * @notice All Proposal Outcome states.
     *      InProgress - Proposal is active and can be voted on
     *      No - Proposal votingPeriod has closed and decision is No. Proposal will not be executed.
     *      Yes - Proposal votingPeriod has closed and decision is Yes. Proposal will be executed.
     *      Invalid - Proposal votingPeriod has closed and votingQuorumPercent was not met. Proposal will not be executed.
     *      TxFailed - Proposal voting decision was Yes, but transaction execution failed.
     *      Evaluating - Proposal voting decision was Yes, and evaluateProposalOutcome function is currently running.
     *          This status is transiently used inside that function to prevent re-entrancy.
     */
    enum Outcome {InProgress, No, Yes, Invalid, TxFailed, Evaluating}

    /**
     * @notice All Proposal Vote states for a voter.
     *      None - The default state, for any account that has not previously voted on this Proposal.
     *      No - The account voted No on this Proposal.
     *      Yes - The account voted Yes on this Proposal.
     *
     * @dev Enum values map to uints, so first value in Enum always is 0.
     */
    enum Vote {None, No, Yes}

    struct Proposal {
        uint256 proposalId;
        address proposer;
        uint256 startBlockNumber;
        bytes32 targetContractRegistryKey;
        address targetContractAddress;
        uint callValue;
        string signature;
        bytes callData;
        Outcome outcome;
        uint256 voteMagnitudeYes;
        uint256 voteMagnitudeNo;
        uint256 numVotes;
        mapping(address => Vote) votes;
    }

    /***** Proposal storage *****/

    /// @notice ID of most recently created proposal. Ids are monotonically increasing and 1-indexed.
    uint256 lastProposalId = 0;

    /// @notice mapping of proposalId to Proposal struct with all proposal state
    mapping(uint256 => Proposal) proposals;

    /// @notice array of proposals with InProgress state
    uint256[] inProgressProposals;


    /***** Events *****/
    event ProposalSubmitted(
        uint256 indexed proposalId,
        address indexed proposer,
        uint256 startBlockNumber,
        string description
    );
    event ProposalVoteSubmitted(
        uint256 indexed proposalId,
        address indexed voter,
        Vote indexed vote,
        uint256 voterStake,
        Vote previousVote
    );
    event ProposalOutcomeEvaluated(
        uint256 indexed proposalId,
        Outcome indexed outcome,
        uint256 voteMagnitudeYes,
        uint256 voteMagnitudeNo,
        uint256 numVotes
    );
    event ProposalTransactionExecuted(
        uint256 indexed proposalId,
        bool indexed success,
        bytes returnData
    );
    event GuardianTransactionExecuted(
        address indexed targetContractAddress,
        uint256 callValue,
        string indexed signature,
        bytes indexed callData,
        bytes returnData
    );
    event ProposalVetoed(uint256 indexed proposalId);
    event RegistryAddressUpdated(address indexed newRegistryAddress);
    event GuardianshipTransferred(address indexed newGuardianAddress);

    /**
     * @notice Initialize the Governance contract
     * @dev _votingPeriod <= DelegateManager.undelegateLockupDuration
     * @param _registryAddress - address of the registry proxy contract
     * @param _votingPeriod - period in blocks for which a governance proposal is open for voting
     * @param _votingQuorumPercent - required minimum percentage of total stake to have voted to consider a proposal valid
     * @param _maxInProgressProposals - max number of InProgress proposals possible at once
     * @param _guardianAddress - address of account that has special Governance permissions
     */
    function initialize(
        address _registryAddress,
        uint256 _votingPeriod,
        uint256 _votingQuorumPercent,
        uint16 _maxInProgressProposals,
        address _guardianAddress
    ) public initializer {
        require(_registryAddress != address(0x00), "Requires non-zero _registryAddress");
        registryAddress = _registryAddress;
        registry = Registry(_registryAddress);

        require(_votingPeriod > 0, "Requires non-zero _votingPeriod");
        votingPeriod = _votingPeriod;

        require(_maxInProgressProposals > 0, "Requires non-zero _maxInProgressProposals");
        maxInProgressProposals = _maxInProgressProposals;

        require(
            _votingQuorumPercent > 0 && _votingQuorumPercent <= 100,
            "Requires _votingQuorumPercent between 1 & 100"
        );
        votingQuorumPercent = _votingQuorumPercent;

        require(_guardianAddress != address(0x00), "Requires non-zero _guardianAddress");
        guardianAddress = _guardianAddress;  //Guardian address becomes the only party

        InitializableV2.initialize();
    }

    // ========================================= Governance Actions =========================================

    /**
     * @notice Submit a proposal for vote. Only callable by stakers with non-zero stake.
     * @param _targetContractRegistryKey - Registry key for the contract concerning this proposal
     * @param _callValue - amount of wei to pass with function call if a token transfer is involved
     * @param _signature - function signature of the function to be executed if proposal is successful
     * @param _callData - encoded value(s) to call function with if proposal is successful
     * @param _description - Text description of proposal to be emitted in event
     */
    function submitProposal(
        bytes32 _targetContractRegistryKey,
        uint256 _callValue,
        string calldata _signature,
        bytes calldata _callData,
        string calldata _description
    ) external returns (uint256 proposalId)
    {
        _requireIsInitialized();

        address proposer = msg.sender;

        // Require all InProgress proposals that can be evaluated have been evaluated before new proposal submission
        require(
            this.inProgressProposalsAreUpToDate(),
            "Governance::submitProposal: Cannot submit new proposal until all evaluatable InProgress proposals are evaluated."
        );

        // Require new proposal submission would not push number of InProgress proposals over max number
        require(
            inProgressProposals.length <= maxInProgressProposals,
            "Governance::submitProposal: Number of InProgress proposals already at max. Please evaluate if possible, or wait for current proposals' votingPeriods to expire."
        );

        // Require proposer is active Staker
        Staking stakingContract = Staking(stakingAddress);
        require(
            stakingContract.totalStakedFor(proposer) > 0,
            "Proposer must be active staker with non-zero stake."
        );

        // Require _targetContractRegistryKey points to a valid registered contract
        address targetContractAddress = registry.getContract(_targetContractRegistryKey);
        require(
            targetContractAddress != address(0x00),
            "_targetContractRegistryKey must point to valid registered contract"
        );

        // Signature cannot be empty
        require(
            bytes(_signature).length != 0,
            "Governance::submitProposal: _signature cannot be empty."
        );

        // set proposalId
        uint256 newProposalId = lastProposalId.add(1);

        // Store new Proposal obj in proposals mapping
        proposals[newProposalId] = Proposal({
            proposalId: newProposalId,
            proposer: proposer,
            startBlockNumber: block.number,
            targetContractRegistryKey: _targetContractRegistryKey,
            targetContractAddress: targetContractAddress,
            callValue: _callValue,
            signature: _signature,
            callData: _callData,
            outcome: Outcome.InProgress,
            voteMagnitudeYes: 0,
            voteMagnitudeNo: 0,
            numVotes: 0
            /* votes: mappings are auto-initialized to default state */
        });

        // Append new proposalId to inProgressProposals array
        inProgressProposals.push(newProposalId);

        emit ProposalSubmitted(
            newProposalId,
            proposer,
            block.number,
            _description
        );

        lastProposalId = lastProposalId.add(1);

        return newProposalId;
    }

    /**
     * @notice Vote on an active Proposal. Only callable by stakers with non-zero stake.
     * @param _proposalId - id of the proposal this vote is for
     * @param _vote - can be either {Yes, No} from Vote enum. No other values allowed
     */
    function submitProposalVote(uint256 _proposalId, Vote _vote) external {
        _requireIsInitialized();

        address voter = msg.sender;

        require(
            _proposalId <= lastProposalId && _proposalId > 0,
            "Must provide valid non-zero _proposalId"
        );

        // Require voter is active Staker + get voterStake.
        Staking stakingContract = Staking(stakingAddress);

        uint256 voterStake = stakingContract.totalStakedForAt(
            voter,
            proposals[_proposalId].startBlockNumber
        );
        require(voterStake > 0, "Voter must be active staker with non-zero stake.");

        // Require proposal is still active
        require(
            proposals[_proposalId].outcome == Outcome.InProgress,
            "Governance::submitProposalVote: Cannot vote on inactive proposal."
        );

        // Require proposal votingPeriod is still active.
        uint256 startBlockNumber = proposals[_proposalId].startBlockNumber;
        uint256 endBlockNumber = startBlockNumber.add(votingPeriod);
        require(
            block.number > startBlockNumber && block.number <= endBlockNumber,
            "Governance::submitProposalVote: Proposal votingPeriod has ended"
        );

        // Require vote is either Yes or No
        require(
            _vote == Vote.Yes || _vote == Vote.No,
            "Governance::submitProposalVote: Can only submit a Yes or No vote"
        );

        // Record previous vote.
        Vote previousVote = proposals[_proposalId].votes[voter];

        // Will override staker's previous vote if present.
        proposals[_proposalId].votes[voter] = _vote;

        /* Update voteMagnitudes accordingly */

        // New voter (Vote enum defaults to 0)
        if (previousVote == Vote.None) {
            if (_vote == Vote.Yes) {
                _increaseVoteMagnitudeYes(_proposalId, voterStake);
            } else {
                _increaseVoteMagnitudeNo(_proposalId, voterStake);
            }
            // New voter -> increase numVotes
            proposals[_proposalId].numVotes = proposals[_proposalId].numVotes.add(1);
        } else { // Repeat voter
            if (previousVote == Vote.Yes && _vote == Vote.No) {
                _decreaseVoteMagnitudeYes(_proposalId, voterStake);
                _increaseVoteMagnitudeNo(_proposalId, voterStake);
            } else if (previousVote == Vote.No && _vote == Vote.Yes) {
                _decreaseVoteMagnitudeNo(_proposalId, voterStake);
                _increaseVoteMagnitudeYes(_proposalId, voterStake);
            }

            // If _vote == previousVote, no changes needed to vote magnitudes.

            // Repeat voter -> numVotes unchanged
        }

        emit ProposalVoteSubmitted(
            _proposalId,
            voter,
            _vote,
            voterStake,
            previousVote
        );
    }

    /**
     * @notice Once the voting period for a proposal has ended, evaluate the outcome and
     *      execute the proposal if voting quorum met & vote passes.
     *      To pass, stake-weighted vote must be >= 50% Yes.
     * @dev Requires that caller is an active staker at the time the proposal is created
     * @param _proposalId - id of the proposal
     */
    function evaluateProposalOutcome(uint256 _proposalId)
    external returns (Outcome proposalOutcome)
    {
        _requireIsInitialized();

        require(
            _proposalId <= lastProposalId && _proposalId > 0,
            "Governance::evaluateProposalOutcome: Must provide valid non-zero _proposalId."
        );

        // Require proposal has not already been evaluated.
        require(
            proposals[_proposalId].outcome == Outcome.InProgress,
            "Governance::evaluateProposalOutcome: Cannot evaluate inactive proposal."
        );

        // Re-entrancy should not be possible here since this switches the status of the
        // proposal to 'Evaluating' so it should fail the status is 'InProgress' check
        proposals[_proposalId].outcome = Outcome.Evaluating;

        // Require proposal votingPeriod has ended.
        uint256 startBlockNumber = proposals[_proposalId].startBlockNumber;
        uint256 endBlockNumber = startBlockNumber.add(votingPeriod);
        require(
            block.number > endBlockNumber,
            "Governance::evaluateProposalOutcome: Proposal votingPeriod must end before evaluation."
        );

        // Require registered contract address for provided registryKey has not changed.
        address targetContractAddress = registry.getContract(
            proposals[_proposalId].targetContractRegistryKey
        );
        require(
            targetContractAddress == proposals[_proposalId].targetContractAddress,
            "Governance::evaluateProposalOutcome: Registered contract address for targetContractRegistryKey has changed"
        );

        Staking stakingContract = Staking(stakingAddress);
        // Calculate outcome
        Outcome outcome;
        // voting quorum not met -> proposal is invalid.
        if (_quorumMet(proposals[_proposalId], stakingContract) == false) {
            outcome = Outcome.Invalid;
        }
        // votingQuorumPercent met & vote is Yes -> execute proposed transaction & close proposal.
        else if (
            proposals[_proposalId].voteMagnitudeYes > proposals[_proposalId].voteMagnitudeNo
        ) {
            (bool success, bytes memory returnData) = _executeTransaction(
                targetContractAddress,
                proposals[_proposalId].callValue,
                proposals[_proposalId].signature,
                proposals[_proposalId].callData
            );

            emit ProposalTransactionExecuted(
                _proposalId,
                success,
                returnData
            );

            // Proposal outcome depends on success of transaction execution.
            if (success) {
                outcome = Outcome.Yes;
            } else {
                outcome = Outcome.TxFailed;
            }
        }
        // votingQuorumPercent met & vote is No -> close proposal without transaction execution.
        else {
            outcome = Outcome.No;
        }

        // This records the final outcome in the proposals mapping
        proposals[_proposalId].outcome = outcome;

        // Remove from inProgressProposals array
        _removeFromInProgressProposals(_proposalId);

        emit ProposalOutcomeEvaluated(
            _proposalId,
            outcome,
            proposals[_proposalId].voteMagnitudeYes,
            proposals[_proposalId].voteMagnitudeNo,
            proposals[_proposalId].numVotes
        );

        return outcome;
    }

    /**
     * @notice Action limited to the guardian address that can veto a proposal
     * @param _proposalId - id of the proposal
     */
    function vetoProposal(uint256 _proposalId) external {
        _requireIsInitialized();

        require(
            msg.sender == guardianAddress,
            "Governance::vetoProposal: Only guardian can veto proposals."
        );

        require(
            _proposalId <= lastProposalId && _proposalId > 0,
            "Governance::vetoProposal: Must provide valid non-zero _proposalId."
        );

        require(
            proposals[_proposalId].outcome == Outcome.InProgress,
            "Governance::vetoProposal: Cannot veto inactive proposal."
        );

        proposals[_proposalId].outcome = Outcome.No;

        emit ProposalVetoed(_proposalId);
    }

    // ========================================= Config Setters =========================================

    /**
     * @notice Set the Staking address
     * @dev Only callable by self via _executeTransaction
     * @param _stakingAddress - address for new Staking contract
     */
    function setStakingAddress(address _stakingAddress) external {
        require(msg.sender == address(this), "Only callable by self");
        require(_stakingAddress != address(0x00), "Requires non-zero _stakingAddress");
        stakingAddress = _stakingAddress;
    }

    /**
     * @notice Set the voting period for a Governance proposal
     * @dev Only callable by self via _executeTransaction
     * @param _votingPeriod - new voting period
     */
    function setVotingPeriod(uint256 _votingPeriod) external {
        require(msg.sender == address(this), "Only callable by self");
        require(_votingPeriod > 0, "Voting period must be greater than zero");
        votingPeriod = _votingPeriod;
    }

    /**
     * @notice Set the voting quorum percentage for a Governance proposal
     * @dev Only callable by self via _executeTransaction
     * @param _votingQuorumPercent - new voting period
     */
    function setVotingQuorumPercent(uint256 _votingQuorumPercent) external {
        require(msg.sender == address(this), "Only callable by self");
        votingQuorumPercent = _votingQuorumPercent;
    }

    /**
     * @notice Set the Registry address
     * @dev Only callable by self via _executeTransaction
     * @param _registryAddress - address for new Registry contract
     */
    function setRegistryAddress(address _registryAddress) external {
        require(msg.sender == address(this), "Only callable by self");
        require(_registryAddress != address(0x00), "Requires non-zero _registryAddress");

        registryAddress = _registryAddress;
        registry = Registry(_registryAddress);

        emit RegistryAddressUpdated(_registryAddress);
    }

    /**
     * @notice Set the max number of concurrent InProgress proposals
     * @dev Only callable by self via _executeTransaction
     * @param _newMaxInProgressProposals - new value for maxInProgressProposals
     */
    function setMaxInProgressProposals(uint16 _newMaxInProgressProposals) external {
        require(msg.sender == address(this), "Only callable by self");
        require(_newMaxInProgressProposals > 0, "Requires non-zero _newMaxInProgressProposals");
        maxInProgressProposals = _newMaxInProgressProposals;
    }

    // ========================================= Guardian Actions =========================================

    /**
     * @notice Allows the guardianAddress to execute protocol actions
     * @param _targetContractRegistryKey - key in registry of target contraact
     * @param _callValue - amount of wei if a token transfer is involved
     * @param _signature - function signature of the function to be executed if proposal is successful
     * @param _callData - encoded value(s) to call function with if proposal is successful
     */
    function guardianExecuteTransaction(
        bytes32 _targetContractRegistryKey,
        uint256 _callValue,
        string calldata _signature,
        bytes calldata _callData
    ) external
    {
        _requireIsInitialized();

        require(
            msg.sender == guardianAddress,
            "Governance::guardianExecuteTransaction: Only guardian."
        );

        // _targetContractRegistryKey must point to a valid registered contract
        address targetContractAddress = registry.getContract(_targetContractRegistryKey);
        require(
            targetContractAddress != address(0x00),
            "Governance::guardianExecuteTransaction: _targetContractRegistryKey must point to valid registered contract"
        );

        // Signature cannot be empty
        require(
            bytes(_signature).length != 0,
            "Governance::guardianExecuteTransaction: _signature cannot be empty."
        );

        (bool success, bytes memory returnData) = _executeTransaction(
            targetContractAddress,
            _callValue,
            _signature,
            _callData
        );

        require(success, "Governance::guardianExecuteTransaction: Transaction failed.");

        emit GuardianTransactionExecuted(
            targetContractAddress,
            _callValue,
            _signature,
            _callData,
            returnData
        );
    }

    /**
     * @notice Change the guardian address
     * @dev Only callable by current guardian
     * @param _newGuardianAddress - new guardian address
     */
    function transferGuardianship(address _newGuardianAddress) external {
        _requireIsInitialized();

        require(
            msg.sender == guardianAddress,
            "Governance::guardianExecuteTransaction: Only guardian."
        );

        guardianAddress = _newGuardianAddress;

        emit GuardianshipTransferred(_newGuardianAddress);
    }

    // ========================================= Getter Functions =========================================

    /**
     * @notice Get proposal information by proposal Id
     * @param _proposalId - id of proposal
     */
    function getProposalById(uint256 _proposalId)
    external view returns (
        uint256 proposalId,
        address proposer,
        uint256 startBlockNumber,
        bytes32 targetContractRegistryKey,
        address targetContractAddress,
        uint callValue,
        string memory signature,
        bytes memory callData,
        Outcome outcome,
        uint256 voteMagnitudeYes,
        uint256 voteMagnitudeNo,
        uint256 numVotes
    )
    {
        require(
            _proposalId <= lastProposalId && _proposalId > 0,
            "Must provide valid non-zero _proposalId"
        );

        Proposal memory proposal = proposals[_proposalId];
        return (
            proposal.proposalId,
            proposal.proposer,
            proposal.startBlockNumber,
            proposal.targetContractRegistryKey,
            proposal.targetContractAddress,
            proposal.callValue,
            proposal.signature,
            proposal.callData,
            proposal.outcome,
            proposal.voteMagnitudeYes,
            proposal.voteMagnitudeNo,
            proposal.numVotes
            /** @notice - votes mapping cannot be returned by external function */
        );
    }

    /**
     * @notice Get how a voter voted for a given proposal
     * @param _proposalId - id of the proposal
     * @param _voter - address of the voter we want to check
     * @return returns a value from the Vote enum if a valid vote, otherwise returns no value
     */
    function getVoteByProposalAndVoter(uint256 _proposalId, address _voter)
    external view returns (Vote vote)
    {
        require(
            _proposalId <= lastProposalId && _proposalId > 0,
            "Must provide valid non-zero _proposalId"
        );
        return proposals[_proposalId].votes[_voter];
    }

    /// @notice Get the contract Guardian address
    function getGuardianAddress() external view returns (address) {
        _requireIsInitialized();

        return guardianAddress;
    }

    /// @notice Get the Staking address
    function getStakingAddress() external view returns (address) {
        return stakingAddress;
    }

    /// @notice Get the contract voting period
    function getVotingPeriod() external view returns (uint) {
        _requireIsInitialized();

        return votingPeriod;
    }

    /// @notice Get the contract voting quorum percent
    function getVotingQuorumPercent() external view returns (uint) {
        _requireIsInitialized();

        return votingQuorumPercent;
    }

    /// @notice Get the registry address
    function getRegistryAddress() external view returns (address) {
        return registryAddress;
    }

<<<<<<< HEAD
    /// @notice Used to check if is governance contract before setting governance address in other contracts
    function isGovernanceAddress() external view returns (bool) {
        return  true;
=======
    /// @notice Get the max number of concurrent InProgress proposals
    function getMaxInProgressProposals() external view returns (uint16) {
        return maxInProgressProposals;
    }

    /// @notice Get the array of all InProgress proposal Ids
    function getInProgressProposals() external view returns (uint256[] memory) {
        return inProgressProposals;
    }

    /**
     * @notice Returns false if any proposals in inProgressProposals array are evaluatable
     *          Evaluatable = proposals with closed votingPeriod
     * @dev Is public since its called internally in `submitProposal()` as well as externally in UI
     */
    function inProgressProposalsAreUpToDate() external view returns (bool) {
        // compare current block number against endBlockNumber of each proposal
        for (uint i = 0; i < inProgressProposals.length; i++) {
            if (
                block.number >
                (proposals[inProgressProposals[i]].startBlockNumber).add(votingPeriod)
            ) {
                return false;
            }
        }

        return true;
>>>>>>> d04ebcc5
    }

    // ========================================= Internal Functions =========================================

    /**
     * @notice Execute a transaction attached to a governanace proposal
     * @dev We are aware of both potential re-entrancy issues and the risks associated with low-level solidity
     *      function calls here, but have chosen to keep this code with those issues in mind. All governance
     *      proposals go through a voting process, and all will be reviewed carefully to ensure that they
     *      adhere to the expected behaviors of this call - but adding restrictions here would limit the ability
     *      of the governance system to do required work in a generic way.
     * @param _targetContractAddress - address of registry proxy contract to execute transaction on
     * @param _callValue - amount of wei if a token transfer is involved
     * @param _signature - function signature of the function to be executed if proposal is successful
     * @param _callData - encoded value(s) to call function with if proposal is successful
     */
    function _executeTransaction(
        address _targetContractAddress,
        uint256 _callValue,
        string memory _signature,
        bytes memory _callData
    ) internal returns (bool /** success */, bytes memory /** returnData */)
    {
        bytes memory encodedCallData = abi.encodePacked(
            bytes4(keccak256(bytes(_signature))),
            _callData
        );
        (bool success, bytes memory returnData) = (
            // solium-disable-next-line security/no-call-value
            _targetContractAddress.call.value(_callValue)(encodedCallData)
        );

        return (success, returnData);
    }

    function _increaseVoteMagnitudeYes(uint256 _proposalId, uint256 _voterStake) internal {
        proposals[_proposalId].voteMagnitudeYes = (
            proposals[_proposalId].voteMagnitudeYes.add(_voterStake)
        );
    }

    function _increaseVoteMagnitudeNo(uint256 _proposalId, uint256 _voterStake) internal {
        proposals[_proposalId].voteMagnitudeNo = (
            proposals[_proposalId].voteMagnitudeNo.add(_voterStake)
        );
    }

    function _decreaseVoteMagnitudeYes(uint256 _proposalId, uint256 _voterStake) internal {
        proposals[_proposalId].voteMagnitudeYes = (
            proposals[_proposalId].voteMagnitudeYes.sub(_voterStake)
        );
    }

    function _decreaseVoteMagnitudeNo(uint256 _proposalId, uint256 _voterStake) internal {
        proposals[_proposalId].voteMagnitudeNo = (
            proposals[_proposalId].voteMagnitudeNo.sub(_voterStake)
        );
    }

    /**
     * @dev Can make O(1) by storing index pointer in proposals mapping.
     *      Requires inProgressProposals to be 1-indexed, since all proposals that are not present
     *          will have pointer set to 0.
     */
    function _removeFromInProgressProposals(uint256 _proposalId) internal {
        uint256 index = 0;
        bool found = false;
        for (uint i = 0; i < inProgressProposals.length; i++) {
            if (inProgressProposals[i] == _proposalId) {
                index = i;
                found = true;
                break;
            }
        }
        require(
            found == true,
            "Governance::_removeFromInProgressProposals: Could not find InProgress proposal."
        );

        // Swap proposalId to end of array + pop (deletes last elem + decrements array length)
        inProgressProposals[index] = inProgressProposals[inProgressProposals.length - 1];
        inProgressProposals.pop();
    }

    /**
     * @notice Returns true if voting quorum percentage met for proposal, else false.
     * @dev Quorum is met if total voteMagnitude * 100 / total active stake in Staking
     * @dev Eventual multiplication overflow:
     *      (proposal.voteMagnitudeYes + proposal.voteMagnitudeNo), with 100% staking participation,
     *          can sum to at most the entire token supply of 10^27
     *      With 7% annual token supply inflation, multiplication can overflow ~1635 years at the earliest:
     *      log(2^256/(10^27*100))/log(1.07) ~= 1635
     */
    function _quorumMet(Proposal memory proposal, Staking stakingContract)
    internal view returns (bool)
    {
        uint256 participation = (
            (proposal.voteMagnitudeYes + proposal.voteMagnitudeNo)
            .mul(100)
            .div(stakingContract.totalStakedAt(proposal.startBlockNumber))
        );
        return participation >= votingQuorumPercent;
    }
}<|MERGE_RESOLUTION|>--- conflicted
+++ resolved
@@ -685,11 +685,11 @@
         return registryAddress;
     }
 
-<<<<<<< HEAD
     /// @notice Used to check if is governance contract before setting governance address in other contracts
-    function isGovernanceAddress() external view returns (bool) {
-        return  true;
-=======
+    function isGovernanceAddress() external pure returns (bool) {
+        return true;
+    }
+
     /// @notice Get the max number of concurrent InProgress proposals
     function getMaxInProgressProposals() external view returns (uint16) {
         return maxInProgressProposals;
@@ -717,7 +717,6 @@
         }
 
         return true;
->>>>>>> d04ebcc5
     }
 
     // ========================================= Internal Functions =========================================
