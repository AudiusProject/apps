pragma solidity ^0.5.0;

import "@openzeppelin/contracts-ethereum-package/contracts/math/SafeMath.sol";
import "./Staking.sol";
import "./registry/Registry.sol";
import "./InitializableV2.sol";


contract Governance is InitializableV2 {
    using SafeMath for uint;

    /**
     * @notice Address and contract instance of Audius Registry. Used to ensure this contract
     *      can only govern contracts that are registered in the Audius Registry.
     */
    Registry private registry;
    address private registryAddress;

    /// @notice Address of Audius staking contract, used to permission Governance method calls
    address private stakingAddress;

    /// @notice Period in blocks for which a governance proposal is open for voting
    uint256 private votingPeriod;

    /// @notice Required minimum percentage of total stake to have voted to consider a proposal valid
    ///         Percentaged stored as a uint between 0 & 100
    ///         Calculated as: 100 * sum of voter stakes / total staked in Staking (at proposal submission block)
    uint256 private votingQuorumPercent;

    /// @notice Max number of InProgress proposals possible at once
    /// @dev uint16 gives max possible value of 65,535
    uint16 private maxInProgressProposals;

    /**
     * @notice Address of account that has special Governance permissions. Can veto proposals
     *      and execute transactions directly on contracts.
     */
    address private guardianAddress;

    /***** Enums *****/

    /**
     * @notice All Proposal Outcome states.
     *      InProgress - Proposal is active and can be voted on
     *      No - Proposal votingPeriod has closed and decision is No. Proposal will not be executed.
     *      Yes - Proposal votingPeriod has closed and decision is Yes. Proposal will be executed.
     *      Invalid - Proposal votingPeriod has closed and votingQuorumPercent was not met. Proposal will not be executed.
     *      TxFailed - Proposal voting decision was Yes, but transaction execution failed.
     *      Evaluating - Proposal voting decision was Yes, and evaluateProposalOutcome function is currently running.
     *          This status is transiently used inside that function to prevent re-entrancy.
     */
    enum Outcome {InProgress, No, Yes, Invalid, TxFailed, Evaluating}

    /**
     * @notice All Proposal Vote states for a voter.
     *      None - The default state, for any account that has not previously voted on this Proposal.
     *      No - The account voted No on this Proposal.
     *      Yes - The account voted Yes on this Proposal.
     *
     * @dev Enum values map to uints, so first value in Enum always is 0.
     */
    enum Vote {None, No, Yes}

    struct Proposal {
        uint256 proposalId;
        address proposer;
        uint256 startBlockNumber;
        bytes32 targetContractRegistryKey;
        address targetContractAddress;
        uint callValue;
        string signature;
        bytes callData;
        Outcome outcome;
        uint256 voteMagnitudeYes;
        uint256 voteMagnitudeNo;
        uint256 numVotes;
        mapping(address => Vote) votes;
    }

    /***** Proposal storage *****/

    /// @notice ID of most recently created proposal. Ids are monotonically increasing and 1-indexed.
    uint256 lastProposalId = 0;

    /// @notice mapping of proposalId to Proposal struct with all proposal state
    mapping(uint256 => Proposal) proposals;

    /// @notice array of proposals with InProgress state
    uint256[] inProgressProposals;


    /***** Events *****/
    event ProposalSubmitted(
        uint256 indexed proposalId,
        address indexed proposer,
        uint256 startBlockNumber,
        string description
    );
    event ProposalVoteSubmitted(
        uint256 indexed proposalId,
        address indexed voter,
        Vote indexed vote,
        uint256 voterStake,
        Vote previousVote
    );
    event ProposalOutcomeEvaluated(
        uint256 indexed proposalId,
        Outcome indexed outcome,
        uint256 voteMagnitudeYes,
        uint256 voteMagnitudeNo,
        uint256 numVotes
    );
    event ProposalTransactionExecuted(
        uint256 indexed proposalId,
        bool indexed success,
        bytes returnData
    );
    event GuardianTransactionExecuted(
        address indexed targetContractAddress,
        uint256 callValue,
        string indexed signature,
        bytes indexed callData,
        bytes returnData
    );
    event ProposalVetoed(uint256 indexed proposalId);
    event RegistryAddressUpdated(address indexed newRegistryAddress);
    event GuardianshipTransferred(address indexed newGuardianAddress);

    /**
     * @notice Initialize the Governance contract
     * @dev _votingPeriod <= DelegateManager.undelegateLockupDuration
     * @param _registryAddress - address of the registry proxy contract
     * @param _votingPeriod - period in blocks for which a governance proposal is open for voting
<<<<<<< HEAD
     * @param _votingQuorum - required minimum number of votes to consider a proposal valid
     * @param _maxInProgressProposals - max number of InProgress proposals possible at once
=======
     * @param _votingQuorumPercent - required minimum percentage of total stake to have voted to consider a proposal valid
>>>>>>> 244157e8
     * @param _guardianAddress - address of account that has special Governance permissions
     */
    function initialize(
        address _registryAddress,
        uint256 _votingPeriod,
<<<<<<< HEAD
        uint256 _votingQuorum,
        uint16 _maxInProgressProposals,
=======
        uint256 _votingQuorumPercent,
>>>>>>> 244157e8
        address _guardianAddress
    ) public initializer {
        require(_registryAddress != address(0x00), "Requires non-zero _registryAddress");
        registryAddress = _registryAddress;
        registry = Registry(_registryAddress);

        require(_votingPeriod > 0, "Requires non-zero _votingPeriod");
        votingPeriod = _votingPeriod;

<<<<<<< HEAD
        require(_maxInProgressProposals > 0, "Requires non-zero _maxInProgressProposals");
        maxInProgressProposals = _maxInProgressProposals;

        require(_votingQuorum > 0, "Requires non-zero _votingQuorum");
        votingQuorum = _votingQuorum;
=======
        require(
            _votingQuorumPercent > 0 && _votingQuorumPercent <= 100,
            "Requires _votingQuorumPercent between 1 & 100"
        );
        votingQuorumPercent = _votingQuorumPercent;
>>>>>>> 244157e8

        require(_guardianAddress != address(0x00), "Requires non-zero _guardianAddress");
        guardianAddress = _guardianAddress;  //Guardian address becomes the only party

        InitializableV2.initialize();
    }

    // ========================================= Governance Actions =========================================

    /**
     * @notice Submit a proposal for vote. Only callable by stakers with non-zero stake.
     * @param _targetContractRegistryKey - Registry key for the contract concerning this proposal
     * @param _callValue - amount of wei to pass with function call if a token transfer is involved
     * @param _signature - function signature of the function to be executed if proposal is successful
     * @param _callData - encoded value(s) to call function with if proposal is successful
     * @param _description - Text description of proposal to be emitted in event
     */
    function submitProposal(
        bytes32 _targetContractRegistryKey,
        uint256 _callValue,
        string calldata _signature,
        bytes calldata _callData,
        string calldata _description
    ) external returns (uint256 proposalId)
    {
        _requireIsInitialized();

        address proposer = msg.sender;

        // Require all InProgress proposals that can be evaluated have been evaluated before new proposal submission
        require(
            this.inProgressProposalsAreUpToDate(),
            "Governance::submitProposal: Cannot submit new proposal until all evaluatable InProgress proposals are evaluated."
        );

        // Require new proposal submission would not push number of InProgress proposals over max number
        require(
            inProgressProposals.length <= maxInProgressProposals,
            "Governance::submitProposal: Number of InProgress proposals already at max. Please evaluate if possible, or wait for current proposals' votingPeriods to expire."
        );

        // Require proposer is active Staker
        Staking stakingContract = Staking(stakingAddress);
        require(
            stakingContract.totalStakedFor(proposer) > 0,
            "Proposer must be active staker with non-zero stake."
        );

        // Require _targetContractRegistryKey points to a valid registered contract
        address targetContractAddress = registry.getContract(_targetContractRegistryKey);
        require(
            targetContractAddress != address(0x00),
            "_targetContractRegistryKey must point to valid registered contract"
        );

        // Signature cannot be empty
        require(
            bytes(_signature).length != 0,
            "Governance::submitProposal: _signature cannot be empty."
        );

        // set proposalId
        uint256 newProposalId = lastProposalId.add(1);

        // Store new Proposal obj in proposals mapping
        proposals[newProposalId] = Proposal({
            proposalId: newProposalId,
            proposer: proposer,
            startBlockNumber: block.number,
            targetContractRegistryKey: _targetContractRegistryKey,
            targetContractAddress: targetContractAddress,
            callValue: _callValue,
            signature: _signature,
            callData: _callData,
            outcome: Outcome.InProgress,
            voteMagnitudeYes: 0,
            voteMagnitudeNo: 0,
            numVotes: 0
            /* votes: mappings are auto-initialized to default state */
        });

        // Append new proposalId to inProgressProposals array
        inProgressProposals.push(newProposalId);

        emit ProposalSubmitted(
            newProposalId,
            proposer,
            block.number,
            _description
        );

        lastProposalId = lastProposalId.add(1);

        return newProposalId;
    }

    /**
     * @notice Vote on an active Proposal. Only callable by stakers with non-zero stake.
     * @param _proposalId - id of the proposal this vote is for
     * @param _vote - can be either {Yes, No} from Vote enum. No other values allowed
     */
    function submitProposalVote(uint256 _proposalId, Vote _vote) external {
        _requireIsInitialized();

        address voter = msg.sender;

        require(
            _proposalId <= lastProposalId && _proposalId > 0,
            "Must provide valid non-zero _proposalId"
        );

        // Require voter is active Staker + get voterStake.
        Staking stakingContract = Staking(stakingAddress);

        uint256 voterStake = stakingContract.totalStakedForAt(
            voter,
            proposals[_proposalId].startBlockNumber
        );
        require(voterStake > 0, "Voter must be active staker with non-zero stake.");

        // Require proposal is still active
        require(
            proposals[_proposalId].outcome == Outcome.InProgress,
            "Governance::submitProposalVote: Cannot vote on inactive proposal."
        );

        // Require proposal votingPeriod is still active.
        uint256 startBlockNumber = proposals[_proposalId].startBlockNumber;
        uint256 endBlockNumber = startBlockNumber.add(votingPeriod);
        require(
            block.number > startBlockNumber && block.number <= endBlockNumber,
            "Governance::submitProposalVote: Proposal votingPeriod has ended"
        );

        // Require vote is either Yes or No
        require(
            _vote == Vote.Yes || _vote == Vote.No,
            "Governance::submitProposalVote: Can only submit a Yes or No vote"
        );

        // Record previous vote.
        Vote previousVote = proposals[_proposalId].votes[voter];

        // Will override staker's previous vote if present.
        proposals[_proposalId].votes[voter] = _vote;

        /* Update voteMagnitudes accordingly */

        // New voter (Vote enum defaults to 0)
        if (previousVote == Vote.None) {
            if (_vote == Vote.Yes) {
                _increaseVoteMagnitudeYes(_proposalId, voterStake);
            } else {
                _increaseVoteMagnitudeNo(_proposalId, voterStake);
            }
            // New voter -> increase numVotes
            proposals[_proposalId].numVotes = proposals[_proposalId].numVotes.add(1);
        } else { // Repeat voter
            if (previousVote == Vote.Yes && _vote == Vote.No) {
                _decreaseVoteMagnitudeYes(_proposalId, voterStake);
                _increaseVoteMagnitudeNo(_proposalId, voterStake);
            } else if (previousVote == Vote.No && _vote == Vote.Yes) {
                _decreaseVoteMagnitudeNo(_proposalId, voterStake);
                _increaseVoteMagnitudeYes(_proposalId, voterStake);
            }

            // If _vote == previousVote, no changes needed to vote magnitudes.

            // Repeat voter -> numVotes unchanged
        }

        emit ProposalVoteSubmitted(
            _proposalId,
            voter,
            _vote,
            voterStake,
            previousVote
        );
    }

    /**
     * @notice Once the voting period for a proposal has ended, evaluate the outcome and
     *      execute the proposal if voting quorum met & vote passes.
     *      To pass, stake-weighted vote must be >= 50% Yes.
     * @dev Requires that caller is an active staker at the time the proposal is created
     * @param _proposalId - id of the proposal
     */
    function evaluateProposalOutcome(uint256 _proposalId)
    external returns (Outcome proposalOutcome)
    {
        _requireIsInitialized();

        require(
            _proposalId <= lastProposalId && _proposalId > 0,
            "Governance::evaluateProposalOutcome: Must provide valid non-zero _proposalId."
        );

        // Require proposal has not already been evaluated.
        require(
            proposals[_proposalId].outcome == Outcome.InProgress,
            "Governance::evaluateProposalOutcome: Cannot evaluate inactive proposal."
        );

        // Re-entrancy should not be possible here since this switches the status of the
        // proposal to 'Evaluating' so it should fail the status is 'InProgress' check
        proposals[_proposalId].outcome = Outcome.Evaluating;

        // Require msg.sender is active Staker.
        Staking stakingContract = Staking(stakingAddress);

        require(
            stakingContract.totalStakedForAt(
                msg.sender, proposals[_proposalId].startBlockNumber
            ) > 0,
            "Governance::evaluateProposalOutcome: Caller must be active staker with non-zero stake."
        );

        // Require proposal votingPeriod has ended.
        uint256 startBlockNumber = proposals[_proposalId].startBlockNumber;
        uint256 endBlockNumber = startBlockNumber.add(votingPeriod);
        require(
            block.number > endBlockNumber,
            "Governance::evaluateProposalOutcome: Proposal votingPeriod must end before evaluation."
        );

        // Require registered contract address for provided registryKey has not changed.
        address targetContractAddress = registry.getContract(
            proposals[_proposalId].targetContractRegistryKey
        );
        require(
            targetContractAddress == proposals[_proposalId].targetContractAddress,
            "Governance::evaluateProposalOutcome: Registered contract address for targetContractRegistryKey has changed"
        );

        // Calculate outcome
        Outcome outcome;
        // voting quorum not met -> proposal is invalid.
        if (_quorumMet(proposals[_proposalId], stakingContract) == false) {
            outcome = Outcome.Invalid;
        }
        // votingQuorumPercent met & vote is Yes -> execute proposed transaction & close proposal.
        else if (
            proposals[_proposalId].voteMagnitudeYes >= proposals[_proposalId].voteMagnitudeNo
        ) {
            (bool success, bytes memory returnData) = _executeTransaction(
                targetContractAddress,
                proposals[_proposalId].callValue,
                proposals[_proposalId].signature,
                proposals[_proposalId].callData
            );

            emit ProposalTransactionExecuted(
                _proposalId,
                success,
                returnData
            );

            // Proposal outcome depends on success of transaction execution.
            if (success) {
                outcome = Outcome.Yes;
            } else {
                outcome = Outcome.TxFailed;
            }
        }
        // votingQuorumPercent met & vote is No -> close proposal without transaction execution.
        else {
            outcome = Outcome.No;
        }

        // This records the final outcome in the proposals mapping
        proposals[_proposalId].outcome = outcome;

        // Remove from inProgressProposals array
        _removeFromInProgressProposals(_proposalId);

        emit ProposalOutcomeEvaluated(
            _proposalId,
            outcome,
            proposals[_proposalId].voteMagnitudeYes,
            proposals[_proposalId].voteMagnitudeNo,
            proposals[_proposalId].numVotes
        );

        return outcome;
    }

    /**
     * @notice Action limited to the guardian address that can veto a proposal
     * @param _proposalId - id of the proposal
     */
    function vetoProposal(uint256 _proposalId) external {
        _requireIsInitialized();

        require(
            msg.sender == guardianAddress,
            "Governance::vetoProposal: Only guardian can veto proposals."
        );

        require(
            _proposalId <= lastProposalId && _proposalId > 0,
            "Governance::vetoProposal: Must provide valid non-zero _proposalId."
        );

        require(
            proposals[_proposalId].outcome == Outcome.InProgress,
            "Governance::vetoProposal: Cannot veto inactive proposal."
        );

        proposals[_proposalId].outcome = Outcome.No;

        emit ProposalVetoed(_proposalId);
    }

    // ========================================= Config Setters =========================================

    /**
     * @notice Set the Staking address
     * @dev Only callable by self via _executeTransaction
     * @param _stakingAddress - address for new Staking contract
     */
    function setStakingAddress(address _stakingAddress) external {
        require(msg.sender == address(this), "Only callable by self");
        require(_stakingAddress != address(0x00), "Requires non-zero _stakingAddress");
        stakingAddress = _stakingAddress;
    }

    /**
     * @notice Set the voting period for a Governance proposal
     * @dev Only callable by self via _executeTransaction
     * @param _votingPeriod - new voting period
     */
    function setVotingPeriod(uint256 _votingPeriod) external {
        require(msg.sender == address(this), "Only callable by self");
        votingPeriod = _votingPeriod;
    }

    /**
     * @notice Set the voting quorum percentage for a Governance proposal
     * @dev Only callable by self via _executeTransaction
     * @param _votingQuorumPercent - new voting period
     */
    function setVotingQuorumPercent(uint256 _votingQuorumPercent) external {
        require(msg.sender == address(this), "Only callable by self");
        votingQuorumPercent = _votingQuorumPercent;
    }

    /**
     * @notice Set the Registry address
     * @dev Only callable by self via _executeTransaction
     * @param _registryAddress - address for new Registry contract
     */
    function setRegistryAddress(address _registryAddress) external {
        require(msg.sender == address(this), "Only callable by self");
        require(_registryAddress != address(0x00), "Requires non-zero _registryAddress");

        registryAddress = _registryAddress;
        registry = Registry(_registryAddress);

        emit RegistryAddressUpdated(_registryAddress);
    }

    /**
     * @notice Set the max number of concurrent InProgress proposals
     * @dev Only callable by self via _executeTransaction
     * @param _newMaxInProgressProposals - new value for maxInProgressProposals
     */
    function setMaxInProgressProposals(uint16 _newMaxInProgressProposals) external {
        require(msg.sender == address(this), "Only callable by self");
        require(_newMaxInProgressProposals > 0, "Requires non-zero _newMaxInProgressProposals");
        maxInProgressProposals = _newMaxInProgressProposals;
    }

    // ========================================= Guardian Actions =========================================

    /**
     * @notice Allows the guardianAddress to execute protocol actions
     * @param _targetContractRegistryKey - key in registry of target contraact
     * @param _callValue - amount of wei if a token transfer is involved
     * @param _signature - function signature of the function to be executed if proposal is successful
     * @param _callData - encoded value(s) to call function with if proposal is successful
     */
    function guardianExecuteTransaction(
        bytes32 _targetContractRegistryKey,
        uint256 _callValue,
        string calldata _signature,
        bytes calldata _callData
    ) external
    {
        _requireIsInitialized();

        require(
            msg.sender == guardianAddress,
            "Governance::guardianExecuteTransaction: Only guardian."
        );

        // _targetContractRegistryKey must point to a valid registered contract
        address targetContractAddress = registry.getContract(_targetContractRegistryKey);
        require(
            targetContractAddress != address(0x00),
            "Governance::guardianExecuteTransaction: _targetContractRegistryKey must point to valid registered contract"
        );

        // Signature cannot be empty
        require(
            bytes(_signature).length != 0,
            "Governance::guardianExecuteTransaction: _signature cannot be empty."
        );

        (bool success, bytes memory returnData) = _executeTransaction(
            targetContractAddress,
            _callValue,
            _signature,
            _callData
        );

        require(success, "Governance::guardianExecuteTransaction: Transaction failed.");

        emit GuardianTransactionExecuted(
            targetContractAddress,
            _callValue,
            _signature,
            _callData,
            returnData
        );
    }

    /**
     * @notice Change the guardian address
     * @dev Only callable by current guardian
     * @param _newGuardianAddress - new guardian address
     */
    function transferGuardianship(address _newGuardianAddress) external {
        _requireIsInitialized();

        require(
            msg.sender == guardianAddress,
            "Governance::guardianExecuteTransaction: Only guardian."
        );

        guardianAddress = _newGuardianAddress;

        emit GuardianshipTransferred(_newGuardianAddress);
    }

    // ========================================= Getter Functions =========================================

    /**
     * @notice Get proposal information by proposal Id
     * @param _proposalId - id of proposal
     */
    function getProposalById(uint256 _proposalId)
    external view returns (
        uint256 proposalId,
        address proposer,
        uint256 startBlockNumber,
        bytes32 targetContractRegistryKey,
        address targetContractAddress,
        uint callValue,
        string memory signature,
        bytes memory callData,
        Outcome outcome,
        uint256 voteMagnitudeYes,
        uint256 voteMagnitudeNo,
        uint256 numVotes
    )
    {
        require(
            _proposalId <= lastProposalId && _proposalId > 0,
            "Must provide valid non-zero _proposalId"
        );

        Proposal memory proposal = proposals[_proposalId];
        return (
            proposal.proposalId,
            proposal.proposer,
            proposal.startBlockNumber,
            proposal.targetContractRegistryKey,
            proposal.targetContractAddress,
            proposal.callValue,
            proposal.signature,
            proposal.callData,
            proposal.outcome,
            proposal.voteMagnitudeYes,
            proposal.voteMagnitudeNo,
            proposal.numVotes
            /** @notice - votes mapping cannot be returned by external function */
        );
    }

    /**
     * @notice Get how a voter voted for a given proposal
     * @param _proposalId - id of the proposal
     * @param _voter - address of the voter we want to check
     * @return returns a value from the Vote enum if a valid vote, otherwise returns no value
     */
    function getVoteByProposalAndVoter(uint256 _proposalId, address _voter)
    external view returns (Vote vote)
    {
        require(
            _proposalId <= lastProposalId && _proposalId > 0,
            "Must provide valid non-zero _proposalId"
        );
        return proposals[_proposalId].votes[_voter];
    }

    /// @notice Get the contract Guardian address
    function getGuardianAddress() external view returns (address) {
        _requireIsInitialized();

        return guardianAddress;
    }

    /// @notice Get the Staking address
    function getStakingAddress() external view returns (address) {
        return stakingAddress;
    }

    /// @notice Get the contract voting period
    function getVotingPeriod() external view returns (uint) {
        _requireIsInitialized();

        return votingPeriod;
    }

    /// @notice Get the contract voting quorum percent
    function getVotingQuorumPercent() external view returns (uint) {
        _requireIsInitialized();

        return votingQuorumPercent;
    }

    /// @notice Get the registry address
    function getRegistryAddress() external view returns (address) {
        return registryAddress;
    }

    /// @notice Get the max number of concurrent InProgress proposals
    function getMaxInProgressProposals() external view returns (uint16) {
        return maxInProgressProposals;
    }

    /// @notice Get the array of all InProgress proposal Ids
    function getInProgressProposals() external view returns (uint256[] memory) {
        return inProgressProposals;
    }

    /**
     * @notice Returns false if any proposals in inProgressProposals array are evaluatable
     *          Evaluatable = proposals with closed votingPeriod
     * @dev Is public since its called internally in `submitProposal()` as well as externally in UI
     */
    function inProgressProposalsAreUpToDate() external view returns (bool) {
        // compare current block number against endBlockNumber of each proposal
        for (uint i = 0; i < inProgressProposals.length; i++) {
            if (
                block.number >
                (proposals[inProgressProposals[i]].startBlockNumber).add(votingPeriod)
            ) {
                return false;
            }
        }

        return true;
    }

    // ========================================= Internal Functions =========================================

    /**
     * @notice Execute a transaction attached to a governanace proposal
     * @dev We are aware of both potential re-entrancy issues and the risks associated with low-level solidity
     *      function calls here, but have chosen to keep this code with those issues in mind. All governance
     *      proposals go through a voting process, and all will be reviewed carefully to ensure that they
     *      adhere to the expected behaviors of this call - but adding restrictions here would limit the ability
     *      of the governance system to do required work in a generic way.
     * @param _targetContractAddress - address of registry proxy contract to execute transaction on
     * @param _callValue - amount of wei if a token transfer is involved
     * @param _signature - function signature of the function to be executed if proposal is successful
     * @param _callData - encoded value(s) to call function with if proposal is successful
     */
    function _executeTransaction(
        address _targetContractAddress,
        uint256 _callValue,
        string memory _signature,
        bytes memory _callData
    ) internal returns (bool /** success */, bytes memory /** returnData */)
    {
        bytes memory encodedCallData = abi.encodePacked(
            bytes4(keccak256(bytes(_signature))),
            _callData
        );
        (bool success, bytes memory returnData) = (
            // solium-disable-next-line security/no-call-value
            _targetContractAddress.call.value(_callValue)(encodedCallData)
        );

        return (success, returnData);
    }

    function _increaseVoteMagnitudeYes(uint256 _proposalId, uint256 _voterStake) internal {
        proposals[_proposalId].voteMagnitudeYes = (
            proposals[_proposalId].voteMagnitudeYes.add(_voterStake)
        );
    }

    function _increaseVoteMagnitudeNo(uint256 _proposalId, uint256 _voterStake) internal {
        proposals[_proposalId].voteMagnitudeNo = (
            proposals[_proposalId].voteMagnitudeNo.add(_voterStake)
        );
    }

    function _decreaseVoteMagnitudeYes(uint256 _proposalId, uint256 _voterStake) internal {
        proposals[_proposalId].voteMagnitudeYes = (
            proposals[_proposalId].voteMagnitudeYes.sub(_voterStake)
        );
    }

    function _decreaseVoteMagnitudeNo(uint256 _proposalId, uint256 _voterStake) internal {
        proposals[_proposalId].voteMagnitudeNo = (
            proposals[_proposalId].voteMagnitudeNo.sub(_voterStake)
        );
    }

    /**
<<<<<<< HEAD
     * @dev Can make O(1) by storing index pointer in proposals mapping.
     *      Requires inProgressProposals to be 1-indexed, since all proposals that are not present
     *          will have pointer set to 0.
     */
    function _removeFromInProgressProposals(uint256 _proposalId) internal {
        uint256 index = 0;
        bool found = false;
        for (uint i = 0; i < inProgressProposals.length; i++) {
            if (inProgressProposals[i] == _proposalId) {
                index = i;
                found = true;
                break;
            }
        }
        require(
            found == true,
            "Governance::_removeFromInProgressProposals: Could not find InProgress proposal."
        );

        // Swap proposalId to end of array + pop (deletes last elem + decrements array length)
        inProgressProposals[index] = inProgressProposals[inProgressProposals.length - 1];
        inProgressProposals.pop();
=======
     * @notice Returns true if voting quorum percentage met for proposal, else false.
     * @dev Quorum is met if total voteMagnitude * 100 / total active stake in Staking
     * @dev Eventual multiplication overflow:
     *      (proposal.voteMagnitudeYes + proposal.voteMagnitudeNo), with 100% staking participation,
     *          can sum to at most the entire token supply of 10^27
     *      With 7% annual token supply inflation, multiplication can overflow ~1635 years at the earliest:
     *      log(2^256/(10^27*100))/log(1.07) ~= 1635
     */
    function _quorumMet(Proposal memory proposal, Staking stakingContract)
    internal returns (bool)
    {
        uint256 participation = (
            (proposal.voteMagnitudeYes + proposal.voteMagnitudeNo)
            .mul(100)
            .div(stakingContract.totalStakedAt(proposal.startBlockNumber))
        );
        return participation >= votingQuorumPercent;
>>>>>>> 244157e8
    }
}<|MERGE_RESOLUTION|>--- conflicted
+++ resolved
@@ -131,23 +131,15 @@
      * @dev _votingPeriod <= DelegateManager.undelegateLockupDuration
      * @param _registryAddress - address of the registry proxy contract
      * @param _votingPeriod - period in blocks for which a governance proposal is open for voting
-<<<<<<< HEAD
-     * @param _votingQuorum - required minimum number of votes to consider a proposal valid
+     * @param _votingQuorumPercent - required minimum percentage of total stake to have voted to consider a proposal valid
      * @param _maxInProgressProposals - max number of InProgress proposals possible at once
-=======
-     * @param _votingQuorumPercent - required minimum percentage of total stake to have voted to consider a proposal valid
->>>>>>> 244157e8
      * @param _guardianAddress - address of account that has special Governance permissions
      */
     function initialize(
         address _registryAddress,
         uint256 _votingPeriod,
-<<<<<<< HEAD
-        uint256 _votingQuorum,
+        uint256 _votingQuorumPercent,
         uint16 _maxInProgressProposals,
-=======
-        uint256 _votingQuorumPercent,
->>>>>>> 244157e8
         address _guardianAddress
     ) public initializer {
         require(_registryAddress != address(0x00), "Requires non-zero _registryAddress");
@@ -157,19 +149,14 @@
         require(_votingPeriod > 0, "Requires non-zero _votingPeriod");
         votingPeriod = _votingPeriod;
 
-<<<<<<< HEAD
         require(_maxInProgressProposals > 0, "Requires non-zero _maxInProgressProposals");
         maxInProgressProposals = _maxInProgressProposals;
 
-        require(_votingQuorum > 0, "Requires non-zero _votingQuorum");
-        votingQuorum = _votingQuorum;
-=======
         require(
             _votingQuorumPercent > 0 && _votingQuorumPercent <= 100,
             "Requires _votingQuorumPercent between 1 & 100"
         );
         votingQuorumPercent = _votingQuorumPercent;
->>>>>>> 244157e8
 
         require(_guardianAddress != address(0x00), "Requires non-zero _guardianAddress");
         guardianAddress = _guardianAddress;  //Guardian address becomes the only party
@@ -793,7 +780,6 @@
     }
 
     /**
-<<<<<<< HEAD
      * @dev Can make O(1) by storing index pointer in proposals mapping.
      *      Requires inProgressProposals to be 1-indexed, since all proposals that are not present
      *          will have pointer set to 0.
@@ -816,7 +802,9 @@
         // Swap proposalId to end of array + pop (deletes last elem + decrements array length)
         inProgressProposals[index] = inProgressProposals[inProgressProposals.length - 1];
         inProgressProposals.pop();
-=======
+    }
+
+    /**
      * @notice Returns true if voting quorum percentage met for proposal, else false.
      * @dev Quorum is met if total voteMagnitude * 100 / total active stake in Staking
      * @dev Eventual multiplication overflow:
@@ -834,6 +822,5 @@
             .div(stakingContract.totalStakedAt(proposal.startBlockNumber))
         );
         return participation >= votingQuorumPercent;
->>>>>>> 244157e8
     }
 }