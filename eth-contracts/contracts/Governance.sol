--- conflicted
+++ resolved
@@ -411,42 +411,32 @@
 
     // ========================================= Config Setters =========================================
 
-<<<<<<< HEAD
     /**
      * @notice Set the Staking address
      * @dev Only callable by Governance address
-     * @param _address - address for new Staking contract
-     */
-    function setStakingAddress(address _address) external {
-=======
+     * @param _stakingAddress - address for new Staking contract
+     */
     function setStakingAddress(address _stakingAddress) external {
->>>>>>> a44e4158
         require(msg.sender == address(this), "Only callable by self");
         require(_stakingAddress != address(0x00), "Requires non-zero _stakingAddress");
         stakingAddress = _stakingAddress;
     }
 
-<<<<<<< HEAD
     /**
      * @notice Set the voting period for a Governance proposal
      * @dev Only callable by Governance address
      * @param _votingPeriod - new voting period
      */
-=======
->>>>>>> a44e4158
     function setVotingPeriod(uint256 _votingPeriod) external {
         require(msg.sender == address(this), "Only callable by self");
         votingPeriod = _votingPeriod;
     }
 
-<<<<<<< HEAD
     /**
      * @notice Set the voting quorum for a Governance proposal
      * @dev Only callable by Governance address
      * @param _votingQuorum - new voting period
      */
-=======
->>>>>>> a44e4158
     function setVotingQuorum(uint256 _votingQuorum) external {
         require(msg.sender == address(this), "Only callable by self");
         votingQuorum = _votingQuorum;
