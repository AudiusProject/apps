pragma solidity ^0.5.0;

import "@openzeppelin/contracts-ethereum-package/contracts/math/SafeMath.sol";
import "./Staking.sol";
import "./registry/Registry.sol";
import "./InitializableV2.sol";


contract Governance is InitializableV2 {
    using SafeMath for uint;

    /**
     * @notice Address and contract instance of Audius Registry. Used to ensure this contract
     *      can only govern contracts that are registered in the Audius Registry.
     */
    Registry private registry;
    address private registryAddress;

    /// @notice Address of Audius staking contract, used to permission Governance method calls
    address private stakingAddress;

    /// @notice Period in blocks for which a governance proposal is open for voting
    uint256 private votingPeriod;

    /// @notice Required minimum percentage of total stake to have voted to consider a proposal valid
    ///         Percentaged stored as a uint between 0 & 100
    ///         Calculated as: 100 * sum of voter stakes / total staked in Staking (at proposal submission block)
    uint256 private votingQuorumPercent;

    /// @notice Max number of InProgress proposals possible at once
    /// @dev uint16 gives max possible value of 65,535
    uint16 private maxInProgressProposals;

    /**
     * @notice Address of account that has special Governance permissions. Can veto proposals
     *      and execute transactions directly on contracts.
     */
    address private guardianAddress;

    /***** Enums *****/

    /**
     * @notice All Proposal Outcome states.
     *      InProgress - Proposal is active and can be voted on
     *      No - Proposal votingPeriod has closed and decision is No. Proposal will not be executed.
     *      Yes - Proposal votingPeriod has closed and decision is Yes. Proposal will be executed.
     *      Invalid - Proposal votingPeriod has closed and votingQuorumPercent was not met. Proposal will not be executed.
     *      TxFailed - Proposal voting decision was Yes, but transaction execution failed.
     *      Evaluating - Proposal voting decision was Yes, and evaluateProposalOutcome function is currently running.
     *          This status is transiently used inside that function to prevent re-entrancy.
     *      Veto - Proposal was vetoed by Guardian
     */
    enum Outcome {InProgress, No, Yes, Invalid, TxFailed, Evaluating, Veto}

    /**
     * @notice All Proposal Vote states for a voter.
     *      None - The default state, for any account that has not previously voted on this Proposal.
     *      No - The account voted No on this Proposal.
     *      Yes - The account voted Yes on this Proposal.
     *
     * @dev Enum values map to uints, so first value in Enum always is 0.
     */
    enum Vote {None, No, Yes}

    struct Proposal {
        uint256 proposalId;
        address proposer;
        uint256 startBlockNumber;
        bytes32 targetContractRegistryKey;
        address targetContractAddress;
        uint callValue;
        string signature;
        bytes callData;
        Outcome outcome;
        uint256 voteMagnitudeYes;
        uint256 voteMagnitudeNo;
        uint256 numVotes;
        mapping(address => Vote) votes;
    }

    /***** Proposal storage *****/

    /// @notice ID of most recently created proposal. Ids are monotonically increasing and 1-indexed.
    uint256 lastProposalId = 0;

    /// @notice mapping of proposalId to Proposal struct with all proposal state
    mapping(uint256 => Proposal) proposals;

    /// @notice array of proposals with InProgress state
    uint256[] inProgressProposals;


    /***** Events *****/
    event ProposalSubmitted(
        uint256 indexed proposalId,
        address indexed proposer,
        uint256 startBlockNumber,
        string description
    );
    event ProposalVoteSubmitted(
        uint256 indexed proposalId,
        address indexed voter,
        Vote indexed vote,
        uint256 voterStake,
        Vote previousVote
    );
    event ProposalOutcomeEvaluated(
        uint256 indexed proposalId,
        Outcome indexed outcome,
        uint256 voteMagnitudeYes,
        uint256 voteMagnitudeNo,
        uint256 numVotes
    );
    event ProposalTransactionExecuted(
        uint256 indexed proposalId,
        bool indexed success,
        bytes returnData
    );
    event GuardianTransactionExecuted(
        address indexed targetContractAddress,
        uint256 callValue,
        string indexed signature,
        bytes indexed callData,
        bytes returnData
    );
    event ProposalVetoed(uint256 indexed proposalId);
    event RegistryAddressUpdated(address indexed newRegistryAddress);
    event GuardianshipTransferred(address indexed newGuardianAddress);

    /**
     * @notice Initialize the Governance contract
     * @dev _votingPeriod <= DelegateManager.undelegateLockupDuration
     * @param _registryAddress - address of the registry proxy contract
     * @param _votingPeriod - period in blocks for which a governance proposal is open for voting
     * @param _votingQuorumPercent - required minimum percentage of total stake to have voted to consider a proposal valid
     * @param _maxInProgressProposals - max number of InProgress proposals possible at once
     * @param _guardianAddress - address of account that has special Governance permissions
     */
    function initialize(
        address _registryAddress,
        uint256 _votingPeriod,
        uint256 _votingQuorumPercent,
        uint16 _maxInProgressProposals,
        address _guardianAddress
    ) public initializer {
        require(_registryAddress != address(0x00), "Requires non-zero _registryAddress");
        registryAddress = _registryAddress;
        registry = Registry(_registryAddress);

        require(_votingPeriod > 0, "Requires non-zero _votingPeriod");
        votingPeriod = _votingPeriod;

        require(_maxInProgressProposals > 0, "Requires non-zero _maxInProgressProposals");
        maxInProgressProposals = _maxInProgressProposals;

        require(
            _votingQuorumPercent > 0 && _votingQuorumPercent <= 100,
            "Requires _votingQuorumPercent between 1 & 100"
        );
        votingQuorumPercent = _votingQuorumPercent;

        require(_guardianAddress != address(0x00), "Requires non-zero _guardianAddress");
        guardianAddress = _guardianAddress;  //Guardian address becomes the only party

        InitializableV2.initialize();
    }

    // ========================================= Governance Actions =========================================

    /**
     * @notice Submit a proposal for vote. Only callable by stakers with non-zero stake.
     * @param _targetContractRegistryKey - Registry key for the contract concerning this proposal
     * @param _callValue - amount of wei to pass with function call if a token transfer is involved
     * @param _signature - function signature of the function to be executed if proposal is successful
     * @param _callData - encoded value(s) to call function with if proposal is successful
     * @param _description - Text description of proposal to be emitted in event
     */
    function submitProposal(
        bytes32 _targetContractRegistryKey,
        uint256 _callValue,
        string calldata _signature,
        bytes calldata _callData,
        string calldata _description
    ) external returns (uint256 proposalId)
    {
        _requireIsInitialized();

        address proposer = msg.sender;

        // Require all InProgress proposals that can be evaluated have been evaluated before new proposal submission
        require(
            this.inProgressProposalsAreUpToDate(),
            "Governance::submitProposal: Cannot submit new proposal until all evaluatable InProgress proposals are evaluated."
        );

        // Require new proposal submission would not push number of InProgress proposals over max number
        require(
            inProgressProposals.length <= maxInProgressProposals,
            "Governance::submitProposal: Number of InProgress proposals already at max. Please evaluate if possible, or wait for current proposals' votingPeriods to expire."
        );

        // Require proposer is active Staker
        Staking stakingContract = Staking(stakingAddress);
        stakingContract.isCurrentStaker(proposer);

        // Require _targetContractRegistryKey points to a valid registered contract
        address targetContractAddress = registry.getContract(_targetContractRegistryKey);
        require(
            targetContractAddress != address(0x00),
            "_targetContractRegistryKey must point to valid registered contract"
        );

        // Signature cannot be empty
        require(
            bytes(_signature).length != 0,
            "Governance::submitProposal: _signature cannot be empty."
        );

        // set proposalId
        uint256 newProposalId = lastProposalId.add(1);

        // Store new Proposal obj in proposals mapping
        proposals[newProposalId] = Proposal({
            proposalId: newProposalId,
            proposer: proposer,
            startBlockNumber: block.number,
            targetContractRegistryKey: _targetContractRegistryKey,
            targetContractAddress: targetContractAddress,
            callValue: _callValue,
            signature: _signature,
            callData: _callData,
            outcome: Outcome.InProgress,
            voteMagnitudeYes: 0,
            voteMagnitudeNo: 0,
            numVotes: 0
            /* votes: mappings are auto-initialized to default state */
        });

        // Append new proposalId to inProgressProposals array
        inProgressProposals.push(newProposalId);

        emit ProposalSubmitted(
            newProposalId,
            proposer,
            block.number,
            _description
        );

        lastProposalId = lastProposalId.add(1);

        return newProposalId;
    }

    /**
     * @notice Vote on an active Proposal. Only callable by stakers with non-zero stake.
     * @param _proposalId - id of the proposal this vote is for
     * @param _vote - can be either {Yes, No} from Vote enum. No other values allowed
     */
    function submitProposalVote(uint256 _proposalId, Vote _vote) external {
        _requireIsInitialized();

        address voter = msg.sender;

        require(
            _proposalId <= lastProposalId && _proposalId > 0,
            "Must provide valid non-zero _proposalId"
        );

        // Require voter is active Staker + get voterStake.
        Staking stakingContract = Staking(stakingAddress);

        // Check that msg.sender had a valid stake at proposal start
        uint256 voterStake = stakingContract.wasStakerAt(
            voter,
            proposals[_proposalId].startBlockNumber
        );

        // Require proposal is still active
        require(
            proposals[_proposalId].outcome == Outcome.InProgress,
            "Governance::submitProposalVote: Cannot vote on inactive proposal."
        );

        // Require proposal votingPeriod is still active.
        uint256 startBlockNumber = proposals[_proposalId].startBlockNumber;
        uint256 endBlockNumber = startBlockNumber.add(votingPeriod);
        require(
            block.number > startBlockNumber && block.number <= endBlockNumber,
            "Governance::submitProposalVote: Proposal votingPeriod has ended"
        );

        // Require vote is either Yes or No
        require(
            _vote == Vote.Yes || _vote == Vote.No,
            "Governance::submitProposalVote: Can only submit a Yes or No vote"
        );

        // Record previous vote.
        Vote previousVote = proposals[_proposalId].votes[voter];

        // Will override staker's previous vote if present.
        proposals[_proposalId].votes[voter] = _vote;

        /* Update voteMagnitudes accordingly */

        // New voter (Vote enum defaults to 0)
        if (previousVote == Vote.None) {
            if (_vote == Vote.Yes) {
                _increaseVoteMagnitudeYes(_proposalId, voterStake);
            } else {
                _increaseVoteMagnitudeNo(_proposalId, voterStake);
            }
            // New voter -> increase numVotes
            proposals[_proposalId].numVotes = proposals[_proposalId].numVotes.add(1);
        } else { // Repeat voter
            if (previousVote == Vote.Yes && _vote == Vote.No) {
                _decreaseVoteMagnitudeYes(_proposalId, voterStake);
                _increaseVoteMagnitudeNo(_proposalId, voterStake);
            } else if (previousVote == Vote.No && _vote == Vote.Yes) {
                _decreaseVoteMagnitudeNo(_proposalId, voterStake);
                _increaseVoteMagnitudeYes(_proposalId, voterStake);
            }

            // If _vote == previousVote, no changes needed to vote magnitudes.

            // Repeat voter -> numVotes unchanged
        }

        emit ProposalVoteSubmitted(
            _proposalId,
            voter,
            _vote,
            voterStake,
            previousVote
        );
    }

    /**
     * @notice Once the voting period for a proposal has ended, evaluate the outcome and
     *      execute the proposal if voting quorum met & vote passes.
     *      To pass, stake-weighted vote must be >= 50% Yes.
     * @dev Requires that caller is an active staker at the time the proposal is created
     * @param _proposalId - id of the proposal
     */
    function evaluateProposalOutcome(uint256 _proposalId)
    external returns (Outcome proposalOutcome)
    {
        _requireIsInitialized();

        require(
            _proposalId <= lastProposalId && _proposalId > 0,
            "Governance::evaluateProposalOutcome: Must provide valid non-zero _proposalId."
        );

        // Require proposal has not already been evaluated.
        require(
            proposals[_proposalId].outcome == Outcome.InProgress,
            "Governance::evaluateProposalOutcome: Cannot evaluate inactive proposal."
        );

        // Re-entrancy should not be possible here since this switches the status of the
        // proposal to 'Evaluating' so it should fail the status is 'InProgress' check
        proposals[_proposalId].outcome = Outcome.Evaluating;

<<<<<<< HEAD
        // Require msg.sender is active Staker.
        Staking stakingContract = Staking(stakingAddress);

        // Check that msg.sender had a valid stake at proposal start
        stakingContract.wasStakerAt(msg.sender, proposals[_proposalId].startBlockNumber);

=======
>>>>>>> 8827ca87
        // Require proposal votingPeriod has ended.
        uint256 startBlockNumber = proposals[_proposalId].startBlockNumber;
        uint256 endBlockNumber = startBlockNumber.add(votingPeriod);
        require(
            block.number > endBlockNumber,
            "Governance::evaluateProposalOutcome: Proposal votingPeriod must end before evaluation."
        );

        // Require registered contract address for provided registryKey has not changed.
        address targetContractAddress = registry.getContract(
            proposals[_proposalId].targetContractRegistryKey
        );
        require(
            targetContractAddress == proposals[_proposalId].targetContractAddress,
            "Governance::evaluateProposalOutcome: Registered contract address for targetContractRegistryKey has changed"
        );

        Staking stakingContract = Staking(stakingAddress);
        // Calculate outcome
        Outcome outcome;
        // voting quorum not met -> proposal is invalid.
        if (_quorumMet(proposals[_proposalId], stakingContract) == false) {
            outcome = Outcome.Invalid;
        }
        // votingQuorumPercent met & vote is Yes -> execute proposed transaction & close proposal.
        else if (
            proposals[_proposalId].voteMagnitudeYes > proposals[_proposalId].voteMagnitudeNo
        ) {
            (bool success, bytes memory returnData) = _executeTransaction(
                targetContractAddress,
                proposals[_proposalId].callValue,
                proposals[_proposalId].signature,
                proposals[_proposalId].callData
            );

            emit ProposalTransactionExecuted(
                _proposalId,
                success,
                returnData
            );

            // Proposal outcome depends on success of transaction execution.
            if (success) {
                outcome = Outcome.Yes;
            } else {
                outcome = Outcome.TxFailed;
            }
        }
        // votingQuorumPercent met & vote is No -> close proposal without transaction execution.
        else {
            outcome = Outcome.No;
        }

        // This records the final outcome in the proposals mapping
        proposals[_proposalId].outcome = outcome;

        // Remove from inProgressProposals array
        _removeFromInProgressProposals(_proposalId);

        emit ProposalOutcomeEvaluated(
            _proposalId,
            outcome,
            proposals[_proposalId].voteMagnitudeYes,
            proposals[_proposalId].voteMagnitudeNo,
            proposals[_proposalId].numVotes
        );

        return outcome;
    }

    /**
     * @notice Action limited to the guardian address that can veto a proposal
     * @param _proposalId - id of the proposal
     */
    function vetoProposal(uint256 _proposalId) external {
        _requireIsInitialized();

        require(
            msg.sender == guardianAddress,
            "Governance::vetoProposal: Only guardian can veto proposals."
        );

        require(
            _proposalId <= lastProposalId && _proposalId > 0,
            "Governance::vetoProposal: Must provide valid non-zero _proposalId."
        );

        require(
            proposals[_proposalId].outcome == Outcome.InProgress,
            "Governance::vetoProposal: Cannot veto inactive proposal."
        );

        proposals[_proposalId].outcome = Outcome.Veto;

        emit ProposalVetoed(_proposalId);
    }

    // ========================================= Config Setters =========================================

    /**
     * @notice Set the Staking address
     * @dev Only callable by self via _executeTransaction
     * @param _stakingAddress - address for new Staking contract
     */
    function setStakingAddress(address _stakingAddress) external {
        _requireIsInitialized();

        require(msg.sender == address(this), "Only callable by self");
        require(_stakingAddress != address(0x00), "Requires non-zero _stakingAddress");
        stakingAddress = _stakingAddress;
    }

    /**
     * @notice Set the voting period for a Governance proposal
     * @dev Only callable by self via _executeTransaction
     * @param _votingPeriod - new voting period
     */
    function setVotingPeriod(uint256 _votingPeriod) external {
        _requireIsInitialized();

        require(msg.sender == address(this), "Only callable by self");
        votingPeriod = _votingPeriod;
    }

    /**
     * @notice Set the voting quorum percentage for a Governance proposal
     * @dev Only callable by self via _executeTransaction
     * @param _votingQuorumPercent - new voting period
     */
    function setVotingQuorumPercent(uint256 _votingQuorumPercent) external {
        _requireIsInitialized();

        require(msg.sender == address(this), "Only callable by self");
        votingQuorumPercent = _votingQuorumPercent;
    }

    /**
     * @notice Set the Registry address
     * @dev Only callable by self via _executeTransaction
     * @param _registryAddress - address for new Registry contract
     */
    function setRegistryAddress(address _registryAddress) external {
        _requireIsInitialized();

        require(msg.sender == address(this), "Only callable by self");
        require(_registryAddress != address(0x00), "Requires non-zero _registryAddress");

        registryAddress = _registryAddress;
        registry = Registry(_registryAddress);

        emit RegistryAddressUpdated(_registryAddress);
    }

    /**
     * @notice Set the max number of concurrent InProgress proposals
     * @dev Only callable by self via _executeTransaction
     * @param _newMaxInProgressProposals - new value for maxInProgressProposals
     */
    function setMaxInProgressProposals(uint16 _newMaxInProgressProposals) external {
        _requireIsInitialized();

        require(msg.sender == address(this), "Only callable by self");
        require(_newMaxInProgressProposals > 0, "Requires non-zero _newMaxInProgressProposals");
        maxInProgressProposals = _newMaxInProgressProposals;
    }

    // ========================================= Guardian Actions =========================================

    /**
     * @notice Allows the guardianAddress to execute protocol actions
     * @param _targetContractRegistryKey - key in registry of target contraact
     * @param _callValue - amount of wei if a token transfer is involved
     * @param _signature - function signature of the function to be executed if proposal is successful
     * @param _callData - encoded value(s) to call function with if proposal is successful
     */
    function guardianExecuteTransaction(
        bytes32 _targetContractRegistryKey,
        uint256 _callValue,
        string calldata _signature,
        bytes calldata _callData
    ) external
    {
        _requireIsInitialized();

        require(
            msg.sender == guardianAddress,
            "Governance::guardianExecuteTransaction: Only guardian."
        );

        // _targetContractRegistryKey must point to a valid registered contract
        address targetContractAddress = registry.getContract(_targetContractRegistryKey);
        require(
            targetContractAddress != address(0x00),
            "Governance::guardianExecuteTransaction: _targetContractRegistryKey must point to valid registered contract"
        );

        // Signature cannot be empty
        require(
            bytes(_signature).length != 0,
            "Governance::guardianExecuteTransaction: _signature cannot be empty."
        );

        (bool success, bytes memory returnData) = _executeTransaction(
            targetContractAddress,
            _callValue,
            _signature,
            _callData
        );

        require(success, "Governance::guardianExecuteTransaction: Transaction failed.");

        emit GuardianTransactionExecuted(
            targetContractAddress,
            _callValue,
            _signature,
            _callData,
            returnData
        );
    }

    /**
     * @notice Change the guardian address
     * @dev Only callable by current guardian
     * @param _newGuardianAddress - new guardian address
     */
    function transferGuardianship(address _newGuardianAddress) external {
        _requireIsInitialized();

        require(
            msg.sender == guardianAddress,
            "Governance::guardianExecuteTransaction: Only guardian."
        );

        guardianAddress = _newGuardianAddress;

        emit GuardianshipTransferred(_newGuardianAddress);
    }

    // ========================================= Getter Functions =========================================

    /**
     * @notice Get proposal information by proposal Id
     * @param _proposalId - id of proposal
     */
    function getProposalById(uint256 _proposalId)
    external view returns (
        uint256 proposalId,
        address proposer,
        uint256 startBlockNumber,
        bytes32 targetContractRegistryKey,
        address targetContractAddress,
        uint callValue,
        string memory signature,
        bytes memory callData,
        Outcome outcome,
        uint256 voteMagnitudeYes,
        uint256 voteMagnitudeNo,
        uint256 numVotes
    )
    {
        _requireIsInitialized();

        require(
            _proposalId <= lastProposalId && _proposalId > 0,
            "Must provide valid non-zero _proposalId"
        );

        Proposal memory proposal = proposals[_proposalId];
        return (
            proposal.proposalId,
            proposal.proposer,
            proposal.startBlockNumber,
            proposal.targetContractRegistryKey,
            proposal.targetContractAddress,
            proposal.callValue,
            proposal.signature,
            proposal.callData,
            proposal.outcome,
            proposal.voteMagnitudeYes,
            proposal.voteMagnitudeNo,
            proposal.numVotes
            /** @notice - votes mapping cannot be returned by external function */
        );
    }

    /**
     * @notice Get how a voter voted for a given proposal
     * @param _proposalId - id of the proposal
     * @param _voter - address of the voter we want to check
     * @return returns a value from the Vote enum if a valid vote, otherwise returns no value
     */
    function getVoteByProposalAndVoter(uint256 _proposalId, address _voter)
    external view returns (Vote vote)
    {
        _requireIsInitialized();

        require(
            _proposalId <= lastProposalId && _proposalId > 0,
            "Must provide valid non-zero _proposalId"
        );
        return proposals[_proposalId].votes[_voter];
    }

    /// @notice Get the contract Guardian address
    function getGuardianAddress() external view returns (address) {
        _requireIsInitialized();

        return guardianAddress;
    }

    /// @notice Get the Staking address
    function getStakingAddress() external view returns (address) {
        return stakingAddress;
    }

    /// @notice Get the contract voting period
    function getVotingPeriod() external view returns (uint) {
        _requireIsInitialized();

        return votingPeriod;
    }

    /// @notice Get the contract voting quorum percent
    function getVotingQuorumPercent() external view returns (uint) {
        _requireIsInitialized();

        return votingQuorumPercent;
    }

    /// @notice Get the registry address
    function getRegistryAddress() external view returns (address) {
        _requireIsInitialized();

        return registryAddress;
    }

    /// @notice Get the max number of concurrent InProgress proposals
    function getMaxInProgressProposals() external view returns (uint16) {
        _requireIsInitialized();

        return maxInProgressProposals;
    }

    /// @notice Get the array of all InProgress proposal Ids
    function getInProgressProposals() external view returns (uint256[] memory) {
        _requireIsInitialized();

        return inProgressProposals;
    }

    /**
     * @notice Returns false if any proposals in inProgressProposals array are evaluatable
     *          Evaluatable = proposals with closed votingPeriod
     * @dev Is public since its called internally in `submitProposal()` as well as externally in UI
     */
    function inProgressProposalsAreUpToDate() external view returns (bool) {
        _requireIsInitialized();

        // compare current block number against endBlockNumber of each proposal
        for (uint i = 0; i < inProgressProposals.length; i++) {
            if (
                block.number >
                (proposals[inProgressProposals[i]].startBlockNumber).add(votingPeriod)
            ) {
                return false;
            }
        }

        return true;
    }

    // ========================================= Internal Functions =========================================

    /**
     * @notice Execute a transaction attached to a governanace proposal
     * @dev We are aware of both potential re-entrancy issues and the risks associated with low-level solidity
     *      function calls here, but have chosen to keep this code with those issues in mind. All governance
     *      proposals go through a voting process, and all will be reviewed carefully to ensure that they
     *      adhere to the expected behaviors of this call - but adding restrictions here would limit the ability
     *      of the governance system to do required work in a generic way.
     * @param _targetContractAddress - address of registry proxy contract to execute transaction on
     * @param _callValue - amount of wei if a token transfer is involved
     * @param _signature - function signature of the function to be executed if proposal is successful
     * @param _callData - encoded value(s) to call function with if proposal is successful
     */
    function _executeTransaction(
        address _targetContractAddress,
        uint256 _callValue,
        string memory _signature,
        bytes memory _callData
    ) internal returns (bool /** success */, bytes memory /** returnData */)
    {
        bytes memory encodedCallData = abi.encodePacked(
            bytes4(keccak256(bytes(_signature))),
            _callData
        );
        (bool success, bytes memory returnData) = (
            // solium-disable-next-line security/no-call-value
            _targetContractAddress.call.value(_callValue)(encodedCallData)
        );

        return (success, returnData);
    }

    function _increaseVoteMagnitudeYes(uint256 _proposalId, uint256 _voterStake) internal {
        proposals[_proposalId].voteMagnitudeYes = (
            proposals[_proposalId].voteMagnitudeYes.add(_voterStake)
        );
    }

    function _increaseVoteMagnitudeNo(uint256 _proposalId, uint256 _voterStake) internal {
        proposals[_proposalId].voteMagnitudeNo = (
            proposals[_proposalId].voteMagnitudeNo.add(_voterStake)
        );
    }

    function _decreaseVoteMagnitudeYes(uint256 _proposalId, uint256 _voterStake) internal {
        proposals[_proposalId].voteMagnitudeYes = (
            proposals[_proposalId].voteMagnitudeYes.sub(_voterStake)
        );
    }

    function _decreaseVoteMagnitudeNo(uint256 _proposalId, uint256 _voterStake) internal {
        proposals[_proposalId].voteMagnitudeNo = (
            proposals[_proposalId].voteMagnitudeNo.sub(_voterStake)
        );
    }

    /**
     * @dev Can make O(1) by storing index pointer in proposals mapping.
     *      Requires inProgressProposals to be 1-indexed, since all proposals that are not present
     *          will have pointer set to 0.
     */
    function _removeFromInProgressProposals(uint256 _proposalId) internal {
        uint256 index = 0;
        bool found = false;
        for (uint i = 0; i < inProgressProposals.length; i++) {
            if (inProgressProposals[i] == _proposalId) {
                index = i;
                found = true;
                break;
            }
        }
        require(
            found == true,
            "Governance::_removeFromInProgressProposals: Could not find InProgress proposal."
        );

        // Swap proposalId to end of array + pop (deletes last elem + decrements array length)
        inProgressProposals[index] = inProgressProposals[inProgressProposals.length - 1];
        inProgressProposals.pop();
    }

    /**
     * @notice Returns true if voting quorum percentage met for proposal, else false.
     * @dev Quorum is met if total voteMagnitude * 100 / total active stake in Staking
     * @dev Eventual multiplication overflow:
     *      (proposal.voteMagnitudeYes + proposal.voteMagnitudeNo), with 100% staking participation,
     *          can sum to at most the entire token supply of 10^27
     *      With 7% annual token supply inflation, multiplication can overflow ~1635 years at the earliest:
     *      log(2^256/(10^27*100))/log(1.07) ~= 1635
     */
    function _quorumMet(Proposal memory proposal, Staking stakingContract)
    internal view returns (bool)
    {
        uint256 participation = (
            (proposal.voteMagnitudeYes + proposal.voteMagnitudeNo)
            .mul(100)
            .div(stakingContract.totalStakedAt(proposal.startBlockNumber))
        );
        return participation >= votingQuorumPercent;
    }
}<|MERGE_RESOLUTION|>--- conflicted
+++ resolved
@@ -362,15 +362,6 @@
         // proposal to 'Evaluating' so it should fail the status is 'InProgress' check
         proposals[_proposalId].outcome = Outcome.Evaluating;
 
-<<<<<<< HEAD
-        // Require msg.sender is active Staker.
-        Staking stakingContract = Staking(stakingAddress);
-
-        // Check that msg.sender had a valid stake at proposal start
-        stakingContract.wasStakerAt(msg.sender, proposals[_proposalId].startBlockNumber);
-
-=======
->>>>>>> 8827ca87
         // Require proposal votingPeriod has ended.
         uint256 startBlockNumber = proposals[_proposalId].startBlockNumber;
         uint256 endBlockNumber = startBlockNumber.add(votingPeriod);
