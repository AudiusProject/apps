--- conflicted
+++ resolved
@@ -595,14 +595,14 @@
         return currentlyStakedForOwner;
     }
 
-<<<<<<< HEAD
     /// @notice Validate that the total service provider balance is between the min and max stakes for all their registered services
     //          Validates that direct stake for sp is also above minimum
     function validateAccountStakeBalance(address _sp)
     external view
     {
         this.validateAndGetAccountStakeBalance(_sp);
-=======
+    }
+
     function getGovernanceAddress() external view returns (address addr) {
         return governanceAddress;
     }
@@ -646,7 +646,6 @@
     function setClaimsManagerAddress(address _address) external {
         require(msg.sender == governanceAddress, "Only callable by Governance contract");
         claimsManagerAddress = _address;
->>>>>>> e89672b4
     }
 
     /**
