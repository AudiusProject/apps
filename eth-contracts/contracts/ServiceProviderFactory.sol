--- conflicted
+++ resolved
@@ -12,7 +12,7 @@
 
     /// @dev - denominator for deployer cut calculations
     /// @dev - user values are intended to be x/DEPLOYER_CUT_BASE
-    uint private constant DEPLOYER_CUT_BASE = 100;
+    uint256 private constant DEPLOYER_CUT_BASE = 100;
 
     address private stakingAddress;
     address private delegateManagerAddress;
@@ -44,18 +44,7 @@
     }
 
     /// @dev - Mapping of service provider address to details
-<<<<<<< HEAD
-    mapping(address => ServiceProviderDetails) spDetails;
-
-    /// @dev - standard - imitates relationship between Ether and Wei
-    uint8 private constant DECIMALS = 18;
-
-    /// @dev - denominator for deployer cut calculations
-    /// @dev - user values are intended to be x/DEPLOYER_CUT_BASE
-    uint256 private constant DEPLOYER_CUT_BASE = 100;
-=======
     mapping(address => ServiceProviderDetails) private spDetails;
->>>>>>> 34cc9547
 
     /// @dev - Struct maintaining information about sp
     /// @dev - blocknumber is block.number when endpoint registered
@@ -69,38 +58,22 @@
     /// @dev - Uniquely assigned serviceProvider ID, incremented for each service type
     /// @notice - Keeps track of the total number of services registered regardless of
     ///           whether some have been deregistered since
-<<<<<<< HEAD
-    mapping(bytes32 => uint256) serviceProviderTypeIDs;
-=======
-    mapping(bytes32 => uint) private serviceProviderTypeIDs;
->>>>>>> 34cc9547
+    mapping(bytes32 => uint256) private serviceProviderTypeIDs;
 
     /// @dev - mapping of (serviceType -> (serviceInstanceId <-> serviceProviderInfo))
     /// @notice - stores the actual service provider data like endpoint and owner wallet
     ///           with the ability lookup by service type and service id */
-<<<<<<< HEAD
-    mapping(bytes32 => mapping(uint256 => ServiceEndpoint)) serviceProviderInfo;
-=======
-    mapping(bytes32 => mapping(uint => ServiceEndpoint)) private serviceProviderInfo;
->>>>>>> 34cc9547
+    mapping(bytes32 => mapping(uint256 => ServiceEndpoint)) private serviceProviderInfo;
 
     /// @dev - mapping of keccak256(endpoint) to uint256 ID
     /// @notice - used to check if a endpoint has already been registered and also lookup
     /// the id of an endpoint
-<<<<<<< HEAD
-    mapping(bytes32 => uint256) serviceProviderEndpointToId;
-=======
-    mapping(bytes32 => uint) private serviceProviderEndpointToId;
->>>>>>> 34cc9547
+    mapping(bytes32 => uint256) private serviceProviderEndpointToId;
 
     /// @dev - mapping of address -> sp id array */
     /// @notice - stores all the services registered by a provider. for each address,
     /// provides the ability to lookup by service type and see all registered services
-<<<<<<< HEAD
-    mapping(address => mapping(bytes32 => uint256[])) serviceProviderAddressToId;
-=======
-    mapping(address => mapping(bytes32 => uint[])) private serviceProviderAddressToId;
->>>>>>> 34cc9547
+    mapping(address => mapping(bytes32 => uint256[])) private serviceProviderAddressToId;
 
     /// @dev - Mapping of service provider -> decrease stake request
     mapping(address => DecreaseStakeRequest) private decreaseStakeRequests;
