pragma solidity ^0.5.0;

import "@openzeppelin/contracts-ethereum-package/contracts/math/SafeMath.sol";
import "./ServiceTypeManager.sol";
import "./ClaimsManager.sol";
import "./Staking.sol";


contract ServiceProviderFactory is InitializableV2 {
    using SafeMath for uint;

    address private stakingAddress;
    address private delegateManagerAddress;
    address private governanceAddress;
    address private serviceTypeManagerAddress;
    address private claimsManagerAddress;
    uint private decreaseStakeLockupDuration;

    /// @dev - Stores following entities
    ///        1) Directly staked amount by SP, not including delegators
    ///        2) % Cut of delegator tokens taken during reward
    ///        3) Bool indicating whether this SP has met min/max requirements
    ///        4) Number of endpoints registered by SP
    ///        5) Minimum deployer stake for this service provider
    ///        6) Maximum total stake for this account
    struct ServiceProviderDetails {
        uint deployerStake;
        uint deployerCut;
        bool validBounds;
        uint numberOfEndpoints;
        uint minAccountStake;
        uint maxAccountStake;
    }

    /// @dev - Data structure for time delay during withdrawal
    struct DecreaseStakeRequest {
        uint decreaseAmount;
        uint lockupExpiryBlock;
    }

    /// @dev - Mapping of service provider address to details
    mapping(address => ServiceProviderDetails) spDetails;

    /// @dev - standard - imitates relationship between Ether and Wei
    uint8 private constant DECIMALS = 18;

    /// @dev - denominator for deployer cut calculations
    /// @dev - user values are intended to be x/DEPLOYER_CUT_BASE
    uint private constant DEPLOYER_CUT_BASE = 100;

    /// @dev - Struct maintaining information about sp
    /// @dev - blocknumber is block.number when endpoint registered
    struct ServiceEndpoint {
        address owner;
        string endpoint;
        uint blocknumber;
        address delegateOwnerWallet;
    }

    /// @dev - Uniquely assigned serviceProvider ID, incremented for each service type
    /// @notice - Keeps track of the total number of services registered regardless of
    ///           whether some have been deregistered since
    mapping(bytes32 => uint) serviceProviderTypeIDs;

    /// @dev - mapping of (serviceType -> (serviceInstanceId <-> serviceProviderInfo))
    /// @notice - stores the actual service provider data like endpoint and owner wallet
    ///           with the ability lookup by service type and service id */
    mapping(bytes32 => mapping(uint => ServiceEndpoint)) serviceProviderInfo;

    /// @dev - mapping of keccak256(endpoint) to uint ID
    /// @notice - used to check if a endpoint has already been registered and also lookup
    /// the id of an endpoint
    mapping(bytes32 => uint) serviceProviderEndpointToId;

    /// @dev - mapping of address -> sp id array */
    /// @notice - stores all the services registered by a provider. for each address,
    /// provides the ability to lookup by service type and see all registered services
    mapping(address => mapping(bytes32 => uint[])) serviceProviderAddressToId;

    /// @dev - Mapping of service provider -> decrease stake request
    mapping(address => DecreaseStakeRequest) decreaseStakeRequests;

    event RegisteredServiceProvider(
      uint _spID,
      bytes32 _serviceType,
      address _owner,
      string _endpoint,
      uint256 _stakeAmount
    );

    event DeregisteredServiceProvider(
      uint _spID,
      bytes32 _serviceType,
      address _owner,
      string _endpoint,
      uint256 _unstakeAmount
    );

    event UpdatedStakeAmount(
      address _owner,
      uint256 _stakeAmount
    );

    event UpdateEndpoint(
      bytes32 _serviceType,
      address _owner,
      string _oldEndpoint,
      string _newEndpoint,
      uint spId
    );

    /**
     * @notice Function to initialize the contract
     * @param _governanceAddress - Governance proxy address
     */
    function initialize (
        address _governanceAddress,
        uint _decreaseStakeLockupDuration
    ) public initializer
    {
        governanceAddress = _governanceAddress;

<<<<<<< HEAD
        // 10 blocks for lockup duration
        decreaseStakeLockupDuration = 10;
=======
        // Configure direct minimum stake for deployer
        minDeployerStake = 5 * 10**uint256(DECIMALS);

        decreaseStakeLockupDuration = _decreaseStakeLockupDuration;
>>>>>>> 03267cf2

        InitializableV2.initialize();
    }

    /**
     * @notice Register a new endpoint to the account of msg.sender
     * @dev Transfers stake from service provider into staking pool
     * @param _serviceType - type of service to register, must be valid in ServiceTypeManager
     * @param _endpoint - url of the service to register - url of the service to register
     * @param _stakeAmount - amount to stake, must be within bounds in ServiceTypeManager
     * @param _delegateOwnerWallet - wallet to delegate some permissions for some basic management properties
     */
    function register(
        bytes32 _serviceType,
        string calldata _endpoint,
        uint256 _stakeAmount,
        address _delegateOwnerWallet
    ) external returns (uint spID)
    {
        _requireIsInitialized();
        require(serviceTypeManagerAddress != address(0x00), "serviceTypeManagerAddress not set");
        require(stakingAddress != address(0x00), "stakingAddress not set");

        require(
            ServiceTypeManager(serviceTypeManagerAddress).serviceTypeIsValid(_serviceType),
            "Valid service type required");

        // Stake token amount from msg.sender
        if (_stakeAmount > 0) {
            require(!_claimPending(msg.sender), "No claim expected to be pending prior to stake transfer");
            Staking(stakingAddress).stakeFor(msg.sender, _stakeAmount);
        }

        require (
            serviceProviderEndpointToId[keccak256(bytes(_endpoint))] == 0,
            "Endpoint already registered");

        uint newServiceProviderID = serviceProviderTypeIDs[_serviceType].add(1);
        serviceProviderTypeIDs[_serviceType] = newServiceProviderID;

        // Index spInfo
        serviceProviderInfo[_serviceType][newServiceProviderID] = ServiceEndpoint({
            owner: msg.sender,
            endpoint: _endpoint,
            blocknumber: block.number,
            delegateOwnerWallet: _delegateOwnerWallet
        });

        // Update endpoint mapping
        serviceProviderEndpointToId[keccak256(bytes(_endpoint))] = newServiceProviderID;

        // Update (address -> type -> ids[])
        serviceProviderAddressToId[msg.sender][_serviceType].push(newServiceProviderID);

        // Increment number of endpoints for this address
        spDetails[msg.sender].numberOfEndpoints = spDetails[msg.sender].numberOfEndpoints.add(1);

        // Update deployer total
        spDetails[msg.sender].deployerStake = (
            spDetails[msg.sender].deployerStake.add(_stakeAmount)
        );

        // Update min and max totals for this service provider
        (, uint typeMin, uint typeMax) = ServiceTypeManager(
            serviceTypeManagerAddress
        ).getServiceTypeInfo(_serviceType);
        spDetails[msg.sender].minAccountStake = spDetails[msg.sender].minAccountStake.add(typeMin);
        spDetails[msg.sender].maxAccountStake = spDetails[msg.sender].maxAccountStake.add(typeMax);

        // Confirm both aggregate account balance and directly staked amount are valid
        this.validateAccountStakeBalance(msg.sender);
        uint currentlyStakedForOwner = Staking(stakingAddress).totalStakedFor(msg.sender);


        // Indicate this service provider is within bounds
        spDetails[msg.sender].validBounds = true;

        emit RegisteredServiceProvider(
            newServiceProviderID,
            _serviceType,
            msg.sender,
            _endpoint,
            currentlyStakedForOwner
        );

        return newServiceProviderID;
    }

    /**
     * @notice Deregister an endpoint from the account of msg.sender
     * @dev Unstakes all tokens for service provider if this is the last endpoint
     * @param _serviceType - type of service to deregister
     * @param _endpoint - endpoint to deregister
     * @return spId of the service that was deregistered
     */
    function deregister(
        bytes32 _serviceType,
        string calldata _endpoint
    ) external returns (uint deregisteredSpID)
    {
        _requireIsInitialized();

        // Unstake on deregistration if and only if this is the last service endpoint
        uint unstakeAmount = 0;
        bool unstaked = false;
        // owned by the service provider
        if (spDetails[msg.sender].numberOfEndpoints == 1) {
            unstakeAmount = spDetails[msg.sender].deployerStake;

            // Submit request to decrease stake, overriding any pending request
            decreaseStakeRequests[msg.sender] = DecreaseStakeRequest({
                decreaseAmount: unstakeAmount,
                lockupExpiryBlock: block.number.add(decreaseStakeLockupDuration)
            });

            unstaked = true;
        }

        require (
            serviceProviderEndpointToId[keccak256(bytes(_endpoint))] != 0,
            "Endpoint not registered");

        // Cache invalided service provider ID
        uint deregisteredID = serviceProviderEndpointToId[keccak256(bytes(_endpoint))];

        // Update endpoint mapping
        serviceProviderEndpointToId[keccak256(bytes(_endpoint))] = 0;

        require(
            keccak256(bytes(serviceProviderInfo[_serviceType][deregisteredID].endpoint)) == keccak256(bytes(_endpoint)),
            "Invalid endpoint for service type");

        require (
            serviceProviderInfo[_serviceType][deregisteredID].owner == msg.sender,
            "Only callable by endpoint owner");

        // Update info mapping
        delete serviceProviderInfo[_serviceType][deregisteredID];
        // Reset id, update array
        uint spTypeLength = serviceProviderAddressToId[msg.sender][_serviceType].length;
        for (uint i = 0; i < spTypeLength; i ++) {
            if (serviceProviderAddressToId[msg.sender][_serviceType][i] == deregisteredID) {
                // Overwrite element to be deleted with last element in array
                serviceProviderAddressToId[msg.sender][_serviceType][i] = serviceProviderAddressToId[msg.sender][_serviceType][spTypeLength - 1];
                // Reduce array size, exit loop
                serviceProviderAddressToId[msg.sender][_serviceType].length--;
                // Confirm this ID has been found for the service provider
                break;
            }
        }

        // Decrement number of endpoints for this address
        spDetails[msg.sender].numberOfEndpoints -= 1;

        // Update min and max totals for this service provider
        (, uint typeMin, uint typeMax) = ServiceTypeManager(
            serviceTypeManagerAddress
        ).getServiceTypeInfo(_serviceType);
        spDetails[msg.sender].minAccountStake = spDetails[msg.sender].minAccountStake.sub(typeMin);
        spDetails[msg.sender].maxAccountStake = spDetails[msg.sender].maxAccountStake.sub(typeMax);

        emit DeregisteredServiceProvider(
            deregisteredID,
            _serviceType,
            msg.sender,
            _endpoint,
            unstakeAmount);

        // Confirm both aggregate account balance and directly staked amount are valid
        // Only if unstake operation has not occurred
        if (!unstaked) {
            this.validateAccountStakeBalance(msg.sender);
            // Indicate this service provider is within bounds
            spDetails[msg.sender].validBounds = true;
        }

        return deregisteredID;
    }

    /**
     * @notice Increase stake for service provider
     * @param _increaseStakeAmount - amount to increase staked amount by
     * @return New total stake for service provider
     */
    function increaseStake(
        uint256 _increaseStakeAmount
    ) external returns (uint newTotalStake)
    {
        _requireIsInitialized();

        // Confirm owner has an endpoint
        require(
            spDetails[msg.sender].numberOfEndpoints > 0,
            "Registered endpoint required to increase stake"
        );
        require(
            !_claimPending(msg.sender),
            "No claim expected to be pending prior to stake transfer"
        );

        Staking stakingContract = Staking(
            stakingAddress
        );

        // Stake increased token amount for msg.sender
        stakingContract.stakeFor(msg.sender, _increaseStakeAmount);

        uint newStakeAmount = stakingContract.totalStakedFor(msg.sender);

        // Update deployer total
        spDetails[msg.sender].deployerStake = (
            spDetails[msg.sender].deployerStake.add(_increaseStakeAmount)
        );

        // Confirm both aggregate account balance and directly staked amount are valid
        this.validateAccountStakeBalance(msg.sender);

        // Indicate this service provider is within bounds
        spDetails[msg.sender].validBounds = true;

        emit UpdatedStakeAmount(
            msg.sender,
            newStakeAmount
        );

        return newStakeAmount;
    }

    /**
     * @notice Request to decrease stake. This sets a lockup for decreaseStakeLockupDuration after
               which the actual decreaseStake can be called
     * @dev Decreasing stake is only processed in a service provider is within valid bounds
     * @param _decreaseStakeAmount - amount to decrease stake by in wei
     * @return New total stake amount after the lockup
     */
    function requestDecreaseStake(uint _decreaseStakeAmount)
    external returns (uint newStakeAmount)
    {
        _requireIsInitialized();
        require(
            !_claimPending(msg.sender),
            "No claim expected to be pending prior to stake transfer"
        );

        Staking stakingContract = Staking(
            stakingAddress
        );

        uint currentStakeAmount = stakingContract.totalStakedFor(msg.sender);

        // Prohibit decreasing stake to invalid bounds
        _validateBalanceInternal(msg.sender, (currentStakeAmount.sub(_decreaseStakeAmount)));

        decreaseStakeRequests[msg.sender] = DecreaseStakeRequest({
            decreaseAmount: _decreaseStakeAmount,
            lockupExpiryBlock: block.number.add(decreaseStakeLockupDuration)
        });

        return currentStakeAmount.sub(_decreaseStakeAmount);
    }

    /**
     * @notice Cancel a decrease stake request during the lockup
     * @dev Either called by the service provider via DelegateManager or governance
            during a slash action
     * @param _account - address of service provider
     */
    function cancelDecreaseStakeRequest(address _account) external
    {
        require(
            msg.sender == _account || msg.sender == delegateManagerAddress,
            "Only callable from owner or DelegateManager"
        );
        require(_decreaseRequestIsPending(_account), "Decrease stake request must be pending");

        // Clear decrease stake request
        decreaseStakeRequests[_account] = DecreaseStakeRequest({
            decreaseAmount: 0,
            lockupExpiryBlock: 0
        });
    }

    /**
     * @notice Actually decrease a stake. Must have called requestDecreaseStake and waited for the
               lockup period to expire
     * @return New total stake after decrease
     */
    function decreaseStake() external returns (uint newTotalStake)
    {
        _requireIsInitialized();

        require(_decreaseRequestIsPending(msg.sender), "Decrease stake request must be pending");
        require(
            decreaseStakeRequests[msg.sender].lockupExpiryBlock <= block.number,
            "Lockup must be expired"
        );

        Staking stakingContract = Staking(
            stakingAddress
        );

        // Decrease staked token amount for msg.sender
        stakingContract.unstakeFor(msg.sender, decreaseStakeRequests[msg.sender].decreaseAmount);

        // Query current stake
        uint newStakeAmount = stakingContract.totalStakedFor(msg.sender);

        // Update deployer total
        spDetails[msg.sender].deployerStake = (
            spDetails[msg.sender].deployerStake.sub(decreaseStakeRequests[msg.sender].decreaseAmount)
        );

        // Confirm both aggregate account balance and directly staked amount are valid
        // During registration this validation is bypassed since no endpoints remain
        if (spDetails[msg.sender].numberOfEndpoints > 0) {
            this.validateAccountStakeBalance(msg.sender);
        }

        // Indicate this service provider is within bounds
        spDetails[msg.sender].validBounds = true;

        // Clear decrease stake request
        delete decreaseStakeRequests[msg.sender];

        emit UpdatedStakeAmount(
            msg.sender,
            newStakeAmount
        );

        return newStakeAmount;
    }

    /**
     * @notice Update delegate owner wallet for a given endpoint
     * @param _serviceType - type of service to register, must be valid in ServiceTypeManager
     * @param _endpoint - url of the service to register - url of the service to register
     * @param _updatedDelegateOwnerWallet - address of new delegate wallet
     */
    function updateDelegateOwnerWallet(
        bytes32 _serviceType,
        string calldata _endpoint,
        address _updatedDelegateOwnerWallet
    ) external
    {
        uint spID = this.getServiceProviderIdFromEndpoint(_endpoint);

        require(
            serviceProviderInfo[_serviceType][spID].owner == msg.sender,
            "Invalid update operation, wrong owner");

        serviceProviderInfo[_serviceType][spID].delegateOwnerWallet = _updatedDelegateOwnerWallet;
    }

    /**
     * @notice Update the endpoint for a given service
     * @param _serviceType - type of service to register, must be valid in ServiceTypeManager
     * @param _oldEndpoint - old endpoint currently registered
     * @param _oldEndpoint - new endpoint to replace old endpoint
     */
    function updateEndpoint(
        bytes32 _serviceType,
        string calldata _oldEndpoint,
        string calldata _newEndpoint
    ) external returns (uint spID)
    {
        uint spId = this.getServiceProviderIdFromEndpoint(_oldEndpoint);

        require (spId != 0, "Could not find service provider with that endpoint");

        ServiceEndpoint memory sp = serviceProviderInfo[_serviceType][spId];

        require(sp.owner == msg.sender,"Invalid update endpoint operation, wrong owner");

        require(
            keccak256(bytes(sp.endpoint)) == keccak256(bytes(_oldEndpoint)),
            "Old endpoint doesn't match what's registered for the service provider"
        );

        // invalidate old endpoint
        serviceProviderEndpointToId[keccak256(bytes(sp.endpoint))] = 0;

        // update to new endpoint
        sp.endpoint = _newEndpoint;
        serviceProviderInfo[_serviceType][spId] = sp;
        serviceProviderEndpointToId[keccak256(bytes(_newEndpoint))] = spId;
        return spId;
    }

    /**
     * @notice Update service provider balance
     * @dev Called by DelegateManager by functions modifying entire stake like claim and slash
     * @param _serviceProvider - address of service provider
     * @param _amount - new amount of direct state for service provider
     */
    function updateServiceProviderStake(
        address _serviceProvider,
        uint _amount
     ) external
    {
        require(delegateManagerAddress != address(0x00), "delegateManagerAddress not set");
        require(
            msg.sender == delegateManagerAddress,
            "updateServiceProviderStake - only callable by DelegateManager"
        );
        // Update SP tracked total
        spDetails[_serviceProvider].deployerStake = _amount;
        _updateServiceProviderBoundStatus(_serviceProvider);
    }

    /**
     * @notice Update service provider cut of claims
     * @notice Update service provider cut as % of delegate claim, divided by the deployerCutBase.
     * @dev SPs will interact with this value as a percent, value translation done client side
       @dev A value of 5 dictates a 5% cut, with ( 5 / 100 ) * delegateReward going to an SP from each delegator each round.
     * @param _serviceProvider - address of service provider
     * @param _cut - new deployer cut value
     */
    function updateServiceProviderCut(
        address _serviceProvider,
        uint _cut
    ) external
    {
        require(
            msg.sender == _serviceProvider,
            "Service Provider cut update operation restricted to deployer");

        require(
            _cut <= DEPLOYER_CUT_BASE,
            "Service Provider cut cannot exceed base value");
        spDetails[_serviceProvider].deployerCut = _cut;
    }

    /// @notice Update service provider lockup duration
    function updateDecreaseStakeLockupDuration(uint _duration) external {
        _requireIsInitialized();

        require(
            msg.sender == governanceAddress,
            "Only callable by Governance contract"
        );

        decreaseStakeLockupDuration = _duration;
    }

    /// @notice Get denominator for deployer cut calculations
    function getServiceProviderDeployerCutBase()
    external pure returns (uint base)
    {
        return DEPLOYER_CUT_BASE;
    }

    /// @notice Get total number of service providers for a given serviceType
    function getTotalServiceTypeProviders(bytes32 _serviceType)
    external view returns (uint numberOfProviders)
    {
        return serviceProviderTypeIDs[_serviceType];
    }

    /// @notice Get service provider id for an endpoint
    function getServiceProviderIdFromEndpoint(string calldata _endpoint)
    external view returns (uint spID)
    {
        return serviceProviderEndpointToId[keccak256(bytes(_endpoint))];
    }

    /**
     * @notice Get service provider ids for a given service provider and service type
     * @return List of service ids of that type for a service provider
     */
    function getServiceProviderIdsFromAddress(address _ownerAddress, bytes32 _serviceType)
    external view returns (uint[] memory spIds)
    {
        return serviceProviderAddressToId[_ownerAddress][_serviceType];
    }

    /**
     * @notice Get information about a service endpoint given its service id
     * @param _serviceType - type of service, must be a valid service from ServiceTypeManager
     * @param _serviceId - id of service
     */
    function getServiceEndpointInfo(bytes32 _serviceType, uint _serviceId)
    external view returns (address owner, string memory endpoint, uint blockNumber, address delegateOwnerWallet)
    {
        ServiceEndpoint memory sp = serviceProviderInfo[_serviceType][_serviceId];
        return (sp.owner, sp.endpoint, sp.blocknumber, sp.delegateOwnerWallet);
    }

    /**
     * @notice Get information about a service provider given their address
     * @param _sp - address of service provider
     */
    function getServiceProviderDetails(address _sp)
    external view returns (
        uint deployerStake,
        uint deployerCut,
        bool validBounds,
        uint numberOfEndpoints,
        uint minAccountStake,
        uint maxAccountStake)
    {
        return (
            spDetails[_sp].deployerStake,
            spDetails[_sp].deployerCut,
            spDetails[_sp].validBounds,
            spDetails[_sp].numberOfEndpoints,
            spDetails[_sp].minAccountStake,
            spDetails[_sp].maxAccountStake
        );
    }

    /**
     * @notice Get information about pending decrease stake requests for service provider
     * @param _sp - address of service provider
     */
    function getPendingDecreaseStakeRequest(address _sp)
    external view returns (uint amount, uint lockupExpiryBlock)
    {
        return (
            decreaseStakeRequests[_sp].decreaseAmount,
            decreaseStakeRequests[_sp].lockupExpiryBlock
        );
    }

    /// @notice Get current unstake lockup duration
    function getDecreaseStakeLockupDuration()
    external view returns (uint duration)
    {
        return decreaseStakeLockupDuration;
    }

    /**
     * @notice Validate that the total service provider balance is between the min and max stakes
               for all their registered services and validate  direct stake for sp is above minimum
     * @param _sp - address of service provider
     */
    function validateAccountStakeBalance(address _sp)
    external view
    {
        _validateBalanceInternal(_sp, Staking(stakingAddress).totalStakedFor(_sp));
    }

    /// @notice Get the Governance address
    function getGovernanceAddress() external view returns (address addr) {
        return governanceAddress;
    }

    /// @notice Get the Staking address
    function getStakingAddress() external view returns (address addr) {
        return stakingAddress;
    }

    /// @notice Get the DelegateManager address
    function getDelegateManagerAddress() external view returns (address addr) {
        return delegateManagerAddress;
    }

    /// @notice Get the ServiceTypeManager address
    function getServiceTypeManagerAddress() external view returns (address addr) {
        return serviceTypeManagerAddress;
    }

    /// @notice Get the ClaimsManager address
    function getClaimsManagerAddress() external view returns (address addr) {
        return claimsManagerAddress;
    }

    /**
     * @notice Set the Governance address
     * @dev Only callable by Governance address
     * @param _address - address for new Governance contract
     */
    function setGovernanceAddress(address _address) external {
        require(msg.sender == governanceAddress, "Only callable by Governance contract");
        governanceAddress = _address;
    }

    /**
     * @notice Set the Staking address
     * @dev Only callable by Governance address
     * @param _address - address for new Staking contract
     */
    function setStakingAddress(address _address) external {
        require(msg.sender == governanceAddress, "Only callable by Governance contract");
        stakingAddress = _address;
    }

    /**
     * @notice Set the DelegateManager address
     * @dev Only callable by Governance address
     * @param _address - address for new DelegateManager contract
     */
    function setDelegateManagerAddress(address _address) external {
        require(msg.sender == governanceAddress, "Only callable by Governance contract");
        delegateManagerAddress = _address;
    }

    /**
     * @notice Set the ServiceTypeManager address
     * @dev Only callable by Governance address
     * @param _address - address for new ServiceTypeManager contract
     */
    function setServiceTypeManagerAddress(address _address) external {
        require(msg.sender == governanceAddress, "Only callable by Governance contract");
        serviceTypeManagerAddress = _address;
    }

    /**
     * @notice Set the ClaimsManager address
     * @dev Only callable by Governance address
     * @param _address - address for new ClaimsManager contract
     */
    function setClaimsManagerAddress(address _address) external {
        require(msg.sender == governanceAddress, "Only callable by Governance contract");
        claimsManagerAddress = _address;
    }

    /**
     * @notice Update status in spDetails if the bounds for a service provider is valid
     */
    function _updateServiceProviderBoundStatus(address _serviceProvider) internal {
        // Validate bounds for total stake
        uint totalSPStake = Staking(stakingAddress).totalStakedFor(_serviceProvider);
        if (totalSPStake < spDetails[_serviceProvider].minAccountStake ||
            totalSPStake > spDetails[_serviceProvider].maxAccountStake) {
            // Indicate this service provider is out of bounds
            spDetails[_serviceProvider].validBounds = false;
        } else {
            // Indicate this service provider is within bounds
            spDetails[_serviceProvider].validBounds = true;
        }
    }

    /**
     * @notice Compare a given amount input against valid min and max bounds for service provider
     * @param _sp - address of service provider
     * @param _amount - amount in wei to compare
     */
    function _validateBalanceInternal(address _sp, uint _amount) internal view
    {
        require(
            _amount <= spDetails[_sp].maxAccountStake,
            "Maximum stake amount exceeded"
        );

        require(
            spDetails[_sp].deployerStake == 0 ||
            spDetails[_sp].deployerStake >= spDetails[_sp].minAccountStake,
            "Minimum stake requirement not met"
        );
    }

    /**
     * @notice Get whether a decrease request has been initiated for service provider
     * @param _serviceProvider - address of service provider
     * return Boolean of whether decrease request has been initiated
     */
    function _decreaseRequestIsPending(address _serviceProvider)
    internal view returns (bool pending)
    {
        return (
            (decreaseStakeRequests[_serviceProvider].lockupExpiryBlock > 0) &&
            (decreaseStakeRequests[_serviceProvider].decreaseAmount > 0)
        );
    }

    /**
     * @notice Boolean indicating whether a claim is pending for this service provider
     */
     /**
     * @notice Get whether a claim is pending for this service provider
     * @param _sp - address of service provider
     * return Boolean of whether claim is pending
     */
    function _claimPending(address _sp) internal view returns (bool pending) {
        return ClaimsManager(claimsManagerAddress).claimPending(_sp);
    }
}<|MERGE_RESOLUTION|>--- conflicted
+++ resolved
@@ -120,15 +120,7 @@
     {
         governanceAddress = _governanceAddress;
 
-<<<<<<< HEAD
-        // 10 blocks for lockup duration
-        decreaseStakeLockupDuration = 10;
-=======
-        // Configure direct minimum stake for deployer
-        minDeployerStake = 5 * 10**uint256(DECIMALS);
-
         decreaseStakeLockupDuration = _decreaseStakeLockupDuration;
->>>>>>> 03267cf2
 
         InitializableV2.initialize();
     }
