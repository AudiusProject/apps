pragma solidity ^0.5.0;

import "./interface/RegistryInterface.sol";
import "./InitializableV2.sol";


contract ServiceTypeManager is InitializableV2 {
    address governanceAddress;

    /**
     * @dev - mapping of serviceType - serviceTypeVersion
     * Example - "discovery-provider" - ["0.0.1", "0.0.2", ..., "currentVersion"]
     */
    mapping(bytes32 => bytes32[]) public serviceTypeVersions;

    /**
     * @dev - mapping of serviceType - < serviceTypeVersion, isValid >
     * Example - "discovery-provider" - <"0.0.1", true>
     */
    mapping(bytes32 => mapping(bytes32 => bool)) public serviceTypeVersionInfo;

    /// @dev List of valid service types
    bytes32[] private validServiceTypes;

    /// @dev Struct representing service type stake requirements
    struct ServiceTypeStakeRequirements {
        uint minStake;
        uint maxStake;
    }

    /// @dev mapping of service type to registered requirements
    mapping(bytes32 => ServiceTypeStakeRequirements) serviceTypeStakeRequirements;

    event SetServiceVersion(bytes32 _serviceType, bytes32 _serviceVersion);
    event Test(string msg, bool value);
    event TestAddr(string msg, address addr);

<<<<<<< HEAD
    /**
     * @notice Function to initialize the contract
     * @param _registryAddress - address for registry proxy contract
     * @param _governanceKey - registry key for Governance proxy
     */
    function initialize(
        address _registryAddress,
        bytes32 _governanceKey
    ) public initializer
=======
    function initialize(address _governanceAddress) public initializer
>>>>>>> e886af71
    {
        governanceAddress = _governanceAddress;
        InitializableV2.initialize();
    }

    function setGovernanceAddress(address _governanceAddress) external {
        require(msg.sender == governanceAddress, "Only governance");
        governanceAddress = _governanceAddress;
    }

    // ========================================= Service Type Logic =========================================

    /// @notice Add a new service type
    /**
     * @notice Add a new service type
     * @param _serviceType - type of service to add
     * @param _serviceTypeMin - minimum stake for service type
     * @param _serviceTypeMax - maximum stake for service type
     */
    function addServiceType(
        bytes32 _serviceType,
        uint _serviceTypeMin,
        uint _serviceTypeMax
    ) external
    {
        _requireIsInitialized();

        require(msg.sender == governanceAddress, "Only callable by Governance contract");
        require(!this.serviceTypeIsValid(_serviceType), "Already known service type");

        validServiceTypes.push(_serviceType);
        serviceTypeStakeRequirements[_serviceType] = ServiceTypeStakeRequirements({
            minStake: _serviceTypeMin,
            maxStake: _serviceTypeMax
        });
    }

    /**
     * @notice Remove an existing service type
     * @param _serviceType - name of service type to remove
     */
    function removeServiceType(bytes32 _serviceType) external {
        _requireIsInitialized();

        require(msg.sender == governanceAddress, "Only callable by Governance contract");

        uint serviceIndex = 0;
        bool foundService = false;
        for (uint i = 0; i < validServiceTypes.length; i ++) {
            if (validServiceTypes[i] == _serviceType) {
                serviceIndex = i;
                foundService = true;
                break;
            }
        }
        require(foundService == true, "Invalid service type, not found");
        // Overwrite service index
        uint lastIndex = validServiceTypes.length - 1;
        validServiceTypes[serviceIndex] = validServiceTypes[lastIndex];
        validServiceTypes.length--;
        // Overwrite values
        serviceTypeStakeRequirements[_serviceType].minStake = 0;
        serviceTypeStakeRequirements[_serviceType].maxStake = 0;
    }

    /**
     * @notice Update a service type
     * @param _serviceType - type of service
     * @param _serviceTypeMin - minimum stake for service type
     * @param _serviceTypeMax - maximum stake for service type
     */
    function updateServiceType(
        bytes32 _serviceType,
        uint _serviceTypeMin,
        uint _serviceTypeMax
    ) external
    {
        _requireIsInitialized();
        require(
            msg.sender == governanceAddress,
            "Only callable by Governance contract"
        );

        require(this.serviceTypeIsValid(_serviceType), "Invalid service type");

        serviceTypeStakeRequirements[_serviceType].minStake = _serviceTypeMin;
        serviceTypeStakeRequirements[_serviceType].maxStake = _serviceTypeMax;
    }

    /**
     * @notice Get min and max stake for a given service type
     * @param _serviceType - type of service
     * @return min and max stake for type
     */
    function getServiceTypeStakeInfo(bytes32 _serviceType)
    external view returns (uint min, uint max)
    {
        return (
            serviceTypeStakeRequirements[_serviceType].minStake,
            serviceTypeStakeRequirements[_serviceType].maxStake
        );
    }

    /**
     * @notice Get list of valid service types
     */
    function getValidServiceTypes()
    external view returns (bytes32[] memory types)
    {
        return validServiceTypes;
    }

    /**
     * @notice Return indicating whether this is a valid service type
     */
    function serviceTypeIsValid(bytes32 _serviceType)
    external view returns (bool isValid)
    {
        return serviceTypeStakeRequirements[_serviceType].maxStake > 0;
    }

    // ========================================= Service Version Logic =========================================

    /**
     * @notice Add new version for a serviceType
     * @param _serviceType - type of service
     * @param _serviceVersion - new version of service to add
     */
    function setServiceVersion(
        bytes32 _serviceType,
        bytes32 _serviceVersion
    ) external
    {
        _requireIsInitialized();

        require(msg.sender == governanceAddress, "Only callable by Governance contract");

        require(
            serviceTypeVersionInfo[_serviceType][_serviceVersion] == false,
            "Already registered"
        );

         // Update array of known types
        serviceTypeVersions[_serviceType].push(_serviceVersion);

        // Update status for this specific service version
        serviceTypeVersionInfo[_serviceType][_serviceVersion] = true;

        emit SetServiceVersion(_serviceType, _serviceVersion);
    }

    /**
     * @notice Get a version for a service type given it's index
     * @param _serviceType - type of service
     * @param _versionIndex - index in list of service versions
     */
    function getVersion(bytes32 _serviceType, uint _versionIndex)
    external view returns (bytes32 version)
    {
        require(
            serviceTypeVersions[_serviceType].length > _versionIndex,
            "No registered version of serviceType"
        );
        return (serviceTypeVersions[_serviceType][_versionIndex]);
    }

    /**
     * @notice Get curent version for a service type
     * @param _serviceType - type of service
     * @return Returns current version of service
     */
    function getCurrentVersion(bytes32 _serviceType)
    external view returns (bytes32 currentVersion)
    {
        require(
            serviceTypeVersions[_serviceType].length >= 1,
            "No registered version of serviceType"
        );
        uint latestVersionIndex = serviceTypeVersions[_serviceType].length - 1;
        return (serviceTypeVersions[_serviceType][latestVersionIndex]);
    }

    /**
     * @notice Get total number of versions for a service type
     * @param _serviceType - type of service
     */
    function getNumberOfVersions(bytes32 _serviceType)
    external view returns (uint)
    {
        return serviceTypeVersions[_serviceType].length;
    }

    /**
     * @notice Return boolean indicating whether given version is valid for given type
     * @param _serviceType - type of service
     * @param _serviceVersion - version of service to check
     */
    function serviceVersionIsValid(bytes32 _serviceType, bytes32 _serviceVersion)
    external view returns (bool isValidServiceVersion)
    {
        return serviceTypeVersionInfo[_serviceType][_serviceVersion];
    }
}<|MERGE_RESOLUTION|>--- conflicted
+++ resolved
@@ -35,19 +35,11 @@
     event Test(string msg, bool value);
     event TestAddr(string msg, address addr);
 
-<<<<<<< HEAD
     /**
      * @notice Function to initialize the contract
-     * @param _registryAddress - address for registry proxy contract
-     * @param _governanceKey - registry key for Governance proxy
-     */
-    function initialize(
-        address _registryAddress,
-        bytes32 _governanceKey
-    ) public initializer
-=======
+     * @param _governanceAddress - Governance proxy address
+     */
     function initialize(address _governanceAddress) public initializer
->>>>>>> e886af71
     {
         governanceAddress = _governanceAddress;
         InitializableV2.initialize();
