--- conflicted
+++ resolved
@@ -42,12 +42,7 @@
      */
     function initialize(address _governanceAddress) public initializer
     {
-<<<<<<< HEAD
-        governanceAddress = _governanceAddress;
-
-=======
         _updateGovernanceAddress(_governanceAddress);
->>>>>>> e88db9d6
         InitializableV2.initialize();
     }
 
