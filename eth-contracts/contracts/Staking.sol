pragma solidity ^0.5.0;

import "@openzeppelin/contracts-ethereum-package/contracts/math/SafeMath.sol";
import "@openzeppelin/contracts-ethereum-package/contracts/token/ERC20/SafeERC20.sol";
import "@openzeppelin/contracts-ethereum-package/contracts/token/ERC20/ERC20.sol";
import "@openzeppelin/contracts-ethereum-package/contracts/token/ERC20/ERC20Burnable.sol";
import "@openzeppelin/contracts-ethereum-package/contracts/utils/Address.sol";
import "@aragon/court/contracts/lib/Checkpointing.sol";
import "@aragon/court/contracts/lib/os/Uint256Helpers.sol";
import "./InitializableV2.sol";
import "./Governance.sol";


contract Staking is InitializableV2 {
    using SafeMath for uint256;
    using Uint256Helpers for uint256;
    using Checkpointing for Checkpointing.History;
    using SafeERC20 for ERC20;

    string private constant ERROR_TOKEN_NOT_CONTRACT = "STAKING_TOKEN_NOT_CONTRACT";
    string private constant ERROR_AMOUNT_ZERO = "STAKING_AMOUNT_ZERO";
    string private constant ERROR_TOKEN_TRANSFER = "STAKING_TOKEN_TRANSFER";
    string private constant ERROR_NOT_ENOUGH_BALANCE = "STAKING_NOT_ENOUGH_BALANCE";

    /// @dev stores the history of staking and claims for a given address
    struct Account {
        Checkpointing.History stakedHistory;
        Checkpointing.History claimHistory;
    }

    /// @dev ERC-20 token that will be used to stake with
    ERC20 internal stakingToken;

    /// @dev maps addresses to staking and claims history
    mapping (address => Account) internal accounts;

    /// @dev total staked tokens at a given block
    Checkpointing.History internal totalStakedHistory;

    address governanceAddress;
    address claimsManagerAddress;
    address delegateManagerAddress;
    address serviceProviderFactoryAddress;

    event Staked(address indexed user, uint256 amount, uint256 total);
    event Unstaked(address indexed user, uint256 amount, uint256 total);
    event Slashed(address indexed user, uint256 amount, uint256 total);

    /**
     * @notice Function to initialize the contract
<<<<<<< HEAD
     * @dev claimsManagerAddress must be initialized separately after ClaimsManager contract is deployed
     * @dev delegateManagerAddress must be initialized separately after DelegateManager contract is deployed
     * @dev serviceProviderFactoryAddress must be initialized separately after ServiceProviderFactory contract is deployed
     * @param _stakingToken - address of ERC20 token that will be staked
=======
     * @param _tokenAddress - address of ERC20 token that will be staked
>>>>>>> e88db9d6
     * @param _governanceAddress - address for Governance proxy contract
     */
    function initialize(
        address _tokenAddress,
        address _governanceAddress
    ) public initializer
    {
        require(Address.isContract(_tokenAddress), ERROR_TOKEN_NOT_CONTRACT);
        stakingToken = ERC20(_tokenAddress);
        _updateGovernanceAddress(_governanceAddress);
        InitializableV2.initialize();
    }

    /**
     * @notice Set the Governance address
     * @dev Only callable by Governance address
     * @param _governanceAddress - address for new Governance contract
     */
    function setGovernanceAddress(address _governanceAddress) external {
        _requireIsInitialized();

        require(msg.sender == governanceAddress, "Only governance");
        _updateGovernanceAddress(_governanceAddress);
    }

    /**
     * @notice Set the ClaimsManaager address
     * @dev Only callable by Governance address
     * @param _claimsManager - address for new ClaimsManaager contract
     */
    function setClaimsManagerAddress(address _claimsManager) external {
        _requireIsInitialized();

        require(msg.sender == governanceAddress, "Only governance");
        claimsManagerAddress = _claimsManager;
    }

    /**
     * @notice Set the ServiceProviderFactory address
     * @dev Only callable by Governance address
     * @param _spFactory - address for new ServiceProviderFactory contract
     */
    function setServiceProviderFactoryAddress(address _spFactory) external {
        _requireIsInitialized();

        require(msg.sender == governanceAddress, "Only governance");
        serviceProviderFactoryAddress = _spFactory;
    }

    /**
     * @notice Set the DelegateManager address
     * @dev Only callable by Governance address
     * @param _delegateManager - address for new DelegateManager contract
     */
    function setDelegateManagerAddress(address _delegateManager) external {
        _requireIsInitialized();

        require(msg.sender == governanceAddress, "Only governance");
        delegateManagerAddress = _delegateManager;
    }

    /* External functions */

    /**
     * @notice Funds `_amount` of tokens from ClaimsManager to target account
     * @param _amount - amount of rewards to  add to stake
     * @param _stakerAccount - address of staker
     */
    function stakeRewards(uint256 _amount, address _stakerAccount) external {
        _requireIsInitialized();
        require(claimsManagerAddress != address(0x00), "claimsManagerAddress is not set");

        require(
            msg.sender == claimsManagerAddress,
            "Only callable from ClaimsManager"
        );
        _stakeFor(_stakerAccount, msg.sender, _amount);

        this.updateClaimHistory(_amount, _stakerAccount);
    }

    /**
     * @notice Update claim history by adding an event to the claim history
     * @param _amount - amount to add to claim history
     * @param _stakerAccount - address of staker
     */
    function updateClaimHistory(uint256 _amount, address _stakerAccount) external {
        _requireIsInitialized();
        require(claimsManagerAddress != address(0x00), "claimsManagerAddress is not set");

        require(
            msg.sender == claimsManagerAddress || msg.sender == address(this),
            "Only callable from ClaimsManager or Staking.sol"
        );

        // Update claim history even if no value claimed
        accounts[_stakerAccount].claimHistory.add(block.number.toUint64(), _amount);
    }

    /**
     * @notice Slashes `_amount` tokens from _slashAddress
     * @dev Callable from DelegateManager
     * @param _amount - Number of tokens slashed
     * @param _slashAddress - Address being slashed
     */
    function slash(
        uint256 _amount,
        address _slashAddress
    ) external
    {
        _requireIsInitialized();
        require(delegateManagerAddress != address(0x00), "delegateManagerAddress is not set");

        require(
            msg.sender == delegateManagerAddress,
            "Only callable from DelegateManager"
        );

        // Burn slashed tokens from account
        _burnFor(_slashAddress, _amount);

        emit Slashed(
            _slashAddress,
            _amount,
            totalStakedFor(_slashAddress)
        );
    }

    /**
     * @notice Stakes `_amount` tokens, transferring them from _accountAddress, and assigns them to `_accountAddress`
     * @param _accountAddress - The final staker of the tokens
     * @param _amount - Number of tokens staked
     */
    function stakeFor(
        address _accountAddress,
        uint256 _amount
    ) external
    {
        _requireIsInitialized();
        require(
            serviceProviderFactoryAddress != address(0x00),
            "serviceProviderFactoryAddress is not set"
        );
        require(
            msg.sender == serviceProviderFactoryAddress,
            "Only callable from ServiceProviderFactory"
        );
        _stakeFor(
            _accountAddress,
            _accountAddress,
            _amount
        );
    }

    /**
     * @notice Unstakes `_amount` tokens, returning them to the desired account.
     * @param _accountAddress - Account unstaked for, and token recipient
     * @param _amount - Number of tokens staked
     */
    function unstakeFor(
        address _accountAddress,
        uint256 _amount
    ) external
    {
        _requireIsInitialized();
        require(
            serviceProviderFactoryAddress != address(0x00),
            "serviceProviderFactoryAddress is not set"
        );
        require(
            msg.sender == serviceProviderFactoryAddress,
            "Only callable from ServiceProviderFactory"
        );
        _unstakeFor(
            _accountAddress,
            _accountAddress,
            _amount
        );
    }

    /**
     * @notice Stakes `_amount` tokens, transferring them from `_delegatorAddress` to `_accountAddress`,
               only callable by DelegateManager
     * @param _accountAddress - The final staker of the tokens
     * @param _delegatorAddress - Address from which to transfer tokens
     * @param _amount - Number of tokens staked
     */
    function delegateStakeFor(
        address _accountAddress,
        address _delegatorAddress,
        uint256 _amount
    ) external {
        _requireIsInitialized();
        require(delegateManagerAddress != address(0x00), "delegateManagerAddress is not set");
        require(
            msg.sender == delegateManagerAddress,
            "delegateStakeFor - Only callable from DelegateManager"
        );
        _stakeFor(
            _accountAddress,
            _delegatorAddress,
            _amount);
    }

    /**
     * @notice Unstakes '_amount` tokens, transferring them from `_accountAddress` to `_delegatorAddress`,
               only callable by DelegateManager
     * @param _accountAddress - The staker of the tokens
     * @param _delegatorAddress - Address from which to transfer tokens
     * @param _amount - Number of tokens unstaked
     */
    function undelegateStakeFor(
        address _accountAddress,
        address _delegatorAddress,
        uint256 _amount
    ) external {
        _requireIsInitialized();
        require(delegateManagerAddress != address(0x00), "delegateManagerAddress is not set");

        require(
            msg.sender == delegateManagerAddress,
            "undelegateStakeFor - Only callable from DelegateManager"
        );
        _unstakeFor(
            _accountAddress,
            _delegatorAddress,
            _amount);
    }

    /**
     * @notice Get the token used by the contract for staking and locking
     * @return The token used by the contract for staking and locking
     */
    function token() external view returns (address) {
        _requireIsInitialized();

        return address(stakingToken);
    }

    /**
     * @notice Check whether it supports history of stakes
     * @return Always true
     */
    function supportsHistory() external view returns (bool) {
        _requireIsInitialized();

        return true;
    }

    /**
     * @notice Get last time `_accountAddress` modified its staked balance
     * @param _accountAddress - Account requesting for
     * @return Last block number when account's balance was modified
     */
    function lastStakedFor(address _accountAddress) external view returns (uint256) {
        _requireIsInitialized();

        uint256 length = accounts[_accountAddress].stakedHistory.history.length;
        if (length > 0) {
            return uint256(accounts[_accountAddress].stakedHistory.history[length - 1].time);
        }
        return 0;
    }

    /**
     * @notice Get last time `_accountAddress` claimed a staking reward
     * @param _accountAddress - Account requesting for
     * @return Last block number when claim requested
     */
    function lastClaimedFor(address _accountAddress) external view returns (uint256) {
        _requireIsInitialized();

        uint256 length = accounts[_accountAddress].claimHistory.history.length;
        if (length > 0) {
            return uint256(accounts[_accountAddress].claimHistory.history[length - 1].time);
        }
        return 0;
    }

    /**
     * @notice Get the total amount of tokens staked by `_accountAddress` at block number `_blockNumber`
     * @param _accountAddress - Account requesting for
     * @param _blockNumber - Block number at which we are requesting
     * @return The amount of tokens staked by the account at the given block number
     */
    function totalStakedForAt(
        address _accountAddress,
        uint256 _blockNumber
    ) external view returns (uint256) {
        _requireIsInitialized();

        return accounts[_accountAddress].stakedHistory.get(_blockNumber.toUint64());
    }

    /**
     * @notice Get the total amount of tokens staked by all users at block number `_blockNumber`
     * @param _blockNumber - Block number at which we are requesting
     * @return The amount of tokens staked at the given block number
     */
    function totalStakedAt(uint256 _blockNumber) external view returns (uint256) {
        _requireIsInitialized();

        return totalStakedHistory.get(_blockNumber.toUint64());
    }

    /// @notice Get the Governance address
    function getGovernanceAddress() external view returns (address addr) {
        _requireIsInitialized();

        return governanceAddress;
    }

    /// @notice Get the ClaimsManager address
    function getClaimsManagerAddress() external view returns (address addr) {
        _requireIsInitialized();

        return claimsManagerAddress;
    }

    /// @notice Get the ServiceProviderFactory address
    function getServiceProviderFactoryAddress() external view returns (address addr) {
        _requireIsInitialized();

        return serviceProviderFactoryAddress;
    }

    /// @notice Get the DelegateManager address
    function getDelegateManagerAddress() external view returns (address addr) {
        _requireIsInitialized();

        return delegateManagerAddress;
    }

    /**
     * @notice Helper function wrapped around totalStakedFor. Checks whether _accountAddress
            is currently a valid staker with a non-zero stake
     * @param _accountAddress - Account requesting for
     * @return Boolean indicating whether account is a staker
     */
    function isStaker(address _accountAddress) external view returns (bool) {
        _requireIsInitialized();

        return totalStakedFor(_accountAddress) > 0;
    }

    /* Public functions */

    /**
     * @notice Get the amount of tokens staked by `_accountAddress`
     * @param _accountAddress - The owner of the tokens
     * @return The amount of tokens staked by the given account
     */
    function totalStakedFor(address _accountAddress) public view returns (uint256) {
        _requireIsInitialized();

        // we assume it's not possible to stake in the future
        return accounts[_accountAddress].stakedHistory.getLast();
    }

    /**
     * @notice Get the total amount of tokens staked by all users
     * @return The total amount of tokens staked by all users
     */
    function totalStaked() public view returns (uint256) {
        _requireIsInitialized();

        // we assume it's not possible to stake in the future
        return totalStakedHistory.getLast();
    }

    // ========================================= Internal Functions =========================================

    /**
     * @notice Adds stake from a transfer account to the stake account
     * @param _stakeAccount - Account that funds will be staked for
     * @param _transferAccount - Account that funds will be transferred from
     * @param _amount - amount to stake
     */
    function _stakeFor(
        address _stakeAccount,
        address _transferAccount,
        uint256 _amount
    ) internal
    {
        // staking 0 tokens is invalid
        require(_amount > 0, ERROR_AMOUNT_ZERO);

        // Checkpoint updated staking balance
        _modifyStakeBalance(_stakeAccount, _amount, true);

        // checkpoint total supply
        _modifyTotalStaked(_amount, true);

        // pull tokens into Staking contract
        stakingToken.safeTransferFrom(_transferAccount, address(this), _amount);

        emit Staked(
            _stakeAccount,
            _amount,
            totalStakedFor(_stakeAccount));
    }

    /**
     * @notice Unstakes tokens from a stake account to a transfer account
     * @param _stakeAccount - Account that staked funds will be transferred from
     * @param _transferAccount - Account that funds will be transferred to
     * @param _amount - amount to unstake
     */
    function _unstakeFor(
        address _stakeAccount,
        address _transferAccount,
        uint256 _amount
    ) internal
    {
        require(_amount > 0, ERROR_AMOUNT_ZERO);

        // checkpoint updated staking balance
        _modifyStakeBalance(_stakeAccount, _amount, false);

        // checkpoint total supply
        _modifyTotalStaked(_amount, false);

        // transfer tokens
        stakingToken.safeTransfer(_transferAccount, _amount);

        emit Unstaked(
            _stakeAccount,
            _amount,
            totalStakedFor(_stakeAccount)
        );
    }

    /**
     * @notice Burn tokens for a given staker
     * @dev Called when slash occurs
     * @param _stakeAccount - Account for which funds will be burned
     * @param _amount - amount to burn
     */
    function _burnFor(address _stakeAccount, uint256 _amount) internal {
        // burning zero tokens is not allowed
        require(_amount > 0, ERROR_AMOUNT_ZERO);

        // checkpoint updated staking balance
        _modifyStakeBalance(_stakeAccount, _amount, false);

        // checkpoint total supply
        _modifyTotalStaked(_amount, false);

        // burn
        ERC20Burnable(address(stakingToken)).burn(_amount);

        /** No event emitted since token.burn() call already emits a Transfer event */
    }

    /**
     * @notice Increase or decrease the staked balance for an account
     * @param _accountAddress - Account to modify
     * @param _by - amount to modify
     * @param _increase - true if increase in stake, false if decrease
     */
    function _modifyStakeBalance(address _accountAddress, uint256 _by, bool _increase) internal {
        uint256 currentInternalStake = accounts[_accountAddress].stakedHistory.getLast();

        uint256 newStake;
        if (_increase) {
            newStake = currentInternalStake.add(_by);
        } else {
            require(
                currentInternalStake >= _by,
                "Cannot decrease greater than current balance");
            newStake = currentInternalStake.sub(_by);
        }

        // add new value to account history
        accounts[_accountAddress].stakedHistory.add(block.number.toUint64(), newStake);
    }

    /**
     * @notice Increase or decrease the staked balance across all accounts
     * @param _by - amount to modify
     * @param _increase - true if increase in stake, false if decrease
     */
    function _modifyTotalStaked(uint256 _by, bool _increase) internal {
        uint256 currentStake = totalStaked();

        uint256 newStake;
        if (_increase) {
            newStake = currentStake.add(_by);
        } else {
            newStake = currentStake.sub(_by);
        }

        // add new value to total history
        totalStakedHistory.add(block.number.toUint64(), newStake);
    }

    /**
     * @notice Set the governance address after confirming contract identity
     * @param _governanceAddress - Incoming governance address
     */
    function _updateGovernanceAddress(address _governanceAddress) internal {
        require(
            Governance(_governanceAddress).isGovernanceAddress() == true,
            "_governanceAddress is not a valid governance contract"
        );
        governanceAddress = _governanceAddress;
    }
}<|MERGE_RESOLUTION|>--- conflicted
+++ resolved
@@ -48,14 +48,10 @@
 
     /**
      * @notice Function to initialize the contract
-<<<<<<< HEAD
      * @dev claimsManagerAddress must be initialized separately after ClaimsManager contract is deployed
      * @dev delegateManagerAddress must be initialized separately after DelegateManager contract is deployed
      * @dev serviceProviderFactoryAddress must be initialized separately after ServiceProviderFactory contract is deployed
-     * @param _stakingToken - address of ERC20 token that will be staked
-=======
      * @param _tokenAddress - address of ERC20 token that will be staked
->>>>>>> e88db9d6
      * @param _governanceAddress - address for Governance proxy contract
      */
     function initialize(
