--- conflicted
+++ resolved
@@ -9,18 +9,11 @@
 import "./ServiceProviderFactory.sol";
 import "./ClaimsManager.sol";
 
-<<<<<<< HEAD
 /**
  * Designed to manage delegation to staking contract
- * @notice - will call RegistryContract.constructor, which calls Ownable constructor
+ * @notice - will call RegistryContract.initialize(), which calls Ownable.initialize()
  */
 contract DelegateManager is RegistryContract {
-=======
-
- /// Designed to manage delegation to staking contract
- /// @notice - will call RegistryContract.constructor, which calls Ownable constructor
-contract DelegateManager is InitializableV2, RegistryContract {
->>>>>>> 79a2f430
     using SafeMath for uint256;
     RegistryInterface registry = RegistryInterface(0);
 
@@ -317,19 +310,9 @@
       Can be stress tested and split out if needed
     */
     // Distribute proceeds of reward
-<<<<<<< HEAD
-    function claimRewards() external {
-        requireIsInitialized();
-        ClaimsManager claimsManager = ClaimsManager(
-            registry.getContract(claimsManagerKey)
-        );
-        // Pass in locked amount for claimer
-        uint totalLockedForClaimer = spDelegateInfo[msg.sender].totalLockedUpStake;
-
-        // address claimer = msg.sender;
-=======
     function claimRewards() external isInitialized {
->>>>>>> 79a2f430
+        requireIsInitialized();
+
         ServiceProviderFactory spFactory = ServiceProviderFactory(
             registry.getContract(serviceProviderFactoryKey)
         );
