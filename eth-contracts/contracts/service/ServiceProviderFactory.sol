pragma solidity ^0.5.0;

import "./registry/RegistryContract.sol";
import "./ServiceTypeManager.sol";
import "../staking/ERCStaking.sol";
import "./interface/registry/RegistryInterface.sol";


contract ServiceProviderFactory is RegistryContract {
    RegistryInterface private registry = RegistryInterface(0);
    bytes32 private stakingProxyOwnerKey;
    bytes32 private delegateManagerKey;
    bytes32 private governanceKey;
    bytes32 private serviceTypeManagerKey;
    address private deployerAddress;
    bytes empty;

    /// @dev - Stores following entities
    ///        1) Directly staked amount by SP, not including delegators
    ///        2) % Cut of delegator tokens taken during reward
    ///        3) Bool indicating whether this SP has met min/max requirements
    ///        4) Number of endpoints registered by SP
    ///        5) Minimum total stake for this account
    ///        6) Maximum total stake for this account
    struct ServiceProviderDetails {
        uint deployerStake;
        uint deployerCut;
        bool validBounds;
        uint numberOfEndpoints;
        uint minAccountStake;
        uint maxAccountStake;
    }

    // Mapping of service provider address to details
    mapping(address => ServiceProviderDetails) spDetails;

    /// @dev - Minimum staked by service provider account deployer
    /// @dev - Static regardless of total number of endpoints for a given account
    uint minDeployerStake;

    /// @dev - standard - imitates relationship between Ether and Wei
    uint8 private constant DECIMALS = 18;

    /// @dev - denominator for deployer cut calculations
    /// @dev - user values are intended to be x/DEPLOYER_CUT_BASE
    uint private constant DEPLOYER_CUT_BASE = 100;

    /// @dev - Struct maintaining information about sp
    struct ServiceEndpoint {
        address owner;
        string endpoint;
        uint blocknumber;
        address delegateOwnerWallet;
    }

    /// @dev - Uniquely assigned serviceProvider ID, incremented for each service type
    /// @notice - Keeps track of the total number of services registered regardless of
    ///           whether some have been deregistered since
    mapping(bytes32 => uint) serviceProviderTypeIDs;

    /// @dev - mapping of (serviceType -> (serviceInstanceId <-> serviceProviderInfo))
    /// @notice - stores the actual service provider data like endpoint and owner wallet
    ///           with the ability lookup by service type and service id */
    mapping(bytes32 => mapping(uint => ServiceEndpoint)) serviceProviderInfo;

    /// @dev - mapping of keccak256(endpoint) to uint ID
    /// @notice - used to check if a endpoint has already been registered and also lookup
    /// the id of an endpoint
    mapping(bytes32 => uint) serviceProviderEndpointToId;

    /// @dev - mapping of address -> sp id array */
    /// @notice - stores all the services registered by a provider. for each address,
    /// provides the ability to lookup by service type and see all registered services
    mapping(address => mapping(bytes32 => uint[])) serviceProviderAddressToId;

    event RegisteredServiceProvider(
      uint _spID,
      bytes32 _serviceType,
      address _owner,
      string _endpoint,
      uint256 _stakeAmount
    );

    event DeregisteredServiceProvider(
      uint _spID,
      bytes32 _serviceType,
      address _owner,
      string _endpoint,
      uint256 _unstakeAmount
    );

    event UpdatedStakeAmount(
      address _owner,
      uint256 _stakeAmount
    );

    event UpdateEndpoint(
      bytes32 _serviceType,
      address _owner,
      string _oldEndpoint,
      string _newEndpoint,
      uint spId
    );

    function initialize (
        address _registryAddress,
        bytes32 _stakingProxyOwnerKey,
        bytes32 _delegateManagerKey,
        bytes32 _governanceKey,
        bytes32 _serviceTypeManagerKey
    ) public initializer
    {
        require(
            _registryAddress != address(0x00),
            "Requires non-zero _registryAddress"
        );
        deployerAddress = msg.sender;
        registry = RegistryInterface(_registryAddress);
        stakingProxyOwnerKey = _stakingProxyOwnerKey;
        delegateManagerKey = _delegateManagerKey;
        governanceKey = _governanceKey;
        serviceTypeManagerKey = _serviceTypeManagerKey;

        // Configure direct minimum stake for deployer
        minDeployerStake = 5 * 10**uint256(DECIMALS);

        RegistryContract.initialize();
    }

    /// @dev - Register a new endpoint to the account of msg.sender
    ///        Transfers stake into staking pool
    function register(
        bytes32 _serviceType,
        string calldata _endpoint,
        uint256 _stakeAmount,
        address _delegateOwnerWallet
    ) external returns (uint spID)
    {
        requireIsInitialized();

        require(
            ServiceTypeManager(
                registry.getContract(serviceTypeManagerKey)
            ).isValidServiceType(_serviceType),
            "Valid service type required");

        // Stake token amount from msg.sender
        if (_stakeAmount > 0) {
            ERCStaking(
                registry.getContract(stakingProxyOwnerKey)
            ).stakeFor(msg.sender, _stakeAmount, empty);
        }

        require (
            serviceProviderEndpointToId[keccak256(bytes(_endpoint))] == 0,
            "Endpoint already registered");

        uint newServiceProviderID = serviceProviderTypeIDs[_serviceType] + 1;
        serviceProviderTypeIDs[_serviceType] = newServiceProviderID;

        // Index spInfo
        serviceProviderInfo[_serviceType][newServiceProviderID] = ServiceEndpoint({
            owner: msg.sender,
            endpoint: _endpoint,
            blocknumber: block.number,
            delegateOwnerWallet: _delegateOwnerWallet
        });

        // Update endpoint mapping
        serviceProviderEndpointToId[keccak256(bytes(_endpoint))] = newServiceProviderID;

        // Update address mapping
        uint spTypeLength = serviceProviderAddressToId[msg.sender][_serviceType].length;
        bool idFound = false;
        for (uint i = 0; i < spTypeLength; i++) {
            if (serviceProviderAddressToId[msg.sender][_serviceType][i] == newServiceProviderID) {
                idFound = true;
            }
        }
        if (!idFound) {
            serviceProviderAddressToId[msg.sender][_serviceType].push(newServiceProviderID);
        }

        // Increment number of endpoints for this address
        spDetails[msg.sender].numberOfEndpoints += 1;

        // Update deployer total
        spDetails[msg.sender].deployerStake += _stakeAmount;

        // Update min and max totals for this service provider
        (uint typeMin, uint typeMax) = ServiceTypeManager(
            registry.getContract(serviceTypeManagerKey)
        ).getServiceTypeStakeInfo(_serviceType);
        spDetails[msg.sender].minAccountStake += typeMin;
        spDetails[msg.sender].maxAccountStake += typeMax;

        // Confirm both aggregate account balance and directly staked amount are valid
        uint currentlyStakedForOwner = this.validateAccountStakeBalance(msg.sender);

        // Indicate this service provider is within bounds
        spDetails[msg.sender].validBounds = true;

        emit RegisteredServiceProvider(
            newServiceProviderID,
            _serviceType,
            msg.sender,
            _endpoint,
            currentlyStakedForOwner
        );

        return newServiceProviderID;
    }

    /// @dev - Deregister an endpoint from the account of msg.sender
    ///        Removes stake if this is the final endpoint remaining for account
    function deregister(
        bytes32 _serviceType,
        string calldata _endpoint
    ) external returns (uint deregisteredSpID)
    {
        requireIsInitialized();

        // Unstake on deregistration if and only if this is the last service endpoint
        uint unstakeAmount = 0;
        bool unstaked = false;
        // owned by the user
        if (spDetails[msg.sender].numberOfEndpoints == 1) {
            ERCStaking stakingContract = ERCStaking(
                registry.getContract(stakingProxyOwnerKey)
            );
            unstakeAmount = stakingContract.totalStakedFor(msg.sender);
            stakingContract.unstakeFor(
                msg.sender,
                unstakeAmount,
                empty
            );

            // Update deployer total
            spDetails[msg.sender].deployerStake -= unstakeAmount;
            unstaked = true;
        }

        require (
            serviceProviderEndpointToId[keccak256(bytes(_endpoint))] != 0,
            "Endpoint not registered");

        // Cache invalided service provider ID
        uint deregisteredID = serviceProviderEndpointToId[keccak256(bytes(_endpoint))];

        // Update endpoint mapping
        serviceProviderEndpointToId[keccak256(bytes(_endpoint))] = 0;

        require (
            serviceProviderInfo[_serviceType][deregisteredID].owner == msg.sender,
            "Invalid deregister operation");

        // Update info mapping
        delete serviceProviderInfo[_serviceType][deregisteredID];
        // Reset id, update array
        uint spTypeLength = serviceProviderAddressToId[msg.sender][_serviceType].length;
        for (uint i = 0; i < spTypeLength; i ++) {
            if (serviceProviderAddressToId[msg.sender][_serviceType][i] == deregisteredID) {
                // Overwrite element to be deleted with last element in array
                serviceProviderAddressToId[msg.sender][_serviceType][i] = serviceProviderAddressToId[msg.sender][_serviceType][spTypeLength - 1];
                // Reduce array size, exit loop
                serviceProviderAddressToId[msg.sender][_serviceType].length--;
                break;
            }
        }

        // Decrement number of endpoints for this address
        spDetails[msg.sender].numberOfEndpoints -= 1;

        // Update min and max totals for this service provider
        (uint typeMin, uint typeMax) = ServiceTypeManager(
            registry.getContract(serviceTypeManagerKey)
        ).getServiceTypeStakeInfo(_serviceType);
        spDetails[msg.sender].minAccountStake -= typeMin;
        spDetails[msg.sender].maxAccountStake -= typeMax;

        emit DeregisteredServiceProvider(
            deregisteredID,
            _serviceType,
            msg.sender,
            _endpoint,
            unstakeAmount);

        // Confirm both aggregate account balance and directly staked amount are valid
        // Only if unstake operation has not occurred
        if (!unstaked) {
            this.validateAccountStakeBalance(msg.sender);
            // Indicate this service provider is within bounds
            spDetails[msg.sender].validBounds = true;
        }

        return deregisteredID;
    }

<<<<<<< HEAD
    function increaseStake(uint256 _increaseStakeAmount) external returns (uint newTotalStake) {
        requireIsInitialized();

=======
    function increaseStake(
        uint256 _increaseStakeAmount
    ) external isInitialized returns (uint newTotalStake)
    {
>>>>>>> 79a2f430
        address owner = msg.sender;

        // Confirm owner has an endpoint
        require(
            spDetails[owner].numberOfEndpoints > 0,
            "Registered endpoint required to decrease stake"
        );

        ERCStaking stakingContract = ERCStaking(
            registry.getContract(stakingProxyOwnerKey)
        );

        // Stake increased token amount for msg.sender
        stakingContract.stakeFor(owner, _increaseStakeAmount, empty);

        uint newStakeAmount = stakingContract.totalStakedFor(owner);

        // Update deployer total
        spDetails[owner].deployerStake += _increaseStakeAmount;

        // Confirm both aggregate account balance and directly staked amount are valid
        this.validateAccountStakeBalance(owner);

        // Indicate this service provider is within bounds
        spDetails[owner].validBounds = true;

        emit UpdatedStakeAmount(
            owner,
            newStakeAmount
        );

        return newStakeAmount;
    }

<<<<<<< HEAD
    function decreaseStake(uint256 _decreaseStakeAmount) external returns (uint newTotalStake) {
        requireIsInitialized();

=======
    function decreaseStake(
        uint256 _decreaseStakeAmount
    ) external isInitialized returns (uint newTotalStake)
    {
>>>>>>> 79a2f430
        address owner = msg.sender;

        // Confirm owner has an endpoint
        require(
            spDetails[owner].numberOfEndpoints > 0,
            "Registered endpoint required to decrease stake"
        );

        ERCStaking stakingContract = ERCStaking(
            registry.getContract(stakingProxyOwnerKey)
        );

        uint currentStakeAmount = stakingContract.totalStakedFor(owner);

        // Prohibit decreasing stake to zero without deregistering all endpoints
        require(
            currentStakeAmount - _decreaseStakeAmount > 0,
            "Please deregister endpoints to remove all stake");

        // Decrease staked token amount for msg.sender
        stakingContract.unstakeFor(owner, _decreaseStakeAmount, empty);

        // Query current stake
        uint newStakeAmount = stakingContract.totalStakedFor(owner);

        // Update deployer total
        spDetails[owner].deployerStake -= _decreaseStakeAmount;

        // Confirm both aggregate account balance and directly staked amount are valid
        this.validateAccountStakeBalance(owner);

        // Indicate this service provider is within bounds
        spDetails[owner].validBounds = true;

        emit UpdatedStakeAmount(
            owner,
            newStakeAmount
        );

        return newStakeAmount;
    }

    function updateDelegateOwnerWallet(
        bytes32 _serviceType,
        string calldata _endpoint,
        address _updatedDelegateOwnerWallet
    ) external returns (address)
    {
        uint spID = this.getServiceProviderIdFromEndpoint(_endpoint);

        require(
            serviceProviderInfo[_serviceType][spID].owner == msg.sender,
            "Invalid update operation, wrong owner");

        serviceProviderInfo[_serviceType][spID].delegateOwnerWallet = _updatedDelegateOwnerWallet;
    }

    function updateEndpoint(
        bytes32 _serviceType,
        string calldata _oldEndpoint,
        string calldata _newEndpoint
    ) external returns (uint spID)
    {
        uint spId = this.getServiceProviderIdFromEndpoint(_oldEndpoint);

        require (
            spId != 0,
            "Could not find service provider with that endpoint"
        );

        ServiceEndpoint memory sp = serviceProviderInfo[_serviceType][spId];

        require(
            sp.owner == msg.sender,
            "Invalid update endpoint operation, wrong owner"
        );

        require(
            keccak256(bytes(sp.endpoint)) == keccak256(bytes(_oldEndpoint)),
            "Old endpoint doesn't match what's registered for the service provider"
        );

        // invalidate old endpoint
        serviceProviderEndpointToId[keccak256(bytes(sp.endpoint))] = 0;

        // update to new endpoint
        sp.endpoint = _newEndpoint;
        serviceProviderInfo[_serviceType][spId] = sp;
        serviceProviderEndpointToId[keccak256(bytes(_newEndpoint))] = spId;
        return spId;
    }

    /// @notice Update service provider balance
    function updateServiceProviderStake(
        address _serviceProvider,
        uint _amount
     ) external
    {
        require(
            msg.sender == registry.getContract(delegateManagerKey),
            "updateServiceProviderStake - only callable by DelegateManager"
        );
        // Update SP tracked total
        spDetails[_serviceProvider].deployerStake = _amount;
        updateServiceProviderBoundStatus(_serviceProvider);
    }

    /// @notice Update service provider cut
    /// SPs will interact with this value as a percent, value translation done client side
    function updateServiceProviderCut(
        address _serviceProvider,
        uint _cut
    ) external
    {
        require(
            msg.sender == _serviceProvider,
            "Service Provider cut update operation restricted to deployer");

        require(
            _cut <= DEPLOYER_CUT_BASE,
            "Service Provider cut cannot exceed base value");
        spDetails[_serviceProvider].deployerCut = _cut;
    }

    /// @notice Denominator for deployer cut calculations
    function getServiceProviderDeployerCutBase()
    external pure returns (uint base)
    {
        return DEPLOYER_CUT_BASE;
    }

    function getTotalServiceTypeProviders(bytes32 _serviceType)
    external view returns (uint numberOfProviders)
    {
        return serviceProviderTypeIDs[_serviceType];
    }

    function getServiceProviderIdFromEndpoint(string calldata _endpoint)
    external view returns (uint spID)
    {
        return serviceProviderEndpointToId[keccak256(bytes(_endpoint))];
    }

    function getMinDeployerStake()
    external view returns (uint min)
    {
        return minDeployerStake;
    }

    function getServiceProviderIdsFromAddress(address _ownerAddress, bytes32 _serviceType)
    external view returns (uint[] memory spIds)
    {
        return serviceProviderAddressToId[_ownerAddress][_serviceType];
    }

    function getServiceEndpointInfo(bytes32 _serviceType, uint _serviceId)
    external view returns (address owner, string memory endpoint, uint blockNumber, address delegateOwnerWallet)
    {
        ServiceEndpoint memory sp = serviceProviderInfo[_serviceType][_serviceId];
        return (sp.owner, sp.endpoint, sp.blocknumber, sp.delegateOwnerWallet);
    }

    function getServiceProviderDetails(address _sp)
    external view returns (
        uint deployerStake,
        uint deployerCut,
        bool validBounds,
        uint numberOfEndpoints,
        uint minAccountStake,
        uint maxAccountStake)
    {
        return (
            spDetails[_sp].deployerStake,
            spDetails[_sp].deployerCut,
            spDetails[_sp].validBounds,
            spDetails[_sp].numberOfEndpoints,
            spDetails[_sp].minAccountStake,
            spDetails[_sp].maxAccountStake
        );
    }

    /// @notice Validate that the total service provider balance is between the min and max stakes for all their registered services
    //          Validates that direct stake for sp is also above minimum
    function validateAccountStakeBalance(address sp)
    external view returns (uint stakedForOwner)
    {
        ERCStaking stakingContract = ERCStaking(
            registry.getContract(stakingProxyOwnerKey)
        );
        uint currentlyStakedForOwner = stakingContract.totalStakedFor(sp);

        require(
            currentlyStakedForOwner >= spDetails[sp].minAccountStake,
            "Minimum stake threshold exceeded");

        require(
            currentlyStakedForOwner <= spDetails[sp].maxAccountStake,
            "Maximum stake amount exceeded");

        require(
            spDetails[sp].deployerStake >= minDeployerStake,
            "Direct stake restriction violated for this service provider");

        return currentlyStakedForOwner;
    }

    /**
     * @notice Update service provider bound status
     */
    function updateServiceProviderBoundStatus(address _serviceProvider) internal {
        ERCStaking stakingContract = ERCStaking(
            registry.getContract(stakingProxyOwnerKey)
        );
        // Validate bounds for total stake
        uint totalSPStake = stakingContract.totalStakedFor(_serviceProvider);
        if (totalSPStake < spDetails[_serviceProvider].minAccountStake ||
            totalSPStake > spDetails[_serviceProvider].maxAccountStake) {
            // Indicate this service provider is out of bounds
            spDetails[_serviceProvider].validBounds = false;
        } else {
            // Indicate this service provider is within bounds
            spDetails[_serviceProvider].validBounds = true;
        }
    }
}<|MERGE_RESOLUTION|>--- conflicted
+++ resolved
@@ -296,16 +296,12 @@
         return deregisteredID;
     }
 
-<<<<<<< HEAD
-    function increaseStake(uint256 _increaseStakeAmount) external returns (uint newTotalStake) {
-        requireIsInitialized();
-
-=======
     function increaseStake(
         uint256 _increaseStakeAmount
-    ) external isInitialized returns (uint newTotalStake)
-    {
->>>>>>> 79a2f430
+    ) external returns (uint newTotalStake)
+    {
+        requireIsInitialized();
+        
         address owner = msg.sender;
 
         // Confirm owner has an endpoint
@@ -340,16 +336,12 @@
         return newStakeAmount;
     }
 
-<<<<<<< HEAD
-    function decreaseStake(uint256 _decreaseStakeAmount) external returns (uint newTotalStake) {
-        requireIsInitialized();
-
-=======
     function decreaseStake(
         uint256 _decreaseStakeAmount
     ) external isInitialized returns (uint newTotalStake)
     {
->>>>>>> 79a2f430
+        requireIsInitialized();
+        
         address owner = msg.sender;
 
         // Confirm owner has an endpoint
