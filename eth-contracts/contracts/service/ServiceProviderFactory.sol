--- conflicted
+++ resolved
@@ -232,12 +232,6 @@
         bool unstaked = false;
         // owned by the service provider
         if (spDetails[msg.sender].numberOfEndpoints == 1) {
-<<<<<<< HEAD
-            Staking stakingContract = Staking(
-                registry.getContract(stakingProxyOwnerKey)
-            );
-=======
->>>>>>> 787ae3c6
             unstakeAmount = spDetails[msg.sender].deployerStake;
 
             // Submit request to decrease stake, overriding any pending request
@@ -355,17 +349,7 @@
     {
         _requireIsInitialized();
 
-<<<<<<< HEAD
-        // Confirm owner has an endpoint
-        require(
-            spDetails[msg.sender].numberOfEndpoints > 0,
-            "Registered endpoint required to decrease stake"
-        );
-
-        Staking stakingContract = Staking(
-=======
         StakingInterface stakingContract = StakingInterface(
->>>>>>> 787ae3c6
             registry.getContract(stakingProxyOwnerKey)
         );
 
