pragma solidity ^0.5.0;

import "./ERCStaking.sol";
import "./Checkpointing.sol";
<<<<<<< HEAD

import "./res/Autopetrified.sol";
import "./res/IsContract.sol";

import "../service/interface/registry/RegistryInterface.sol";

=======
>>>>>>> f88c032b
import "openzeppelin-solidity/contracts/math/SafeMath.sol";
import "openzeppelin-solidity/contracts/token/ERC20/SafeERC20.sol";
import "openzeppelin-solidity/contracts/token/ERC20/ERC20.sol";
import "openzeppelin-solidity/contracts/token/ERC20/ERC20Burnable.sol";
import "../res/IsContract.sol";
import "../res/openzeppelin/Initializable.sol";
import "../res/TimeHelpers.sol";
import "../service/registry/RegistryContract.sol";


/** NOTE - will call RegistryContract.constructor */
contract Staking is Initializable, RegistryContract, ERCStaking, ERCStakingHistory, IsContract, TimeHelpers {
    using SafeMath for uint256;
    using Checkpointing for Checkpointing.History;
    using SafeERC20 for ERC20;

    string private constant ERROR_TOKEN_NOT_CONTRACT = "STAKING_TOKEN_NOT_CONTRACT";
    string private constant ERROR_AMOUNT_ZERO = "STAKING_AMOUNT_ZERO";
    string private constant ERROR_TOKEN_TRANSFER = "STAKING_TOKEN_TRANSFER";
    string private constant ERROR_NOT_ENOUGH_BALANCE = "STAKING_NOT_ENOUGH_BALANCE";

    // standard - imitates relationship between Ether and Wei
    uint8 private constant DECIMALS = 18;

    // Reward tracking info
    uint256 internal currentClaimBlock;

    struct Account {
        Checkpointing.History stakedHistory;
        Checkpointing.History claimHistory;
    }

    ERC20 internal stakingToken;
    RegistryInterface registry = RegistryInterface(0);

    mapping (address => Account) internal accounts;
    Checkpointing.History internal totalStakedHistory;

    address treasuryAddress;

    address registryAddress;
    bytes32 claimFactoryKey;
    bytes32 delegateManagerKey;
    bytes32 serviceProviderFactoryKey;

    event StakeTransferred(
      address indexed from,
      uint256 amount,
      address to
    );

    event Claimed(
      address claimaint,
      uint256 amountClaimed
    );

    event Slashed(address indexed user, uint256 amount, uint256 total);

<<<<<<< HEAD
    function initialize(
      address _stakingToken,
      address _treasuryAddress,
      address _registryAddress,
      bytes32 _claimFactoryKey,
      bytes32 _delegateManagerKey,
      bytes32 _serviceProviderFactoryKey
    ) external onlyInit {
=======
    function initialize(address _stakingToken, address _treasuryAddress) public initializer {
>>>>>>> f88c032b
        require(isContract(_stakingToken), ERROR_TOKEN_NOT_CONTRACT);
        stakingToken = ERC20(_stakingToken);
        registry = RegistryInterface(_registryAddress);
        treasuryAddress = _treasuryAddress;
        registryAddress = _registryAddress;
        claimFactoryKey = _claimFactoryKey;
        delegateManagerKey = _delegateManagerKey;
        serviceProviderFactoryKey = _serviceProviderFactoryKey;
        initialized();
    }

    /* External functions */

    /**
     * @notice Funds `_amount` of tokens from ClaimFactory to target account
     */
    function stakeRewards(uint256 _amount, address _stakerAccount) external isInitialized {
<<<<<<< HEAD
        require(msg.sender == registry.getContract(claimFactoryKey), "Only callable from ClaimFactory");

=======
        // TODO: Add additional require statements here...
        // TODO: Permission to claimFactory
        // Stake for incoming account
        // Transfer from msg.sender, in this case ClaimFactory
        // bytes memory empty;
>>>>>>> f88c032b
        _stakeFor(
            _stakerAccount,
            msg.sender,
            _amount,
            bytes("")); // TODO: RM bytes requirement if unused

        // Update claim history even if no value claimed
        accounts[_stakerAccount].claimHistory.add64(getBlockNumber64(), _amount);
    }

    /**
     * @notice Slashes `_amount` tokens from _slashAddress
     * Controlled by treasury address
     * @param _amount Number of tokens slashed
     * @param _slashAddress address being slashed
     */
    function slash(
        uint256 _amount,
        address _slashAddress
    ) external isInitialized
    {
        require(
            msg.sender == registry.getContract(delegateManagerKey),
            "slash only callable from DelegateManager"
        );

        // unstaking 0 tokens is not allowed
        require(_amount > 0, ERROR_AMOUNT_ZERO);

        // Burn slashed tokens from account
        _burnFor(_slashAddress, _amount);

        emit Slashed(
            _slashAddress,
            _amount,
            totalStakedFor(_slashAddress)
        );
    }

    /**
     * @notice Stakes `_amount` tokens, transferring them from _accountAddress, and assigns them to `_accountAddress`
     * @param _accountAddress The final staker of the tokens
     * @param _amount Number of tokens staked
     * @param _data Used in Staked event, to add signalling information in more complex staking applications
     */
    function stakeFor(address _accountAddress, uint256 _amount, bytes calldata _data) external isInitialized {
        require(
            msg.sender == registry.getContract(serviceProviderFactoryKey),
            "Only callable from ServiceProviderFactory"
        );
        _stakeFor(
            _accountAddress,
            _accountAddress,
            _amount,
            _data);
    }

    /**
     * @notice Unstakes `_amount` tokens, returning them to the desired account.
     * @param _accountAddress Account unstaked for, and token recipient 
     * @param _amount Number of tokens staked
     * @param _data Used in Unstaked event, to add signalling information in more complex staking applications
     */
    function unstakeFor(address _accountAddress, uint256 _amount, bytes calldata _data) external isInitialized {
        require(
            msg.sender == registry.getContract(serviceProviderFactoryKey),
            "Only callable from ServiceProviderFactory"
        );
        _unstakeFor(
          _accountAddress,
          _accountAddress,
          _amount,
          _data);
    }

    /**
     * @notice Stakes `_amount` tokens, transferring them from caller, and assigns them to `_accountAddress`
     * @param _accountAddress The final staker of the tokens
     * @param _delegatorAddress Address from which to transfer tokens
     * @param _amount Number of tokens staked
     * @param _data Used in Staked event, to add signalling information in more complex staking applications
     */
    function delegateStakeFor(
      address _accountAddress,
      address _delegatorAddress,
      uint256 _amount,
      bytes calldata _data
    ) external isInitialized {
        require(
            msg.sender == registry.getContract(delegateManagerKey),
            "delegateStakeFor - Only callable from DelegateManager"
        );
        _stakeFor(
            _accountAddress,
            _delegatorAddress,
            _amount,
            _data);
    }

    /**
     * @notice Stakes `_amount` tokens, transferring them from caller, and assigns them to `_accountAddress`
     * @param _accountAddress The staker of the tokens
     * @param _delegatorAddress Address from which to transfer tokens
     * @param _amount Number of tokens unstaked
     * @param _data Used in Staked event, to add signalling information in more complex staking applications
     */
    function undelegateStakeFor(
      address _accountAddress,
      address _delegatorAddress,
      uint256 _amount,
      bytes calldata _data
    ) external isInitialized {
        require(
            msg.sender == registry.getContract(delegateManagerKey),
            "undelegateStakeFor - Only callable from DelegateManager"
        );
        _unstakeFor(
            _accountAddress,
            _delegatorAddress,
            _amount,
            _data);
    }

    /**
     * @notice Get the token used by the contract for staking and locking
     * @return The token used by the contract for staking and locking
     */
    function token() external view isInitialized returns (address) {
        return address(stakingToken);
    }

    /**
     * @notice Check whether it supports history of stakes
     * @return Always true
     */
    function supportsHistory() external pure returns (bool) {
        return true;
    }

    /**
     * @notice Get last time `_accountAddress` modified its staked balance
     * @param _accountAddress Account requesting for
     * @return Last block number when account's balance was modified
     */
    function lastStakedFor(address _accountAddress) external view isInitialized returns (uint256) {
        return accounts[_accountAddress].stakedHistory.lastUpdated();
    }

    /**
     * @notice Get last time `_accountAddress` claimed a staking reward
     * @param _accountAddress Account requesting for
     * @return Last block number when claim requested
     */
    function lastClaimedFor(address _accountAddress) external view isInitialized returns (uint256) {
        return accounts[_accountAddress].claimHistory.lastUpdated();
    }

    /**
     * @notice Get the total amount of tokens staked by `_accountAddress` at block number `_blockNumber`
     * @param _accountAddress Account requesting for
     * @param _blockNumber Block number at which we are requesting
     * @return The amount of tokens staked by the account at the given block number
     */
    function totalStakedForAt(address _accountAddress, uint256 _blockNumber) external view isInitialized returns (uint256) {
        return accounts[_accountAddress].stakedHistory.get(_blockNumber);
    }

    /**
     * @notice Get the total amount of tokens staked by all users at block number `_blockNumber`
     * @param _blockNumber Block number at which we are requesting
     * @return The amount of tokens staked at the given block number
     */
    function totalStakedAt(uint256 _blockNumber) external view isInitialized returns (uint256) {
        return totalStakedHistory.get(_blockNumber);
    }

    /* Public functions */

    /**
     * @notice Get the amount of tokens staked by `_accountAddress`
     * @param _accountAddress The owner of the tokens
     * @return The amount of tokens staked by the given account
     */
    function totalStakedFor(address _accountAddress) public view isInitialized returns (uint256) {
        // we assume it's not possible to stake in the future
        return accounts[_accountAddress].stakedHistory.getLatestValue();
    }

    /**
     * @notice Get the total amount of tokens staked by all users
     * @return The total amount of tokens staked by all users
     */
    function totalStaked() public view isInitialized returns (uint256) {
        // we assume it's not possible to stake in the future
        return totalStakedHistory.getLatestValue();
    }

    /* Internal functions */

    function _stakeFor(
        address _stakeAccount,
        address _transferAccount,
        uint256 _amount,
        bytes memory _data
    ) internal isInitialized
    {
        // staking 0 tokens is invalid
        require(_amount > 0, ERROR_AMOUNT_ZERO);

        // Checkpoint updated staking balance
        _modifyStakeBalance(_stakeAccount, _amount, true);

        // checkpoint total supply
        _modifyTotalStaked(_amount, true);

        // pull tokens into Staking contract
        stakingToken.safeTransferFrom(_transferAccount, address(this), _amount);

        emit Staked(
            _stakeAccount,
            _amount,
            totalStakedFor(_stakeAccount),
            _data);
    }

    function _unstakeFor(
        address _stakeAccount,
        address _transferAccount,
        uint256 _amount,
        bytes memory _data
    ) internal isInitialized
    {
        require(_amount > 0, ERROR_AMOUNT_ZERO);

        // checkpoint updated staking balance
        _modifyStakeBalance(_stakeAccount, _amount, false);

        // checkpoint total supply
        _modifyTotalStaked(_amount, false);

        // transfer tokens
        stakingToken.safeTransfer(_transferAccount, _amount);

        emit Unstaked(
            _stakeAccount,
            _amount,
            totalStakedFor(_stakeAccount),
            _data
        );
    }

    function _burnFor(address _stakeAccount, uint256 _amount) internal isInitialized {
        require(_amount > 0, ERROR_AMOUNT_ZERO);

        // checkpoint updated staking balance
        _modifyStakeBalance(_stakeAccount, _amount, false);

        // checkpoint total supply
        _modifyTotalStaked(_amount, false);

        // burn
        ERC20Burnable(address(stakingToken)).burn(_amount);

        /** No event emitted since token.burn() call already emits a Transfer event */
    }

    function _modifyStakeBalance(address _accountAddress, uint256 _by, bool _increase) internal isInitialized {
        uint256 currentInternalStake = accounts[_accountAddress].stakedHistory.getLatestValue();

        uint256 newStake;
        if (_increase) {
            newStake = currentInternalStake.add(_by);
        } else {
            require(
              currentInternalStake >= _by,
              'Cannot decrease greater than current balance');
            newStake = currentInternalStake.sub(_by);
        }

        // add new value to account history
        accounts[_accountAddress].stakedHistory.add64(getBlockNumber64(), newStake);
    }

    function _modifyTotalStaked(uint256 _by, bool _increase) internal isInitialized {
        uint256 currentStake = totalStaked();

        uint256 newStake;
        if (_increase) {
            newStake = currentStake.add(_by);
        } else {
            newStake = currentStake.sub(_by);
        }

        // add new value to total history
        totalStakedHistory.add64(getBlockNumber64(), newStake);
    }

    function _transfer(address _from, address _to, uint256 _amount) internal isInitialized {
        // transferring 0 staked tokens is invalid
        require(_amount > 0, ERROR_AMOUNT_ZERO);

        // update stakes
        _modifyStakeBalance(_from, _amount, false);
        _modifyStakeBalance(_to, _amount, true);

        emit StakeTransferred(_from,_amount, _to);
    }
}<|MERGE_RESOLUTION|>--- conflicted
+++ resolved
@@ -2,15 +2,7 @@
 
 import "./ERCStaking.sol";
 import "./Checkpointing.sol";
-<<<<<<< HEAD
-
-import "./res/Autopetrified.sol";
-import "./res/IsContract.sol";
-
 import "../service/interface/registry/RegistryInterface.sol";
-
-=======
->>>>>>> f88c032b
 import "openzeppelin-solidity/contracts/math/SafeMath.sol";
 import "openzeppelin-solidity/contracts/token/ERC20/SafeERC20.sol";
 import "openzeppelin-solidity/contracts/token/ERC20/ERC20.sol";
@@ -69,7 +61,6 @@
 
     event Slashed(address indexed user, uint256 amount, uint256 total);
 
-<<<<<<< HEAD
     function initialize(
       address _stakingToken,
       address _treasuryAddress,
@@ -77,10 +68,7 @@
       bytes32 _claimFactoryKey,
       bytes32 _delegateManagerKey,
       bytes32 _serviceProviderFactoryKey
-    ) external onlyInit {
-=======
-    function initialize(address _stakingToken, address _treasuryAddress) public initializer {
->>>>>>> f88c032b
+    ) public initializer {
         require(isContract(_stakingToken), ERROR_TOKEN_NOT_CONTRACT);
         stakingToken = ERC20(_stakingToken);
         registry = RegistryInterface(_registryAddress);
@@ -89,7 +77,6 @@
         claimFactoryKey = _claimFactoryKey;
         delegateManagerKey = _delegateManagerKey;
         serviceProviderFactoryKey = _serviceProviderFactoryKey;
-        initialized();
     }
 
     /* External functions */
@@ -98,16 +85,7 @@
      * @notice Funds `_amount` of tokens from ClaimFactory to target account
      */
     function stakeRewards(uint256 _amount, address _stakerAccount) external isInitialized {
-<<<<<<< HEAD
         require(msg.sender == registry.getContract(claimFactoryKey), "Only callable from ClaimFactory");
-
-=======
-        // TODO: Add additional require statements here...
-        // TODO: Permission to claimFactory
-        // Stake for incoming account
-        // Transfer from msg.sender, in this case ClaimFactory
-        // bytes memory empty;
->>>>>>> f88c032b
         _stakeFor(
             _stakerAccount,
             msg.sender,
