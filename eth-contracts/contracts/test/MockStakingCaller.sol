--- conflicted
+++ resolved
@@ -10,17 +10,11 @@
 // Forwards basic staking functions
 // Forwards ServiceProviderFactory functions as well
 contract MockStakingCaller is InitializableV2 {
-<<<<<<< HEAD
+    using SafeERC20 for ERC20;
+
     uint256 max;
     uint256 min;
-    using SafeERC20 for ERC20;
-=======
-    using SafeERC20 for ERC20;
 
-    uint max;
-    uint min;
-
->>>>>>> a9f302aa
     Staking staking = Staking(0);
     ERC20 internal stakingToken;
     address payable stakingAddress;
