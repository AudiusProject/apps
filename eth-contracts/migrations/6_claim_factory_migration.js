--- conflicted
+++ resolved
@@ -3,43 +3,26 @@
 const ClaimFactory = artifacts.require('ClaimFactory')
 
 const serviceProviderFactoryKey = web3.utils.utf8ToHex('ServiceProviderFactory')
-<<<<<<< HEAD
-const delegateManagerKey = web3.utils.utf8ToHex('DelegateManager')
-
-module.exports = (deployer, network, accounts) => {
-  deployer.then(async () => {
-    let proxy = await OwnedUpgradeabilityProxy.deployed()
-    let registry = await Registry.deployed()
-=======
 const stakingProxyKey = web3.utils.utf8ToHex('StakingProxy')
 const claimFactoryKey = web3.utils.utf8ToHex('ClaimFactory')
+const delegateManagerKey = web3.utils.utf8ToHex('DelegateManager')
 
 module.exports = (deployer, network, accounts) => {
   deployer.then(async () => {
     const token = await AudiusToken.deployed()
     const registry = await Registry.deployed()
->>>>>>> f88c032b
+    const tokenDeployerAcct = accounts[0]
 
     // Deploy new ClaimFactory
-    const claimFactory = await deployer.deploy(
+    let claimFactory = await deployer.deploy(
       ClaimFactory,
       token.address,
       registry.address,
-<<<<<<< HEAD
-      ownedUpgradeabilityProxyKey,
+      stakingProxyKey,
       serviceProviderFactoryKey,
       delegateManagerKey)
 
-    let claimFactory = await ClaimFactory.deployed()
-
-    // Register claimFactory
-    await registry.addContract(claimFactoryKey, claimFactory.address)
-=======
-      stakingProxyKey,
-      serviceProviderFactoryKey,
-      { from: accounts[0] }
-    )
->>>>>>> f88c032b
+    claimFactory = await ClaimFactory.deployed()
 
     // Register ClaimFactory
     await registry.addContract(claimFactoryKey, claimFactory.address, { from: accounts[0] })
@@ -47,7 +30,6 @@
     // Register ClaimFactory as minter
     // Note that by default this is called from accounts[0] in ganache
     // During an actual migration, this step should be run independently
-    const tokenDeployerAcct = accounts[0]
     await token.addMinter(claimFactory.address, { from: tokenDeployerAcct })
   })
 }