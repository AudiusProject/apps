--- conflicted
+++ resolved
@@ -48,12 +48,9 @@
       governanceAddress,
       { from: proxyDeployerAddress }
     )
-<<<<<<< HEAD
+
     const claimsManager = await ClaimsManager.at(claimsManagerProxy.address)
-    await registry.addContract(claimsManagerProxyKey, claimsManagerProxy.address, { from: proxyDeployerAddress })
-=======
     _lib.registerContract(governance, claimsManagerProxyKey, claimsManagerProxy.address, guardianAddress)
->>>>>>> e2f8c1c5
 
     // Set environment variable
     process.env.claimsManagerAddress = claimsManagerProxy.address
