--- conflicted
+++ resolved
@@ -38,6 +38,7 @@
     const claimsManagerAddress = process.env.claimsManagerAddress
     const governanceAddress = process.env.governanceAddress
 
+    const claimsManager = await ClaimsManager.at(process.env.claimsManagerAddress)
     const registry = await Registry.at(registryAddress)
     const governance = await Governance.at(governanceAddress)
 
@@ -138,7 +139,6 @@
     let spFactoryAddressFromStaking = await staking.getServiceProviderFactoryAddress()
     console.log(`ServiceProviderFactoryProxy Address from Staking.sol: ${spFactoryAddressFromStaking}`)
 
-<<<<<<< HEAD
     // Set Staking address in ServiceProviderFactory.sol through governance
     const setStakingInSPFactoryTxReceipt = await governance.guardianExecuteTransaction(
       serviceProviderFactoryKey,
@@ -168,11 +168,11 @@
       'setClaimsManagerAddress(address)',
       _lib.abiEncode(['address'], [process.env.claimsManagerAddress]),
       { from: guardianAddress })
-    const claimsManager = await ClaimsManager.at(process.env.claimsManagerAddress)
+    
     let claimsManagerAddressFromSPFactory = await serviceProviderFactory.getClaimsManagerAddress()
-    console.log(`ClaimsManager Address from ServiceProviderFactory.sol: ${claimsManagerAddressFromSPFactory}`)
+    console.log(`ClaimsManager Address from ServiceProviderFactory.sol: ${claimsManagerAddressFromSPFactory}`);
     // TODO - add DelegateManager
-=======
+    
     // Set service provider address in ClaimsManager.sol through governance
     const setSPFactoryClaimsManagerTxReceipt = await governance.guardianExecuteTransaction(
       claimsManagerProxyKey,
@@ -181,12 +181,10 @@
       _lib.abiEncode(['address'], [serviceProviderFactoryProxy.address]),
       { from: guardianAddress }
     )
-    const claimsManager = await ClaimsManager.at(claimsManagerAddress)
     assert.strict.equal(
       serviceProviderFactoryProxy.address,
       await claimsManager.getServiceProviderFactoryAddress(),
       'Expect updated claims manager'
     )
->>>>>>> 418f3902
   })
 }