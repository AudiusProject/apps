--- conflicted
+++ resolved
@@ -35,12 +35,9 @@
     const guardianAddress = config.guardianAddress || proxyDeployerAddress
 
     const registryAddress = process.env.registryAddress
-<<<<<<< HEAD
     const claimsManagerAddress = process.env.claimsManagerAddress
-=======
     const governanceAddress = process.env.governanceAddress
 
->>>>>>> e2f8c1c5
     const registry = await Registry.at(registryAddress)
     const governance = await Governance.at(governanceAddress)
 
