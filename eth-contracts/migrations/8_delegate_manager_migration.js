const assert = require('assert')
const contractConfig = require('../contract-config.js')
const _lib = require('../utils/lib')
const AudiusToken = artifacts.require('AudiusToken')
const Registry = artifacts.require('Registry')
const DelegateManager = artifacts.require('DelegateManager')
const AudiusAdminUpgradeabilityProxy = artifacts.require('AudiusAdminUpgradeabilityProxy')
const Staking = artifacts.require('Staking')
const Governance = artifacts.require('Governance')
<<<<<<< HEAD
const ServiceProviderFactory = artifacts.require('ServiceProviderFactory')
=======
const ClaimsManager = artifacts.require('ClaimsManager')
>>>>>>> 418f3902

const claimsManagerProxyKey = web3.utils.utf8ToHex('ClaimsManagerProxy')
const stakingProxyKey = web3.utils.utf8ToHex('StakingProxy')
const serviceProviderFactoryKey = web3.utils.utf8ToHex('ServiceProviderFactory')
const governanceKey = web3.utils.utf8ToHex('Governance')
const delegateManagerKey = web3.utils.utf8ToHex('DelegateManager')

module.exports = (deployer, network, accounts) => {
  deployer.then(async () => {
    const config = contractConfig[network]
    const proxyAdminAddress = config.proxyAdminAddress || accounts[10]
    const proxyDeployerAddress = config.proxyDeployerAddress || accounts[11]
    const guardianAddress = config.guardianAddress || proxyDeployerAddress

    const tokenAddress = process.env.tokenAddress
    const registryAddress = process.env.registryAddress
    const stakingAddress = process.env.stakingAddress
    const governanceAddress = process.env.governanceAddress
    const claimsManagerAddress = process.env.claimsManagerAddress
    const serviceProviderFactoryAddress = process.env.serviceProviderFactoryAddress

    const token = await AudiusToken.at(tokenAddress)
    const registry = await Registry.at(registryAddress)
    const governance = await Governance.at(governanceAddress)

    // Deploy DelegateManager logic and proxy contracts + register proxy
    const delegateManager0 = await deployer.deploy(DelegateManager, { from: proxyDeployerAddress })
    const initializeCallData = _lib.encodeCall(
      'initialize',
      ['address', 'address'],
      [token.address, governanceAddress]
    )
    const delegateManagerProxy = await deployer.deploy(
      AudiusAdminUpgradeabilityProxy,
      delegateManager0.address,
      proxyAdminAddress,
      initializeCallData,
      governanceAddress,
      { from: proxyDeployerAddress }
    )

    await _lib.registerContract(governance, delegateManagerKey, delegateManagerProxy.address, guardianAddress)
    const delegateManager = await DelegateManager.at(delegateManagerProxy.address)

    // Set delegate manager address in Staking.sol through governance
    const setDelManagerAddressTxReceipt = await governance.guardianExecuteTransaction(
      stakingProxyKey,
      _lib.toBN(0),
      'setDelegateManagerAddress(address)',
      _lib.abiEncode(['address'], [delegateManagerProxy.address]),
      { from: guardianAddress }
    )
    assert.equal(_lib.parseTx(setDelManagerAddressTxReceipt).event.args.success, true)
    
    console.log(`DelegateManagerProxy Address: ${delegateManagerProxy.address}`)
    const staking = await Staking.at(stakingAddress)
    let delManAddrFromStaking = await staking.getDelegateManagerAddress()
    console.log(`DelegateManagerProxy Address from Staking.sol: ${delManAddrFromStaking}`)
<<<<<<< HEAD

    // Set delegate manager address in ServiceProviderFactory.sol through governance
    const setDelManagerAddressInSPFactoryTxReceipt = await governance.guardianExecuteTransaction(
      serviceProviderFactoryKey,
      _lib.toBN(0),
      'setDelegateManagerAddress(address)',
      _lib.abiEncode(['address'], [delegateManagerProxy.address]),
      { from: guardianAddress })
    const SPFactory = await ServiceProviderFactory.at(process.env.serviceProviderFactoryAddress)
    let delManAddrFromSPFactory = await SPFactory.getDelegateManagerAddress()
    console.log(`DelegateManagerProxy Address from ServiceProviderFactory.sol: ${delManAddrFromSPFactory}`)
=======
    assert.strict.equal(delegateManager.address, delManAddrFromStaking, 'Failed to set staking address')

    // Set delegate manager address in ClaimsManager.sol through governance
    const claimsManager = await ClaimsManager.at(claimsManagerAddress)
    const setDelManagerInClaimsManagerTx = await governance.guardianExecuteTransaction(
      claimsManagerProxyKey,
      _lib.toBN(0),
      'setDelegateManagerAddress(address)',
      _lib.abiEncode(['address'], [claimsManagerAddress]),
      { from: guardianAddress })

    // Configure addresses in DelegateManager.sol through governance
    const setStakingAddressInDelegateManagerReceipt = await governance.guardianExecuteTransaction(
      delegateManagerKey,
      _lib.toBN(0),
      'setStakingAddress(address)',
      _lib.abiEncode(['address'], [stakingAddress]),
      { from: guardianAddress }
    )
    assert.strict.equal(stakingAddress, await delegateManager.getStakingAddress(), 'Failed to set staking address')

    const setSPFactoryAddr = await governance.guardianExecuteTransaction(
      delegateManagerKey,
      _lib.toBN(0),
      'setServiceProviderFactoryAddress(address)',
      _lib.abiEncode(['address'], [serviceProviderFactoryAddress]),
      { from: guardianAddress }
    )
    assert.strict.equal(
      serviceProviderFactoryAddress,
      await delegateManager.getServiceProviderFactoryAddress(),
      'Failed to set sp address'
    )
    const spClaimsManagerAddress = await governance.guardianExecuteTransaction(
      delegateManagerKey,
      _lib.toBN(0),
      'setClaimsManagerAddress(address)',
      _lib.abiEncode(['address'], [claimsManagerAddress]),
      { from: guardianAddress }
    )
    assert.strict.equal(
      claimsManagerAddress,
      await delegateManager.getClaimsManagerAddress(),
      'Failed to set claims address'
    )
>>>>>>> 418f3902
  })
}<|MERGE_RESOLUTION|>--- conflicted
+++ resolved
@@ -7,11 +7,8 @@
 const AudiusAdminUpgradeabilityProxy = artifacts.require('AudiusAdminUpgradeabilityProxy')
 const Staking = artifacts.require('Staking')
 const Governance = artifacts.require('Governance')
-<<<<<<< HEAD
 const ServiceProviderFactory = artifacts.require('ServiceProviderFactory')
-=======
 const ClaimsManager = artifacts.require('ClaimsManager')
->>>>>>> 418f3902
 
 const claimsManagerProxyKey = web3.utils.utf8ToHex('ClaimsManagerProxy')
 const stakingProxyKey = web3.utils.utf8ToHex('StakingProxy')
@@ -70,7 +67,6 @@
     const staking = await Staking.at(stakingAddress)
     let delManAddrFromStaking = await staking.getDelegateManagerAddress()
     console.log(`DelegateManagerProxy Address from Staking.sol: ${delManAddrFromStaking}`)
-<<<<<<< HEAD
 
     // Set delegate manager address in ServiceProviderFactory.sol through governance
     const setDelManagerAddressInSPFactoryTxReceipt = await governance.guardianExecuteTransaction(
@@ -82,7 +78,6 @@
     const SPFactory = await ServiceProviderFactory.at(process.env.serviceProviderFactoryAddress)
     let delManAddrFromSPFactory = await SPFactory.getDelegateManagerAddress()
     console.log(`DelegateManagerProxy Address from ServiceProviderFactory.sol: ${delManAddrFromSPFactory}`)
-=======
     assert.strict.equal(delegateManager.address, delManAddrFromStaking, 'Failed to set staking address')
 
     // Set delegate manager address in ClaimsManager.sol through governance
@@ -128,6 +123,5 @@
       await delegateManager.getClaimsManagerAddress(),
       'Failed to set claims address'
     )
->>>>>>> 418f3902
   })
 }