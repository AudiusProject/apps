import * as _lib from './_lib/lib.js'
const encodeCall = require('../utils/encodeCall')
const { time } = require('@openzeppelin/test-helpers')

const AudiusToken = artifacts.require('AudiusToken')
const Registry = artifacts.require('Registry')
const MockDelegateManager = artifacts.require('MockDelegateManager')
const MockStakingCaller = artifacts.require('MockStakingCaller')
const Staking = artifacts.require('Staking')
const AudiusAdminUpgradeabilityProxy = artifacts.require('AudiusAdminUpgradeabilityProxy')
const ClaimsManager = artifacts.require('ClaimsManager')

const stakingProxyKey = web3.utils.utf8ToHex('StakingProxy')
const serviceProviderFactoryKey = web3.utils.utf8ToHex('ServiceProviderFactory')
const delegateManagerKey = web3.utils.utf8ToHex('DelegateManager')
const governanceKey = web3.utils.utf8ToHex('Governance')
const claimsManagerProxyKey = web3.utils.utf8ToHex('ClaimsManagerProxy')

const DEFAULT_AMOUNT = _lib.audToWeiBN(120)


contract('ClaimsManager', async (accounts) => {
  let token, registry, staking0, stakingProxy, staking, claimsManager0, claimsManagerProxy, claimsManager
  let mockDelegateManager, mockStakingCaller

  const BN = web3.utils.BN
  const [controllerAddress, proxyAdminAddress, proxyDeployerAddress, staker] = accounts

  const getLatestBlock = async () => {
    return web3.eth.getBlock('latest')
  }

  const approveTransferAndStake = async (amount, staker) => {
    // Transfer default tokens to
    await token.transfer(staker, amount, { from: controllerAddress })
    // Allow Staking app to move owner tokens
    await token.approve(staking.address, amount, { from: staker })
    // Stake tokens
    await mockStakingCaller.stakeFor(
      staker,
<<<<<<< HEAD
      amount)
=======
      amount,
      web3.utils.utf8ToHex('')
    )
>>>>>>> dde6adad
  }

  beforeEach(async () => {
    token = await AudiusToken.new({ from: controllerAddress })
    await token.initialize()
    registry = await Registry.new({ from: controllerAddress })
    await registry.initialize()

    // Deploy and register stakingProxy
    staking0 = await Staking.new({ from: proxyDeployerAddress })
    const stakingInitializeData = encodeCall(
      'initialize',
      ['address', 'address', 'bytes32', 'bytes32', 'bytes32'],
      [
        token.address,
        registry.address,
        claimsManagerProxyKey,
        delegateManagerKey,
        serviceProviderFactoryKey
      ]
    )
    stakingProxy = await AudiusAdminUpgradeabilityProxy.new(
      staking0.address,
      proxyAdminAddress,
      stakingInitializeData,
      registry.address,
      governanceKey,
      { from: proxyDeployerAddress }
    )
    await registry.addContract(stakingProxyKey, stakingProxy.address, { from: controllerAddress })
    staking = await Staking.at(stakingProxy.address)

    // Mock SP for test
    mockStakingCaller = await MockStakingCaller.new()
    await mockStakingCaller.initialize(stakingProxy.address, token.address)
    await registry.addContract(serviceProviderFactoryKey, mockStakingCaller.address)

    // Deploy mock delegate manager with only function to forward processClaim call
    mockDelegateManager = await MockDelegateManager.new()
    await mockDelegateManager.initialize(registry.address, claimsManagerProxyKey)
    await registry.addContract(delegateManagerKey, mockDelegateManager.address)

    // Deploy claimsManagerProxy
    claimsManager0 = await ClaimsManager.new({ from: proxyDeployerAddress })
    const claimsInitializeCallData = encodeCall(
      'initialize',
      ['address', 'address', 'address', 'bytes32', 'bytes32', 'bytes32'],
      [token.address, registry.address, controllerAddress, stakingProxyKey, serviceProviderFactoryKey, delegateManagerKey]
    )
    claimsManagerProxy = await AudiusAdminUpgradeabilityProxy.new(
      claimsManager0.address,
      proxyAdminAddress,
      claimsInitializeCallData,
      registry.address,
      governanceKey,
      { from: proxyDeployerAddress }
    )
    claimsManager = await ClaimsManager.at(claimsManagerProxy.address)

    // Register claimsManagerProxy
    await registry.addContract(
      claimsManagerProxyKey,
      claimsManagerProxy.address
    )

    // Register new contract as a minter, from the same address that deployed the contract
    await token.addMinter(claimsManagerProxy.address, { from: accounts[0] })
  })

  it('Initiate a claim', async () => {
    // Get amount staked
    let totalStaked = await staking.totalStaked()
    assert.isTrue(
      totalStaked.isZero(),
      'Expect zero treasury stake prior to claim funding'
    )

    // Stake default amount
    await approveTransferAndStake(DEFAULT_AMOUNT, staker)

    // Get funds per claim
    let fundsPerRound = await claimsManager.getFundsPerRound()

    await claimsManager.initiateRound({ from: controllerAddress })
    await mockDelegateManager.testProcessClaim(staker, 0)

    totalStaked = await staking.totalStaked()

    assert.isTrue(
      totalStaked.eq(fundsPerRound.add(DEFAULT_AMOUNT)),
      'Expect single round of funding + initial stake at this time'
    )

    // Confirm another claim cannot be immediately funded
    await _lib.assertRevert(
      claimsManager.initiateRound({ from: controllerAddress }),
      'Required block difference not met'
    )
  })

  it('Initiate multiple rounds, 1x block diff', async () => {
    // Get amount staked
    let totalStaked = await staking.totalStaked()
    assert.isTrue(
      totalStaked.isZero(),
      'Expect zero stake prior to claim funding'
    )

    // Stake default amount
    await approveTransferAndStake(DEFAULT_AMOUNT, staker)

    // Get funds per claim
    let fundsPerClaim = await claimsManager.getFundsPerRound()

    // Initiate round
    await claimsManager.initiateRound({ from: controllerAddress })
    await mockDelegateManager.testProcessClaim(staker, 0)
    totalStaked = await staking.totalStaked()

    assert.isTrue(
      totalStaked.eq(fundsPerClaim.add(DEFAULT_AMOUNT)),
      'Expect single round of funding + initial stake at this time')

    // Confirm another round cannot be immediately funded
    await _lib.assertRevert(
      claimsManager.initiateRound({ from: controllerAddress }),
      'Required block difference not met')

    let lastClaimBlock = await claimsManager.getLastFundBlock()
    let claimDiff = await claimsManager.getFundingRoundBlockDiff()
    let nextClaimBlock = lastClaimBlock.add(claimDiff)

    // Advance blocks to the next valid claim
    await time.advanceBlockTo(nextClaimBlock)

    // No change expected after block diff
    totalStaked = await staking.totalStaked()
    assert.isTrue(
      totalStaked.eq(fundsPerClaim.add(DEFAULT_AMOUNT)),
      'Expect single round of funding + initial stake at this time')

    let accountStakeBeforeSecondClaim = await staking.totalStakedFor(staker)

    // Initiate another round
    await claimsManager.initiateRound({ from: controllerAddress })
    await mockDelegateManager.testProcessClaim(staker, 0)
    totalStaked = await staking.totalStaked()
    let finalAcctStake = await staking.totalStakedFor(staker)
    let expectedFinalValue = accountStakeBeforeSecondClaim.add(fundsPerClaim)

    assert.isTrue(finalAcctStake.eq(expectedFinalValue), 'Expect additional increase in stake after 2nd claim')
  })

  it('Initiate single claim after 2x claim block diff', async () => {
    // Get funds per claim
    let fundsPerClaim = await claimsManager.getFundsPerRound()
    // Get amount staked
    let totalStaked = await staking.totalStaked()
    assert.isTrue(
      totalStaked.isZero(),
      'Expect zero stake prior to claim funding')

    // Stake default amount
    await approveTransferAndStake(DEFAULT_AMOUNT, staker)

    // Initiate 1st claim
    await claimsManager.initiateRound({ from: controllerAddress })

    let lastClaimBlock = await claimsManager.getLastFundBlock()
    let claimDiff = await claimsManager.getFundingRoundBlockDiff()
    let twiceClaimDiff = claimDiff.mul(new BN('2'))
    let nextClaimBlockTwiceDiff = lastClaimBlock.add(twiceClaimDiff)

    // Advance blocks to the target
    await time.advanceBlockTo(nextClaimBlockTwiceDiff)

    // Initiate claim
    await claimsManager.initiateRound({ from: controllerAddress })
    await mockDelegateManager.testProcessClaim(staker, 0)
    totalStaked = await staking.totalStaked()

    assert.isTrue(
      totalStaked.eq(fundsPerClaim.add(DEFAULT_AMOUNT)),
      'Expect single round of funding + initial stake at this time')

    // Confirm another round cannot be immediately funded, despite 2x block diff
    await _lib.assertRevert(
      claimsManager.initiateRound({ from: controllerAddress }),
      'Required block difference not met')
  })

  it('updates funding amount', async () => {
    let currentFunding = await claimsManager.getFundsPerRound()
    let newAmount = _lib.audToWeiBN(1000)
    assert.isTrue(!newAmount.eq(currentFunding), 'Expect change in funding value')
    await _lib.assertRevert(
      claimsManager.updateFundingAmount(newAmount, { from: accounts[7] }),
      'UpdateFundingAmount only accessible from controllerAddress.'
    )
    await claimsManager.updateFundingAmount(newAmount, { from: controllerAddress })
    let updatedFundingAmount = await claimsManager.getFundsPerRound()
    assert.isTrue(newAmount.eq(updatedFundingAmount), 'Expect updated funding amount')
  })
})<|MERGE_RESOLUTION|>--- conflicted
+++ resolved
@@ -38,13 +38,7 @@
     // Stake tokens
     await mockStakingCaller.stakeFor(
       staker,
-<<<<<<< HEAD
       amount)
-=======
-      amount,
-      web3.utils.utf8ToHex('')
-    )
->>>>>>> dde6adad
   }
 
   beforeEach(async () => {
