import * as _lib from '../utils/lib.js'
const { time, expectEvent } = require('@openzeppelin/test-helpers')

const AudiusAdminUpgradeabilityProxy = artifacts.require('AudiusAdminUpgradeabilityProxy')
const ServiceTypeManager = artifacts.require('ServiceTypeManager')
const ServiceProviderFactory = artifacts.require('ServiceProviderFactory')
const Staking = artifacts.require('Staking')
const DelegateManager = artifacts.require('DelegateManager')
const ClaimsManager = artifacts.require('ClaimsManager')

const stakingProxyKey = web3.utils.utf8ToHex('StakingProxy')
const serviceProviderFactoryKey = web3.utils.utf8ToHex('ServiceProviderFactory')
const serviceTypeManagerProxyKey = web3.utils.utf8ToHex('ServiceTypeManagerProxy')
const claimsManagerProxyKey = web3.utils.utf8ToHex('ClaimsManagerProxy')
const governanceKey = web3.utils.utf8ToHex('Governance')
const delegateManagerKey = web3.utils.utf8ToHex('DelegateManager')
const tokenRegKey = web3.utils.utf8ToHex('Token')

const testDiscProvType = web3.utils.utf8ToHex('discovery-provider')
const serviceTypeMinStake = _lib.audToWei(5)
const serviceTypeMaxStake = _lib.audToWei(10000000)
const testEndpoint = 'https://localhost:5000'
const testEndpoint1 = 'https://localhost:5001'
const testEndpoint3 = 'https://localhost:5002'

const INITIAL_BAL = _lib.audToWeiBN(1000)
const DEFAULT_AMOUNT_VAL = _lib.audToWei(120)
const DEFAULT_AMOUNT = _lib.toBN(DEFAULT_AMOUNT_VAL)
const VOTING_PERIOD = 10
const EXECUTION_DELAY = VOTING_PERIOD
const VOTING_QUORUM_PERCENT = 10
const DECREASE_STAKE_LOCKUP_DURATION = 10
<<<<<<< HEAD
const DEPLOYER_CUT_LOCKUP_DURATION = 11
=======
const UNDELEGATE_LOCKUP_DURATION = 21
>>>>>>> f95c3f43

const callValue0 = _lib.toBN(0)


contract('DelegateManager', async (accounts) => {
  let staking, stakingAddress, token, registry, governance
  let serviceProviderFactory, serviceTypeManager, claimsManager, delegateManager

  // intentionally not using acct0 to make sure no TX accidentally succeeds without specifying sender
  const [, proxyAdminAddress, proxyDeployerAddress] = accounts
  const tokenOwnerAddress = proxyDeployerAddress
  const guardianAddress = proxyDeployerAddress
  const stakerAccount = accounts[10]
  const stakerAccount2 = accounts[12]
  const delegatorAccount1 = accounts[11]
  const slasherAccount = stakerAccount

  /**
   * Initialize Registry, Governance, Token, Staking, ServiceTypeManager, ServiceProviderFactory, ClaimsManager, DelegateManager
   * Register discprov serviceType
   */
  beforeEach(async () => {
    registry = await _lib.deployRegistry(artifacts, proxyAdminAddress, proxyDeployerAddress)

    // Deploy + register Governance contract
    governance = await _lib.deployGovernance(
      artifacts,
      proxyAdminAddress,
      proxyDeployerAddress,
      registry,
      VOTING_PERIOD,
      EXECUTION_DELAY,
      VOTING_QUORUM_PERCENT,
      guardianAddress
    )
    await registry.addContract(governanceKey, governance.address, { from: proxyDeployerAddress })

    // Deploy + register token
    token = await _lib.deployToken(
      artifacts,
      proxyAdminAddress,
      proxyDeployerAddress,
      tokenOwnerAddress,
      governance.address
    )
    await registry.addContract(tokenRegKey, token.address, { from: proxyDeployerAddress })

    // Deploy + register Staking
    const staking0 = await Staking.new({ from: proxyDeployerAddress })
    const stakingInitializeData = _lib.encodeCall(
      'initialize',
      ['address', 'address'],
      [token.address, governance.address]
    )
    const stakingProxy = await AudiusAdminUpgradeabilityProxy.new(
      staking0.address,
      governance.address,
      stakingInitializeData,
      { from: proxyDeployerAddress }
    )
    staking = await Staking.at(stakingProxy.address)
    await registry.addContract(stakingProxyKey, stakingProxy.address, { from: proxyDeployerAddress })
    stakingAddress = staking.address

    // Deploy + register ServiceTypeManager
    let serviceTypeInitializeData = _lib.encodeCall(
      'initialize', ['address'], [governance.address]
    )
    let serviceTypeManager0 = await ServiceTypeManager.new({ from: proxyDeployerAddress })
    let serviceTypeManagerProxy = await AudiusAdminUpgradeabilityProxy.new(
      serviceTypeManager0.address,
      governance.address,
      serviceTypeInitializeData,
      { from: proxyDeployerAddress }
    )
    await registry.addContract(serviceTypeManagerProxyKey, serviceTypeManagerProxy.address, { from: proxyDeployerAddress })
    serviceTypeManager = await ServiceTypeManager.at(serviceTypeManagerProxy.address)

    // Register discprov serviceType
    await _lib.addServiceType(testDiscProvType, serviceTypeMinStake, serviceTypeMaxStake, governance, guardianAddress, serviceTypeManagerProxyKey)

    claimsManager = await _lib.deployClaimsManager(
      artifacts,
      registry,
      governance,
      proxyDeployerAddress,
      guardianAddress,
      token.address,
      10,
      claimsManagerProxyKey
    )

    // Deploy ServiceProviderFactory
    let serviceProviderFactory0 = await ServiceProviderFactory.new({ from: proxyDeployerAddress })
    const serviceProviderFactoryCalldata = _lib.encodeCall(
      'initialize',
      ['address', 'address', 'uint256', 'uint256'],
      [
        governance.address,
        claimsManager.address,
        DECREASE_STAKE_LOCKUP_DURATION,
        DEPLOYER_CUT_LOCKUP_DURATION
      ]
    )
    let serviceProviderFactoryProxy = await AudiusAdminUpgradeabilityProxy.new(
      serviceProviderFactory0.address,
      governance.address,
      serviceProviderFactoryCalldata,
      { from: proxyDeployerAddress }
    )
    serviceProviderFactory = await ServiceProviderFactory.at(serviceProviderFactoryProxy.address)
    await registry.addContract(serviceProviderFactoryKey, serviceProviderFactoryProxy.address, { from: proxyDeployerAddress })

    // Register new ClaimsManager contract as a minter, from the same address that deployed the contract
    await governance.guardianExecuteTransaction(
      tokenRegKey,
      callValue0,
      'addMinter(address)',
      _lib.abiEncode(['address'], [claimsManager.address]),
      { from: guardianAddress }
    )

    const delegateManagerInitializeData = _lib.encodeCall(
      'initialize',
      ['address', 'address', 'uint256'],
      [token.address, governance.address, UNDELEGATE_LOCKUP_DURATION]
    )
    let delegateManager0 = await DelegateManager.new({ from: proxyDeployerAddress })
    let delegateManagerProxy = await AudiusAdminUpgradeabilityProxy.new(
      delegateManager0.address,
      governance.address,
      delegateManagerInitializeData,
      { from: proxyDeployerAddress }
    )

    delegateManager = await DelegateManager.at(delegateManagerProxy.address)
    await registry.addContract(delegateManagerKey, delegateManagerProxy.address, { from: proxyDeployerAddress })

    // ---- Configuring addresses
    await _lib.configureGovernanceStakingAddress(
      governance,
      governanceKey,
      guardianAddress,
      stakingProxy.address
    )
    // ---- Set up staking contract permissions
    await _lib.configureStakingContractAddresses(
      governance,
      guardianAddress,
      stakingProxyKey,
      staking,
      serviceProviderFactoryProxy.address,
      claimsManager.address,
      delegateManagerProxy.address
    )

    // ---- Set up claims manageer contract permissions
    await _lib.configureClaimsManagerContractAddresses(
      governance,
      guardianAddress,
      claimsManagerProxyKey,
      claimsManager,
      staking.address,
      serviceProviderFactory.address,
      delegateManager.address
    )

    // ---- Set up delegateManager  contract permissions
    //   return { spFactoryTx, claimsManagerTx, stakingTx, governanceTx }

    let initTxs = await _lib.configureDelegateManagerAddresses(
      governance,
      guardianAddress,
      delegateManagerKey,
      delegateManager,
      staking.address,
      serviceProviderFactory.address,
      claimsManager.address
    )
    await expectEvent.inTransaction(
      initTxs.spFactoryTx.tx,
      DelegateManager,
      'ServiceProviderFactoryAddressUpdated',
      { _newServiceProviderFactoryAddress: serviceProviderFactory.address }
    )
    await expectEvent.inTransaction(
      initTxs.stakingTx.tx,
      DelegateManager,
      'StakingAddressUpdated',
      { _newStakingAddress: staking.address }
    )
    await expectEvent.inTransaction(
      initTxs.governanceTx.tx,
      DelegateManager,
      'GovernanceAddressUpdated',
      { _newGovernanceAddress: governance.address }
    )
    await expectEvent.inTransaction(
      initTxs.claimsManagerTx.tx,
      DelegateManager,
      'ClaimsManagerAddressUpdated',
      { _newClaimsManagerAddress: claimsManager.address }
    )

    // ---- Set up spFactory  contract permissions
    await _lib.configureServiceProviderFactoryAddresses(
      governance,
      guardianAddress,
      serviceProviderFactoryKey,
      serviceProviderFactory,
      staking.address,
      serviceTypeManagerProxy.address,
      claimsManager.address,
      delegateManagerProxy.address
    )

    // Clear min delegation amount for testing
    let updateTx = await governance.guardianExecuteTransaction(
      delegateManagerKey,
      _lib.toBN(0),
      'updateMinDelegationAmount(uint256)',
      _lib.abiEncode(['uint256'], [0]),
      { from: guardianAddress }
    )
    await expectEvent.inTransaction(
      updateTx.tx,
      DelegateManager,
      'MinDelegationUpdated',
      { _minDelegationAmount: '0' }
    )
    // Expect revert for 8 since it is below votingPeriod + votingDelay
    await _lib.assertRevert(
      governance.guardianExecuteTransaction(
        delegateManagerKey,
        _lib.toBN(0),
        'updateRemoveDelegatorLockupDuration(uint256)',
        _lib.abiEncode(['uint256'], [8]),
        { from: guardianAddress }
      )
    )
    // Reset lockup and eval duration for testing
    updateTx = await governance.guardianExecuteTransaction(
      delegateManagerKey,
      _lib.toBN(0),
      'updateRemoveDelegatorLockupDuration(uint256)',
      _lib.abiEncode(['uint256'], [100]),
      { from: guardianAddress }
    )
    await expectEvent.inTransaction(
      updateTx.tx,
      DelegateManager,
      'RemoveDelegatorLockupDurationUpdated',
      { _removeDelegatorLockupDuration: '100' }
    )
    updateTx = await governance.guardianExecuteTransaction(
      delegateManagerKey,
      _lib.toBN(0),
      'updateRemoveDelegatorEvalDuration(uint256)',
      _lib.abiEncode(['uint256'], [10]),
      { from: guardianAddress }
    )
    await expectEvent.inTransaction(
      updateTx.tx,
      DelegateManager,
      'RemoveDelegatorEvalDurationUpdated',
      { _removeDelegatorEvalDuration: '10' }
    )
  })

  /* Helper functions */
  const updateMinDelegationAmount = async (amount) => {
    let updateTx = await governance.guardianExecuteTransaction(
      delegateManagerKey,
      _lib.toBN(0),
      'updateMinDelegationAmount(uint256)',
      _lib.abiEncode(['uint256'], [amount]),
      { from: guardianAddress }
    )
    await expectEvent.inTransaction(
      updateTx.tx, DelegateManager, 'MinDelegationUpdated',
      { _minDelegationAmount: `${amount}` }
    )
  }

  const increaseRegisteredProviderStake = async (increase, account) => {
    // Approve token transfer
    await token.approve(
      stakingAddress,
      increase,
      { from: account })

    let tx = await serviceProviderFactory.increaseStake(
      increase,
      { from: account })

    let args = tx.logs.find(log => log.event === 'UpdatedStakeAmount').args
  }

  const decreaseRegisteredProviderStake = async (decrease, account) => {
    try {
      // Request decrease in stake
      await serviceProviderFactory.requestDecreaseStake(decrease, { from: account })
      let requestInfo = await serviceProviderFactory.getPendingDecreaseStakeRequest(account)
      // Advance to valid block
      await time.advanceBlockTo(requestInfo.lockupExpiryBlock)
      // Approve token transfer from staking contract to account
      await serviceProviderFactory.decreaseStake({ from: account })
    } catch (e) {
      // Cancel request
      await serviceProviderFactory.cancelDecreaseStakeRequest(account, { from: account })
      throw e
    }
  }

  const getTotalDelegatorStake = async (delegator) => {
    let validTypes = await serviceTypeManager.getValidServiceTypes()
    let totalDelegatorStake = _lib.toBN(0)
    for (const serviceType of validTypes) {
      let numTypeIds = await serviceProviderFactory.getTotalServiceTypeProviders(serviceType)
      let i = 1
      while (i <= numTypeIds) {
        let info = await serviceProviderFactory.getServiceEndpointInfo(serviceType, i)
        let serviceProvider = info.owner
        let totalDelegatedToOwner = await delegateManager.getDelegatorStakeForServiceProvider(delegator, serviceProvider)
        totalDelegatorStake = totalDelegatorStake.add(totalDelegatedToOwner)
        i++
      }
    }
    return totalDelegatorStake
  }

  const getAccountStakeInfo = async (account, print = false) => {
    let spFactoryStake
    let totalInStakingContract

    let spDetails = await serviceProviderFactory.getServiceProviderDetails(account)
    spFactoryStake = spDetails.deployerStake
    totalInStakingContract = await staking.totalStakedFor(account)
    let spDecreaseRequest = await serviceProviderFactory.getPendingDecreaseStakeRequest(account)

    let delegatedStake = await delegateManager.getTotalDelegatedToServiceProvider(account)
    let lockedUpDelegatorStake = await delegateManager.getTotalLockedDelegationForServiceProvider(account)
    let delegatorInfo = {}
    let delegators = await delegateManager.getDelegatorsList(account)
    for (var i = 0; i < delegators.length; i++) {
      let amountDelegated = await getTotalDelegatorStake(delegators[i])
      let amountDelegatedtoSP = await delegateManager.getDelegatorStakeForServiceProvider(delegators[i], account)
      let pendingUndelegateRequest = await delegateManager.getPendingUndelegateRequest(delegators[i])
      delegatorInfo[delegators[i]] = {
        amountDelegated,
        amountDelegatedtoSP,
        pendingUndelegateRequest
      }
    }
    let outsideStake = spFactoryStake.add(delegatedStake)
    let totalActiveStake = outsideStake.sub(lockedUpDelegatorStake)
    let stakeDiscrepancy = totalInStakingContract.sub(outsideStake)
    let accountSummary = {
      totalInStakingContract,
      delegatedStake,
      spFactoryStake,
      delegatorInfo,
      outsideStake,
      lockedUpDelegatorStake,
      totalActiveStake,
      spDecreaseRequest
    }

    if (print) {
      console.log(`${account} SpFactory: ${spFactoryStake}, DelegateManager: ${delegatedStake}`)
      console.log(`${account} Outside Stake: ${outsideStake} Staking: ${totalInStakingContract}`)
      console.log(`(Staking) vs (DelegateManager + SPFactory) Stake discrepancy: ${stakeDiscrepancy}`)
      console.dir(accountSummary, { depth: 5 })
    }

    return Object.assign(accountSummary, spDetails)
  }

  describe('Delegation tests', () => {
    let regTx

    /**
     * Transfer tokens to stakers & delegator
     * Register service providers
     * Update SP deployer cuts
     */
    beforeEach(async () => {
      // Transfer 1000 tokens to stakers
      await token.transfer(stakerAccount, INITIAL_BAL, { from: proxyDeployerAddress })
      await token.transfer(stakerAccount2, INITIAL_BAL, { from: proxyDeployerAddress })
      // Transfer 1000 tokens to delegator
      await token.transfer(delegatorAccount1, INITIAL_BAL, { from: proxyDeployerAddress })

      let initialBal = await token.balanceOf(stakerAccount)

      regTx = await _lib.registerServiceProvider(
        token,
        staking,
        serviceProviderFactory,
        testDiscProvType,
        testEndpoint,
        DEFAULT_AMOUNT,
        stakerAccount
      )
      await _lib.registerServiceProvider(
        token,
        staking,
        serviceProviderFactory,
        testDiscProvType,
        testEndpoint1,
        DEFAULT_AMOUNT,
        stakerAccount2
      )

      // Confirm event has correct amount
      assert.isTrue(regTx.stakeAmount.eq(DEFAULT_AMOUNT))

      // Confirm balance updated for tokens
      let finalBal = await token.balanceOf(stakerAccount)
      assert.isTrue(initialBal.eq(finalBal.add(DEFAULT_AMOUNT)), 'Expect funds to be transferred')

      let updatedCut = 10

      // Request Update SP Deployer Cut to 10%
      await serviceProviderFactory.requestUpdateDeployerCut(stakerAccount, updatedCut, { from: stakerAccount })
      await serviceProviderFactory.requestUpdateDeployerCut(stakerAccount2, updatedCut, { from: stakerAccount2 })

      // Advance to 2nd update block number
      let pending2ndUpdate = await serviceProviderFactory.getPendingUpdateDeployerCutRequest(stakerAccount2)
      await time.advanceBlockTo(pending2ndUpdate.lockupExpiryBlock)

      // Evaluate both updates
      await serviceProviderFactory.updateDeployerCut(
        stakerAccount2,
        { from: stakerAccount2 }
      )
      await serviceProviderFactory.updateDeployerCut(
        stakerAccount,
        { from: stakerAccount }
      )

      // Confirm updates
      let info = await serviceProviderFactory.getServiceProviderDetails(stakerAccount)
      assert.isTrue((info.deployerCut).eq(_lib.toBN(updatedCut)), 'Expect updated cut')
      info = await serviceProviderFactory.getServiceProviderDetails(stakerAccount2)
      assert.isTrue((info.deployerCut).eq(_lib.toBN(updatedCut)), 'Expect updated cut')
    })

    it('Initial state + claim', async () => {
      // Validate basic claim w/SP path
      let spStake = (await serviceProviderFactory.getServiceProviderDetails(stakerAccount)).deployerStake
      let totalStakedForAccount = await staking.totalStakedFor(stakerAccount)

      await claimsManager.initiateRound({ from: stakerAccount })

      totalStakedForAccount = await staking.totalStakedFor(stakerAccount)
      spStake = (await serviceProviderFactory.getServiceProviderDetails(stakerAccount)).deployerStake

      await delegateManager.claimRewards(stakerAccount, { from: stakerAccount })

      totalStakedForAccount = await staking.totalStakedFor(stakerAccount)
      spStake = (await serviceProviderFactory.getServiceProviderDetails(stakerAccount)).deployerStake
      assert.isTrue(
        spStake.eq(totalStakedForAccount),
        'Stake value in SPFactory and Staking.sol must be equal')
    })

    it('Initial state + claim from different address', async () => {
      // Validate basic claim w/SP path
      let spStake = (await serviceProviderFactory.getServiceProviderDetails(stakerAccount)).deployerStake
      let totalStakedForAccount = await staking.totalStakedFor(stakerAccount)

      await claimsManager.initiateRound({ from: stakerAccount })

      totalStakedForAccount = await staking.totalStakedFor(stakerAccount)
      spStake = (await serviceProviderFactory.getServiceProviderDetails(stakerAccount)).deployerStake

      // Claim from a separate account to confirm claimRewards can be called by any address
      let claimerAddress = accounts[5]
      assert.isTrue(claimerAddress !== stakerAccount, 'Expected different claimer account')
      await delegateManager.claimRewards(stakerAccount, { from: claimerAddress })

      totalStakedForAccount = await staking.totalStakedFor(stakerAccount)
      spStake = (await serviceProviderFactory.getServiceProviderDetails(stakerAccount)).deployerStake
      assert.isTrue(
        spStake.eq(totalStakedForAccount),
        'Stake value in SPFactory and Staking.sol must be equal')
    })

    it('Fail to claim for an address that has zero stake', async () => {
      await claimsManager.initiateRound({ from: stakerAccount })

      // Claim from a separate account to confirm claimRewards can be called by any address
      let claimerAddress = accounts[5]
      let fakeSPAddress = accounts[9]
      assert.isTrue(claimerAddress !== stakerAccount, 'Expected different claimer account')
      assert.isTrue(claimerAddress !== stakerAccount, 'Expected fake service provider address')
      await _lib.assertRevert(
        delegateManager.claimRewards(fakeSPAddress, { from: claimerAddress }),
        "Stake required for claim"
      )
    })

    it('Single delegator basic operations', async () => {
      // Transfer 1000 tokens to delegator
      await token.transfer(delegatorAccount1, INITIAL_BAL, { from: proxyDeployerAddress })

      let totalStakedForSP = await staking.totalStakedFor(stakerAccount)
      let initialSpStake = totalStakedForSP
      let delegateAmount = _lib.audToWeiBN(60)

      let minDel = await delegateManager.getMinDelegationAmount()
      assert.isTrue(minDel.lte(delegateAmount), 'Must be above min delegation')

      // Approve staking transfer
      await token.approve(
        stakingAddress,
        delegateAmount,
        { from: delegatorAccount1 })

      await delegateManager.delegateStake(
        stakerAccount,
        delegateAmount,
        { from: delegatorAccount1 })
      totalStakedForSP = await staking.totalStakedFor(stakerAccount)
      let delegators = await delegateManager.getDelegatorsList(stakerAccount)
      let spStake = (await serviceProviderFactory.getServiceProviderDetails(stakerAccount)).deployerStake

      let delegatedStake = await getTotalDelegatorStake(delegatorAccount1)
      let delegatedStakeForSP = await delegateManager.getDelegatorStakeForServiceProvider(
        delegatorAccount1,
        stakerAccount)
      let delegatorFound = delegators.includes(delegatorAccount1)

      assert.isTrue(
        delegatorFound,
        'Delegator found in array'
      )
      assert.isTrue(
        delegatedStake.eq(delegatedStakeForSP),
        'All stake expected for Service Provider'
      )
      assert.isTrue(
        totalStakedForSP.eq(spStake.add(delegatedStake)),
        'Sum of Staking.sol equals SPFactory and DelegateManager'
      )

      // Increase delegated stake
      let increaseAmount = _lib.audToWeiBN(5)
      await token.approve(
        stakingAddress,
        increaseAmount,
        { from: delegatorAccount1 })
      await delegateManager.delegateStake(
        stakerAccount,
        increaseAmount,
        { from: delegatorAccount1 })
      assert.isTrue(
        (await getTotalDelegatorStake(delegatorAccount1)).eq(delegatedStake.add(increaseAmount)),
        'Confirm increase')

      delegatedStake = await getTotalDelegatorStake(delegatorAccount1)

      // Submit request to undelegate all stake
      await delegateManager.requestUndelegateStake(
        stakerAccount,
        delegatedStake,
        { from: delegatorAccount1 }
      )

      // Confirm lockup amount is registered
      let undelegateRequestInfo = await delegateManager.getPendingUndelegateRequest(delegatorAccount1)
      assert.isTrue(
        undelegateRequestInfo.amount.eq(delegatedStake),
        'Expected amount not found in lockup')

      let totalLockedDelegation =
        await delegateManager.getTotalLockedDelegationForServiceProvider(stakerAccount)
      assert.isTrue(
        totalLockedDelegation.eq(delegatedStake),
        'Expected amount not found in total lockup for SP')

      // Try to undelegate stake immediately, confirm failure
      await _lib.assertRevert(
        delegateManager.undelegateStake({ from: delegatorAccount1 }),
        'Lockup must be expired'
      )
      // Try to submit another request, expect revert
      await _lib.assertRevert(
        delegateManager.requestUndelegateStake(
          stakerAccount,
          delegatedStake,
          { from: delegatorAccount1 }),
        'No pending lockup expected'
      )

      // Advance to valid block
      await time.advanceBlockTo(undelegateRequestInfo.lockupExpiryBlock)

      // Undelegate stake
      await delegateManager.undelegateStake({ from: delegatorAccount1 })

      // Confirm all state change operations have occurred
      undelegateRequestInfo = await delegateManager.getPendingUndelegateRequest(delegatorAccount1)

      totalStakedForSP = await staking.totalStakedFor(stakerAccount)
      delegators = await delegateManager.getDelegatorsList(stakerAccount)
      delegatedStake = await getTotalDelegatorStake(delegatorAccount1)
      totalLockedDelegation =
        await delegateManager.getTotalLockedDelegationForServiceProvider(stakerAccount)
      assert.equal(delegators.length, 0, 'Expect no remaining delegators')
      assert.equal(delegatedStake, 0, 'Expect no remaining total delegate stake')
      assert.equal(totalLockedDelegation, 0, 'Expect no remaining locked stake for SP')
      assert.isTrue(initialSpStake.eq(totalStakedForSP), 'Staking.sol back to initial value')
    })

    it('Single delegator + claim', async () => {
      // TODO: Validate all
      // Transfer 1000 tokens to delegator
      await token.transfer(delegatorAccount1, INITIAL_BAL, { from: proxyDeployerAddress })

      let totalStakedForSP = await staking.totalStakedFor(stakerAccount)
      let initialDelegateAmount = _lib.audToWeiBN(60)

      // Approve staking transfer
      await token.approve(
        stakingAddress,
        initialDelegateAmount,
        { from: delegatorAccount1 })

      let tx = await delegateManager.delegateStake(
        stakerAccount,
        initialDelegateAmount,
        { from: delegatorAccount1 })

      totalStakedForSP = await staking.totalStakedFor(stakerAccount)
      let delegatedStake = await getTotalDelegatorStake(delegatorAccount1)
      let deployerCut = (await serviceProviderFactory.getServiceProviderDetails(stakerAccount)).deployerCut
      let deployerCutBase = await serviceProviderFactory.getServiceProviderDeployerCutBase()

      // Initiate round
      await claimsManager.initiateRound({ from: stakerAccount })

      // Confirm claim is pending
      let pendingClaim = await claimsManager.claimPending(stakerAccount)
      assert.isTrue(pendingClaim, 'ClaimsManager expected to consider claim pending')

      let spStake = (await serviceProviderFactory.getServiceProviderDetails(stakerAccount)).deployerStake
      let totalStake = await staking.totalStaked()
      totalStakedForSP = await staking.totalStakedFor(stakerAccount)
      delegatedStake = await getTotalDelegatorStake(delegatorAccount1)
      let totalValueOutsideStaking = spStake.add(delegatedStake)
      let fundingAmount = await claimsManager.getFundsPerRound()
      let totalRewards = (totalStakedForSP.mul(fundingAmount)).div(totalStake)

      // Manually calculate expected value prior to making claim
      // Identical math as contract
      let delegateRewardsPriorToSPCut = (delegatedStake.mul(totalRewards)).div(totalValueOutsideStaking)
      let spDeployerCut = (delegateRewardsPriorToSPCut.mul(deployerCut)).div(deployerCutBase)
      let delegateRewards = delegateRewardsPriorToSPCut.sub(spDeployerCut)
      let expectedDelegateStake = delegatedStake.add(delegateRewards)
      let spRewardShare = (spStake.mul(totalRewards)).div(totalValueOutsideStaking)
      let expectedSpStake = spStake.add(spRewardShare.add(spDeployerCut))

      await delegateManager.claimRewards(stakerAccount, { from: stakerAccount })

      let finalSpStake = (await serviceProviderFactory.getServiceProviderDetails(stakerAccount)).deployerStake
      let finalDelegateStake = await getTotalDelegatorStake(delegatorAccount1)

      assert.isTrue(finalSpStake.eq(expectedSpStake), 'Expected SP stake matches found value')
      assert.isTrue(finalDelegateStake.eq(expectedDelegateStake), 'Expected delegate stake matches found value')
    })

    it('Undelegate after SP has deregistered', async () => {
      let initialDelegateAmount = _lib.audToWeiBN(60)
      // Approve staking transfer
      await token.approve(
        stakingAddress,
        initialDelegateAmount,
        { from: delegatorAccount1 })

      await delegateManager.delegateStake(
        stakerAccount,
        initialDelegateAmount,
        { from: delegatorAccount1 })

      let accountInfo = await getAccountStakeInfo(stakerAccount, false)
      assert.isTrue(
        accountInfo.delegatorInfo[delegatorAccount1].amountDelegated.eq(initialDelegateAmount),
        'Expect initial delegate amount reflected')

      // Request decrease all of stake by deregistering SP
      await _lib.deregisterServiceProvider(
        serviceProviderFactory,
        testDiscProvType,
        testEndpoint,
        stakerAccount)
      let deregisterRequestInfo = await serviceProviderFactory.getPendingDecreaseStakeRequest(stakerAccount)

      await _lib.assertRevert(
        serviceProviderFactory.decreaseStake({ from: stakerAccount }),
        'Lockup must be expired'
      )

      await time.advanceBlockTo(deregisterRequestInfo.lockupExpiryBlock)

      // Withdraw all SP stake
      await serviceProviderFactory.decreaseStake({ from: stakerAccount })

      // Submit request to undelegate all stake
      await delegateManager.requestUndelegateStake(
        stakerAccount,
        initialDelegateAmount,
        { from: delegatorAccount1 }
      )

      // Confirm lockup amount is registered
      let undelegateRequestInfo = await delegateManager.getPendingUndelegateRequest(delegatorAccount1)
      await time.advanceBlockTo(undelegateRequestInfo.lockupExpiryBlock)
      // Finalize undelegation, confirm operation is allowed
      await delegateManager.undelegateStake({ from: delegatorAccount1 })
      let finalDelegateStake = await getTotalDelegatorStake(delegatorAccount1)
      assert.isTrue(finalDelegateStake.eq(_lib.toBN(0)), 'No remaining stake expected')
    })

    it('Register 3rd service provider after round has completed', async () => {
      let stakerAccount3 = accounts[8]
      // Transfer 1000 tokens to delegator
      await token.transfer(stakerAccount3, INITIAL_BAL, { from: proxyDeployerAddress })
      // Fund new claim
      await claimsManager.initiateRound({ from: stakerAccount })
      // Get rewards
      await delegateManager.claimRewards(stakerAccount, { from: stakerAccount })
      await delegateManager.claimRewards(stakerAccount2, { from: stakerAccount2 })
      let fundBlock = await claimsManager.getLastFundedBlock()
      let blockDiff = await claimsManager.getFundingRoundBlockDiff()
      let roundEndBlock = fundBlock.add(blockDiff)
      await time.advanceBlockTo(roundEndBlock)
      // Confirm a new SP can be registered
      await _lib.registerServiceProvider(
        token,
        staking,
        serviceProviderFactory,
        testDiscProvType,
        testEndpoint3,
        DEFAULT_AMOUNT,
        stakerAccount3)
      let info = await getAccountStakeInfo(stakerAccount3, false)
      assert.isTrue((info.totalInStakingContract).eq(DEFAULT_AMOUNT), 'Expect stake')
      assert.isTrue((info.spFactoryStake).eq(DEFAULT_AMOUNT), 'Expect sp factory stake')
    })

    it('Single delegator + claim + slash', async () => {
      // Transfer 1000 tokens to delegator
      await token.transfer(delegatorAccount1, INITIAL_BAL, { from: proxyDeployerAddress })

      let initialDelegateAmount = _lib.audToWeiBN(60)

      // Set funding amount to 20AUD
      await governance.guardianExecuteTransaction(
        claimsManagerProxyKey,
        _lib.toBN(0),
        'updateFundingAmount(uint256)',
        _lib.abiEncode(['uint256'], [_lib.audToWei(20)]),
        { from: guardianAddress }
      )

      // Approve staking transfer
      await token.approve(
        stakingAddress,
        initialDelegateAmount,
        { from: delegatorAccount1 })

      await delegateManager.delegateStake(
        stakerAccount,
        initialDelegateAmount,
        { from: delegatorAccount1 })

      // Fund new claim
      await claimsManager.initiateRound({ from: stakerAccount })

      // Get rewards
      await delegateManager.claimRewards(stakerAccount, { from: stakerAccount })
      await delegateManager.claimRewards(stakerAccount2, { from: stakerAccount2 })

      // Slash 30% of total
      const totalInStakingContract = await staking.totalStakedFor(slasherAccount)
      const slashAmountVal = _lib.audToWei((_lib.fromWei(totalInStakingContract)) * 30 / 100)
      const slashAmount = _lib.toBN(slashAmountVal)

      // Perform slash functions
      await _lib.slash(slashAmountVal, slasherAccount, governance, delegateManagerKey, guardianAddress)

      // Summarize after execution
      let spFactoryStake = (await serviceProviderFactory.getServiceProviderDetails(stakerAccount)).deployerStake
      let totalInStakingAfterSlash = await staking.totalStakedFor(stakerAccount)
      let delegatedStake = await getTotalDelegatorStake(delegatorAccount1)
      let outsideStake = spFactoryStake.add(delegatedStake)
      let stakeDiscrepancy = totalInStakingAfterSlash.sub(outsideStake)
      let totalStaked = await staking.totalStaked()
      let tokensAtStakingAddress = await token.balanceOf(stakingAddress)

      assert.equal(stakeDiscrepancy, 0, 'Equal tokens expected inside/outside Staking')
      assert.isTrue(totalStaked.eq(tokensAtStakingAddress), 'Expect equivalency between Staking contract and ERC')
      assert.isTrue(totalInStakingAfterSlash.eq(outsideStake), 'Expected SP/delegatemanager to equal staking')
      assert.isTrue((totalInStakingContract.sub(slashAmount)).eq(totalInStakingAfterSlash), 'Expected slash value')
    })

    it('Slash restrictions', async () => {
      // Deregister endpoint, removing all stake
      await _lib.deregisterServiceProvider(
        serviceProviderFactory,
        testDiscProvType,
        testEndpoint,
        stakerAccount
      )
      // Query the resulting deregister operation
      let requestInfo = await serviceProviderFactory.getPendingDecreaseStakeRequest(stakerAccount)
      // Advance to valid block
      await time.advanceBlockTo(requestInfo.lockupExpiryBlock)
      // Finalize withdrawal
      await serviceProviderFactory.decreaseStake({ from: stakerAccount })

      /** Perform slash functions */

      // Fail to slash more than currently staked
      await _lib.assertRevert(
        _lib.slash(DEFAULT_AMOUNT_VAL, slasherAccount, governance, delegateManagerKey, guardianAddress),
        "Governance: Transaction failed."
      )

      // Fail to slash more than currently staked
      await _lib.assertRevert(
        _lib.slash(DEFAULT_AMOUNT_VAL + 4, stakerAccount2, governance, delegateManagerKey, guardianAddress),
        "Governance: Transaction failed."
      )

      // Transfer 1000 tokens to delegator
      await token.transfer(delegatorAccount1, INITIAL_BAL, { from: proxyDeployerAddress })

      // Delegate equal stake to stakerAccount2
      // Approve staking transfer
      await token.approve(stakingAddress, DEFAULT_AMOUNT, { from: delegatorAccount1 })

      await delegateManager.delegateStake(
        stakerAccount2,
        DEFAULT_AMOUNT,
        { from: delegatorAccount1 })

      // Deregister endpoint, removing all direct stake
      await _lib.deregisterServiceProvider(
        serviceProviderFactory,
        testDiscProvType,
        testEndpoint1,
        stakerAccount2)

      // Query the resulting deregister operation
      requestInfo = await serviceProviderFactory.getPendingDecreaseStakeRequest(stakerAccount2)
      // Advance to valid block
      await time.advanceBlockTo(requestInfo.lockupExpiryBlock)
      // Finalize withdrawal
      await serviceProviderFactory.decreaseStake({ from: stakerAccount2 })

      // Fail to slash account with zero stake
      await _lib.assertRevert(
        _lib.slash(DEFAULT_AMOUNT_VAL, stakerAccount2, governance, delegateManagerKey, guardianAddress),
        "Governance: Transaction failed."
      )
    })

    it('40 delegators to one SP + claim', async () => {
      let totalStakedForSP = await staking.totalStakedFor(stakerAccount)

      let numDelegators = 40
      if (accounts.length < numDelegators) {
        // Disabled for CI, pending modification of total accounts
        console.log(`Insufficient accounts found - required ${numDelegators}, found ${accounts.length}`)
        return
      }

      let delegateAccountOffset = 4
      let delegatorAccounts = accounts.slice(delegateAccountOffset, delegateAccountOffset + numDelegators)
      let totalDelegationAmount = DEFAULT_AMOUNT
      let singleDelegateAmount = totalDelegationAmount.div(web3.utils.toBN(numDelegators))

      for (var delegator of delegatorAccounts) {
        // Transfer 1000 tokens to each delegator
        await token.transfer(delegator, INITIAL_BAL, { from: proxyDeployerAddress })
        // Approve staking transfer
        await token.approve(
          stakingAddress,
          singleDelegateAmount,
          { from: delegator })

        await delegateManager.delegateStake(
          stakerAccount,
          singleDelegateAmount,
          { from: delegator })

        let delegatorStake = await getTotalDelegatorStake(delegator)  
        let delegatorStakeForSP = await delegateManager.getDelegatorStakeForServiceProvider(
          delegator,
          stakerAccount)
        assert.isTrue(
          delegatorStake.eq(singleDelegateAmount),
          'Expected total delegator stake to match input')
        assert.isTrue(
          delegatorStakeForSP.eq(singleDelegateAmount),
          'Expected total delegator stake to SP to match input')
      }

      let totalSPStakeAfterDelegation = await staking.totalStakedFor(stakerAccount)
      let expectedTotalStakeAfterDelegation = totalStakedForSP.add(totalDelegationAmount)
      assert.isTrue(
        totalSPStakeAfterDelegation.eq(expectedTotalStakeAfterDelegation),
        `Total value inconsistent after all delegation. Expected ${expectedTotalStakeAfterDelegation}, found ${totalSPStakeAfterDelegation}`)

      // Initiate round
      await claimsManager.initiateRound({ from: stakerAccount })

      let deployerCut = (await serviceProviderFactory.getServiceProviderDetails(stakerAccount)).deployerCut
      let deployerCutBase = await serviceProviderFactory.getServiceProviderDeployerCutBase()

      // Calculating expected values
      let spStake = (await serviceProviderFactory.getServiceProviderDetails(stakerAccount)).deployerStake
      let totalStake = await staking.totalStaked()
      totalStakedForSP = await staking.totalStakedFor(stakerAccount)
      let totalDelegatedStake = web3.utils.toBN(0)
      for (let delegator of delegatorAccounts) {
        let delegatorStake = await getTotalDelegatorStake(delegator)
        totalDelegatedStake = totalDelegatedStake.add(delegatorStake)
      }

      let totalValueOutsideStaking = spStake.add(totalDelegatedStake)
      assert.isTrue(
        totalStakedForSP.eq(totalValueOutsideStaking),
        'Expect equivalent value between staking contract and protocol contracts')

      let fundingAmount = await claimsManager.getFundsPerRound()
      let totalRewards = (totalStakedForSP.mul(fundingAmount)).div(totalStake)

      let spDelegationRewards = web3.utils.toBN(0)
      // Expected value for each delegator
      let expectedDelegateStakeDictionary = {}
      for (let delegator of delegatorAccounts) {
        let delegatorStake = await getTotalDelegatorStake(delegator)
        let delegateRewardsPriorToSPCut = (delegatorStake.mul(totalRewards)).div(totalValueOutsideStaking)
        let spDeployerCut = (delegateRewardsPriorToSPCut.mul(deployerCut)).div(deployerCutBase)
        let delegateRewards = delegateRewardsPriorToSPCut.sub(spDeployerCut)
        // Update dictionary of expected values
        let expectedDelegateStake = delegatorStake.add(delegateRewards)
        expectedDelegateStakeDictionary[delegator] = expectedDelegateStake
        spDelegationRewards = spDelegationRewards.add(spDeployerCut)
      }

      // Expected value for SP
      let spRewardShare = (spStake.mul(totalRewards)).div(totalValueOutsideStaking)
      let expectedSpStake = spStake.add(spRewardShare.add(spDelegationRewards))

      // Perform claim
      let claimTx = await delegateManager.claimRewards(stakerAccount, { from: stakerAccount })
      // console.dir(claimTx, { depth: 5 })
      totalStakedForSP = await staking.totalStakedFor(stakerAccount)

      // Validate final SP value vs expected
      let finalSpStake = (await serviceProviderFactory.getServiceProviderDetails(stakerAccount)).deployerStake
      assert.isTrue(finalSpStake.eq(expectedSpStake), 'Expected SP stake matches found value')
      // Validate each delegate value against expected
      for (let delegator of delegatorAccounts) {
        let finalDelegatorStake = await getTotalDelegatorStake(delegator)
        let expectedDelegatorStake = expectedDelegateStakeDictionary[delegator]
        assert.isTrue(
          finalDelegatorStake.eq(expectedDelegatorStake),
          'Unexpected delegator stake after claim is made')
      }
    })

    it('Undelegate partial amount', async () => {
      // Transfer 1000 tokens to delegator
      await token.transfer(delegatorAccount1, INITIAL_BAL, { from: proxyDeployerAddress })

      let initialDelegateAmount = _lib.audToWeiBN(60)

      // Approve staking transfer
      await token.approve(
        stakingAddress,
        initialDelegateAmount,
        { from: delegatorAccount1 })

      await delegateManager.delegateStake(
        stakerAccount,
        initialDelegateAmount,
        { from: delegatorAccount1 })

      let delStakeForSP = await delegateManager.getDelegatorStakeForServiceProvider(delegatorAccount1, stakerAccount)
      let undelegateAmount = initialDelegateAmount.div(_lib.toBN(2))
      // Submit request to undelegate
      await delegateManager.requestUndelegateStake(
        stakerAccount,
        undelegateAmount,
        { from: delegatorAccount1 }
      )

      // Confirm lockup amount is registered
      let undelegateRequestInfo = await delegateManager.getPendingUndelegateRequest(delegatorAccount1)
      assert.isTrue(
        undelegateRequestInfo.amount.eq(undelegateAmount),
        'Expect request to match undelegate amount')

      // Advance to valid block
      await time.advanceBlockTo(undelegateRequestInfo.lockupExpiryBlock)

      let delegatorTokenBalance = await token.balanceOf(delegatorAccount1)
      await delegateManager.undelegateStake({ from: delegatorAccount1 })
      let delegatorBalanceAfterUndelegation = await token.balanceOf(delegatorAccount1)
      assert.isTrue((delegatorBalanceAfterUndelegation.sub(undelegateAmount)).eq(delegatorTokenBalance), 'Expect funds to be returned')

      let expectedStake = initialDelegateAmount.sub(undelegateAmount)
      delStakeForSP = await delegateManager.getDelegatorStakeForServiceProvider(delegatorAccount1, stakerAccount)
      assert.isTrue(delStakeForSP.eq(expectedStake), 'Stake not updated')
    })

    it('Fail when undelegating zero stake', async () => {
      // Transfer 1000 tokens to delegator
      await token.transfer(delegatorAccount1, INITIAL_BAL, { from: proxyDeployerAddress })

      let initialDelegateAmount = _lib.audToWeiBN(60)

      // Approve staking transfer
      await token.approve(
        stakingAddress,
        initialDelegateAmount,
        { from: delegatorAccount1 })

      await delegateManager.delegateStake(
        stakerAccount,
        initialDelegateAmount,
        { from: delegatorAccount1 })

      // Submit request to undelegate
      await _lib.assertRevert(
        delegateManager.requestUndelegateStake(
          stakerAccount,
          0,
          { from: delegatorAccount1 }
        ),
        "Requested undelegate stake amount must be greater than zero"
      )
    })

    // Confirm a pending undelegate operation negates any claimed value
    it('Single delegator + undelegate + claim', async () => {
      // TODO: Validate all
      // Transfer 1000 tokens to delegator
      await token.transfer(delegatorAccount1, INITIAL_BAL, { from: proxyDeployerAddress })

      let initialDelegateAmount = _lib.audToWeiBN(60)

      // Approve staking transfer
      await token.approve(
        stakingAddress,
        initialDelegateAmount,
        { from: delegatorAccount1 })

      await delegateManager.delegateStake(
        stakerAccount,
        initialDelegateAmount,
        { from: delegatorAccount1 })

      // Submit request to undelegate
      await delegateManager.requestUndelegateStake(
        stakerAccount,
        initialDelegateAmount,
        { from: delegatorAccount1 }
      )

      let preRewardInfo = await getAccountStakeInfo(stakerAccount, false)

      // Initiate round
      await claimsManager.initiateRound({ from: stakerAccount })
      await delegateManager.claimRewards(stakerAccount, { from: stakerAccount })
      let postRewardInfo = await getAccountStakeInfo(stakerAccount, false)

      let preRewardDelegation = preRewardInfo.delegatorInfo[delegatorAccount1].amountDelegated
      let postRewardDelegation = postRewardInfo.delegatorInfo[delegatorAccount1].amountDelegated
      assert.isTrue(
        preRewardDelegation.eq(postRewardDelegation),
        'Confirm no reward issued to delegator')
      let preRewardStake = preRewardInfo.totalInStakingContract
      let postRewardStake = postRewardInfo.totalInStakingContract
      assert.isTrue(
        postRewardStake.gt(preRewardStake),
        'Confirm reward issued to service provider')
    })

    // Confirm a pending undelegate operation is negated by a slash to the account
    it('Single delegator + undelegate + slash', async () => {
      let initialDelegateAmount = _lib.audToWeiBN(60)
      let slashAmountVal = _lib.audToWei(100)
      let slashAmount = _lib.toBN(slashAmountVal)

      // Approve staking transfer
      await token.approve(
        stakingAddress,
        initialDelegateAmount,
        { from: delegatorAccount1 })

      await delegateManager.delegateStake(
        stakerAccount,
        initialDelegateAmount,
        { from: delegatorAccount1 })

      // Submit request to undelegate
      await delegateManager.requestUndelegateStake(
        stakerAccount,
        initialDelegateAmount,
        { from: delegatorAccount1 }
      )

      let preSlashInfo = await getAccountStakeInfo(stakerAccount, false)
      let preSlashLockupStake = preSlashInfo.lockedUpDelegatorStake
      assert.isTrue(
        preSlashLockupStake.eq(initialDelegateAmount),
        'Initial delegate amount not found')

      // Perform slash functions
      await _lib.slash(slashAmountVal, slasherAccount, governance, delegateManagerKey, guardianAddress)

      let postRewardInfo = await getAccountStakeInfo(stakerAccount, false)

      let postSlashLockupStake = postRewardInfo.lockedUpDelegatorStake
      assert.equal(
        postSlashLockupStake,
        0,
        'Expect no lockup funds to carry over')
    })

    it('Single delegator to invalid SP', async () => {
      let initialDelegateAmount = _lib.audToWeiBN(60)

      // Approve staking transfer
      await token.approve(
        stakingAddress,
        initialDelegateAmount,
        { from: delegatorAccount1 })

      // Confirm maximum bounds exceeded for SP w/zero endpoints
      await _lib.assertRevert(
        delegateManager.delegateStake(
          accounts[8],
          initialDelegateAmount,
          { from: delegatorAccount1 }),
        'Maximum stake amount exceeded'
      )
    })

    it('Validate undelegate request restrictions', async () => {
      await _lib.assertRevert(
        delegateManager.cancelUndelegateStake({ from: delegatorAccount1 }),
        'Pending lockup expected')
      await _lib.assertRevert(
        delegateManager.undelegateStake({ from: delegatorAccount1 }),
        'Pending lockup expected')
      await _lib.assertRevert(
        delegateManager.requestUndelegateStake(stakerAccount, 10, { from: delegatorAccount1 }),
        'Delegator must be staked for SP')

      let initialDelegateAmount = _lib.audToWeiBN(60)
      // Approve staking transfer for delegator 1
      await token.approve(
        stakingAddress,
        initialDelegateAmount,
        { from: delegatorAccount1 })

      // Stake initial value for delegator 1
      await delegateManager.delegateStake(
        stakerAccount,
        initialDelegateAmount,
        { from: delegatorAccount1 })

      // Try and undelegate more than available
      await _lib.assertRevert(
        delegateManager.requestUndelegateStake(
          stakerAccount,
          initialDelegateAmount.add(_lib.toBN(10)), { from: delegatorAccount1 }),
        'Cannot decrease greater than currently staked for this ServiceProvider'
      )
    })

    it('3 delegators + pending claim + undelegate restrictions', async () => {
      const delegatorAccount2 = accounts[5]
      const delegatorAccount3 = accounts[6]
      // Transfer 1000 tokens to delegator2, delegator3
      await token.transfer(delegatorAccount2, INITIAL_BAL, { from: proxyDeployerAddress })
      await token.transfer(delegatorAccount3, INITIAL_BAL, { from: proxyDeployerAddress })
      let initialDelegateAmount = _lib.audToWeiBN(60)

      // Approve staking transfer for delegator 1
      await token.approve(
        stakingAddress,
        initialDelegateAmount,
        { from: delegatorAccount1 })

      // Stake initial value for delegator 1
      await delegateManager.delegateStake(
        stakerAccount,
        initialDelegateAmount,
        { from: delegatorAccount1 })

      // Submit request to undelegate
      await delegateManager.requestUndelegateStake(
        stakerAccount,
        initialDelegateAmount,
        { from: delegatorAccount1 }
      )

      // Approve staking transfer for delegator 3
      await token.approve(
        stakingAddress,
        initialDelegateAmount,
        { from: delegatorAccount3 })

      // Stake initial value for delegator 3
      await delegateManager.delegateStake(
        stakerAccount,
        initialDelegateAmount,
        { from: delegatorAccount3 })

      // Confirm lockup amount is registered
      let undelegateRequestInfo = await delegateManager.getPendingUndelegateRequest(delegatorAccount1)
      assert.isTrue(
        undelegateRequestInfo.amount.eq(initialDelegateAmount),
        'Expect request to match undelegate amount')

      // Advance to valid block
      await time.advanceBlockTo(undelegateRequestInfo.lockupExpiryBlock)
      let currentBlock = await web3.eth.getBlock('latest')
      let currentBlockNum = currentBlock.number
      assert.isTrue(
        (web3.utils.toBN(currentBlockNum)).gte(undelegateRequestInfo.lockupExpiryBlock),
        'Confirm expired lockup period')

      // Initiate round
      await claimsManager.initiateRound({ from: stakerAccount })

      // Confirm claim is pending
      let pendingClaim = await claimsManager.claimPending(stakerAccount)
      assert.isTrue(pendingClaim, 'ClaimsManager expected to consider claim pending')

      // Attempt to finalize undelegate stake request
      await _lib.assertRevert(
        delegateManager.undelegateStake({ from: delegatorAccount1 }),
        'Undelegate not permitted for SP pending claim'
      )

      // Approve staking transfer for delegator 2
      await token.approve(
        stakingAddress,
        initialDelegateAmount,
        { from: delegatorAccount2 })

      // Attempt to delegate
      await _lib.assertRevert(
        delegateManager.delegateStake(
          stakerAccount,
          initialDelegateAmount,
          { from: delegatorAccount2 }),
        'Delegation not permitted for SP pending claim'
      )

      // Submit request to undelegate for delegator 3
      await _lib.assertRevert(
        delegateManager.requestUndelegateStake(
          stakerAccount,
          initialDelegateAmount,
          { from: delegatorAccount3 }),
        'Undelegate request not permitted for SP'
      )

      await delegateManager.claimRewards(stakerAccount, { from: stakerAccount })
    })

    it('Undelegate after slash below bounds', async () => {
      let initialDelegateAmount = _lib.audToWeiBN(60)

      // Approve staking transfer for delegator 1
      await token.approve(
        stakingAddress,
        initialDelegateAmount,
        { from: delegatorAccount1 })

      // Stake initial value for delegator 1
      await delegateManager.delegateStake(
        stakerAccount,
        initialDelegateAmount,
        { from: delegatorAccount1 })

      let preSlashInfo = await getAccountStakeInfo(stakerAccount, false)
      // Set slash amount to all but 1 AUD for this SP
      let diffAmount = _lib.audToWeiBN(1)
      let slashAmount = (preSlashInfo.totalInStakingContract).sub(diffAmount)
      // Perform slash functions
      await _lib.slash(_lib.audToWei(_lib.fromWei(slashAmount)), slasherAccount, governance, delegateManagerKey, guardianAddress)

      // Confirm bounds have been violated for SP
      let spDetails = await getAccountStakeInfo(stakerAccount, false)
      assert.isFalse(
        spDetails.validBounds,
        'Bound violation expected')

      // Determine remaining amount
      let remainingAmount = await delegateManager.getDelegatorStakeForServiceProvider(delegatorAccount1, stakerAccount)

      // Submit request to undelegate
      await delegateManager.requestUndelegateStake(
        stakerAccount,
        remainingAmount,
        { from: delegatorAccount1 }
      )

      let undelegateRequestInfo = await delegateManager.getPendingUndelegateRequest(delegatorAccount1)
      assert.isTrue(
        undelegateRequestInfo.amount.eq(remainingAmount),
        'Expect request to match undelegate amount')

      // Advance to valid block
      await time.advanceBlockTo(undelegateRequestInfo.lockupExpiryBlock)
      let delegatorBalance = await token.balanceOf(delegatorAccount1)

      // Confirm undelegation works despite bound violation
      await delegateManager.undelegateStake({ from: delegatorAccount1 })
      let delegatorBalanceAfterUndelegation = await token.balanceOf(delegatorAccount1)
      // Confirm transfer of token balance
      assert.isTrue((delegatorBalanceAfterUndelegation.sub(remainingAmount)).eq(delegatorBalance))
      // Confirm no balance remaining
      assert.isTrue(
        (await delegateManager.getDelegatorStakeForServiceProvider(delegatorAccount1, stakerAccount)).eq(_lib.toBN(0))
      )
    })

    it('Slash below sp bounds', async () => {
      let preSlashInfo = await getAccountStakeInfo(stakerAccount, false)
      // Set slash amount to all but 1 AUD for this SP
      let diffAmount = _lib.audToWeiBN(1)
      let slashAmount = (preSlashInfo.spFactoryStake).sub(diffAmount)

      // Perform slash functions
      await _lib.slash(_lib.audToWei(_lib.fromWei(slashAmount)), slasherAccount, governance, delegateManagerKey, guardianAddress)

      let spDetails = await getAccountStakeInfo(stakerAccount, false)
      assert.isFalse(
        spDetails.validBounds,
        'Bound violation expected')

      // Initiate round
      await claimsManager.initiateRound({ from: stakerAccount })

      await _lib.assertRevert(
        increaseRegisteredProviderStake(
          diffAmount,
          stakerAccount),
        'No claim expected to be pending prior to stake transfer')

      // Confirm claim is pending
      let pendingClaim = await claimsManager.claimPending(stakerAccount)
      assert.isTrue(pendingClaim, 'ClaimsManager expected to consider claim pending')

      // Claim reward even though we are below bounds
      await delegateManager.claimRewards(stakerAccount, { from: stakerAccount })

      let spDetailsAfterClaim = await getAccountStakeInfo(stakerAccount, false)
      assert.isTrue(
        (spDetails.totalInStakingContract).eq(spDetailsAfterClaim.totalInStakingContract),
        'Expect NO reward since bounds were violated')

      // Confirm claim is considered NOT pending even though nothing was claimed
      assert.isFalse(
        await claimsManager.claimPending(stakerAccount),
        'ClaimsManager expected to consider claim pending')

      // Confirm bounds are still violated after rewards
      assert.isFalse(
        (await serviceProviderFactory.getServiceProviderDetails(stakerAccount)).validBounds,
        'Bound violation expected')

      // Try to increase by diffAmount, but expect rejection since lower bound is unmet
      await _lib.assertRevert(
        increaseRegisteredProviderStake(
          diffAmount,
          stakerAccount),
        'Minimum stake requirement not met')

      // Increase to minimum
      spDetails = await serviceProviderFactory.getServiceProviderDetails(stakerAccount)
      let info = await getAccountStakeInfo(stakerAccount, false)
      let increase = (spDetails.minAccountStake).sub(info.spFactoryStake)
      // Increase to minimum bound
      await increaseRegisteredProviderStake(
        increase,
        stakerAccount)
      // Validate increase
      spDetails = await serviceProviderFactory.getServiceProviderDetails(stakerAccount)
      assert.isTrue(
        spDetails.validBounds,
        'Valid bound expected')
    })

    it('Delegator increase/decrease + SP direct stake bound validation', async () => {
      let spDetails = await serviceProviderFactory.getServiceProviderDetails(stakerAccount)
      let delegateAmount = spDetails.minAccountStake
      let info = await getAccountStakeInfo(stakerAccount, false)
      let failedIncreaseAmount = spDetails.maxAccountStake
      // Transfer sufficient funds
      await token.transfer(delegatorAccount1, failedIncreaseAmount, { from: proxyDeployerAddress })
      // Approve staking transfer
      await token.approve(stakingAddress, failedIncreaseAmount, { from: delegatorAccount1 })
      await _lib.assertRevert(
        delegateManager.delegateStake(
          stakerAccount,
          failedIncreaseAmount,
          { from: delegatorAccount1 }),
        'Maximum stake amount exceeded'
      )
      let infoAfterFailure = await getAccountStakeInfo(stakerAccount, false)
      assert.isTrue(
        (info.delegatedStake).eq(infoAfterFailure.delegatedStake),
        'No increase in delegated stake expected')

      // Delegate min stake amount
      await token.approve(
        stakingAddress,
        delegateAmount,
        { from: delegatorAccount1 })
      await delegateManager.delegateStake(
        stakerAccount,
        delegateAmount,
        { from: delegatorAccount1 })

      // Remove deployer stake
      // Decrease by all but 1 AUD deployer stake
      let spFactoryStake = infoAfterFailure.spFactoryStake
      let diff = _lib.audToWeiBN(1)
      // Confirm failure as min stake threshold is violated
      // Due to the total delegated stake equal to min bounds, total account stake balance will NOT violate bounds
      await _lib.assertRevert(
        decreaseRegisteredProviderStake(spFactoryStake.sub(diff), stakerAccount),
        'Minimum stake requirement not met'
      )

      // Decrease to min
      let spInfo = await getAccountStakeInfo(stakerAccount, false)
      let diffToMin = (spInfo.spFactoryStake).sub(spInfo.minAccountStake)
      await decreaseRegisteredProviderStake(diffToMin, stakerAccount)
      let infoAfterDecrease = await getAccountStakeInfo(stakerAccount, false)
      assert.isTrue(
        (infoAfterDecrease.spFactoryStake).eq(spInfo.minAccountStake),
        'Expect min direct stake while within total account bounds')

      // At this point we have a total stake of 2x the minimum for this SP
      // 1x Min directly from SP
      // 1x Min from our single delegator
      // So - a service provider should NOT be able to register with no additional stake, since the updated minimum bound for an SP with 2 endpoints is violated
      await _lib.assertRevert(
        _lib.registerServiceProvider(
          token,
          staking,
          serviceProviderFactory,
          testDiscProvType,
          testEndpoint3,
          _lib.audToWeiBN(0),
          stakerAccount),
        'Minimum stake requirement not met'
      )

      let infoAfterSecondEndpoint = await getAccountStakeInfo(stakerAccount, false)
      assert.isTrue(
        (infoAfterSecondEndpoint.totalInStakingContract).eq(infoAfterDecrease.totalInStakingContract),
        'Expect static total stake after registration failure'
      )

      // Now, initiate a request to undelegate for this SP
      await delegateManager.requestUndelegateStake(
        stakerAccount,
        delegateAmount,
        { from: delegatorAccount1 }
      )
      // Confirm lockup amount is registered
      let undelegateRequestInfo = await delegateManager.getPendingUndelegateRequest(delegatorAccount1)
      assert.isTrue(
        undelegateRequestInfo.amount.eq(delegateAmount),
        'Expect request to match undelegate amount')

      // Advance to valid block
      await time.advanceBlockTo(undelegateRequestInfo.lockupExpiryBlock)
      let currentBlock = await web3.eth.getBlock('latest')
      let currentBlockNum = currentBlock.number
      assert.isTrue(
        (web3.utils.toBN(currentBlockNum)).gte(undelegateRequestInfo.lockupExpiryBlock),
        'Confirm expired lockup period')

      let delegatorBalance = await token.balanceOf(delegatorAccount1)
      await delegateManager.undelegateStake({ from: delegatorAccount1 })
      let delegatorBalanceAfterUndelegation = await token.balanceOf(delegatorAccount1)
      assert.isTrue((delegatorBalanceAfterUndelegation.sub(delegatorBalance)).eq(delegateAmount), 'Expect funds to be returned')
    })

    it('Undelegate lockup duration changes', async () => {
      let currentDuration = await delegateManager.getUndelegateLockupDuration()
      const newDurationVal = _lib.fromBN(currentDuration) * 2
      const newDuration = _lib.toBN(newDurationVal)

      await _lib.assertRevert(
        delegateManager.updateUndelegateLockupDuration(newDuration),
        "Only callable by Governance contract"
      )

      let updateTx = await governance.guardianExecuteTransaction(
        delegateManagerKey,
        _lib.toBN(0),
        'updateUndelegateLockupDuration(uint256)',
        _lib.abiEncode(['uint256'], [newDurationVal]),
        { from: guardianAddress }
      )
      await expectEvent.inTransaction(
        updateTx.tx, DelegateManager, 'UndelegateLockupDurationUpdated',
        { _undelegateLockupDuration: `${newDurationVal}` }
      )

      currentDuration = await delegateManager.getUndelegateLockupDuration()
      assert.isTrue(currentDuration.eq(newDuration))
    })

    it('Maximum delegators', async () => {
      // Update max delegators to 4
      const maxDelegators = 4
      let updateTx = await governance.guardianExecuteTransaction(
        delegateManagerKey,
        _lib.toBN(0),
        'updateMaxDelegators(uint256)',
        _lib.abiEncode(['uint256'], [maxDelegators]),
        { from: guardianAddress }
      )
      await expectEvent.inTransaction(
        updateTx.tx, DelegateManager, 'MaxDelegatorsUpdated',
        { _maxDelegators: `${maxDelegators}` }
      )

      assert.equal(
        _lib.fromBN(await delegateManager.getMaxDelegators()),
        maxDelegators,
        'Max delegators not updated'
      )
      let delegateAccountOffset = 4
      let delegatorAccounts = accounts.slice(delegateAccountOffset, delegateAccountOffset + (maxDelegators + 1))
      let singleDelegateAmount = _lib.audToWeiBN(10)
      for (var i = 0; i < delegatorAccounts.length; i++) {
        let delegator = delegatorAccounts[i]
        // Transfer 1000 tokens to each delegator
        await token.transfer(delegator, singleDelegateAmount, { from: proxyDeployerAddress })
        // Approve staking transfer
        await token.approve(stakingAddress, singleDelegateAmount, { from: delegator })
        if (i === (delegatorAccounts.length - 1)) {
          await _lib.assertRevert(
            delegateManager.delegateStake(
              stakerAccount,
              singleDelegateAmount,
              { from: delegator }),
            'Maximum delegators exceeded'
          )
        } else {
          await delegateManager.delegateStake(
            stakerAccount,
            singleDelegateAmount,
            { from: delegator })
        }
      }
    })

    it('Min delegator stake per SP', async () => {
      let minDelegateStakeVal = _lib.audToWei(100)
      await updateMinDelegationAmount(minDelegateStakeVal)

      // Min del stake behavior, confirm min amount is enforced PER service provider
      let minDelegateStake = await delegateManager.getMinDelegationAmount()

      // Approve staking transfer
      await token.approve(
        stakingAddress,
        minDelegateStake,
        { from: delegatorAccount1 })

      // Delegate valid min to SP 1
      await delegateManager.delegateStake(
        stakerAccount,
        minDelegateStake,
        { from: delegatorAccount1 })

      // Delegate invalid min for SP 2
      let invalidMinStake = _lib.toBN(_lib.audToWei(1))
      await token.approve(stakingAddress, invalidMinStake, { from: delegatorAccount1 })
      await _lib.assertRevert(
        delegateManager.delegateStake(
          stakerAccount2,
          invalidMinStake,
          { from: delegatorAccount1 }),
        'Minimum delegation amount'
      )

      // Delegate valid min for SP 2
      await token.approve(
        stakingAddress,
        minDelegateStake,
        { from: delegatorAccount1 })
      await delegateManager.delegateStake(
        stakerAccount2,
        minDelegateStake,
        { from: delegatorAccount1 })
      assert.isTrue((await delegateManager.getDelegatorStakeForServiceProvider(delegatorAccount1, stakerAccount)).eq(minDelegateStake), 'Expect min delegate stake')
      assert.isTrue((await delegateManager.getDelegatorStakeForServiceProvider(delegatorAccount1, stakerAccount2)).eq(minDelegateStake), 'Expect min delegate stake')
    })

    it('Min delegate stake verification', async () => {
      // Update min delegation level configuration
      let minDelegateStakeVal = _lib.audToWei(100)
      let minDelegateStake = _lib.toBN(minDelegateStakeVal)
      await updateMinDelegationAmount(minDelegateStakeVal)

      assert.isTrue(
        minDelegateStake.eq(await delegateManager.getMinDelegationAmount()),
        'Min delegation not updated')

      // Approve staking transfer
      await token.approve(
        stakingAddress,
        minDelegateStake,
        { from: delegatorAccount1 })

      // Confirm failure below minimum
      await _lib.assertRevert(
        delegateManager.delegateStake(
          stakerAccount,
          minDelegateStake.sub(_lib.audToWeiBN(10)),
          { from: delegatorAccount1 }),
        'Minimum delegation amount')

      // Delegate min
      await delegateManager.delegateStake(
        stakerAccount,
        minDelegateStake,
        { from: delegatorAccount1 })

      // Submit request to undelegate stake that will fail as total amount results in < min amount
      let failUndelegateAmount = minDelegateStake.sub(_lib.audToWeiBN(30))
      await delegateManager.requestUndelegateStake(stakerAccount, failUndelegateAmount, { from: delegatorAccount1 })
      let undelegateRequestInfo = await delegateManager.getPendingUndelegateRequest(delegatorAccount1)
      await time.advanceBlockTo(undelegateRequestInfo.lockupExpiryBlock)
      await _lib.assertRevert(
        delegateManager.undelegateStake({ from: delegatorAccount1 }),
        'Minimum delegation amount'
      )
      // Cancel request
      await delegateManager.cancelUndelegateStake({ from: delegatorAccount1 })

      // Undelegate all stake and confirm min delegation amount does not prevent withdrawal
      await delegateManager.requestUndelegateStake(stakerAccount, minDelegateStake, { from: delegatorAccount1 })
      undelegateRequestInfo = await delegateManager.getPendingUndelegateRequest(delegatorAccount1)
      await time.advanceBlockTo(undelegateRequestInfo.lockupExpiryBlock)

      // Finalize undelegation, confirm operation is allowed
      await delegateManager.undelegateStake({ from: delegatorAccount1 })
      assert.equal(_lib.fromBN(await getTotalDelegatorStake(delegatorAccount1)), 0, 'No stake expected')
      assert.equal((await delegateManager.getDelegatorsList(stakerAccount)).length, 0, 'No delegators expected')
    })

    it('Cancel undelegate stake resets state', async () => {
      let spDetails = await serviceProviderFactory.getServiceProviderDetails(stakerAccount)
      let delegateAmount = spDetails.minAccountStake
      // Approve staking transfer
      await token.approve(stakingAddress, delegateAmount, { from: delegatorAccount1 })
      await delegateManager.delegateStake(stakerAccount, delegateAmount, { from: delegatorAccount1 })
      // Now, initiate a request to undelegate for this SP
      await delegateManager.requestUndelegateStake(
        stakerAccount,
        delegateAmount,
        { from: delegatorAccount1 }
      )

      let undelegateRequestInfo = await delegateManager.getPendingUndelegateRequest(delegatorAccount1)
      let lockedUpStakeForSp = await delegateManager.getTotalLockedDelegationForServiceProvider(stakerAccount)

      assert.isTrue(
        undelegateRequestInfo.amount.eq(delegateAmount),
        'Expect request to match undelegate amount')
      await delegateManager.cancelUndelegateStake({ from: delegatorAccount1 })

      let undelegateRequestInfoAfterCancel = await delegateManager.getPendingUndelegateRequest(delegatorAccount1)
      let lockedUpStakeForSpAfterCancel = await delegateManager.getTotalLockedDelegationForServiceProvider(stakerAccount)

      assert.isTrue(undelegateRequestInfoAfterCancel.target === _lib.addressZero, 'Expect zero address')
      assert.isTrue(undelegateRequestInfoAfterCancel.amount.eq(_lib.toBN(0)), 'Expect 0 pending in undelegate request')
      assert.isTrue(undelegateRequestInfoAfterCancel.lockupExpiryBlock.eq(_lib.toBN(0)), 'Expect 0 pending in undelegate request')
      assert.isTrue(lockedUpStakeForSpAfterCancel.eq(lockedUpStakeForSp.sub(undelegateRequestInfo.amount)), 'Expect decrease in locked up stake for SP')
    })

    it('Caller restriction verification', async () => {
      await _lib.assertRevert(
        delegateManager.updateMaxDelegators(10, { from: accounts[3] }),
        "Only callable by Governance contract"
      )
      await _lib.assertRevert(
        delegateManager.updateMinDelegationAmount(10, { from: accounts[3] }),
        "Only callable by Governance contract"
      )
      await _lib.assertRevert(
        delegateManager.slash(10, slasherAccount),
        "Only callable by Governance contract"
      )
      await _lib.assertRevert(
        delegateManager.updateRemoveDelegatorLockupDuration(10, { from: accounts[3] }),
        "Only callable by Governance contract"
      )
      await _lib.assertRevert(
        delegateManager.updateRemoveDelegatorEvalDuration(10, { from: accounts[3] }),
        "Only callable by Governance contract"
      )
    })

    it('Fail to set service addresses from non-governance contract', async () => {
      await _lib.assertRevert(
        delegateManager.setGovernanceAddress(_lib.addressZero),
        'Only callable by Governance contract'
      )
      await _lib.assertRevert(
        delegateManager.setClaimsManagerAddress(_lib.addressZero),
        'Only callable by Governance contract'
      )
      await _lib.assertRevert(
        delegateManager.setServiceProviderFactoryAddress(_lib.addressZero),
        'Only callable by Governance contract'
      )
      await _lib.assertRevert(
        delegateManager.setStakingAddress(_lib.addressZero),
        'Only callable by Governance contract'
      )
    })

    it('Deregister max stake violation while delegator has an undelegate request pending', async () => {
      let serviceTypeInfo = await serviceTypeManager.getServiceTypeInfo(testDiscProvType)
      // Register 2nd endpoint from SP1, with minimum additional stake
      await _lib.registerServiceProvider(
        token,
        staking,
        serviceProviderFactory,
        testDiscProvType,
        testEndpoint3,
        serviceTypeInfo.minStake,
        stakerAccount)

      let ids = await serviceProviderFactory.getServiceProviderIdsFromAddress(stakerAccount, testDiscProvType)
      assert.isTrue(ids.length === 2, 'Expect 2 registered endpoints')

      // Lower to minimum total stake for this SP
      let spInfo = await serviceProviderFactory.getServiceProviderDetails(stakerAccount)
      let decreaseStakeAmount = (spInfo.deployerStake).sub(spInfo.minAccountStake)
      await serviceProviderFactory.requestDecreaseStake(decreaseStakeAmount, { from: stakerAccount })
      let deregisterRequestInfo = await serviceProviderFactory.getPendingDecreaseStakeRequest(stakerAccount)
      await time.advanceBlockTo(deregisterRequestInfo.lockupExpiryBlock)
      await serviceProviderFactory.decreaseStake({ from: stakerAccount })
      spInfo = await serviceProviderFactory.getServiceProviderDetails(stakerAccount)
      assert.isTrue(spInfo.deployerStake.eq(spInfo.minAccountStake), 'Expect min stake for deployer')

      // Delegate up to max stake for SP1 with 2 endpoints
      let delegationAmount = spInfo.maxAccountStake.sub(spInfo.deployerStake)
      // Transfer tokens to delegator
      await token.transfer(delegatorAccount1, delegationAmount, { from: proxyDeployerAddress })
      await token.approve(
        stakingAddress,
        delegationAmount,
        { from: delegatorAccount1 })
      await delegateManager.delegateStake(
        stakerAccount,
        delegationAmount,
        { from: delegatorAccount1 })
      spInfo = await getAccountStakeInfo(stakerAccount)
      assert.isTrue(spInfo.maxAccountStake.eq(spInfo.totalActiveStake), 'Expect max to be reached after delegation')

      // Attempt to deregister an endpoint
      // Failure expected as max bound will be violated upon deregister
      await _lib.assertRevert(
        _lib.deregisterServiceProvider(
          serviceProviderFactory,
          testDiscProvType,
          testEndpoint,
          stakerAccount),
        'Maximum stake amount exceeded'
      )

      let delegatorTokenBalance = await token.balanceOf(delegatorAccount1)
      // Request undelegate stake from the delegator account
      await delegateManager.requestUndelegateStake(stakerAccount, delegationAmount, { from: delegatorAccount1 })
      let pendingUndelegateRequest = await delegateManager.getPendingUndelegateRequest(delegatorAccount1)
      assert.isTrue(
        (pendingUndelegateRequest.target === stakerAccount) &&
        (pendingUndelegateRequest.amount.eq(delegationAmount)) &&
        !(pendingUndelegateRequest.lockupExpiryBlock.eq(_lib.toBN(0))),
        'Expect pending request'
      )

      // Fail to call removeDelegator from not a SP or governance
      await _lib.assertRevert(
        delegateManager.removeDelegator(stakerAccount, delegatorAccount1, { from: delegatorAccount1 }),
        "Only callable by target SP or governance"
      )
      
      // Confirm failure without a pending request
      await _lib.assertRevert(
        delegateManager.removeDelegator(stakerAccount, delegatorAccount1, { from: stakerAccount }),
        "No pending request"
      )

      // Remove delegator
      await delegateManager.requestRemoveDelegator(stakerAccount, delegatorAccount1, { from: stakerAccount })

      let requestTargetBlock = await delegateManager.getPendingRemoveDelegatorRequest(stakerAccount, delegatorAccount1)

      // Move to valid block and actually perform remove
      await time.advanceBlockTo(requestTargetBlock)
      await delegateManager.removeDelegator(stakerAccount, delegatorAccount1, { from: stakerAccount })

      let stakeAfterRemoval = await delegateManager.getDelegatorStakeForServiceProvider(delegatorAccount1, stakerAccount)
      let delegatorsList = await delegateManager.getDelegatorsList(stakerAccount)
      pendingUndelegateRequest = await delegateManager.getPendingUndelegateRequest(delegatorAccount1)
      assert.isTrue(stakeAfterRemoval.eq(_lib.toBN(0)), 'Expect 0 delegated stake')
      assert.isTrue(delegatorsList.length === 0, 'No delegators expected')

      let delegatorTokenBalance2 = await token.balanceOf(delegatorAccount1)
      let diff = delegatorTokenBalance2.sub(delegatorTokenBalance)
      assert.isTrue(diff.eq(delegationAmount), 'Expect full delegation amount to be refunded')

      assert.isTrue(
        (pendingUndelegateRequest.target === _lib.addressZero) &&
        (pendingUndelegateRequest.amount.eq(_lib.toBN(0))) &&
        (pendingUndelegateRequest.lockupExpiryBlock.eq(_lib.toBN(0))),
        'Expect pending request cancellation'
      )

      // Cache current spID
      let spID = await serviceProviderFactory.getServiceProviderIdFromEndpoint(testEndpoint)
      let info = await serviceProviderFactory.getServiceEndpointInfo(testDiscProvType, spID)
      assert.isTrue(
        info.owner === stakerAccount &&
        info.delegateOwnerWallet === stakerAccount &&
        info.endpoint === testEndpoint,
        'Expect sp state removal'
      )

      // Again try to deregister
      await _lib.deregisterServiceProvider(
        serviceProviderFactory,
        testDiscProvType,
        testEndpoint,
        stakerAccount)

      // Confirm endpoint has no ID associated
      let spID2 = await serviceProviderFactory.getServiceProviderIdFromEndpoint(testEndpoint)
      assert.isTrue(spID2.eq(_lib.toBN(0)), 'Expect reset of endpoint')
      // Confirm removal of all sp state
      info = await serviceProviderFactory.getServiceEndpointInfo(testDiscProvType, spID)
      assert.isTrue(
        info.owner === (_lib.addressZero) &&
        info.delegateOwnerWallet === (_lib.addressZero) &&
        info.endpoint === '' &&
        info.blockNumber.eq(_lib.toBN(0)),
        'Expect sp state removal'
      )
    })

    // Validate behavior around removeDelegator
    //       - expiry block calculated correctly (done)
    //       - cancelRemoveDelegator behavior resets request (done)
    //       - evaluation window enforced (done) 
    //       - invalid delegator for this sp during call to removeDelegator (done)
    //       - Pending request before call to requestRemoveDelegator
    it('removeDelegator validation', async () => {
      const delegationAmount = _lib.toBN(100)
      const delegatorAccount2 = accounts[5]
      // Transfer tokens to delegator
      await token.transfer(delegatorAccount1, delegationAmount, { from: proxyDeployerAddress })
      await token.transfer(delegatorAccount2, delegationAmount, { from: proxyDeployerAddress })
      await token.approve(stakingAddress, delegationAmount, { from: delegatorAccount1 })
      await delegateManager.delegateStake(
        stakerAccount,
        delegationAmount,
        { from: delegatorAccount1 })

      let delegatorTokenBalance = await token.balanceOf(delegatorAccount1)

      // fail to removeDelegator from not a SP or governance
      await _lib.assertRevert(
        delegateManager.removeDelegator(stakerAccount, delegatorAccount1, { from: delegatorAccount1 }),
        "Only callable by target SP or governance"
      )

      let removeReqDuration = await delegateManager.getRemoveDelegatorLockupDuration()
      let removeReqEvalDuration = await delegateManager.getRemoveDelegatorEvalDuration()

      // Remove delegator
      let tx = await delegateManager.requestRemoveDelegator(stakerAccount, delegatorAccount1, { from: stakerAccount })
      let blocknumber = _lib.toBN(tx.receipt.blockNumber)
      let expectedTarget = blocknumber.add(removeReqDuration)

      let requestTargetBlock = await delegateManager.getPendingRemoveDelegatorRequest(stakerAccount, delegatorAccount1)
      assert.isTrue(requestTargetBlock.eq(expectedTarget), 'Target unexpected')

      // Move to valid block and actually perform remove
      await time.advanceBlockTo(requestTargetBlock)
      tx = await delegateManager.removeDelegator(stakerAccount, delegatorAccount1, { from: stakerAccount })
      await expectEvent.inTransaction(
        tx.tx,
        DelegateManager,
        'DelegatorRemoved',
        { _serviceProvider: stakerAccount, _delegator: delegatorAccount1, _unstakedAmount: delegationAmount }
      )

      requestTargetBlock = await delegateManager.getPendingRemoveDelegatorRequest(stakerAccount, delegatorAccount1)
      assert.isTrue(requestTargetBlock.eq(_lib.toBN(0)), 'Reset expected')

      // Forcibly remove the delegator from service provider account
      let stakeAfterRemoval = await delegateManager.getDelegatorStakeForServiceProvider(delegatorAccount1, stakerAccount)
      let delegatorsList = await delegateManager.getDelegatorsList(stakerAccount)
      assert.isTrue(stakeAfterRemoval.eq(_lib.toBN(0)), 'Expect 0 delegated stake')
      assert.isTrue(delegatorsList.length === 0, 'No delegators expected')

      let delegatorTokenBalance2 = await token.balanceOf(delegatorAccount1)
      let diff = delegatorTokenBalance2.sub(delegatorTokenBalance)
      assert.isTrue(diff.eq(delegationAmount), 'Expect full delegation amount to be refunded')

      // Try to remove a delegator that does not yet exist, confirm failure
      await _lib.assertRevert(
        delegateManager.requestRemoveDelegator(stakerAccount, delegatorAccount2, { from: stakerAccount }),
        'Delegator must be staked for SP'
      )

      // Delegate from a new account
      await token.approve(
        stakingAddress,
        delegationAmount,
        { from: delegatorAccount2 })
      await delegateManager.delegateStake(
        stakerAccount,
        delegationAmount,
        { from: delegatorAccount2 })

      // Request removal
      tx = await delegateManager.requestRemoveDelegator(stakerAccount, delegatorAccount2, { from: stakerAccount })
      blocknumber = _lib.toBN(tx.receipt.blockNumber)
      expectedTarget = blocknumber.add(removeReqDuration)

      requestTargetBlock = await delegateManager.getPendingRemoveDelegatorRequest(stakerAccount, delegatorAccount2)
      assert.isTrue(requestTargetBlock.eq(expectedTarget), 'Target block unexpected')

      // Call from wrong account
      await _lib.assertRevert(
        delegateManager.cancelRemoveDelegator(stakerAccount, delegatorAccount2),
        'Only callable by target SP'
      )

      // Cancel and validate request
      await delegateManager.cancelRemoveDelegator(stakerAccount, delegatorAccount2, { from: stakerAccount })
      let requestTargetBlockAfterCancel = await delegateManager.getPendingRemoveDelegatorRequest(stakerAccount, delegatorAccount2)
      assert.isTrue(requestTargetBlockAfterCancel.eq(_lib.toBN(0)), 'Expect reset')

      // Reissue request
      await delegateManager.requestRemoveDelegator(stakerAccount, delegatorAccount2, { from: stakerAccount })
      requestTargetBlock = await delegateManager.getPendingRemoveDelegatorRequest(stakerAccount, delegatorAccount2)
      let evalBlock = requestTargetBlock.add(removeReqEvalDuration)

      // Progress to the evaluation block
      await time.advanceBlockTo(evalBlock)

      // Confirm rejection after window
      await _lib.assertRevert(
        delegateManager.removeDelegator(stakerAccount, delegatorAccount2, { from: stakerAccount }),
        'RemoveDelegator evaluation window expired'
       )

      // Retry should fail here as the request has not been cancelled yet, but the window has expired
      await _lib.assertRevert(
        delegateManager.requestRemoveDelegator(stakerAccount, delegatorAccount2, { from: stakerAccount }),
        'Pending remove delegator request'
      )
    })

    describe('Service provider decrease stake behavior', async () => {
      it('claimReward disabled if no active stake for SP', async () => {
        // Request decrease all of stake
        await _lib.deregisterServiceProvider(
          serviceProviderFactory,
          testDiscProvType,
          testEndpoint,
          stakerAccount)
        // Initiate round
        await claimsManager.initiateRound({ from: stakerAccount })
        let acctInfo = await getAccountStakeInfo(stakerAccount)
        let spStake = acctInfo.spFactoryStake
        assert.isTrue(spStake.gt(_lib.toBN(0)), 'Expect non-zero stake')
        // Transaction will fail since maximum stake for the account is now zero after the deregister
        await _lib.assertRevert(
          delegateManager.claimRewards(stakerAccount, { from: stakerAccount }),
          'Service Provider stake required'
        )

        let deregisterRequestInfo = await serviceProviderFactory.getPendingDecreaseStakeRequest(stakerAccount)
        await time.advanceBlockTo(deregisterRequestInfo.lockupExpiryBlock)
        // Withdraw all stake
        await serviceProviderFactory.decreaseStake({ from: stakerAccount })
        // Attempt to re-register endpoint
        // Confirm re-registration is allowed
        await _lib.registerServiceProvider(
          token,
          staking,
          serviceProviderFactory,
          testDiscProvType,
          testEndpoint,
          DEFAULT_AMOUNT,
          stakerAccount
        )
        acctInfo = await getAccountStakeInfo(stakerAccount)
        assert.isTrue(acctInfo.totalInStakingContract.eq(DEFAULT_AMOUNT), 'Expect default in staking')
        assert.isTrue(acctInfo.spFactoryStake.eq(DEFAULT_AMOUNT), 'Expect default in sp factory')
      })

      it('Re-registration after removing all stake and claim', async () => {
        // Initiate round
        await claimsManager.initiateRound({ from: stakerAccount })
        // Claim reward immediately
        await delegateManager.claimRewards(stakerAccount, { from: stakerAccount })
        // Request decrease all of stake
        await _lib.deregisterServiceProvider(
          serviceProviderFactory,
          testDiscProvType,
          testEndpoint,
          stakerAccount)
        let deregisterRequestInfo = await serviceProviderFactory.getPendingDecreaseStakeRequest(stakerAccount)
        await time.advanceBlockTo(deregisterRequestInfo.lockupExpiryBlock)
        assert.isFalse(await claimsManager.claimPending(stakerAccount), 'Expect no claim pending')
        // Withdraw all stake
        await serviceProviderFactory.decreaseStake({ from: stakerAccount })
        let acctInfo = await getAccountStakeInfo(stakerAccount)
        assert.isTrue(acctInfo.totalInStakingContract.eq(_lib.toBN(0)), 'Expect default in staking')
        assert.isTrue(acctInfo.spFactoryStake.eq(_lib.toBN(0)), 'Expect default in sp factory')
        assert.isTrue(acctInfo.numberOfEndpoints.eq(_lib.toBN(0)), 'Expect no endpoints in sp factory')

        // Initiate round
        await claimsManager.initiateRound({ from: stakerAccount2 })
        // Expect no claim pending even though lastClaimed for this SP is < the round initiated
        // Achieved by number of endpoints check in ClaimsManager
        assert.isFalse(await claimsManager.claimPending(stakerAccount), 'Expect no claim pending')
        // Attempt to re-register endpoint
        // Confirm re-registration is allowed
        await _lib.registerServiceProvider(
          token,
          staking,
          serviceProviderFactory,
          testDiscProvType,
          testEndpoint,
          DEFAULT_AMOUNT,
          stakerAccount
        )
        acctInfo = await getAccountStakeInfo(stakerAccount)
        assert.isTrue(acctInfo.totalInStakingContract.eq(DEFAULT_AMOUNT), 'Expect default in staking')
        assert.isTrue(acctInfo.spFactoryStake.eq(DEFAULT_AMOUNT), 'Expect default in sp factory')
      })

      it('Decrease in reward for pending stake decrease', async () => {
        // At the start of this test, we have 2 SPs each with DEFAULT_AMOUNT staked
        let fundsPerRound = await claimsManager.getFundsPerRound()
        let expectedIncrease = fundsPerRound.div(_lib.toBN(4))
        // Request decrease in stake corresponding to 1/2 of DEFAULT_AMOUNT
        let decreaseStakeAmount = DEFAULT_AMOUNT.div(_lib.toBN(2))
        await serviceProviderFactory.requestDecreaseStake(decreaseStakeAmount, { from: stakerAccount })
        let info = await getAccountStakeInfo(stakerAccount)
        await claimsManager.initiateRound({ from: stakerAccount })
        await delegateManager.claimRewards(stakerAccount, { from: stakerAccount })
        let info2 = await getAccountStakeInfo(stakerAccount)
        let stakingDiff = (info2.totalInStakingContract).sub(info.totalInStakingContract)
        let spFactoryDiff = (info2.spFactoryStake).sub(info.spFactoryStake)
        assert.isTrue(stakingDiff.eq(expectedIncrease), 'Expected increase not found in Staking.sol')
        assert.isTrue(spFactoryDiff.eq(expectedIncrease), 'Expected increase not found in SPFactory')
      })

      it('Slash cancels pending undelegate request', async () => {
        await serviceProviderFactory.requestDecreaseStake(DEFAULT_AMOUNT.div(_lib.toBN(2)), { from: stakerAccount })
        let requestInfo = await serviceProviderFactory.getPendingDecreaseStakeRequest(stakerAccount)
        assert.isTrue((requestInfo.lockupExpiryBlock).gt(_lib.toBN(0)), 'Expected lockup expiry block to be set')
        assert.isTrue((requestInfo.amount).gt(_lib.toBN(0)), 'Expected amount to be set')

        // Slash
        await _lib.slash(_lib.audToWei(5), slasherAccount, governance, delegateManagerKey, guardianAddress)

        requestInfo = await serviceProviderFactory.getPendingDecreaseStakeRequest(stakerAccount)
        assert.isTrue((requestInfo.lockupExpiryBlock).eq(_lib.toBN(0)), 'Expected lockup expiry block reset')
        assert.isTrue((requestInfo.amount).eq(_lib.toBN(0)), 'Expected amount reset')
      })

      it('Update decreaseStakeLockupDuration', async () => {
        let duration = await serviceProviderFactory.getDecreaseStakeLockupDuration()
        assert.equal(_lib.fromBN(duration), DECREASE_STAKE_LOCKUP_DURATION, 'Expected same decreaseStakeLockupDuration')

        // Double decrease stake duration
        let newDuration = duration.add(duration)

        await _lib.assertRevert(
          serviceProviderFactory.updateDecreaseStakeLockupDuration(newDuration),
          "Only callable by Governance contract"
        )

        let updateDecreaseStakeDurationTx = await governance.guardianExecuteTransaction(
          serviceProviderFactoryKey,
          _lib.toBN(0),
          'updateDecreaseStakeLockupDuration(uint256)',
          _lib.abiEncode(['uint256'], [_lib.fromBN(newDuration)]),
          { from: guardianAddress }
        )
        await expectEvent.inTransaction(
          updateDecreaseStakeDurationTx.tx, ServiceProviderFactory, 'DecreaseStakeLockupDurationUpdated',
          { _lockupDuration: newDuration }
        )

        let updatedDuration = await serviceProviderFactory.getDecreaseStakeLockupDuration()
        assert.isTrue(updatedDuration.eq(newDuration), 'Update not reflected')

        let tx = await serviceProviderFactory.requestDecreaseStake(DEFAULT_AMOUNT.div(_lib.toBN(2)), { from: stakerAccount })
        let blocknumber = _lib.toBN(tx.receipt.blockNumber)
        let requestInfo = await serviceProviderFactory.getPendingDecreaseStakeRequest(stakerAccount)
        assert.isTrue(
          (blocknumber.add(updatedDuration)).eq(requestInfo.lockupExpiryBlock),
          'Unexpected blocknumber'
        )
      })
    })

    it('Delegate ops after serviceType removal', async () => {
      /**
       * Confirm initial state of serviceType and serviceProvider
       * Delegate stake to Staker
       * Remove serviceType
       * Confirm new state of serviceType and serviceProvider
       * Confirm delegation to SP still works
       * Deregister SP of serviceType
       * Undelegate stake from Staker
       * Confirm new delegation state
       */

      const minStakeBN = _lib.toBN(serviceTypeMinStake)
      const maxStakeBN = _lib.toBN(serviceTypeMaxStake)

      // Confirm initial serviceType info
      const stakeInfo0 = await serviceTypeManager.getServiceTypeInfo.call(testDiscProvType)
      assert.isTrue(stakeInfo0.isValid, 'Expected isValid == true')
      assert.isTrue(stakeInfo0.minStake.eq(minStakeBN), 'Expected same minStake')
      assert.isTrue(stakeInfo0.maxStake.eq(maxStakeBN), 'Expected same maxStake')

      // Confirm initial SP details
      const spDetails0 = await serviceProviderFactory.getServiceProviderDetails.call(stakerAccount)
      assert.isTrue(spDetails0.deployerStake.eq(DEFAULT_AMOUNT), 'Expected deployerStake == default amount')
      assert.isTrue(spDetails0.validBounds, 'Expected validBounds == true')
      assert.isTrue(spDetails0.numberOfEndpoints.eq(_lib.toBN(1)), 'Expected one endpoint')
      assert.isTrue(spDetails0.minAccountStake.eq(minStakeBN), 'Expected minAccountStake == dpTypeMin')
      assert.isTrue(spDetails0.maxAccountStake.eq(maxStakeBN), 'Expected maxAccountStake == dpTypeMax')

      // Delegate stake to Staker
      const delegationAmount = _lib.audToWeiBN(60)
      await token.approve(
        stakingAddress,
        delegationAmount,
        { from: delegatorAccount1 }
      )
      await delegateManager.delegateStake(
        stakerAccount,
        delegationAmount,
        { from: delegatorAccount1 }
      )

      // Remove serviceType
      await governance.guardianExecuteTransaction(
        serviceTypeManagerProxyKey,
        callValue0,
        'removeServiceType(bytes32)',
        _lib.abiEncode(['bytes32'], [testDiscProvType]),
        { from: guardianAddress }
      )

      // Confirm serviceType info is changed after serviceType removal
      const stakeInfo1 = await serviceTypeManager.getServiceTypeInfo.call(testDiscProvType)
      assert.isFalse(stakeInfo1.isValid, 'Expected isValid == false')
      assert.isTrue(stakeInfo1.minStake.eq(minStakeBN), 'Expected same minStake')
      assert.isTrue(stakeInfo1.maxStake.eq(maxStakeBN), 'Expected same maxStake')

      // Confirm SP details are unchanged after serviceType removal
      const spDetails = await serviceProviderFactory.getServiceProviderDetails.call(stakerAccount)
      assert.isTrue(spDetails.deployerStake.eq(DEFAULT_AMOUNT), 'Expected deployerStake == default amount')
      assert.isTrue(spDetails.validBounds, 'Expected validBounds == true')
      assert.isTrue(spDetails.numberOfEndpoints.eq(_lib.toBN(1)), 'Expected one endpoint')
      assert.isTrue(spDetails.minAccountStake.eq(minStakeBN), 'Expected minAccountStake == dpTypeMin')
      assert.isTrue(spDetails.maxAccountStake.eq(maxStakeBN), 'Expected maxAccountStake == dpTypeMax')

      // Confirm delegation to SP still works after serviceType removal
      await token.approve(
        stakingAddress,
        delegationAmount,
        { from: delegatorAccount1 }
      )
      await delegateManager.delegateStake(
        stakerAccount,
        delegationAmount,
        { from: delegatorAccount1 }
      )
      const totalDelegationAmount = delegationAmount.add(delegationAmount)

      // Deregister SP + unstake
      await _lib.deregisterServiceProvider(
        serviceProviderFactory,
        testDiscProvType,
        testEndpoint,
        stakerAccount
      )
      const deregisterRequestInfo = await serviceProviderFactory.getPendingDecreaseStakeRequest.call(stakerAccount)
      await time.advanceBlockTo(deregisterRequestInfo.lockupExpiryBlock)
      await serviceProviderFactory.decreaseStake({ from: stakerAccount })

      // Undelegate total amount
      await delegateManager.requestUndelegateStake(
        stakerAccount,
        totalDelegationAmount,
        { from: delegatorAccount1 }
      )
      const undelegateRequestInfo = await delegateManager.getPendingUndelegateRequest(delegatorAccount1)
      await time.advanceBlockTo(undelegateRequestInfo.lockupExpiryBlock)
      await delegateManager.undelegateStake({ from: delegatorAccount1 })

      // Confirm delegation state
      const totalStakedForSP = await staking.totalStakedFor(stakerAccount)
      assert.isTrue(totalStakedForSP.isZero(), 'Expected totalStaked for SP == 0')
      const delegators = await delegateManager.getDelegatorsList(stakerAccount)
      assert.equal(delegators.length, 0, 'Expect delegators list length == 0')
      const delegatedStake = await getTotalDelegatorStake(delegatorAccount1)
      assert.isTrue(delegatedStake.isZero(), 'Expected delegatedStake == 0')
      const totalLockedDelegationForSP = await delegateManager.getTotalLockedDelegationForServiceProvider(stakerAccount)
      assert.isTrue(totalLockedDelegationForSP.isZero(), 'Expected totalLockedDelegationForSP == 0')
    })

    it('fail to set Governance address if not a valid governance contract', async () => {
      await _lib.assertRevert(
        governance.guardianExecuteTransaction(
          delegateManagerKey,
          _lib.toBN(0),
          'setGovernanceAddress(address)',
          _lib.abiEncode(['address'], [accounts[13]]),
          { from: guardianAddress }
        ),
        "Governance: Transaction failed."
      )
    })
  })
})<|MERGE_RESOLUTION|>--- conflicted
+++ resolved
@@ -30,11 +30,8 @@
 const EXECUTION_DELAY = VOTING_PERIOD
 const VOTING_QUORUM_PERCENT = 10
 const DECREASE_STAKE_LOCKUP_DURATION = 10
-<<<<<<< HEAD
 const DEPLOYER_CUT_LOCKUP_DURATION = 11
-=======
 const UNDELEGATE_LOCKUP_DURATION = 21
->>>>>>> f95c3f43
 
 const callValue0 = _lib.toBN(0)
 
