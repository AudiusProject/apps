import * as _lib from '../utils/lib.js'
const { time } = require('@openzeppelin/test-helpers')

const AudiusAdminUpgradeabilityProxy = artifacts.require('AudiusAdminUpgradeabilityProxy')
const ServiceTypeManager = artifacts.require('ServiceTypeManager')
const ServiceProviderFactory = artifacts.require('ServiceProviderFactory')
const Staking = artifacts.require('Staking')
const DelegateManager = artifacts.require('DelegateManager')
const ClaimsManager = artifacts.require('ClaimsManager')

const stakingProxyKey = web3.utils.utf8ToHex('StakingProxy')
const serviceProviderFactoryKey = web3.utils.utf8ToHex('ServiceProviderFactory')
const serviceTypeManagerProxyKey = web3.utils.utf8ToHex('ServiceTypeManagerProxy')
const claimsManagerProxyKey = web3.utils.utf8ToHex('ClaimsManagerProxy')
const governanceKey = web3.utils.utf8ToHex('Governance')
const delegateManagerKey = web3.utils.utf8ToHex('DelegateManager')
const tokenRegKey = web3.utils.utf8ToHex('Token')

const testDiscProvType = web3.utils.utf8ToHex('discovery-provider')
const serviceTypeMinStake = _lib.audToWei(5)
const serviceTypeMaxStake = _lib.audToWei(10000000)
const testEndpoint = 'https://localhost:5000'
const testEndpoint1 = 'https://localhost:5001'
const testEndpoint3 = 'https://localhost:5002'

const INITIAL_BAL = _lib.audToWeiBN(1000)
const DEFAULT_AMOUNT_VAL = _lib.audToWei(120)
const DEFAULT_AMOUNT = _lib.toBN(DEFAULT_AMOUNT_VAL)
const VOTING_PERIOD = 10
<<<<<<< HEAD
const VOTING_QUORUM_PERCENT = 10
=======
const VOTING_QUORUM = 1
const DECREASE_STAKE_LOCKUP_DURATION = 10
>>>>>>> d00375e5

const callValue0 = _lib.toBN(0)


contract('DelegateManager', async (accounts) => {
  let staking, stakingAddress, token, registry, governance, claimsManager0, claimsManagerProxy
  let serviceProviderFactory, serviceTypeManager, claimsManager, delegateManager

  // intentionally not using acct0 to make sure no TX accidentally succeeds without specifying sender
  const [, proxyAdminAddress, proxyDeployerAddress] = accounts
  const tokenOwnerAddress = proxyDeployerAddress
  const guardianAddress = proxyDeployerAddress
  const stakerAccount = accounts[10]
  const stakerAccount2 = accounts[12]
  const delegatorAccount1 = accounts[11]
  const slasherAccount = stakerAccount

  /**
   * Initialize Registry, Governance, Token, Staking, ServiceTypeManager, ServiceProviderFactory, ClaimsManager, DelegateManager
   * Register discprov serviceType
   */
  beforeEach(async () => {
    registry = await _lib.deployRegistry(artifacts, proxyAdminAddress, proxyDeployerAddress)

    // Deploy + register Governance contract
    governance = await _lib.deployGovernance(
      artifacts,
      proxyAdminAddress,
      proxyDeployerAddress,
      registry,
      VOTING_PERIOD,
      VOTING_QUORUM_PERCENT,
      guardianAddress
    )
    await registry.addContract(governanceKey, governance.address, { from: proxyDeployerAddress })

    // Deploy + register token
    token = await _lib.deployToken(
      artifacts,
      proxyAdminAddress,
      proxyDeployerAddress,
      tokenOwnerAddress,
      governance.address
    )
    await registry.addContract(tokenRegKey, token.address, { from: proxyDeployerAddress })

    // Deploy + register Staking
    const staking0 = await Staking.new({ from: proxyDeployerAddress })
    const stakingInitializeData = _lib.encodeCall(
      'initialize',
      ['address', 'address'],
      [token.address, governance.address]
    )
    const stakingProxy = await AudiusAdminUpgradeabilityProxy.new(
      staking0.address,
      proxyAdminAddress,
      stakingInitializeData,
      governance.address,
      { from: proxyDeployerAddress }
    )
    staking = await Staking.at(stakingProxy.address)
    await registry.addContract(stakingProxyKey, stakingProxy.address, { from: proxyDeployerAddress })
    stakingAddress = staking.address

    // Deploy + register ServiceTypeManager
    let serviceTypeInitializeData = _lib.encodeCall(
      'initialize', ['address'], [governance.address]
    )
    let serviceTypeManager0 = await ServiceTypeManager.new({ from: proxyDeployerAddress })
    let serviceTypeManagerProxy = await AudiusAdminUpgradeabilityProxy.new(
      serviceTypeManager0.address,
      proxyAdminAddress,
      serviceTypeInitializeData,
      governance.address,
      { from: proxyDeployerAddress }
    )
    await registry.addContract(serviceTypeManagerProxyKey, serviceTypeManagerProxy.address, { from: proxyDeployerAddress })
    serviceTypeManager = await ServiceTypeManager.at(serviceTypeManagerProxy.address)

    // Register discprov serviceType
    await _lib.addServiceType(testDiscProvType, serviceTypeMinStake, serviceTypeMaxStake, governance, guardianAddress, serviceTypeManagerProxyKey)

    // Deploy ServiceProviderFactory
    let serviceProviderFactory0 = await ServiceProviderFactory.new({ from: proxyDeployerAddress })
    const serviceProviderFactoryCalldata = _lib.encodeCall(
      'initialize',
      ['address', 'uint'],
      [governance.address, DECREASE_STAKE_LOCKUP_DURATION]
    )
    let serviceProviderFactoryProxy = await AudiusAdminUpgradeabilityProxy.new(
      serviceProviderFactory0.address,
      proxyAdminAddress,
      serviceProviderFactoryCalldata,
      governance.address,
      { from: proxyDeployerAddress }
    )
    serviceProviderFactory = await ServiceProviderFactory.at(serviceProviderFactoryProxy.address)
    await registry.addContract(serviceProviderFactoryKey, serviceProviderFactoryProxy.address, { from: proxyDeployerAddress })

    // Deploy new claimsManager proxy
    claimsManager0 = await ClaimsManager.new({ from: proxyDeployerAddress })
    const claimsInitializeCallData = _lib.encodeCall(
      'initialize',
      ['address', 'address'],
      [token.address, governance.address]
    )
    claimsManagerProxy = await AudiusAdminUpgradeabilityProxy.new(
      claimsManager0.address,
      proxyAdminAddress,
      claimsInitializeCallData,
      governance.address,
      { from: proxyDeployerAddress }
    )
    claimsManager = await ClaimsManager.at(claimsManagerProxy.address)

    // Register claimsManagerProxy
    await registry.addContract(
      claimsManagerProxyKey,
      claimsManagerProxy.address,
      { from: proxyDeployerAddress }
    )

    // Register new contract as a minter, from the same address that deployed the contract
    await governance.guardianExecuteTransaction(
      tokenRegKey,
      callValue0,
      'addMinter(address)',
      _lib.abiEncode(['address'], [claimsManager.address]),
      { from: guardianAddress }
    )

    const delegateManagerInitializeData = _lib.encodeCall(
      'initialize',
      ['address', 'address'],
      [token.address, governance.address]
    )
    let delegateManager0 = await DelegateManager.new({ from: proxyDeployerAddress })
    let delegateManagerProxy = await AudiusAdminUpgradeabilityProxy.new(
      delegateManager0.address,
      proxyAdminAddress,
      delegateManagerInitializeData,
      governance.address,
      { from: proxyDeployerAddress }
    )

    delegateManager = await DelegateManager.at(delegateManagerProxy.address)
    await registry.addContract(delegateManagerKey, delegateManagerProxy.address, { from: proxyDeployerAddress })

    // Clear min delegation amount for testing
    await governance.guardianExecuteTransaction(
      delegateManagerKey,
      _lib.toBN(0),
      'updateMinDelegationAmount(uint256)',
      _lib.abiEncode(['uint256'], [0]),
      { from: guardianAddress }
    )
    // ---- Configuring addresses
    await _lib.configureGovernanceStakingAddress(
      governance,
      governanceKey,
      guardianAddress,
      stakingProxy.address
    )
    // ---- Set up staking contract permissions
    await _lib.configureStakingContractAddresses(
      governance,
      guardianAddress,
      stakingProxyKey,
      staking,
      serviceProviderFactoryProxy.address,
      claimsManagerProxy.address,
      delegateManagerProxy.address
    )

    // ---- Set up claims manageer contract permissions
    await _lib.configureClaimsManagerContractAddresses(
      governance,
      guardianAddress,
      claimsManagerProxyKey,
      claimsManager,
      staking.address,
      serviceProviderFactory.address,
      delegateManager.address
    )

    // ---- Set up delegateManager  contract permissions
    await _lib.configureDelegateManagerAddresses(
      governance,
      guardianAddress,
      delegateManagerKey,
      delegateManager,
      staking.address,
      serviceProviderFactory.address,
      claimsManager.address
    )

    // ---- Set up spFactory  contract permissions
    await _lib.configureServiceProviderFactoryAddresses(
      governance,
      guardianAddress,
      serviceProviderFactoryKey,
      serviceProviderFactory,
      staking.address,
      serviceTypeManagerProxy.address,
      claimsManagerProxy.address,
      delegateManagerProxy.address
    )
  })

  /* Helper functions */
  const updateMinDelegationAmount = async (amount) => {
    await governance.guardianExecuteTransaction(
      delegateManagerKey,
      _lib.toBN(0),
      'updateMinDelegationAmount(uint256)',
      _lib.abiEncode(['uint256'], [amount]),
      { from: guardianAddress }
    )
  }

  const increaseRegisteredProviderStake = async (increase, account) => {
    // Approve token transfer
    await token.approve(
      stakingAddress,
      increase,
      { from: account })

    let tx = await serviceProviderFactory.increaseStake(
      increase,
      { from: account })

    let args = tx.logs.find(log => log.event === 'UpdatedStakeAmount').args
  }

  const decreaseRegisteredProviderStake = async (decrease, account) => {
    try {
      // Request decrease in stake
      await serviceProviderFactory.requestDecreaseStake(decrease, { from: account })
      let requestInfo = await serviceProviderFactory.getPendingDecreaseStakeRequest(account)
      // Advance to valid block
      await time.advanceBlockTo(requestInfo.lockupExpiryBlock)
      // Approve token transfer from staking contract to account
      await serviceProviderFactory.decreaseStake({ from: account })
    } catch (e) {
      // Cancel request
      await serviceProviderFactory.cancelDecreaseStakeRequest(account, { from: account })
      throw e
    }
  }

  const getTotalDelegatorStake = async (delegator) => {
    let validTypes = await serviceTypeManager.getValidServiceTypes()
    let totalDelegatorStake = _lib.toBN(0)
    for (const serviceType of validTypes) {
      let numTypeIds = await serviceProviderFactory.getTotalServiceTypeProviders(serviceType)
      let i = 1
      while (i <= numTypeIds) {
        let info = await serviceProviderFactory.getServiceEndpointInfo(serviceType, i)
        let serviceProvider = info.owner
        let totalDelegatedToOwner = await delegateManager.getDelegatorStakeForServiceProvider(delegator, serviceProvider)
        totalDelegatorStake = totalDelegatorStake.add(totalDelegatedToOwner)
        i++
      }
    }
    return totalDelegatorStake
  }

  const getAccountStakeInfo = async (account, print = false) => {
    let spFactoryStake
    let totalInStakingContract

    let spDetails = await serviceProviderFactory.getServiceProviderDetails(account)
    spFactoryStake = spDetails.deployerStake
    totalInStakingContract = await staking.totalStakedFor(account)
    let spDecreaseRequest = await serviceProviderFactory.getPendingDecreaseStakeRequest(account)

    let delegatedStake = await delegateManager.getTotalDelegatedToServiceProvider(account)
    let lockedUpDelegatorStake = await delegateManager.getTotalLockedDelegationForServiceProvider(account)
    let delegatorInfo = {}
    let delegators = await delegateManager.getDelegatorsList(account)
    for (var i = 0; i < delegators.length; i++) {
      let amountDelegated = await getTotalDelegatorStake(delegators[i])
      let amountDelegatedtoSP = await delegateManager.getDelegatorStakeForServiceProvider(delegators[i], account)
      let pendingUndelegateRequest = await delegateManager.getPendingUndelegateRequest(delegators[i])
      delegatorInfo[delegators[i]] = {
        amountDelegated,
        amountDelegatedtoSP,
        pendingUndelegateRequest
      }
    }
    let outsideStake = spFactoryStake.add(delegatedStake)
    let totalActiveStake = outsideStake.sub(lockedUpDelegatorStake)
    let stakeDiscrepancy = totalInStakingContract.sub(outsideStake)
    let accountSummary = {
      totalInStakingContract,
      delegatedStake,
      spFactoryStake,
      delegatorInfo,
      outsideStake,
      lockedUpDelegatorStake,
      totalActiveStake,
      spDecreaseRequest
    }

    if (print) {
      console.log(`${account} SpFactory: ${spFactoryStake}, DelegateManager: ${delegatedStake}`)
      console.log(`${account} Outside Stake: ${outsideStake} Staking: ${totalInStakingContract}`)
      console.log(`(Staking) vs (DelegateManager + SPFactory) Stake discrepancy: ${stakeDiscrepancy}`)
      console.dir(accountSummary, { depth: 5 })
    }

    return Object.assign(accountSummary, spDetails)
  }

  describe('Delegation tests', () => {
    let regTx

    /**
     * Transfer tokens to stakers & delegator
     * Register service providers
     * Update SP deployer cuts
     */
    beforeEach(async () => {
      // Transfer 1000 tokens to stakers
      await token.transfer(stakerAccount, INITIAL_BAL, { from: proxyDeployerAddress })
      await token.transfer(stakerAccount2, INITIAL_BAL, { from: proxyDeployerAddress })
      // Transfer 1000 tokens to delegator
      await token.transfer(delegatorAccount1, INITIAL_BAL, { from: proxyDeployerAddress })

      let initialBal = await token.balanceOf(stakerAccount)

      regTx = await _lib.registerServiceProvider(
        token,
        staking,
        serviceProviderFactory,
        testDiscProvType,
        testEndpoint,
        DEFAULT_AMOUNT,
        stakerAccount
      )
      await _lib.registerServiceProvider(
        token,
        staking,
        serviceProviderFactory,
        testDiscProvType,
        testEndpoint1,
        DEFAULT_AMOUNT,
        stakerAccount2
      )

      // Confirm event has correct amount
      assert.isTrue(regTx.stakeAmount.eq(DEFAULT_AMOUNT))

      // Confirm balance updated for tokens
      let finalBal = await token.balanceOf(stakerAccount)
      assert.isTrue(initialBal.eq(finalBal.add(DEFAULT_AMOUNT)), 'Expect funds to be transferred')

      // Update SP Deployer Cut to 10%
      await serviceProviderFactory.updateServiceProviderCut(stakerAccount, 10, { from: stakerAccount })
      await serviceProviderFactory.updateServiceProviderCut(stakerAccount2, 10, { from: stakerAccount2 })
    })

    it('Initial state + claim', async () => {
      // Validate basic claim w/SP path
      let spStake = (await serviceProviderFactory.getServiceProviderDetails(stakerAccount)).deployerStake
      let totalStakedForAccount = await staking.totalStakedFor(stakerAccount)

      await claimsManager.initiateRound({ from: stakerAccount })

      totalStakedForAccount = await staking.totalStakedFor(stakerAccount)
      spStake = (await serviceProviderFactory.getServiceProviderDetails(stakerAccount)).deployerStake

      await delegateManager.claimRewards(stakerAccount, { from: stakerAccount })

      totalStakedForAccount = await staking.totalStakedFor(stakerAccount)
      spStake = (await serviceProviderFactory.getServiceProviderDetails(stakerAccount)).deployerStake
      assert.isTrue(
        spStake.eq(totalStakedForAccount),
        'Stake value in SPFactory and Staking.sol must be equal')
    })

    it('Initial state + claim from different address', async () => {
      // Validate basic claim w/SP path
      let spStake = (await serviceProviderFactory.getServiceProviderDetails(stakerAccount)).deployerStake
      let totalStakedForAccount = await staking.totalStakedFor(stakerAccount)

      await claimsManager.initiateRound({ from: stakerAccount })

      totalStakedForAccount = await staking.totalStakedFor(stakerAccount)
      spStake = (await serviceProviderFactory.getServiceProviderDetails(stakerAccount)).deployerStake

      // Claim from a separate account to confirm claimRewards can be called by any address
      let claimerAddress = accounts[5]
      assert.isTrue(claimerAddress !== stakerAccount, 'Expected different claimer account')
      await delegateManager.claimRewards(stakerAccount, { from: claimerAddress })

      totalStakedForAccount = await staking.totalStakedFor(stakerAccount)
      spStake = (await serviceProviderFactory.getServiceProviderDetails(stakerAccount)).deployerStake
      assert.isTrue(
        spStake.eq(totalStakedForAccount),
        'Stake value in SPFactory and Staking.sol must be equal')
    })

    it('Single delegator basic operations', async () => {
      // Transfer 1000 tokens to delegator
      await token.transfer(delegatorAccount1, INITIAL_BAL, { from: proxyDeployerAddress })

      let totalStakedForSP = await staking.totalStakedFor(stakerAccount)
      let initialSpStake = totalStakedForSP
      let delegateAmount = _lib.audToWeiBN(60)

      let minDel = await delegateManager.getMinDelegationAmount()
      assert.isTrue(minDel.lte(delegateAmount), 'Must be above min delegation')

      // Approve staking transfer
      await token.approve(
        stakingAddress,
        delegateAmount,
        { from: delegatorAccount1 })

      await delegateManager.delegateStake(
        stakerAccount,
        delegateAmount,
        { from: delegatorAccount1 })
      totalStakedForSP = await staking.totalStakedFor(stakerAccount)
      let delegators = await delegateManager.getDelegatorsList(stakerAccount)
      let spStake = (await serviceProviderFactory.getServiceProviderDetails(stakerAccount)).deployerStake

      let delegatedStake = await getTotalDelegatorStake(delegatorAccount1)
      let delegatedStakeForSP = await delegateManager.getDelegatorStakeForServiceProvider(
        delegatorAccount1,
        stakerAccount)
      let delegatorFound = delegators.includes(delegatorAccount1)

      assert.isTrue(
        delegatorFound,
        'Delegator found in array'
      )
      assert.isTrue(
        delegatedStake.eq(delegatedStakeForSP),
        'All stake expected for Service Provider'
      )
      assert.isTrue(
        totalStakedForSP.eq(spStake.add(delegatedStake)),
        'Sum of Staking.sol equals SPFactory and DelegateManager'
      )

      // Increase delegated stake
      let increaseAmount = _lib.audToWeiBN(5)
      await token.approve(
        stakingAddress,
        increaseAmount,
        { from: delegatorAccount1 })
      await delegateManager.delegateStake(
        stakerAccount,
        increaseAmount,
        { from: delegatorAccount1 })
      assert.isTrue(
        (await getTotalDelegatorStake(delegatorAccount1)).eq(delegatedStake.add(increaseAmount)),
        'Confirm increase')

      delegatedStake = await getTotalDelegatorStake(delegatorAccount1)

      // Submit request to undelegate all stake
      await delegateManager.requestUndelegateStake(
        stakerAccount,
        delegatedStake,
        { from: delegatorAccount1 }
      )

      // Confirm lockup amount is registered
      let undelegateRequestInfo = await delegateManager.getPendingUndelegateRequest(delegatorAccount1)
      assert.isTrue(
        undelegateRequestInfo.amount.eq(delegatedStake),
        'Expected amount not found in lockup')

      let totalLockedDelegation =
        await delegateManager.getTotalLockedDelegationForServiceProvider(stakerAccount)
      assert.isTrue(
        totalLockedDelegation.eq(delegatedStake),
        'Expected amount not found in total lockup for SP')

      // Try to undelegate stake immediately, confirm failure
      await _lib.assertRevert(
        delegateManager.undelegateStake({ from: delegatorAccount1 }),
        'Lockup must be expired'
      )
      // Try to submit another request, expect revert
      await _lib.assertRevert(
        delegateManager.requestUndelegateStake(
          stakerAccount,
          delegatedStake,
          { from: delegatorAccount1 }),
        'No pending lockup expected'
      )

      // Advance to valid block
      await time.advanceBlockTo(undelegateRequestInfo.lockupExpiryBlock)

      // Undelegate stake
      await delegateManager.undelegateStake({ from: delegatorAccount1 })

      // Confirm all state change operations have occurred
      undelegateRequestInfo = await delegateManager.getPendingUndelegateRequest(delegatorAccount1)

      totalStakedForSP = await staking.totalStakedFor(stakerAccount)
      delegators = await delegateManager.getDelegatorsList(stakerAccount)
      delegatedStake = await getTotalDelegatorStake(delegatorAccount1)
      totalLockedDelegation =
        await delegateManager.getTotalLockedDelegationForServiceProvider(stakerAccount)
      assert.equal(delegators.length, 0, 'Expect no remaining delegators')
      assert.equal(delegatedStake, 0, 'Expect no remaining total delegate stake')
      assert.equal(totalLockedDelegation, 0, 'Expect no remaining locked stake for SP')
      assert.isTrue(initialSpStake.eq(totalStakedForSP), 'Staking.sol back to initial value')
    })

    it('Single delegator + claim', async () => {
      // TODO: Validate all
      // Transfer 1000 tokens to delegator
      await token.transfer(delegatorAccount1, INITIAL_BAL, { from: proxyDeployerAddress })

      let totalStakedForSP = await staking.totalStakedFor(stakerAccount)
      let initialDelegateAmount = _lib.audToWeiBN(60)

      // Approve staking transfer
      await token.approve(
        stakingAddress,
        initialDelegateAmount,
        { from: delegatorAccount1 })

      let tx = await delegateManager.delegateStake(
        stakerAccount,
        initialDelegateAmount,
        { from: delegatorAccount1 })

      totalStakedForSP = await staking.totalStakedFor(stakerAccount)
      let delegatedStake = await getTotalDelegatorStake(delegatorAccount1)
      let deployerCut = (await serviceProviderFactory.getServiceProviderDetails(stakerAccount)).deployerCut
      let deployerCutBase = await serviceProviderFactory.getServiceProviderDeployerCutBase()

      // Initiate round
      await claimsManager.initiateRound({ from: stakerAccount })

      // Confirm claim is pending
      let pendingClaim = await claimsManager.claimPending(stakerAccount)
      assert.isTrue(pendingClaim, 'ClaimsManager expected to consider claim pending')

      let spStake = (await serviceProviderFactory.getServiceProviderDetails(stakerAccount)).deployerStake
      let totalStake = await staking.totalStaked()
      totalStakedForSP = await staking.totalStakedFor(stakerAccount)
      delegatedStake = await getTotalDelegatorStake(delegatorAccount1)
      let totalValueOutsideStaking = spStake.add(delegatedStake)
      let fundingAmount = await claimsManager.getFundsPerRound()
      let totalRewards = (totalStakedForSP.mul(fundingAmount)).div(totalStake)

      // Manually calculate expected value prior to making claim
      // Identical math as contract
      let delegateRewardsPriorToSPCut = (delegatedStake.mul(totalRewards)).div(totalValueOutsideStaking)
      let spDeployerCut = (delegateRewardsPriorToSPCut.mul(deployerCut)).div(deployerCutBase)
      let delegateRewards = delegateRewardsPriorToSPCut.sub(spDeployerCut)
      let expectedDelegateStake = delegatedStake.add(delegateRewards)
      let spRewardShare = (spStake.mul(totalRewards)).div(totalValueOutsideStaking)
      let expectedSpStake = spStake.add(spRewardShare.add(spDeployerCut))

      await delegateManager.claimRewards(stakerAccount, { from: stakerAccount })

      let finalSpStake = (await serviceProviderFactory.getServiceProviderDetails(stakerAccount)).deployerStake
      let finalDelegateStake = await getTotalDelegatorStake(delegatorAccount1)

      assert.isTrue(finalSpStake.eq(expectedSpStake), 'Expected SP stake matches found value')
      assert.isTrue(finalDelegateStake.eq(expectedDelegateStake), 'Expected delegate stake matches found value')
    })

    it('Undelegate after SP has deregistered', async () => {
      let initialDelegateAmount = _lib.audToWeiBN(60)
      // Approve staking transfer
      await token.approve(
        stakingAddress,
        initialDelegateAmount,
        { from: delegatorAccount1 })

      await delegateManager.delegateStake(
        stakerAccount,
        initialDelegateAmount,
        { from: delegatorAccount1 })

      let accountInfo = await getAccountStakeInfo(stakerAccount, false)
      assert.isTrue(
        accountInfo.delegatorInfo[delegatorAccount1].amountDelegated.eq(initialDelegateAmount),
        'Expect initial delegate amount reflected')

      // Request decrease all of stake by deregistering SP
      await _lib.deregisterServiceProvider(
        serviceProviderFactory,
        testDiscProvType,
        testEndpoint,
        stakerAccount)
      let deregisterRequestInfo = await serviceProviderFactory.getPendingDecreaseStakeRequest(stakerAccount)

      await _lib.assertRevert(
        serviceProviderFactory.decreaseStake({ from: stakerAccount }),
        'Lockup must be expired'
      )

      await time.advanceBlockTo(deregisterRequestInfo.lockupExpiryBlock)

      // Withdraw all SP stake
      await serviceProviderFactory.decreaseStake({ from: stakerAccount })

      // Submit request to undelegate all stake
      await delegateManager.requestUndelegateStake(
        stakerAccount,
        initialDelegateAmount,
        { from: delegatorAccount1 }
      )

      // Confirm lockup amount is registered
      let undelegateRequestInfo = await delegateManager.getPendingUndelegateRequest(delegatorAccount1)
      await time.advanceBlockTo(undelegateRequestInfo.lockupExpiryBlock)
      // Finalize undelegation, confirm operation is allowed
      await delegateManager.undelegateStake({ from: delegatorAccount1 })
      let finalDelegateStake = await getTotalDelegatorStake(delegatorAccount1)
      assert.isTrue(finalDelegateStake.eq(_lib.toBN(0)), 'No remaining stake expected')
    })

    it('Register 3rd service provider after round has completed', async () => {
      let stakerAccount3 = accounts[8]
      // Transfer 1000 tokens to delegator
      await token.transfer(stakerAccount3, INITIAL_BAL, { from: proxyDeployerAddress })
      // Fund new claim
      await claimsManager.initiateRound({ from: stakerAccount })
      // Get rewards
      await delegateManager.claimRewards(stakerAccount, { from: stakerAccount })
      await delegateManager.claimRewards(stakerAccount2, { from: stakerAccount2 })
      let fundBlock = await claimsManager.getLastFundBlock()
      let blockDiff = await claimsManager.getFundingRoundBlockDiff()
      let roundEndBlock = fundBlock.add(blockDiff)
      await time.advanceBlockTo(roundEndBlock)
      // Confirm a new SP can be registered
      await _lib.registerServiceProvider(
        token,
        staking,
        serviceProviderFactory,
        testDiscProvType,
        testEndpoint3,
        DEFAULT_AMOUNT,
        stakerAccount3)
      let info = await getAccountStakeInfo(stakerAccount3, false)
      assert.isTrue((info.totalInStakingContract).eq(DEFAULT_AMOUNT), 'Expect stake')
      assert.isTrue((info.spFactoryStake).eq(DEFAULT_AMOUNT), 'Expect sp factory stake')
    })

    it('Single delegator + claim + slash', async () => {
      // Transfer 1000 tokens to delegator
      await token.transfer(delegatorAccount1, INITIAL_BAL, { from: proxyDeployerAddress })

      let initialDelegateAmount = _lib.audToWeiBN(60)

      // Set funding amount to 20AUD
      await governance.guardianExecuteTransaction(
        claimsManagerProxyKey,
        _lib.toBN(0),
        'updateFundingAmount(uint256)',
        _lib.abiEncode(['uint256'], [_lib.audToWei(20)]),
        { from: guardianAddress }
      )

      // Approve staking transfer
      await token.approve(
        stakingAddress,
        initialDelegateAmount,
        { from: delegatorAccount1 })

      await delegateManager.delegateStake(
        stakerAccount,
        initialDelegateAmount,
        { from: delegatorAccount1 })

      // Fund new claim
      await claimsManager.initiateRound({ from: stakerAccount })

      // Get rewards
      await delegateManager.claimRewards(stakerAccount, { from: stakerAccount })
      await delegateManager.claimRewards(stakerAccount2, { from: stakerAccount2 })

      // Slash 30% of total
      const totalInStakingContract = await staking.totalStakedFor(slasherAccount)
      const slashAmountVal = _lib.audToWei((_lib.fromWei(totalInStakingContract)) * 30 / 100)
      const slashAmount = _lib.toBN(slashAmountVal)

      // Perform slash functions
      await _lib.slash(slashAmountVal, slasherAccount, governance, delegateManagerKey, guardianAddress)

      // Summarize after execution
      let spFactoryStake = (await serviceProviderFactory.getServiceProviderDetails(stakerAccount)).deployerStake
      let totalInStakingAfterSlash = await staking.totalStakedFor(stakerAccount)
      let delegatedStake = await getTotalDelegatorStake(delegatorAccount1)
      let outsideStake = spFactoryStake.add(delegatedStake)
      let stakeDiscrepancy = totalInStakingAfterSlash.sub(outsideStake)
      let totalStaked = await staking.totalStaked()
      let tokensAtStakingAddress = await token.balanceOf(stakingAddress)

      assert.equal(stakeDiscrepancy, 0, 'Equal tokens expected inside/outside Staking')
      assert.isTrue(totalStaked.eq(tokensAtStakingAddress), 'Expect equivalency between Staking contract and ERC')
      assert.isTrue(totalInStakingAfterSlash.eq(outsideStake), 'Expected SP/delegatemanager to equal staking')
      assert.isTrue((totalInStakingContract.sub(slashAmount)).eq(totalInStakingAfterSlash), 'Expected slash value')
    })

    it('Slash restrictions', async () => {
      // Deregister endpoint, removing all stake
      await _lib.deregisterServiceProvider(
        serviceProviderFactory,
        testDiscProvType,
        testEndpoint,
        stakerAccount
      )
      // Query the resulting deregister operation
      let requestInfo = await serviceProviderFactory.getPendingDecreaseStakeRequest(stakerAccount)
      // Advance to valid block
      await time.advanceBlockTo(requestInfo.lockupExpiryBlock)
      // Finalize withdrawal
      await serviceProviderFactory.decreaseStake({ from: stakerAccount })

      /** Perform slash functions */

      // Fail to slash more than currently staked
      await _lib.assertRevert(
        _lib.slash(DEFAULT_AMOUNT_VAL, slasherAccount, governance, delegateManagerKey, guardianAddress),
        "Governance::guardianExecuteTransaction: Transaction failed."
      )

      // Fail to slash more than currently staked
      await _lib.assertRevert(
        _lib.slash(DEFAULT_AMOUNT_VAL + 4, stakerAccount2, governance, delegateManagerKey, guardianAddress),
        "Governance::guardianExecuteTransaction: Transaction failed."
      )

      // Transfer 1000 tokens to delegator
      await token.transfer(delegatorAccount1, INITIAL_BAL, { from: proxyDeployerAddress })

      // Delegate equal stake to stakerAccount2
      // Approve staking transfer
      await token.approve(stakingAddress, DEFAULT_AMOUNT, { from: delegatorAccount1 })

      await delegateManager.delegateStake(
        stakerAccount2,
        DEFAULT_AMOUNT,
        { from: delegatorAccount1 })

      // Deregister endpoint, removing all direct stake
      await _lib.deregisterServiceProvider(
        serviceProviderFactory,
        testDiscProvType,
        testEndpoint1,
        stakerAccount2)

      // Query the resulting deregister operation
      requestInfo = await serviceProviderFactory.getPendingDecreaseStakeRequest(stakerAccount2)
      // Advance to valid block
      await time.advanceBlockTo(requestInfo.lockupExpiryBlock)
      // Finalize withdrawal
      await serviceProviderFactory.decreaseStake({ from: stakerAccount2 })

      // Fail to slash account with zero stake
      _lib.assertRevert(
        _lib.slash(DEFAULT_AMOUNT_VAL, stakerAccount2, governance, delegateManagerKey, guardianAddress),
        "Governance::guardianExecuteTransaction: Transaction failed."
      )
    })

    it('40 delegators to one SP + claim', async () => {
      let totalStakedForSP = await staking.totalStakedFor(stakerAccount)

      let numDelegators = 40
      if (accounts.length < numDelegators) {
        // Disabled for CI, pending modification of total accounts
        console.log(`Insufficient accounts found - required ${numDelegators}, found ${accounts.length}`)
        return
      }

      let delegateAccountOffset = 4
      let delegatorAccounts = accounts.slice(delegateAccountOffset, delegateAccountOffset + numDelegators)
      let totalDelegationAmount = DEFAULT_AMOUNT
      let singleDelegateAmount = totalDelegationAmount.div(web3.utils.toBN(numDelegators))

      for (var delegator of delegatorAccounts) {
        // Transfer 1000 tokens to each delegator
        await token.transfer(delegator, INITIAL_BAL, { from: proxyDeployerAddress })
        // Approve staking transfer
        await token.approve(
          stakingAddress,
          singleDelegateAmount,
          { from: delegator })

        await delegateManager.delegateStake(
          stakerAccount,
          singleDelegateAmount,
          { from: delegator })

        let delegatorStake = await getTotalDelegatorStake(delegator)  
        let delegatorStakeForSP = await delegateManager.getDelegatorStakeForServiceProvider(
          delegator,
          stakerAccount)
        assert.isTrue(
          delegatorStake.eq(singleDelegateAmount),
          'Expected total delegator stake to match input')
        assert.isTrue(
          delegatorStakeForSP.eq(singleDelegateAmount),
          'Expected total delegator stake to SP to match input')
      }

      let totalSPStakeAfterDelegation = await staking.totalStakedFor(stakerAccount)
      let expectedTotalStakeAfterDelegation = totalStakedForSP.add(totalDelegationAmount)
      assert.isTrue(
        totalSPStakeAfterDelegation.eq(expectedTotalStakeAfterDelegation),
        `Total value inconsistent after all delegation. Expected ${expectedTotalStakeAfterDelegation}, found ${totalSPStakeAfterDelegation}`)

      // Initiate round
      await claimsManager.initiateRound({ from: stakerAccount })

      let deployerCut = (await serviceProviderFactory.getServiceProviderDetails(stakerAccount)).deployerCut
      let deployerCutBase = await serviceProviderFactory.getServiceProviderDeployerCutBase()

      // Calculating expected values
      let spStake = (await serviceProviderFactory.getServiceProviderDetails(stakerAccount)).deployerStake
      let totalStake = await staking.totalStaked()
      totalStakedForSP = await staking.totalStakedFor(stakerAccount)
      let totalDelegatedStake = web3.utils.toBN(0)
      for (let delegator of delegatorAccounts) {
        let delegatorStake = await getTotalDelegatorStake(delegator)
        totalDelegatedStake = totalDelegatedStake.add(delegatorStake)
      }

      let totalValueOutsideStaking = spStake.add(totalDelegatedStake)
      assert.isTrue(
        totalStakedForSP.eq(totalValueOutsideStaking),
        'Expect equivalent value between staking contract and protocol contracts')

      let fundingAmount = await claimsManager.getFundsPerRound()
      let totalRewards = (totalStakedForSP.mul(fundingAmount)).div(totalStake)

      let spDelegationRewards = web3.utils.toBN(0)
      // Expected value for each delegator
      let expectedDelegateStakeDictionary = {}
      for (let delegator of delegatorAccounts) {
        let delegatorStake = await getTotalDelegatorStake(delegator)
        let delegateRewardsPriorToSPCut = (delegatorStake.mul(totalRewards)).div(totalValueOutsideStaking)
        let spDeployerCut = (delegateRewardsPriorToSPCut.mul(deployerCut)).div(deployerCutBase)
        let delegateRewards = delegateRewardsPriorToSPCut.sub(spDeployerCut)
        // Update dictionary of expected values
        let expectedDelegateStake = delegatorStake.add(delegateRewards)
        expectedDelegateStakeDictionary[delegator] = expectedDelegateStake
        spDelegationRewards = spDelegationRewards.add(spDeployerCut)
      }

      // Expected value for SP
      let spRewardShare = (spStake.mul(totalRewards)).div(totalValueOutsideStaking)
      let expectedSpStake = spStake.add(spRewardShare.add(spDelegationRewards))

      // Perform claim
      let claimTx = await delegateManager.claimRewards(stakerAccount, { from: stakerAccount })
      // console.dir(claimTx, { depth: 5 })
      totalStakedForSP = await staking.totalStakedFor(stakerAccount)

      // Validate final SP value vs expected
      let finalSpStake = (await serviceProviderFactory.getServiceProviderDetails(stakerAccount)).deployerStake
      assert.isTrue(finalSpStake.eq(expectedSpStake), 'Expected SP stake matches found value')
      // Validate each delegate value against expected
      for (let delegator of delegatorAccounts) {
        let finalDelegatorStake = await getTotalDelegatorStake(delegator)
        let expectedDelegatorStake = expectedDelegateStakeDictionary[delegator]
        assert.isTrue(
          finalDelegatorStake.eq(expectedDelegatorStake),
          'Unexpected delegator stake after claim is made')
      }
    })

    // Confirm a pending undelegate operation negates any claimed value
    it('Single delegator + undelegate + claim', async () => {
      // TODO: Validate all
      // Transfer 1000 tokens to delegator
      await token.transfer(delegatorAccount1, INITIAL_BAL, { from: proxyDeployerAddress })

      let initialDelegateAmount = _lib.audToWeiBN(60)

      // Approve staking transfer
      await token.approve(
        stakingAddress,
        initialDelegateAmount,
        { from: delegatorAccount1 })

      await delegateManager.delegateStake(
        stakerAccount,
        initialDelegateAmount,
        { from: delegatorAccount1 })

      // Submit request to undelegate
      await delegateManager.requestUndelegateStake(
        stakerAccount,
        initialDelegateAmount,
        { from: delegatorAccount1 }
      )

      let preRewardInfo = await getAccountStakeInfo(stakerAccount, false)

      // Initiate round
      await claimsManager.initiateRound({ from: stakerAccount })
      await delegateManager.claimRewards(stakerAccount, { from: stakerAccount })
      let postRewardInfo = await getAccountStakeInfo(stakerAccount, false)

      let preRewardDelegation = preRewardInfo.delegatorInfo[delegatorAccount1].amountDelegated
      let postRewardDelegation = postRewardInfo.delegatorInfo[delegatorAccount1].amountDelegated
      assert.isTrue(
        preRewardDelegation.eq(postRewardDelegation),
        'Confirm no reward issued to delegator')
      let preRewardStake = preRewardInfo.totalInStakingContract
      let postRewardStake = postRewardInfo.totalInStakingContract
      assert.isTrue(
        postRewardStake.gt(preRewardStake),
        'Confirm reward issued to service provider')
    })

    // Confirm a pending undelegate operation is negated by a slash to the account
    it('Single delegator + undelegate + slash', async () => {
      let initialDelegateAmount = _lib.audToWeiBN(60)
      let slashAmountVal = _lib.audToWei(100)
      let slashAmount = _lib.toBN(slashAmountVal)

      // Approve staking transfer
      await token.approve(
        stakingAddress,
        initialDelegateAmount,
        { from: delegatorAccount1 })

      await delegateManager.delegateStake(
        stakerAccount,
        initialDelegateAmount,
        { from: delegatorAccount1 })

      // Submit request to undelegate
      await delegateManager.requestUndelegateStake(
        stakerAccount,
        initialDelegateAmount,
        { from: delegatorAccount1 }
      )

      let preSlashInfo = await getAccountStakeInfo(stakerAccount, false)
      let preSlashLockupStake = preSlashInfo.lockedUpDelegatorStake
      assert.isTrue(
        preSlashLockupStake.eq(initialDelegateAmount),
        'Initial delegate amount not found')

      // Perform slash functions
      await _lib.slash(slashAmountVal, slasherAccount, governance, delegateManagerKey, guardianAddress)

      let postRewardInfo = await getAccountStakeInfo(stakerAccount, false)

      let postSlashLockupStake = postRewardInfo.lockedUpDelegatorStake
      assert.equal(
        postSlashLockupStake,
        0,
        'Expect no lockup funds to carry over')
    })

    it('Single delegator to invalid SP', async () => {
      let initialDelegateAmount = _lib.audToWeiBN(60)

      // Approve staking transfer
      await token.approve(
        stakingAddress,
        initialDelegateAmount,
        { from: delegatorAccount1 })

      // Confirm maximum bounds exceeded for SP w/zero endpoints
      await _lib.assertRevert(
        delegateManager.delegateStake(
          accounts[8],
          initialDelegateAmount,
          { from: delegatorAccount1 }),
        'Maximum stake amount exceeded'
      )
    })

    it('Validate undelegate request restrictions', async () => {
      await _lib.assertRevert(
        delegateManager.cancelUndelegateStake({ from: delegatorAccount1 }),
        'Pending lockup expected')
      await _lib.assertRevert(
        delegateManager.undelegateStake({ from: delegatorAccount1 }),
        'Pending lockup expected')
      await _lib.assertRevert(
        delegateManager.requestUndelegateStake(stakerAccount, 10, { from: delegatorAccount1 }),
        'Delegator must be staked for SP')

      let initialDelegateAmount = _lib.audToWeiBN(60)
      // Approve staking transfer for delegator 1
      await token.approve(
        stakingAddress,
        initialDelegateAmount,
        { from: delegatorAccount1 })

      // Stake initial value for delegator 1
      await delegateManager.delegateStake(
        stakerAccount,
        initialDelegateAmount,
        { from: delegatorAccount1 })

      // Try and undelegate more than available
      await _lib.assertRevert(
        delegateManager.requestUndelegateStake(
          stakerAccount,
          initialDelegateAmount.add(_lib.toBN(10)), { from: delegatorAccount1 }),
        'Cannot decrease greater than currently staked for this ServiceProvider'
      )
    })

    it('3 delegators + pending claim + undelegate restrictions', async () => {
      const delegatorAccount2 = accounts[5]
      const delegatorAccount3 = accounts[6]
      // Transfer 1000 tokens to delegator2, delegator3
      await token.transfer(delegatorAccount2, INITIAL_BAL, { from: proxyDeployerAddress })
      await token.transfer(delegatorAccount3, INITIAL_BAL, { from: proxyDeployerAddress })
      let initialDelegateAmount = _lib.audToWeiBN(60)

      // Approve staking transfer for delegator 1
      await token.approve(
        stakingAddress,
        initialDelegateAmount,
        { from: delegatorAccount1 })

      // Stake initial value for delegator 1
      await delegateManager.delegateStake(
        stakerAccount,
        initialDelegateAmount,
        { from: delegatorAccount1 })

      // Submit request to undelegate
      await delegateManager.requestUndelegateStake(
        stakerAccount,
        initialDelegateAmount,
        { from: delegatorAccount1 }
      )

      // Approve staking transfer for delegator 3
      await token.approve(
        stakingAddress,
        initialDelegateAmount,
        { from: delegatorAccount3 })

      // Stake initial value for delegator 3
      await delegateManager.delegateStake(
        stakerAccount,
        initialDelegateAmount,
        { from: delegatorAccount3 })

      // Confirm lockup amount is registered
      let undelegateRequestInfo = await delegateManager.getPendingUndelegateRequest(delegatorAccount1)
      assert.isTrue(
        undelegateRequestInfo.amount.eq(initialDelegateAmount),
        'Expect request to match undelegate amount')

      // Advance to valid block
      await time.advanceBlockTo(undelegateRequestInfo.lockupExpiryBlock)
      let currentBlock = await web3.eth.getBlock('latest')
      let currentBlockNum = currentBlock.number
      assert.isTrue(
        (web3.utils.toBN(currentBlockNum)).gte(undelegateRequestInfo.lockupExpiryBlock),
        'Confirm expired lockup period')

      // Initiate round
      await claimsManager.initiateRound({ from: stakerAccount })

      // Confirm claim is pending
      let pendingClaim = await claimsManager.claimPending(stakerAccount)
      assert.isTrue(pendingClaim, 'ClaimsManager expected to consider claim pending')

      // Attempt to finalize undelegate stake request
      await _lib.assertRevert(
        delegateManager.undelegateStake({ from: delegatorAccount1 }),
        'Undelegate not permitted for SP pending claim'
      )

      // Approve staking transfer for delegator 2
      await token.approve(
        stakingAddress,
        initialDelegateAmount,
        { from: delegatorAccount2 })

      // Attempt to delegate
      await _lib.assertRevert(
        delegateManager.delegateStake(
          stakerAccount,
          initialDelegateAmount,
          { from: delegatorAccount2 }),
        'Delegation not permitted for SP pending claim'
      )

      // Submit request to undelegate for delegator 3
      await _lib.assertRevert(
        delegateManager.requestUndelegateStake(
          stakerAccount,
          initialDelegateAmount,
          { from: delegatorAccount3 }),
        'Undelegate request not permitted for SP'
      )

      await delegateManager.claimRewards(stakerAccount, { from: stakerAccount })
    })

    it('Slash below sp bounds', async () => {
      let preSlashInfo = await getAccountStakeInfo(stakerAccount, false)
      // Set slash amount to all but 1 AUD for this SP
      let diffAmount = _lib.audToWeiBN(1)
      let slashAmount = (preSlashInfo.spFactoryStake).sub(diffAmount)

      // Perform slash functions
      await _lib.slash(_lib.audToWei(_lib.fromWei(slashAmount)), slasherAccount, governance, delegateManagerKey, guardianAddress)

      let spDetails = await getAccountStakeInfo(stakerAccount, false)
      assert.isFalse(
        spDetails.validBounds,
        'Bound violation expected')

      // Initiate round
      await claimsManager.initiateRound({ from: stakerAccount })

      await _lib.assertRevert(
        increaseRegisteredProviderStake(
          diffAmount,
          stakerAccount),
        'No claim expected to be pending prior to stake transfer')

      // Confirm claim is pending
      let pendingClaim = await claimsManager.claimPending(stakerAccount)
      assert.isTrue(pendingClaim, 'ClaimsManager expected to consider claim pending')

      // Claim reward even though we are below bounds
      await delegateManager.claimRewards(stakerAccount, { from: stakerAccount })

      let spDetailsAfterClaim = await getAccountStakeInfo(stakerAccount, false)
      assert.isTrue(
        (spDetails.totalInStakingContract).eq(spDetailsAfterClaim.totalInStakingContract),
        'Expect NO reward since bounds were violated')

      // Confirm claim is considered NOT pending even though nothing was claimed
      assert.isFalse(
        await claimsManager.claimPending(stakerAccount),
        'ClaimsManager expected to consider claim pending')

      // Confirm bounds are still violated after rewards
      assert.isFalse(
        (await serviceProviderFactory.getServiceProviderDetails(stakerAccount)).validBounds,
        'Bound violation expected')

      // Try to increase by diffAmount, but expect rejection since lower bound is unmet
      await _lib.assertRevert(
        increaseRegisteredProviderStake(
          diffAmount,
          stakerAccount),
        'Minimum stake requirement not met')

      // Increase to minimum
      spDetails = await serviceProviderFactory.getServiceProviderDetails(stakerAccount)
      let info = await getAccountStakeInfo(stakerAccount, false)
      let increase = (spDetails.minAccountStake).sub(info.spFactoryStake)
      // Increase to minimum bound
      await increaseRegisteredProviderStake(
        increase,
        stakerAccount)
      // Validate increase
      spDetails = await serviceProviderFactory.getServiceProviderDetails(stakerAccount)
      assert.isTrue(
        spDetails.validBounds,
        'Valid bound expected')
    })

    it('Delegator increase/decrease + SP direct stake bound validation', async () => {
      let spDetails = await serviceProviderFactory.getServiceProviderDetails(stakerAccount)
      let delegateAmount = spDetails.minAccountStake
      let info = await getAccountStakeInfo(stakerAccount, false)
      let failedIncreaseAmount = spDetails.maxAccountStake
      // Transfer sufficient funds
      await token.transfer(delegatorAccount1, failedIncreaseAmount, { from: proxyDeployerAddress })
      // Approve staking transfer
      await token.approve(stakingAddress, failedIncreaseAmount, { from: delegatorAccount1 })
      await _lib.assertRevert(
        delegateManager.delegateStake(
          stakerAccount,
          failedIncreaseAmount,
          { from: delegatorAccount1 }),
        'Maximum stake amount exceeded'
      )
      let infoAfterFailure = await getAccountStakeInfo(stakerAccount, false)
      assert.isTrue(
        (info.delegatedStake).eq(infoAfterFailure.delegatedStake),
        'No increase in delegated stake expected')

      // Delegate min stake amount
      await token.approve(
        stakingAddress,
        delegateAmount,
        { from: delegatorAccount1 })
      await delegateManager.delegateStake(
        stakerAccount,
        delegateAmount,
        { from: delegatorAccount1 })

      // Remove deployer stake
      // Decrease by all but 1 AUD deployer stake
      let spFactoryStake = infoAfterFailure.spFactoryStake
      let diff = _lib.audToWeiBN(1)
      // Confirm failure as min stake threshold is violated
      // Due to the total delegated stake equal to min bounds, total account stake balance will NOT violate bounds
      await _lib.assertRevert(
        decreaseRegisteredProviderStake(spFactoryStake.sub(diff), stakerAccount),
        'Minimum stake requirement not met'
      )

      // Decrease to min
      let spInfo = await getAccountStakeInfo(stakerAccount, false)
      let diffToMin = (spInfo.spFactoryStake).sub(spInfo.minAccountStake)
      await decreaseRegisteredProviderStake(diffToMin, stakerAccount)
      let infoAfterDecrease = await getAccountStakeInfo(stakerAccount, false)
      assert.isTrue(
        (infoAfterDecrease.spFactoryStake).eq(spInfo.minAccountStake),
        'Expect min direct stake while within total account bounds')

      // At this point we have a total stake of 2x the minimum for this SP
      // 1x Min directly from SP
      // 1x Min from our single delegator
      // So - a service provider should NOT be able to register with no additional stake, since the updated minimum bound for an SP with 2 endpoints is violated
      await _lib.assertRevert(
        _lib.registerServiceProvider(
          token,
          staking,
          serviceProviderFactory,
          testDiscProvType,
          testEndpoint3,
          _lib.audToWeiBN(0),
          stakerAccount),
        'Minimum stake requirement not met'
      )

      let infoAfterSecondEndpoint = await getAccountStakeInfo(stakerAccount, false)
      assert.isTrue(
        (infoAfterSecondEndpoint.totalInStakingContract).eq(infoAfterDecrease.totalInStakingContract),
        'Expect static total stake after registration failure'
      )

      // Now, initiate a request to undelegate for this SP
      await delegateManager.requestUndelegateStake(
        stakerAccount,
        delegateAmount,
        { from: delegatorAccount1 }
      )
      // Confirm lockup amount is registered
      let undelegateRequestInfo = await delegateManager.getPendingUndelegateRequest(delegatorAccount1)
      assert.isTrue(
        undelegateRequestInfo.amount.eq(delegateAmount),
        'Expect request to match undelegate amount')

      // Advance to valid block
      await time.advanceBlockTo(undelegateRequestInfo.lockupExpiryBlock)
      let currentBlock = await web3.eth.getBlock('latest')
      let currentBlockNum = currentBlock.number
      assert.isTrue(
        (web3.utils.toBN(currentBlockNum)).gte(undelegateRequestInfo.lockupExpiryBlock),
        'Confirm expired lockup period')

      let delegatorBalance = await token.balanceOf(delegatorAccount1)
      await delegateManager.undelegateStake({ from: delegatorAccount1 })
      let delegatorBalanceAfterUndelegation = await token.balanceOf(delegatorAccount1)
      assert.isTrue((delegatorBalanceAfterUndelegation.sub(delegatorBalance)).eq(delegateAmount), 'Expect funds to be returned')
    })

    it('Undelegate lockup duration changes', async () => {
      let currentDuration = await delegateManager.getUndelegateLockupDuration()
      const newDurationVal = _lib.fromBN(currentDuration) * 2
      const newDuration = _lib.toBN(newDurationVal)

      await _lib.assertRevert(
        delegateManager.updateUndelegateLockupDuration(newDuration),
        "Only callable by Governance contract"
      )

      await governance.guardianExecuteTransaction(
        delegateManagerKey,
        _lib.toBN(0),
        'updateUndelegateLockupDuration(uint256)',
        _lib.abiEncode(['uint256'], [newDurationVal]),
        { from: guardianAddress }
      )

      currentDuration = await delegateManager.getUndelegateLockupDuration()
      assert.isTrue(currentDuration.eq(newDuration))
    })

    it('Maximum delegators', async () => {
      // Update max delegators to 4
      const maxDelegators = 4
      await governance.guardianExecuteTransaction(
        delegateManagerKey,
        _lib.toBN(0),
        'updateMaxDelegators(uint256)',
        _lib.abiEncode(['uint256'], [maxDelegators]),
        { from: guardianAddress }
      )

      assert.equal(
        _lib.fromBN(await delegateManager.getMaxDelegators()),
        maxDelegators,
        'Max delegators not updated'
      )
      let delegateAccountOffset = 4
      let delegatorAccounts = accounts.slice(delegateAccountOffset, delegateAccountOffset + (maxDelegators + 1))
      let singleDelegateAmount = _lib.audToWeiBN(10)
      for (var i = 0; i < delegatorAccounts.length; i++) {
        let delegator = delegatorAccounts[i]
        // Transfer 1000 tokens to each delegator
        await token.transfer(delegator, singleDelegateAmount, { from: proxyDeployerAddress })
        // Approve staking transfer
        await token.approve(stakingAddress, singleDelegateAmount, { from: delegator })
        if (i === (delegatorAccounts.length - 1)) {
          await _lib.assertRevert(
            delegateManager.delegateStake(
              stakerAccount,
              singleDelegateAmount,
              { from: delegator }),
            'Maximum delegators exceeded'
          )
        } else {
          await delegateManager.delegateStake(
            stakerAccount,
            singleDelegateAmount,
            { from: delegator })
        }
      }
    })

    it('Min delegator stake per SP', async () => {
      let minDelegateStakeVal = _lib.audToWei(100)
      await updateMinDelegationAmount(minDelegateStakeVal)

      // Min del stake behavior, confirm min amount is enforced PER service provider
      let minDelegateStake = await delegateManager.getMinDelegationAmount()

      // Approve staking transfer
      await token.approve(
        stakingAddress,
        minDelegateStake,
        { from: delegatorAccount1 })

      // Delegate valid min to SP 1
      await delegateManager.delegateStake(
        stakerAccount,
        minDelegateStake,
        { from: delegatorAccount1 })

      // Delegate invalid min for SP 2
      let invalidMinStake = _lib.toBN(_lib.audToWei(1))
      await token.approve(stakingAddress, invalidMinStake, { from: delegatorAccount1 })
      await _lib.assertRevert(
        delegateManager.delegateStake(
          stakerAccount2,
          invalidMinStake,
          { from: delegatorAccount1 }),
        'Minimum delegation amount'
      )

      // Delegate valid min for SP 2
      await token.approve(
        stakingAddress,
        minDelegateStake,
        { from: delegatorAccount1 })
      await delegateManager.delegateStake(
        stakerAccount2,
        minDelegateStake,
        { from: delegatorAccount1 })
      assert.isTrue((await delegateManager.getDelegatorStakeForServiceProvider(delegatorAccount1, stakerAccount)).eq(minDelegateStake), 'Expect min delegate stake')
      assert.isTrue((await delegateManager.getDelegatorStakeForServiceProvider(delegatorAccount1, stakerAccount2)).eq(minDelegateStake), 'Expect min delegate stake')
    })

    it('Min delegate stake verification', async () => {
      // Update min delegation level configuration
      let minDelegateStakeVal = _lib.audToWei(100)
      let minDelegateStake = _lib.toBN(minDelegateStakeVal)

      await governance.guardianExecuteTransaction(
        delegateManagerKey,
        _lib.toBN(0),
        'updateMinDelegationAmount(uint256)',
        _lib.abiEncode(['uint256'], [minDelegateStakeVal]),
        { from: guardianAddress }
      )

      assert.isTrue(
        minDelegateStake.eq(await delegateManager.getMinDelegationAmount()),
        'Min delegation not updated')

      // Approve staking transfer
      await token.approve(
        stakingAddress,
        minDelegateStake,
        { from: delegatorAccount1 })

      // Confirm failure below minimum
      await _lib.assertRevert(
        delegateManager.delegateStake(
          stakerAccount,
          minDelegateStake.sub(_lib.audToWeiBN(10)),
          { from: delegatorAccount1 }),
        'Minimum delegation amount')

      // Delegate min
      await delegateManager.delegateStake(
        stakerAccount,
        minDelegateStake,
        { from: delegatorAccount1 })

      // Submit request to undelegate stake that will fail as total amount results in < min amount
      let failUndelegateAmount = minDelegateStake.sub(_lib.audToWeiBN(30))
      await delegateManager.requestUndelegateStake(stakerAccount, failUndelegateAmount, { from: delegatorAccount1 })
      let undelegateRequestInfo = await delegateManager.getPendingUndelegateRequest(delegatorAccount1)
      await time.advanceBlockTo(undelegateRequestInfo.lockupExpiryBlock)
      await _lib.assertRevert(
        delegateManager.undelegateStake({ from: delegatorAccount1 }),
        'Minimum delegation amount'
      )
      // Cancel request
      await delegateManager.cancelUndelegateStake({ from: delegatorAccount1 })

      // Undelegate all stake and confirm min delegation amount does not prevent withdrawal
      await delegateManager.requestUndelegateStake(stakerAccount, minDelegateStake, { from: delegatorAccount1 })
      undelegateRequestInfo = await delegateManager.getPendingUndelegateRequest(delegatorAccount1)
      await time.advanceBlockTo(undelegateRequestInfo.lockupExpiryBlock)

      // Finalize undelegation, confirm operation is allowed
      await delegateManager.undelegateStake({ from: delegatorAccount1 })
      assert.equal(_lib.fromBN(await getTotalDelegatorStake(delegatorAccount1)), 0, 'No stake expected')
      assert.equal((await delegateManager.getDelegatorsList(stakerAccount)).length, 0, 'No delegators expected')
    })

    it('Cancel undelegate stake resets state', async () => {
      let spDetails = await serviceProviderFactory.getServiceProviderDetails(stakerAccount)
      let delegateAmount = spDetails.minAccountStake
      // Approve staking transfer
      await token.approve(stakingAddress, delegateAmount, { from: delegatorAccount1 })
      await delegateManager.delegateStake(stakerAccount, delegateAmount, { from: delegatorAccount1 })
      // Now, initiate a request to undelegate for this SP
      await delegateManager.requestUndelegateStake(
        stakerAccount,
        delegateAmount,
        { from: delegatorAccount1 }
      )

      let undelegateRequestInfo = await delegateManager.getPendingUndelegateRequest(delegatorAccount1)
      let lockedUpStakeForSp = await delegateManager.getTotalLockedDelegationForServiceProvider(stakerAccount)

      assert.isTrue(
        undelegateRequestInfo.amount.eq(delegateAmount),
        'Expect request to match undelegate amount')
      await delegateManager.cancelUndelegateStake({ from: delegatorAccount1 })

      let undelegateRequestInfoAfterCancel = await delegateManager.getPendingUndelegateRequest(delegatorAccount1)
      let lockedUpStakeForSpAfterCancel = await delegateManager.getTotalLockedDelegationForServiceProvider(stakerAccount)

      assert.isTrue(undelegateRequestInfoAfterCancel.target === _lib.addressZero, 'Expect zero address')
      assert.isTrue(undelegateRequestInfoAfterCancel.amount.eq(_lib.toBN(0)), 'Expect 0 pending in undelegate request')
      assert.isTrue(undelegateRequestInfoAfterCancel.lockupExpiryBlock.eq(_lib.toBN(0)), 'Expect 0 pending in undelegate request')
      assert.isTrue(lockedUpStakeForSpAfterCancel.eq(lockedUpStakeForSp.sub(undelegateRequestInfo.amount)), 'Expect decrease in locked up stake for SP')
    })

    it('Caller restriction verification', async () => {
      await _lib.assertRevert(
        delegateManager.updateMaxDelegators(10, { from: accounts[3] }),
        "Only callable by Governance contract"
      )
      await _lib.assertRevert(
        delegateManager.updateMinDelegationAmount(10, { from: accounts[3] }),
        "Only callable by Governance contract"
      )
      await _lib.assertRevert(
        delegateManager.slash(10, slasherAccount),
        "Only callable by Governance contract"
      )
    })

    it('Fail to set service addresses from non-governance contract', async () => {
      await _lib.assertRevert(
        delegateManager.setGovernanceAddress(_lib.addressZero),
        'Only governance'
      )
      await _lib.assertRevert(
        delegateManager.setClaimsManagerAddress(_lib.addressZero),
        'Only governance'
      )
      await _lib.assertRevert(
        delegateManager.setServiceProviderFactoryAddress(_lib.addressZero),
        'Only governance'
      )
      await _lib.assertRevert(
        delegateManager.setStakingAddress(_lib.addressZero),
        'Only governance'
      )
    })

    it('Deregister max stake violation', async () => {
      let serviceTypeInfo = await serviceTypeManager.getServiceTypeInfo(testDiscProvType)
      // Register 2nd endpoint from SP1, with minimum additional stake
      await _lib.registerServiceProvider(
        token,
        staking,
        serviceProviderFactory,
        testDiscProvType,
        testEndpoint3,
        serviceTypeInfo.minStake,
        stakerAccount)

      let ids = await serviceProviderFactory.getServiceProviderIdsFromAddress(stakerAccount, testDiscProvType)
      assert.isTrue(ids.length === 2, 'Expect 2 registered endpoints')

      // Lower to minimum total stake for this SP
      let spInfo = await serviceProviderFactory.getServiceProviderDetails(stakerAccount)
      let decreaseStakeAmount = (spInfo.deployerStake).sub(spInfo.minAccountStake)
      await serviceProviderFactory.requestDecreaseStake(decreaseStakeAmount, { from: stakerAccount })
      let deregisterRequestInfo = await serviceProviderFactory.getPendingDecreaseStakeRequest(stakerAccount)
      await time.advanceBlockTo(deregisterRequestInfo.lockupExpiryBlock)
      await serviceProviderFactory.decreaseStake({ from: stakerAccount })
      spInfo = await serviceProviderFactory.getServiceProviderDetails(stakerAccount)
      assert.isTrue(spInfo.deployerStake.eq(spInfo.minAccountStake), 'Expect min stake for deployer')

      // Delegate up to max stake for SP1 with 2 endpoints
      let delegationAmount = spInfo.maxAccountStake.sub(spInfo.deployerStake)
      // Transfer tokens to delegator
      await token.transfer(delegatorAccount1, delegationAmount, { from: proxyDeployerAddress })
      await token.approve(
        stakingAddress,
        delegationAmount,
        { from: delegatorAccount1 })
      await delegateManager.delegateStake(
        stakerAccount,
        delegationAmount,
        { from: delegatorAccount1 })
      spInfo = await getAccountStakeInfo(stakerAccount)
      assert.isTrue(spInfo.maxAccountStake.eq(spInfo.totalActiveStake), 'Expect max to be reached after delegation')

      // Attempt to deregister an endpoint
      // Failure expected as max bound will be violated upon deregister
      await _lib.assertRevert(
        _lib.deregisterServiceProvider(
          serviceProviderFactory,
          testDiscProvType,
          testEndpoint,
          stakerAccount),
        'Maximum stake amount exceeded'
      )

      let delegatorTokenBalance = await token.balanceOf(delegatorAccount1)
      // Request undelegate stake from the delegator account
      await delegateManager.requestUndelegateStake(stakerAccount, delegationAmount, { from: delegatorAccount1 })
      let pendingUndelegateRequest = await delegateManager.getPendingUndelegateRequest(delegatorAccount1)
      assert.isTrue(
        (pendingUndelegateRequest.target === stakerAccount) &&
        (pendingUndelegateRequest.amount.eq(delegationAmount)) &&
        !(pendingUndelegateRequest.lockupExpiryBlock.eq(_lib.toBN(0))),
        'Expect pending request'
      )

      // Forcibly remove the delegator from service provider account
      await delegateManager.removeDelegator(stakerAccount, delegatorAccount1, { from: stakerAccount })
      let stakeAfterRemoval = await delegateManager.getDelegatorStakeForServiceProvider(delegatorAccount1, stakerAccount)
      let delegatorsList = await delegateManager.getDelegatorsList(stakerAccount)
      pendingUndelegateRequest = await delegateManager.getPendingUndelegateRequest(delegatorAccount1)
      assert.isTrue(stakeAfterRemoval.eq(_lib.toBN(0)), 'Expect 0 delegated stake')
      assert.isTrue(delegatorsList.length === 0, 'No delegators expected')

      let delegatorTokenBalance2 = await token.balanceOf(delegatorAccount1)
      let diff = delegatorTokenBalance2.sub(delegatorTokenBalance)
      assert.isTrue(diff.eq(delegationAmount), 'Expect full delegation amount to be refunded')

      assert.isTrue(
        (pendingUndelegateRequest.target === _lib.addressZero) &&
        (pendingUndelegateRequest.amount.eq(_lib.toBN(0))) &&
        (pendingUndelegateRequest.lockupExpiryBlock.eq(_lib.toBN(0))),
        'Expect pending request cancellation'
      )

      // Cache current spID
      let spID = await serviceProviderFactory.getServiceProviderIdFromEndpoint(testEndpoint)
      let info = await serviceProviderFactory.getServiceEndpointInfo(testDiscProvType, spID)
      assert.isTrue(
        info.owner === stakerAccount &&
        info.delegateOwnerWallet === stakerAccount &&
        info.endpoint === testEndpoint,
        'Expect sp state removal'
      )

      // Again try to deregister
      await _lib.deregisterServiceProvider(
        serviceProviderFactory,
        testDiscProvType,
        testEndpoint,
        stakerAccount)

      // Confirm endpoint has no ID associated
      let spID2 = await serviceProviderFactory.getServiceProviderIdFromEndpoint(testEndpoint)
      assert.isTrue(spID2.eq(_lib.toBN(0)), 'Expect reset of endpoint')
      // Confirm removal of all sp state
      info = await serviceProviderFactory.getServiceEndpointInfo(testDiscProvType, spID)
      assert.isTrue(
        info.owner === (_lib.addressZero) &&
        info.delegateOwnerWallet === (_lib.addressZero) &&
        info.endpoint === '' &&
        info.blockNumber.eq(_lib.toBN(0)),
        'Expect sp state removal'
      )
    })

    describe('Service provider decrease stake behavior', async () => {
      it('claimReward disabled if no active stake for SP', async () => {
        // Request decrease all of stake
        await _lib.deregisterServiceProvider(
          serviceProviderFactory,
          testDiscProvType,
          testEndpoint,
          stakerAccount)
        // Initiate round
        await claimsManager.initiateRound({ from: stakerAccount })
        let acctInfo = await getAccountStakeInfo(stakerAccount)
        let spStake = acctInfo.spFactoryStake
        assert.isTrue(spStake.gt(_lib.toBN(0)), 'Expect non-zero stake')
        // Transaction will fail since maximum stake for the account is now zero after the deregister
        await _lib.assertRevert(
          delegateManager.claimRewards(stakerAccount, { from: stakerAccount }),
          'Service Provider stake required'
        )

        let deregisterRequestInfo = await serviceProviderFactory.getPendingDecreaseStakeRequest(stakerAccount)
        await time.advanceBlockTo(deregisterRequestInfo.lockupExpiryBlock)
        // Withdraw all stake
        await serviceProviderFactory.decreaseStake({ from: stakerAccount })
        // Attempt to re-register endpoint
        // Confirm re-registration is allowed
        await _lib.registerServiceProvider(
          token,
          staking,
          serviceProviderFactory,
          testDiscProvType,
          testEndpoint,
          DEFAULT_AMOUNT,
          stakerAccount
        )
        acctInfo = await getAccountStakeInfo(stakerAccount)
        assert.isTrue(acctInfo.totalInStakingContract.eq(DEFAULT_AMOUNT), 'Expect default in staking')
        assert.isTrue(acctInfo.spFactoryStake.eq(DEFAULT_AMOUNT), 'Expect default in sp factory')
      })

      it('Re-registration after removing all stake and claim', async () => {
        // Initiate round
        await claimsManager.initiateRound({ from: stakerAccount })
        // Claim reward immediately
        await delegateManager.claimRewards(stakerAccount, { from: stakerAccount })
        // Request decrease all of stake
        await _lib.deregisterServiceProvider(
          serviceProviderFactory,
          testDiscProvType,
          testEndpoint,
          stakerAccount)
        let deregisterRequestInfo = await serviceProviderFactory.getPendingDecreaseStakeRequest(stakerAccount)
        await time.advanceBlockTo(deregisterRequestInfo.lockupExpiryBlock)
        assert.isFalse(await claimsManager.claimPending(stakerAccount), 'Expect no claim pending')
        // Withdraw all stake
        await serviceProviderFactory.decreaseStake({ from: stakerAccount })
        let acctInfo = await getAccountStakeInfo(stakerAccount)
        assert.isTrue(acctInfo.totalInStakingContract.eq(_lib.toBN(0)), 'Expect default in staking')
        assert.isTrue(acctInfo.spFactoryStake.eq(_lib.toBN(0)), 'Expect default in sp factory')
        assert.isTrue(acctInfo.numberOfEndpoints.eq(_lib.toBN(0)), 'Expect no endpoints in sp factory')

        // Initiate round
        await claimsManager.initiateRound({ from: stakerAccount2 })
        // Expect no claim pending even though lastClaimed for this SP is < the round initiated
        // Achieved by number of endpoints check in ClaimsManager
        assert.isFalse(await claimsManager.claimPending(stakerAccount), 'Expect no claim pending')
        // Attempt to re-register endpoint
        // Confirm re-registration is allowed
        await _lib.registerServiceProvider(
          token,
          staking,
          serviceProviderFactory,
          testDiscProvType,
          testEndpoint,
          DEFAULT_AMOUNT,
          stakerAccount
        )
        acctInfo = await getAccountStakeInfo(stakerAccount)
        assert.isTrue(acctInfo.totalInStakingContract.eq(DEFAULT_AMOUNT), 'Expect default in staking')
        assert.isTrue(acctInfo.spFactoryStake.eq(DEFAULT_AMOUNT), 'Expect default in sp factory')
      })

      it('Decrease in reward for pending stake decrease', async () => {
        // At the start of this test, we have 2 SPs each with DEFAULT_AMOUNT staked
        let fundsPerRound = await claimsManager.getFundsPerRound()
        let expectedIncrease = fundsPerRound.div(_lib.toBN(4))
        // Request decrease in stake corresponding to 1/2 of DEFAULT_AMOUNT
        let decreaseStakeAmount = DEFAULT_AMOUNT.div(_lib.toBN(2))
        await serviceProviderFactory.requestDecreaseStake(decreaseStakeAmount, { from: stakerAccount })
        let info = await getAccountStakeInfo(stakerAccount)
        await claimsManager.initiateRound({ from: stakerAccount })
        await delegateManager.claimRewards(stakerAccount, { from: stakerAccount })
        let info2 = await getAccountStakeInfo(stakerAccount)
        let stakingDiff = (info2.totalInStakingContract).sub(info.totalInStakingContract)
        let spFactoryDiff = (info2.spFactoryStake).sub(info.spFactoryStake)
        assert.isTrue(stakingDiff.eq(expectedIncrease), 'Expected increase not found in Staking.sol')
        assert.isTrue(spFactoryDiff.eq(expectedIncrease), 'Expected increase not found in SPFactory')
      })

      it('Slash cancels pending undelegate request', async () => {
        await serviceProviderFactory.requestDecreaseStake(DEFAULT_AMOUNT.div(_lib.toBN(2)), { from: stakerAccount })
        let requestInfo = await serviceProviderFactory.getPendingDecreaseStakeRequest(stakerAccount)
        assert.isTrue((requestInfo.lockupExpiryBlock).gt(_lib.toBN(0)), 'Expected lockup expiry block to be set')
        assert.isTrue((requestInfo.amount).gt(_lib.toBN(0)), 'Expected amount to be set')

        // Slash
        await _lib.slash(_lib.audToWei(5), slasherAccount, governance, delegateManagerKey, guardianAddress)

        requestInfo = await serviceProviderFactory.getPendingDecreaseStakeRequest(stakerAccount)
        assert.isTrue((requestInfo.lockupExpiryBlock).eq(_lib.toBN(0)), 'Expected lockup expiry block reset')
        assert.isTrue((requestInfo.amount).eq(_lib.toBN(0)), 'Expected amount reset')
      })

      it('Update decreaseStakeLockupDuration', async () => {
        let duration = await serviceProviderFactory.getDecreaseStakeLockupDuration()
        assert.equal(_lib.fromBN(duration), DECREASE_STAKE_LOCKUP_DURATION, 'Expected same decreaseStakeLockupDuration')

        // Double decrease stake duration
        let newDuration = duration.add(duration)

        await _lib.assertRevert(
          serviceProviderFactory.updateDecreaseStakeLockupDuration(newDuration),
          "Only callable by Governance contract"
        )

        await governance.guardianExecuteTransaction(
          serviceProviderFactoryKey,
          _lib.toBN(0),
          'updateDecreaseStakeLockupDuration(uint256)',
          _lib.abiEncode(['uint256'], [_lib.fromBN(newDuration)]),
          { from: guardianAddress }
        )

        let updatedDuration = await serviceProviderFactory.getDecreaseStakeLockupDuration()
        assert.isTrue(updatedDuration.eq(newDuration), 'Update not reflected')

        let tx = await serviceProviderFactory.requestDecreaseStake(DEFAULT_AMOUNT.div(_lib.toBN(2)), { from: stakerAccount })
        let blocknumber = _lib.toBN(tx.receipt.blockNumber)
        let requestInfo = await serviceProviderFactory.getPendingDecreaseStakeRequest(stakerAccount)
        assert.isTrue(
          (blocknumber.add(updatedDuration)).eq(requestInfo.lockupExpiryBlock),
          'Unexpected blocknumber'
        )
      })
    })

    it('Delegate ops after serviceType removal', async () => {
      /**
       * Confirm initial state of serviceType and serviceProvider
       * Delegate stake to Staker
       * Remove serviceType
       * Confirm new state of serviceType and serviceProvider
       * Confirm delegation to SP still works
       * Deregister SP of serviceType
       * Undelegate stake from Staker
       * Confirm new delegation state
       */

      const minStakeBN = _lib.toBN(serviceTypeMinStake)
      const maxStakeBN = _lib.toBN(serviceTypeMaxStake)

      // Confirm initial serviceType info
      const stakeInfo0 = await serviceTypeManager.getServiceTypeInfo.call(testDiscProvType)
      assert.isTrue(stakeInfo0.isValid, 'Expected isValid == true')
      assert.isTrue(stakeInfo0.minStake.eq(minStakeBN), 'Expected same minStake')
      assert.isTrue(stakeInfo0.maxStake.eq(maxStakeBN), 'Expected same maxStake')

      // Confirm initial SP details
      const spDetails0 = await serviceProviderFactory.getServiceProviderDetails.call(stakerAccount)
      assert.isTrue(spDetails0.deployerStake.eq(DEFAULT_AMOUNT), 'Expected deployerStake == default amount')
      assert.isTrue(spDetails0.validBounds, 'Expected validBounds == true')
      assert.isTrue(spDetails0.numberOfEndpoints.eq(_lib.toBN(1)), 'Expected one endpoint')
      assert.isTrue(spDetails0.minAccountStake.eq(minStakeBN), 'Expected minAccountStake == dpTypeMin')
      assert.isTrue(spDetails0.maxAccountStake.eq(maxStakeBN), 'Expected maxAccountStake == dpTypeMax')

      // Delegate stake to Staker
      const delegationAmount = _lib.audToWeiBN(60)
      await token.approve(
        stakingAddress,
        delegationAmount,
        { from: delegatorAccount1 }
      )
      await delegateManager.delegateStake(
        stakerAccount,
        delegationAmount,
        { from: delegatorAccount1 }
      )

      // Remove serviceType
      await governance.guardianExecuteTransaction(
        serviceTypeManagerProxyKey,
        callValue0,
        'removeServiceType(bytes32)',
        _lib.abiEncode(['bytes32'], [testDiscProvType]),
        { from: guardianAddress }
      )

      // Confirm serviceType info is changed after serviceType removal
      const stakeInfo1 = await serviceTypeManager.getServiceTypeInfo.call(testDiscProvType)
      assert.isFalse(stakeInfo1.isValid, 'Expected isValid == false')
      assert.isTrue(stakeInfo1.minStake.eq(minStakeBN), 'Expected same minStake')
      assert.isTrue(stakeInfo1.maxStake.eq(maxStakeBN), 'Expected same maxStake')

      // Confirm SP details are unchanged after serviceType removal
      const spDetails = await serviceProviderFactory.getServiceProviderDetails.call(stakerAccount)
      assert.isTrue(spDetails.deployerStake.eq(DEFAULT_AMOUNT), 'Expected deployerStake == default amount')
      assert.isTrue(spDetails.validBounds, 'Expected validBounds == true')
      assert.isTrue(spDetails.numberOfEndpoints.eq(_lib.toBN(1)), 'Expected one endpoint')
      assert.isTrue(spDetails.minAccountStake.eq(minStakeBN), 'Expected minAccountStake == dpTypeMin')
      assert.isTrue(spDetails.maxAccountStake.eq(maxStakeBN), 'Expected maxAccountStake == dpTypeMax')

      // Confirm delegation to SP still works after serviceType removal
      await token.approve(
        stakingAddress,
        delegationAmount,
        { from: delegatorAccount1 }
      )
      await delegateManager.delegateStake(
        stakerAccount,
        delegationAmount,
        { from: delegatorAccount1 }
      )
      const totalDelegationAmount = delegationAmount.add(delegationAmount)

      // Deregister SP + unstake
      await _lib.deregisterServiceProvider(
        serviceProviderFactory,
        testDiscProvType,
        testEndpoint,
        stakerAccount
      )
      const deregisterRequestInfo = await serviceProviderFactory.getPendingDecreaseStakeRequest.call(stakerAccount)
      await time.advanceBlockTo(deregisterRequestInfo.lockupExpiryBlock)
      await serviceProviderFactory.decreaseStake({ from: stakerAccount })

      // Undelegate total amount
      await delegateManager.requestUndelegateStake(
        stakerAccount,
        totalDelegationAmount,
        { from: delegatorAccount1 }
      )
      const undelegateRequestInfo = await delegateManager.getPendingUndelegateRequest(delegatorAccount1)
      await time.advanceBlockTo(undelegateRequestInfo.lockupExpiryBlock)
      await delegateManager.undelegateStake({ from: delegatorAccount1 })

      // Confirm delegation state
      const totalStakedForSP = await staking.totalStakedFor(stakerAccount)
      assert.isTrue(totalStakedForSP.isZero(), 'Expected totalStaked for SP == 0')
      const delegators = await delegateManager.getDelegatorsList(stakerAccount)
      assert.equal(delegators.length, 0, 'Expect delegators list length == 0')
      const delegatedStake = await getTotalDelegatorStake(delegatorAccount1)
      assert.isTrue(delegatedStake.isZero(), 'Expected delegatedStake == 0')
      const totalLockedDelegationForSP = await delegateManager.getTotalLockedDelegationForServiceProvider(stakerAccount)
      assert.isTrue(totalLockedDelegationForSP.isZero(), 'Expected totalLockedDelegationForSP == 0')
    })
  })
})<|MERGE_RESOLUTION|>--- conflicted
+++ resolved
@@ -27,12 +27,8 @@
 const DEFAULT_AMOUNT_VAL = _lib.audToWei(120)
 const DEFAULT_AMOUNT = _lib.toBN(DEFAULT_AMOUNT_VAL)
 const VOTING_PERIOD = 10
-<<<<<<< HEAD
 const VOTING_QUORUM_PERCENT = 10
-=======
-const VOTING_QUORUM = 1
 const DECREASE_STAKE_LOCKUP_DURATION = 10
->>>>>>> d00375e5
 
 const callValue0 = _lib.toBN(0)
 
