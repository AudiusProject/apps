import * as _lib from '../utils/lib.js'
const { time } = require('@openzeppelin/test-helpers')

const AudiusAdminUpgradeabilityProxy = artifacts.require('AudiusAdminUpgradeabilityProxy')
const ServiceTypeManager = artifacts.require('ServiceTypeManager')
const ServiceProviderFactory = artifacts.require('ServiceProviderFactory')
const Staking = artifacts.require('Staking')
const DelegateManager = artifacts.require('DelegateManager')
const ClaimsManager = artifacts.require('ClaimsManager')

const stakingProxyKey = web3.utils.utf8ToHex('StakingProxy')
const serviceProviderFactoryKey = web3.utils.utf8ToHex('ServiceProviderFactory')
const serviceTypeManagerProxyKey = web3.utils.utf8ToHex('ServiceTypeManagerProxy')
const claimsManagerProxyKey = web3.utils.utf8ToHex('ClaimsManagerProxy')
const governanceKey = web3.utils.utf8ToHex('Governance')
const delegateManagerKey = web3.utils.utf8ToHex('DelegateManager')
const tokenRegKey = web3.utils.utf8ToHex('Token')

const testDiscProvType = web3.utils.utf8ToHex('discovery-provider')
const serviceTypeMinStake = _lib.audToWei(5)
const serviceTypeMaxStake = _lib.audToWei(10000000)
const testEndpoint = 'https://localhost:5000'
const testEndpoint1 = 'https://localhost:5001'
const testEndpoint3 = 'https://localhost:5002'

const INITIAL_BAL = _lib.audToWeiBN(1000)
const DEFAULT_AMOUNT_VAL = _lib.audToWei(120)
const DEFAULT_AMOUNT = _lib.toBN(DEFAULT_AMOUNT_VAL)
const VOTING_PERIOD = 10
const VOTING_QUORUM = 1

const callValue0 = _lib.toBN(0)


contract('DelegateManager', async (accounts) => {
  let staking, stakingAddress, token, registry, governance, claimsManager0, claimsManagerProxy
<<<<<<< HEAD
  let serviceProviderFactory, claimsManager, delegateManager, serviceTypeManager
=======
  let serviceProviderFactory, serviceTypeManager, claimsManager, delegateManager
>>>>>>> 2835bb16
  
  // intentionally not using acct0 to make sure no TX accidentally succeeds without specifying sender
  const [, proxyAdminAddress, proxyDeployerAddress] = accounts
  const tokenOwnerAddress = proxyDeployerAddress
  const guardianAddress = proxyDeployerAddress
  const stakerAccount = accounts[10]
  const stakerAccount2 = accounts[12]
  const delegatorAccount1 = accounts[11]
  const slasherAccount = stakerAccount

  /**
   * Initialize Registry, Governance, Token, Staking, ServiceTypeManager, ServiceProviderFactory, ClaimsManager, DelegateManager
   * Register discprov serviceType
   */
  beforeEach(async () => {
    registry = await _lib.deployRegistry(artifacts, proxyAdminAddress, proxyDeployerAddress)

    // Deploy + register Governance contract
    governance = await _lib.deployGovernance(
      artifacts,
      proxyAdminAddress,
      proxyDeployerAddress,
      registry,
      VOTING_PERIOD,
      VOTING_QUORUM,
      guardianAddress
    )
    await registry.addContract(governanceKey, governance.address, { from: proxyDeployerAddress })

    // Deploy + register token
    token = await _lib.deployToken(
      artifacts,
      proxyAdminAddress,
      proxyDeployerAddress,
      tokenOwnerAddress,
      governance.address
    )
    await registry.addContract(tokenRegKey, token.address, { from: proxyDeployerAddress })

    // Deploy + register Staking
    const staking0 = await Staking.new({ from: proxyDeployerAddress })
    const stakingInitializeData = _lib.encodeCall(
      'initialize',
      ['address', 'address'],
      [token.address, governance.address]
    )
    const stakingProxy = await AudiusAdminUpgradeabilityProxy.new(
      staking0.address,
      proxyAdminAddress,
      stakingInitializeData,
      governance.address,
      { from: proxyDeployerAddress }
    )
    staking = await Staking.at(stakingProxy.address)
    await registry.addContract(stakingProxyKey, stakingProxy.address, { from: proxyDeployerAddress })
    stakingAddress = staking.address

    // Deploy + register ServiceTypeManager
    let serviceTypeInitializeData = _lib.encodeCall(
      'initialize', ['address'], [governance.address]
    )
    let serviceTypeManager0 = await ServiceTypeManager.new({ from: proxyDeployerAddress })
    let serviceTypeManagerProxy = await AudiusAdminUpgradeabilityProxy.new(
      serviceTypeManager0.address,
      proxyAdminAddress,
      serviceTypeInitializeData,
      governance.address,
      { from: proxyDeployerAddress }
    )
    await registry.addContract(serviceTypeManagerProxyKey, serviceTypeManagerProxy.address, { from: proxyDeployerAddress })
    serviceTypeManager = await ServiceTypeManager.at(serviceTypeManagerProxy.address)

    // Register discprov serviceType
    await _lib.addServiceType(testDiscProvType, serviceTypeMinStake, serviceTypeMaxStake, governance, guardianAddress, serviceTypeManagerProxyKey)

    // Deploy ServiceProviderFactory
    let serviceProviderFactory0 = await ServiceProviderFactory.new({ from: proxyDeployerAddress })
    const serviceProviderFactoryCalldata = _lib.encodeCall(
      'initialize',
      ['address'],
      [governance.address]
    )
    let serviceProviderFactoryProxy = await AudiusAdminUpgradeabilityProxy.new(
      serviceProviderFactory0.address,
      proxyAdminAddress,
      serviceProviderFactoryCalldata,
      governance.address,
      { from: proxyDeployerAddress }
    )
    serviceProviderFactory = await ServiceProviderFactory.at(serviceProviderFactoryProxy.address)
    await registry.addContract(serviceProviderFactoryKey, serviceProviderFactoryProxy.address, { from: proxyDeployerAddress })

    // Deploy new claimsManager proxy
    claimsManager0 = await ClaimsManager.new({ from: proxyDeployerAddress })
    const claimsInitializeCallData = _lib.encodeCall(
      'initialize',
      ['address', 'address'],
      [token.address, governance.address]
    )
    claimsManagerProxy = await AudiusAdminUpgradeabilityProxy.new(
      claimsManager0.address,
      proxyAdminAddress,
      claimsInitializeCallData,
      governance.address,
      { from: proxyDeployerAddress }
    )
    claimsManager = await ClaimsManager.at(claimsManagerProxy.address)

    // Register claimsManagerProxy
    await registry.addContract(
      claimsManagerProxyKey,
      claimsManagerProxy.address,
      { from: proxyDeployerAddress }
    )

    // Register new contract as a minter, from the same address that deployed the contract
    await governance.guardianExecuteTransaction(
      tokenRegKey,
      callValue0,
      'addMinter(address)',
      _lib.abiEncode(['address'], [claimsManager.address]),
      { from: guardianAddress }
    )

    const delegateManagerInitializeData = _lib.encodeCall(
      'initialize',
      ['address', 'address'],
      [token.address, governance.address]
    )
    let delegateManager0 = await DelegateManager.new({ from: proxyDeployerAddress })
    let delegateManagerProxy = await AudiusAdminUpgradeabilityProxy.new(
      delegateManager0.address,
      proxyAdminAddress,
      delegateManagerInitializeData,
      governance.address,
      { from: proxyDeployerAddress }
    )

    delegateManager = await DelegateManager.at(delegateManagerProxy.address)
    await registry.addContract(delegateManagerKey, delegateManagerProxy.address, { from: proxyDeployerAddress })

    // Clear min delegation amount for testing
    await governance.guardianExecuteTransaction(
      delegateManagerKey,
      _lib.toBN(0),
      'updateMinDelegationAmount(uint256)',
      _lib.abiEncode(['uint256'], [0]),
      { from: guardianAddress }
    )
    // ---- Configuring addresses
    await _lib.configureGovernanceStakingAddress(
      governance,
      governanceKey,
      guardianAddress,
      stakingProxy.address
    )
    // ---- Set up staking contract permissions
    await _lib.configureStakingContractAddresses(
      governance,
      guardianAddress,
      stakingProxyKey,
      staking,
      serviceProviderFactoryProxy.address,
      claimsManagerProxy.address,
      delegateManagerProxy.address
    )

    // ---- Set up claims manageer contract permissions
    await _lib.configureClaimsManagerContractAddresses(
      governance,
      guardianAddress,
      claimsManagerProxyKey,
      claimsManager,
      staking.address,
      serviceProviderFactory.address,
      delegateManager.address
    )

    // ---- Set up delegateManager  contract permissions
    await _lib.configureDelegateManagerAddresses(
      governance,
      guardianAddress,
      delegateManagerKey,
      delegateManager,
      staking.address,
      serviceProviderFactory.address,
      claimsManager.address
    )

    // ---- Set up spFactory  contract permissions
    await _lib.configureServiceProviderFactoryAddresses(
      governance,
      guardianAddress,
      serviceProviderFactoryKey,
      serviceProviderFactory,
      staking.address,
      serviceTypeManagerProxy.address,
      claimsManagerProxy.address,
      delegateManagerProxy.address
    )
  })

  /* Helper functions */

  const increaseRegisteredProviderStake = async (increase, account) => {
    // Approve token transfer
    await token.approve(
      stakingAddress,
      increase,
      { from: account })

    let tx = await serviceProviderFactory.increaseStake(
      increase,
      { from: account })

    let args = tx.logs.find(log => log.event === 'UpdatedStakeAmount').args
  }

  const decreaseRegisteredProviderStake = async (decrease, account) => {
    try {
      // Request decrease in stake
      await serviceProviderFactory.requestDecreaseStake(decrease, { from: account })
      let requestInfo = await serviceProviderFactory.getPendingDecreaseStakeRequest(account)
      // Advance to valid block
      await time.advanceBlockTo(requestInfo.lockupExpiryBlock)
      // Approve token transfer from staking contract to account
      await serviceProviderFactory.decreaseStake({ from: account })
    } catch (e) {
      // Cancel request
      await serviceProviderFactory.cancelDecreaseStakeRequest(account, { from: account })
      throw e
    }
  }

  const getAccountStakeInfo = async (account, print = false) => {
    let spFactoryStake
    let totalInStakingContract

    let spDetails = await serviceProviderFactory.getServiceProviderDetails(account)
    spFactoryStake = spDetails.deployerStake
    totalInStakingContract = await staking.totalStakedFor(account)
    let spDecreaseRequest = await serviceProviderFactory.getPendingDecreaseStakeRequest(account)

    let delegatedStake = await delegateManager.getTotalDelegatedToServiceProvider(account)
    let lockedUpDelegatorStake = await delegateManager.getTotalLockedDelegationForServiceProvider(account)
    let delegatorInfo = {}
    let delegators = await delegateManager.getDelegatorsList(account)
    for (var i = 0; i < delegators.length; i++) {
      let amountDelegated = await delegateManager.getTotalDelegatorStake(delegators[i])
      let amountDelegatedtoSP = await delegateManager.getDelegatorStakeForServiceProvider(delegators[i], account)
      let pendingUndelegateRequest = await delegateManager.getPendingUndelegateRequest(delegators[i])
      delegatorInfo[delegators[i]] = {
        amountDelegated,
        amountDelegatedtoSP,
        pendingUndelegateRequest
      }
    }
    let outsideStake = spFactoryStake.add(delegatedStake)
    let totalActiveStake = outsideStake.sub(lockedUpDelegatorStake)
    let stakeDiscrepancy = totalInStakingContract.sub(outsideStake)
    let accountSummary = {
      totalInStakingContract,
      delegatedStake,
      spFactoryStake,
      delegatorInfo,
      outsideStake,
      lockedUpDelegatorStake,
      totalActiveStake,
      spDecreaseRequest
    }

    if (print) {
      console.log(`${account} SpFactory: ${spFactoryStake}, DelegateManager: ${delegatedStake}`)
      console.log(`${account} Outside Stake: ${outsideStake} Staking: ${totalInStakingContract}`)
      console.log(`(Staking) vs (DelegateManager + SPFactory) Stake discrepancy: ${stakeDiscrepancy}`)
      console.dir(accountSummary, { depth: 5 })
    }

    return Object.assign(accountSummary, spDetails)
  }

  describe('Delegation tests', () => {
    let regTx

    /**
     * Transfer tokens to stakers & delegator
     * Register service providers
     * Update SP deployer cuts
     */
    beforeEach(async () => {
      // Transfer 1000 tokens to stakers
      await token.transfer(stakerAccount, INITIAL_BAL, { from: proxyDeployerAddress })
      await token.transfer(stakerAccount2, INITIAL_BAL, { from: proxyDeployerAddress })
      // Transfer 1000 tokens to delegator
      await token.transfer(delegatorAccount1, INITIAL_BAL, { from: proxyDeployerAddress })

      let initialBal = await token.balanceOf(stakerAccount)

      regTx = await _lib.registerServiceProvider(
        token,
        staking,
        serviceProviderFactory,
        testDiscProvType,
        testEndpoint,
        DEFAULT_AMOUNT,
        stakerAccount
      )
      await _lib.registerServiceProvider(
        token,
        staking,
        serviceProviderFactory,
        testDiscProvType,
        testEndpoint1,
        DEFAULT_AMOUNT,
        stakerAccount2
      )

      // Confirm event has correct amount
      assert.isTrue(regTx.stakeAmount.eq(DEFAULT_AMOUNT))

      // Confirm balance updated for tokens
      let finalBal = await token.balanceOf(stakerAccount)
      assert.isTrue(initialBal.eq(finalBal.add(DEFAULT_AMOUNT)), 'Expect funds to be transferred')

      // Update SP Deployer Cut to 10%
      await serviceProviderFactory.updateServiceProviderCut(stakerAccount, 10, { from: stakerAccount })
      await serviceProviderFactory.updateServiceProviderCut(stakerAccount2, 10, { from: stakerAccount2 })
    })

    it('Initial state + claim', async () => {
      // Validate basic claim w/SP path
      let spStake = (await serviceProviderFactory.getServiceProviderDetails(stakerAccount)).deployerStake

      let totalStakedForAccount = await staking.totalStakedFor(stakerAccount)

      await claimsManager.initiateRound({ from: stakerAccount })

      totalStakedForAccount = await staking.totalStakedFor(stakerAccount)
      spStake = (await serviceProviderFactory.getServiceProviderDetails(stakerAccount)).deployerStake

      await delegateManager.claimRewards({ from: stakerAccount })

      totalStakedForAccount = await staking.totalStakedFor(stakerAccount)
      spStake = (await serviceProviderFactory.getServiceProviderDetails(stakerAccount)).deployerStake
      assert.isTrue(
        spStake.eq(totalStakedForAccount),
        'Stake value in SPFactory and Staking.sol must be equal')
    })

    it('Single delegator basic operations', async () => {
      // Transfer 1000 tokens to delegator
      await token.transfer(delegatorAccount1, INITIAL_BAL, { from: proxyDeployerAddress })

      let totalStakedForSP = await staking.totalStakedFor(stakerAccount)
      let initialSpStake = totalStakedForSP
      let delegateAmount = _lib.audToWeiBN(60)

      let minDel = await delegateManager.getMinDelegationAmount()
      assert.isTrue(minDel.lte(delegateAmount), 'Must be above min delegation')

      // Approve staking transfer
      await token.approve(
        stakingAddress,
        delegateAmount,
        { from: delegatorAccount1 })

      await delegateManager.delegateStake(
        stakerAccount,
        delegateAmount,
        { from: delegatorAccount1 })
      totalStakedForSP = await staking.totalStakedFor(stakerAccount)
      let delegators = await delegateManager.getDelegatorsList(stakerAccount)
      let spStake = (await serviceProviderFactory.getServiceProviderDetails(stakerAccount)).deployerStake
      let delegatedStake = await delegateManager.getTotalDelegatorStake(delegatorAccount1)
      let delegatedStakeForSP = await delegateManager.getDelegatorStakeForServiceProvider(
        delegatorAccount1,
        stakerAccount)
      let delegatorFound = delegators.includes(delegatorAccount1)

      assert.isTrue(
        delegatorFound,
        'Delegator found in array'
      )
      assert.isTrue(
        delegatedStake.eq(delegatedStakeForSP),
        'All stake expected for Service Provider'
      )
      assert.isTrue(
        totalStakedForSP.eq(spStake.add(delegatedStake)),
        'Sum of Staking.sol equals SPFactory and DelegateManager'
      )

      // Increase delegated stake
      let increaseAmount = _lib.audToWeiBN(5)
      await token.approve(
        stakingAddress,
        increaseAmount,
        { from: delegatorAccount1 })
      await delegateManager.delegateStake(
        stakerAccount,
        increaseAmount,
        { from: delegatorAccount1 })
      assert.isTrue(
        (await delegateManager.getTotalDelegatorStake(delegatorAccount1)).eq(delegatedStake.add(increaseAmount)),
        'Confirm increase')

      delegatedStake = await delegateManager.getTotalDelegatorStake(delegatorAccount1)

      // Submit request to undelegate all stake
      await delegateManager.requestUndelegateStake(
        stakerAccount,
        delegatedStake,
        { from: delegatorAccount1 }
      )

      // Confirm lockup amount is registered
      let undelegateRequestInfo = await delegateManager.getPendingUndelegateRequest(delegatorAccount1)
      assert.isTrue(
        undelegateRequestInfo.amount.eq(delegatedStake),
        'Expected amount not found in lockup')

      let totalLockedDelegation =
        await delegateManager.getTotalLockedDelegationForServiceProvider(stakerAccount)
      assert.isTrue(
        totalLockedDelegation.eq(delegatedStake),
        'Expected amount not found in total lockup for SP')

      // Try to undelegate stake immediately, confirm failure
      await _lib.assertRevert(
        delegateManager.undelegateStake({ from: delegatorAccount1 }),
        'Lockup must be expired'
      )
      // Try to submit another request, expect revert
      await _lib.assertRevert(
        delegateManager.requestUndelegateStake(
          stakerAccount,
          delegatedStake,
          { from: delegatorAccount1 }),
        'No pending lockup expected'
      )

      // Advance to valid block
      await time.advanceBlockTo(undelegateRequestInfo.lockupExpiryBlock)

      // Undelegate stake
      await delegateManager.undelegateStake({ from: delegatorAccount1 })

      // Confirm all state change operations have occurred
      undelegateRequestInfo = await delegateManager.getPendingUndelegateRequest(delegatorAccount1)

      totalStakedForSP = await staking.totalStakedFor(stakerAccount)
      delegators = await delegateManager.getDelegatorsList(stakerAccount)
      delegatedStake = await delegateManager.getTotalDelegatorStake(delegatorAccount1)
      totalLockedDelegation =
        await delegateManager.getTotalLockedDelegationForServiceProvider(stakerAccount)
      assert.equal(delegators.length, 0, 'Expect no remaining delegators')
      assert.equal(delegatedStake, 0, 'Expect no remaining total delegate stake')
      assert.equal(totalLockedDelegation, 0, 'Expect no remaining locked stake for SP')
      assert.isTrue(initialSpStake.eq(totalStakedForSP), 'Staking.sol back to initial value')
    })

    it('Single delegator + claim', async () => {
      // TODO: Validate all
      // Transfer 1000 tokens to delegator
      await token.transfer(delegatorAccount1, INITIAL_BAL, { from: proxyDeployerAddress })

      let totalStakedForSP = await staking.totalStakedFor(stakerAccount)
      let initialDelegateAmount = _lib.audToWeiBN(60)

      // Approve staking transfer
      await token.approve(
        stakingAddress,
        initialDelegateAmount,
        { from: delegatorAccount1 })

      let tx = await delegateManager.delegateStake(
        stakerAccount,
        initialDelegateAmount,
        { from: delegatorAccount1 })

      totalStakedForSP = await staking.totalStakedFor(stakerAccount)
      let delegatedStake = await delegateManager.getTotalDelegatorStake(delegatorAccount1)
      let deployerCut = (await serviceProviderFactory.getServiceProviderDetails(stakerAccount)).deployerCut
      let deployerCutBase = await serviceProviderFactory.getServiceProviderDeployerCutBase()

      // Initiate round
      await claimsManager.initiateRound({ from: stakerAccount })

      // Confirm claim is pending
      let pendingClaim = await claimsManager.claimPending(stakerAccount)
      assert.isTrue(pendingClaim, 'ClaimsManager expected to consider claim pending')

      let spStake = (await serviceProviderFactory.getServiceProviderDetails(stakerAccount)).deployerStake
      let totalStake = await staking.totalStaked()
      totalStakedForSP = await staking.totalStakedFor(stakerAccount)
      delegatedStake = await delegateManager.getTotalDelegatorStake(delegatorAccount1)
      let totalValueOutsideStaking = spStake.add(delegatedStake)
      let fundingAmount = await claimsManager.getFundsPerRound()
      let totalRewards = (totalStakedForSP.mul(fundingAmount)).div(totalStake)

      // Manually calculate expected value prior to making claim
      // Identical math as contract
      let delegateRewardsPriorToSPCut = (delegatedStake.mul(totalRewards)).div(totalValueOutsideStaking)
      let spDeployerCut = (delegateRewardsPriorToSPCut.mul(deployerCut)).div(deployerCutBase)
      let delegateRewards = delegateRewardsPriorToSPCut.sub(spDeployerCut)
      let expectedDelegateStake = delegatedStake.add(delegateRewards)
      let spRewardShare = (spStake.mul(totalRewards)).div(totalValueOutsideStaking)
      let expectedSpStake = spStake.add(spRewardShare.add(spDeployerCut))

      await delegateManager.claimRewards({ from: stakerAccount })

      let finalSpStake = (await serviceProviderFactory.getServiceProviderDetails(stakerAccount)).deployerStake
      let finalDelegateStake = await delegateManager.getTotalDelegatorStake(delegatorAccount1)

      assert.isTrue(finalSpStake.eq(expectedSpStake), 'Expected SP stake matches found value')
      assert.isTrue(finalDelegateStake.eq(expectedDelegateStake), 'Expected delegate stake matches found value')
    })

    it('Undelegate after SP has deregistered', async () => {
      let initialDelegateAmount = _lib.audToWeiBN(60)
      // Approve staking transfer
      await token.approve(
        stakingAddress,
        initialDelegateAmount,
        { from: delegatorAccount1 })

      await delegateManager.delegateStake(
        stakerAccount,
        initialDelegateAmount,
        { from: delegatorAccount1 })

      let accountInfo = await getAccountStakeInfo(stakerAccount, false)
      assert.isTrue(
        accountInfo.delegatorInfo[delegatorAccount1].amountDelegated.eq(initialDelegateAmount),
        'Expect initial delegate amount reflected')

      // Request decrease all of stake by deregistering SP
      await _lib.deregisterServiceProvider(
        serviceProviderFactory,
        testDiscProvType,
        testEndpoint,
        stakerAccount)
      let deregisterRequestInfo = await serviceProviderFactory.getPendingDecreaseStakeRequest(stakerAccount)

      await _lib.assertRevert(
        serviceProviderFactory.decreaseStake({ from: stakerAccount }),
        'Lockup must be expired'
      )

      await time.advanceBlockTo(deregisterRequestInfo.lockupExpiryBlock)

      // Withdraw all SP stake
      await serviceProviderFactory.decreaseStake({ from: stakerAccount })

      // Submit request to undelegate all stake
      await delegateManager.requestUndelegateStake(
        stakerAccount,
        initialDelegateAmount,
        { from: delegatorAccount1 }
      )

      // Confirm lockup amount is registered
      let undelegateRequestInfo = await delegateManager.getPendingUndelegateRequest(delegatorAccount1)
      await time.advanceBlockTo(undelegateRequestInfo.lockupExpiryBlock)
      // Finalize undelegation, confirm operation is allowed
      await delegateManager.undelegateStake({ from: delegatorAccount1 })
      let finalDelegateStake = await delegateManager.getTotalDelegatorStake(delegatorAccount1)
      assert.isTrue(finalDelegateStake.eq(_lib.toBN(0)), 'No remaining stake expected')
    })

    it('Register 3rd service provider after round has completed', async () => {
      let stakerAccount3 = accounts[8]
      // Transfer 1000 tokens to delegator
      await token.transfer(stakerAccount3, INITIAL_BAL, { from: proxyDeployerAddress })
      // Fund new claim
      await claimsManager.initiateRound({ from: stakerAccount })
      // Get rewards
      await delegateManager.claimRewards({ from: stakerAccount })
      await delegateManager.claimRewards({ from: stakerAccount2 })
      let fundBlock = await claimsManager.getLastFundBlock()
      let blockDiff = await claimsManager.getFundingRoundBlockDiff()
      let roundEndBlock = fundBlock.add(blockDiff)
      await time.advanceBlockTo(roundEndBlock)
      // Confirm a new SP can be registered
      await _lib.registerServiceProvider(
        token,
        staking,
        serviceProviderFactory,
        testDiscProvType,
        testEndpoint3,
        DEFAULT_AMOUNT,
        stakerAccount3)
      let info = await getAccountStakeInfo(stakerAccount3, false)
      assert.isTrue((info.totalInStakingContract).eq(DEFAULT_AMOUNT), 'Expect stake')
      assert.isTrue((info.spFactoryStake).eq(DEFAULT_AMOUNT), 'Expect sp factory stake')
    })

    it('Single delegator + claim + slash', async () => {
      // Transfer 1000 tokens to delegator
      await token.transfer(delegatorAccount1, INITIAL_BAL, { from: proxyDeployerAddress })

      let initialDelegateAmount = _lib.audToWeiBN(60)

      // Set funding amount to 20AUD
      await governance.guardianExecuteTransaction(
        claimsManagerProxyKey,
        _lib.toBN(0),
        'updateFundingAmount(uint256)',
        _lib.abiEncode(['uint256'], [_lib.audToWei(20)]),
        { from: guardianAddress }
      )

      // Approve staking transfer
      await token.approve(
        stakingAddress,
        initialDelegateAmount,
        { from: delegatorAccount1 })

      await delegateManager.delegateStake(
        stakerAccount,
        initialDelegateAmount,
        { from: delegatorAccount1 })

      // Fund new claim
      await claimsManager.initiateRound({ from: stakerAccount })

      // Get rewards
      await delegateManager.claimRewards({ from: stakerAccount })
      await delegateManager.claimRewards({ from: stakerAccount2 })

      // Slash 30% of total
      const totalInStakingContract = await staking.totalStakedFor(slasherAccount)
      const slashAmountVal = _lib.audToWei((_lib.fromWei(totalInStakingContract)) * 30 / 100)
      const slashAmount = _lib.toBN(slashAmountVal)

      // Perform slash functions
      await _lib.slash(slashAmountVal, slasherAccount, governance, delegateManagerKey, guardianAddress)

      // Summarize after execution
      let spFactoryStake = (await serviceProviderFactory.getServiceProviderDetails(stakerAccount)).deployerStake
      let totalInStakingAfterSlash = await staking.totalStakedFor(stakerAccount)
      let delegatedStake = await delegateManager.getTotalDelegatorStake(delegatorAccount1)
      let outsideStake = spFactoryStake.add(delegatedStake)
      let stakeDiscrepancy = totalInStakingAfterSlash.sub(outsideStake)
      let totalStaked = await staking.totalStaked()
      let tokensAtStakingAddress = await token.balanceOf(stakingAddress)

      assert.equal(stakeDiscrepancy, 0, 'Equal tokens expected inside/outside Staking')
      assert.isTrue(totalStaked.eq(tokensAtStakingAddress), 'Expect equivalency between Staking contract and ERC')
      assert.isTrue(totalInStakingAfterSlash.eq(outsideStake), 'Expected SP/delegatemanager to equal staking')
      assert.isTrue((totalInStakingContract.sub(slashAmount)).eq(totalInStakingAfterSlash), 'Expected slash value')
    })

    it('Slash restrictions', async () => {
      // Deregister endpoint, removing all stake
      await _lib.deregisterServiceProvider(
        serviceProviderFactory,
        testDiscProvType,
        testEndpoint,
        stakerAccount
      )
      // Query the resulting deregister operation
      let requestInfo = await serviceProviderFactory.getPendingDecreaseStakeRequest(stakerAccount)
      // Advance to valid block
      await time.advanceBlockTo(requestInfo.lockupExpiryBlock)
      // Finalize withdrawal
      await serviceProviderFactory.decreaseStake({ from: stakerAccount })

      /** Perform slash functions */

      // Fail to slash more than currently staked
      await _lib.assertRevert(
        _lib.slash(DEFAULT_AMOUNT_VAL, slasherAccount, governance, delegateManagerKey, guardianAddress),
        "Governance::guardianExecuteTransaction: Transaction failed."
      )

      // Fail to slash more than currently staked
      await _lib.assertRevert(
        _lib.slash(DEFAULT_AMOUNT_VAL + 4, stakerAccount2, governance, delegateManagerKey, guardianAddress),
        "Governance::guardianExecuteTransaction: Transaction failed."
      )

      // Transfer 1000 tokens to delegator
      await token.transfer(delegatorAccount1, INITIAL_BAL, { from: proxyDeployerAddress })

      // Delegate equal stake to stakerAccount2
      // Approve staking transfer
      await token.approve(stakingAddress, DEFAULT_AMOUNT, { from: delegatorAccount1 })

      await delegateManager.delegateStake(
        stakerAccount2,
        DEFAULT_AMOUNT,
        { from: delegatorAccount1 })

      // Deregister endpoint, removing all direct stake
      await _lib.deregisterServiceProvider(
        serviceProviderFactory,
        testDiscProvType,
        testEndpoint1,
        stakerAccount2)

      // Query the resulting deregister operation
      requestInfo = await serviceProviderFactory.getPendingDecreaseStakeRequest(stakerAccount2)
      // Advance to valid block
      await time.advanceBlockTo(requestInfo.lockupExpiryBlock)
      // Finalize withdrawal
      await serviceProviderFactory.decreaseStake({ from: stakerAccount2 })

      // Fail to slash account with zero stake
      _lib.assertRevert(
        _lib.slash(DEFAULT_AMOUNT_VAL, stakerAccount2, governance, delegateManagerKey, guardianAddress),
        "Governance::guardianExecuteTransaction: Transaction failed."
      )
    })

    it('40 delegators to one SP + claim', async () => {
      let totalStakedForSP = await staking.totalStakedFor(stakerAccount)

      let numDelegators = 40
      if (accounts.length < numDelegators) {
        // Disabled for CI, pending modification of total accounts
        console.log(`Insufficient accounts found - required ${numDelegators}, found ${accounts.length}`)
        return
      }

      let delegateAccountOffset = 4
      let delegatorAccounts = accounts.slice(delegateAccountOffset, delegateAccountOffset + numDelegators)
      let totalDelegationAmount = DEFAULT_AMOUNT
      let singleDelegateAmount = totalDelegationAmount.div(web3.utils.toBN(numDelegators))

      for (var delegator of delegatorAccounts) {
        // Transfer 1000 tokens to each delegator
        await token.transfer(delegator, INITIAL_BAL, { from: proxyDeployerAddress })
        // Approve staking transfer
        await token.approve(
          stakingAddress,
          singleDelegateAmount,
          { from: delegator })

        await delegateManager.delegateStake(
          stakerAccount,
          singleDelegateAmount,
          { from: delegator })

        let delegatorStake = await delegateManager.getTotalDelegatorStake(delegator)  
        let delegatorStakeForSP = await delegateManager.getDelegatorStakeForServiceProvider(
          delegator,
          stakerAccount)
        assert.isTrue(
          delegatorStake.eq(singleDelegateAmount),
          'Expected total delegator stake to match input')
        assert.isTrue(
          delegatorStakeForSP.eq(singleDelegateAmount),
          'Expected total delegator stake to SP to match input')
      }

      let totalSPStakeAfterDelegation = await staking.totalStakedFor(stakerAccount)
      let expectedTotalStakeAfterDelegation = totalStakedForSP.add(totalDelegationAmount)
      assert.isTrue(
        totalSPStakeAfterDelegation.eq(expectedTotalStakeAfterDelegation),
        `Total value inconsistent after all delegation. Expected ${expectedTotalStakeAfterDelegation}, found ${totalSPStakeAfterDelegation}`)

      // Initiate round
      await claimsManager.initiateRound({ from: stakerAccount })

      let deployerCut = (await serviceProviderFactory.getServiceProviderDetails(stakerAccount)).deployerCut
      let deployerCutBase = await serviceProviderFactory.getServiceProviderDeployerCutBase()

      // Calculating expected values
      let spStake = (await serviceProviderFactory.getServiceProviderDetails(stakerAccount)).deployerStake
      let totalStake = await staking.totalStaked()
      totalStakedForSP = await staking.totalStakedFor(stakerAccount)
      let totalDelegatedStake = web3.utils.toBN(0)
      for (let delegator of delegatorAccounts) {
        let delegatorStake = await delegateManager.getTotalDelegatorStake(delegator)
        totalDelegatedStake = totalDelegatedStake.add(delegatorStake)
      }

      let totalValueOutsideStaking = spStake.add(totalDelegatedStake)
      assert.isTrue(
        totalStakedForSP.eq(totalValueOutsideStaking),
        'Expect equivalent value between staking contract and protocol contracts')

      let fundingAmount = await claimsManager.getFundsPerRound()
      let totalRewards = (totalStakedForSP.mul(fundingAmount)).div(totalStake)

      let spDelegationRewards = web3.utils.toBN(0)
      // Expected value for each delegator
      let expectedDelegateStakeDictionary = {}
      for (let delegator of delegatorAccounts) {
        let delegatorStake = await delegateManager.getTotalDelegatorStake(delegator)
        let delegateRewardsPriorToSPCut = (delegatorStake.mul(totalRewards)).div(totalValueOutsideStaking)
        let spDeployerCut = (delegateRewardsPriorToSPCut.mul(deployerCut)).div(deployerCutBase)
        let delegateRewards = delegateRewardsPriorToSPCut.sub(spDeployerCut)
        // Update dictionary of expected values
        let expectedDelegateStake = delegatorStake.add(delegateRewards)
        expectedDelegateStakeDictionary[delegator] = expectedDelegateStake
        spDelegationRewards = spDelegationRewards.add(spDeployerCut)
      }

      // Expected value for SP
      let spRewardShare = (spStake.mul(totalRewards)).div(totalValueOutsideStaking)
      let expectedSpStake = spStake.add(spRewardShare.add(spDelegationRewards))

      // Perform claim
      let claimTx = await delegateManager.claimRewards({ from: stakerAccount })
      // console.dir(claimTx, { depth: 5 })
      totalStakedForSP = await staking.totalStakedFor(stakerAccount)

      // Validate final SP value vs expected
      let finalSpStake = (await serviceProviderFactory.getServiceProviderDetails(stakerAccount)).deployerStake
      assert.isTrue(finalSpStake.eq(expectedSpStake), 'Expected SP stake matches found value')
      // Validate each delegate value against expected
      for (let delegator of delegatorAccounts) {
        let finalDelegatorStake = await delegateManager.getTotalDelegatorStake(delegator)
        let expectedDelegatorStake = expectedDelegateStakeDictionary[delegator]
        assert.isTrue(
          finalDelegatorStake.eq(expectedDelegatorStake),
          'Unexpected delegator stake after claim is made')
      }
    })

    // Confirm a pending undelegate operation negates any claimed value
    it('Single delegator + undelegate + claim', async () => {
      // TODO: Validate all
      // Transfer 1000 tokens to delegator
      await token.transfer(delegatorAccount1, INITIAL_BAL, { from: proxyDeployerAddress })

      let initialDelegateAmount = _lib.audToWeiBN(60)

      // Approve staking transfer
      await token.approve(
        stakingAddress,
        initialDelegateAmount,
        { from: delegatorAccount1 })

      await delegateManager.delegateStake(
        stakerAccount,
        initialDelegateAmount,
        { from: delegatorAccount1 })

      // Submit request to undelegate
      await delegateManager.requestUndelegateStake(
        stakerAccount,
        initialDelegateAmount,
        { from: delegatorAccount1 }
      )

      let preRewardInfo = await getAccountStakeInfo(stakerAccount, false)

      // Initiate round
      await claimsManager.initiateRound({ from: stakerAccount })
      await delegateManager.claimRewards({ from: stakerAccount })
      let postRewardInfo = await getAccountStakeInfo(stakerAccount, false)

      let preRewardDelegation = preRewardInfo.delegatorInfo[delegatorAccount1].amountDelegated
      let postRewardDelegation = postRewardInfo.delegatorInfo[delegatorAccount1].amountDelegated
      assert.isTrue(
        preRewardDelegation.eq(postRewardDelegation),
        'Confirm no reward issued to delegator')
      let preRewardStake = preRewardInfo.totalInStakingContract
      let postRewardStake = postRewardInfo.totalInStakingContract
      assert.isTrue(
        postRewardStake.gt(preRewardStake),
        'Confirm reward issued to service provider')
    })

    // Confirm a pending undelegate operation is negated by a slash to the account
    it('Single delegator + undelegate + slash', async () => {
      let initialDelegateAmount = _lib.audToWeiBN(60)
      let slashAmountVal = _lib.audToWei(100)
      let slashAmount = _lib.toBN(slashAmountVal)

      // Approve staking transfer
      await token.approve(
        stakingAddress,
        initialDelegateAmount,
        { from: delegatorAccount1 })

      await delegateManager.delegateStake(
        stakerAccount,
        initialDelegateAmount,
        { from: delegatorAccount1 })

      // Submit request to undelegate
      await delegateManager.requestUndelegateStake(
        stakerAccount,
        initialDelegateAmount,
        { from: delegatorAccount1 }
      )

      let preSlashInfo = await getAccountStakeInfo(stakerAccount, false)
      let preSlashLockupStake = preSlashInfo.lockedUpDelegatorStake
      assert.isTrue(
        preSlashLockupStake.eq(initialDelegateAmount),
        'Initial delegate amount not found')

      // Perform slash functions
      await _lib.slash(slashAmountVal, slasherAccount, governance, delegateManagerKey, guardianAddress)

      let postRewardInfo = await getAccountStakeInfo(stakerAccount, false)

      let postSlashLockupStake = postRewardInfo.lockedUpDelegatorStake
      assert.equal(
        postSlashLockupStake,
        0,
        'Expect no lockup funds to carry over')
    })

    it('Single delegator to invalid SP', async () => {
      let initialDelegateAmount = _lib.audToWeiBN(60)

      // Approve staking transfer
      await token.approve(
        stakingAddress,
        initialDelegateAmount,
        { from: delegatorAccount1 })

      // Confirm maximum bounds exceeded for SP w/zero endpoints
      await _lib.assertRevert(
        delegateManager.delegateStake(
          accounts[8],
          initialDelegateAmount,
          { from: delegatorAccount1 }),
        'Maximum stake amount exceeded'
      )
    })

    it('Validate undelegate request restrictions', async () => {
      await _lib.assertRevert(
        delegateManager.cancelUndelegateStake({ from: delegatorAccount1 }),
        'Pending lockup expected')
      await _lib.assertRevert(
        delegateManager.undelegateStake({ from: delegatorAccount1 }),
        'Pending lockup expected')
      await _lib.assertRevert(
        delegateManager.requestUndelegateStake(stakerAccount, 10, { from: delegatorAccount1 }),
        'Delegator must be staked for SP')

      let initialDelegateAmount = _lib.audToWeiBN(60)
      // Approve staking transfer for delegator 1
      await token.approve(
        stakingAddress,
        initialDelegateAmount,
        { from: delegatorAccount1 })

      // Stake initial value for delegator 1
      await delegateManager.delegateStake(
        stakerAccount,
        initialDelegateAmount,
        { from: delegatorAccount1 })

      // Try and undelegate more than available
      await _lib.assertRevert(
        delegateManager.requestUndelegateStake(
          stakerAccount,
          initialDelegateAmount.add(_lib.toBN(10)), { from: delegatorAccount1 }),
        'Cannot decrease greater than currently staked for this ServiceProvider'
      )
    })

    it('3 delegators + pending claim + undelegate restrictions', async () => {
      const delegatorAccount2 = accounts[5]
      const delegatorAccount3 = accounts[6]
      // Transfer 1000 tokens to delegator2, delegator3
      await token.transfer(delegatorAccount2, INITIAL_BAL, { from: proxyDeployerAddress })
      await token.transfer(delegatorAccount3, INITIAL_BAL, { from: proxyDeployerAddress })
      let initialDelegateAmount = _lib.audToWeiBN(60)

      // Approve staking transfer for delegator 1
      await token.approve(
        stakingAddress,
        initialDelegateAmount,
        { from: delegatorAccount1 })

      // Stake initial value for delegator 1
      await delegateManager.delegateStake(
        stakerAccount,
        initialDelegateAmount,
        { from: delegatorAccount1 })

      // Submit request to undelegate
      await delegateManager.requestUndelegateStake(
        stakerAccount,
        initialDelegateAmount,
        { from: delegatorAccount1 }
      )

      // Approve staking transfer for delegator 3
      await token.approve(
        stakingAddress,
        initialDelegateAmount,
        { from: delegatorAccount3 })

      // Stake initial value for delegator 3
      await delegateManager.delegateStake(
        stakerAccount,
        initialDelegateAmount,
        { from: delegatorAccount3 })

      // Confirm lockup amount is registered
      let undelegateRequestInfo = await delegateManager.getPendingUndelegateRequest(delegatorAccount1)
      assert.isTrue(
        undelegateRequestInfo.amount.eq(initialDelegateAmount),
        'Expect request to match undelegate amount')

      // Advance to valid block
      await time.advanceBlockTo(undelegateRequestInfo.lockupExpiryBlock)
      let currentBlock = await web3.eth.getBlock('latest')
      let currentBlockNum = currentBlock.number
      assert.isTrue(
        (web3.utils.toBN(currentBlockNum)).gte(undelegateRequestInfo.lockupExpiryBlock),
        'Confirm expired lockup period')

      // Initiate round
      await claimsManager.initiateRound({ from: stakerAccount })

      // Confirm claim is pending
      let pendingClaim = await claimsManager.claimPending(stakerAccount)
      assert.isTrue(pendingClaim, 'ClaimsManager expected to consider claim pending')

      // Attempt to finalize undelegate stake request
      await _lib.assertRevert(
        delegateManager.undelegateStake({ from: delegatorAccount1 }),
        'Undelegate not permitted for SP pending claim'
      )

      // Approve staking transfer for delegator 2
      await token.approve(
        stakingAddress,
        initialDelegateAmount,
        { from: delegatorAccount2 })

      // Attempt to delegate
      await _lib.assertRevert(
        delegateManager.delegateStake(
          stakerAccount,
          initialDelegateAmount,
          { from: delegatorAccount2 }),
        'Delegation not permitted for SP pending claim'
      )

      // Submit request to undelegate for delegator 3
      await _lib.assertRevert(
        delegateManager.requestUndelegateStake(
          stakerAccount,
          initialDelegateAmount,
          { from: delegatorAccount3 }),
        'Undelegate request not permitted for SP'
      )

      await delegateManager.claimRewards({ from: stakerAccount })
    })

    it('Slash below sp bounds', async () => {
      let preSlashInfo = await getAccountStakeInfo(stakerAccount, false)
      // Set slash amount to all but 1 AUD for this SP
      let diffAmount = _lib.audToWeiBN(1)
      let slashAmount = (preSlashInfo.spFactoryStake).sub(diffAmount)

      // Perform slash functions
      await _lib.slash(_lib.audToWei(_lib.fromWei(slashAmount)), slasherAccount, governance, delegateManagerKey, guardianAddress)

      let spDetails = await getAccountStakeInfo(stakerAccount, false)
      assert.isFalse(
        spDetails.validBounds,
        'Bound violation expected')

      // Initiate round
      await claimsManager.initiateRound({ from: stakerAccount })

      await _lib.assertRevert(
        increaseRegisteredProviderStake(
          diffAmount,
          stakerAccount),
        'No claim expected to be pending prior to stake transfer')

      // Confirm claim is pending
      let pendingClaim = await claimsManager.claimPending(stakerAccount)
      assert.isTrue(pendingClaim, 'ClaimsManager expected to consider claim pending')

      // Claim reward even though we are below bounds
      await delegateManager.claimRewards({ from: stakerAccount })

      let spDetailsAfterClaim = await getAccountStakeInfo(stakerAccount, false)
      assert.isTrue(
        (spDetails.totalInStakingContract).eq(spDetailsAfterClaim.totalInStakingContract),
        'Expect NO reward since bounds were violated')

      // Confirm claim is considered NOT pending even though nothing was claimed
      assert.isFalse(
        await claimsManager.claimPending(stakerAccount),
        'ClaimsManager expected to consider claim pending')

      // Confirm bounds are still violated after rewards
      assert.isFalse(
        (await serviceProviderFactory.getServiceProviderDetails(stakerAccount)).validBounds,
        'Bound violation expected')

      // Try to increase by diffAmount, but expect rejection since lower bound is unmet
      await _lib.assertRevert(
        increaseRegisteredProviderStake(
          diffAmount,
          stakerAccount),
        'Minimum stake requirement not met')

      // Increase to minimum
      spDetails = await serviceProviderFactory.getServiceProviderDetails(stakerAccount)
      let info = await getAccountStakeInfo(stakerAccount, false)
      let increase = (spDetails.minAccountStake).sub(info.spFactoryStake)
      // Increase to minimum bound
      await increaseRegisteredProviderStake(
        increase,
        stakerAccount)
      // Validate increase
      spDetails = await serviceProviderFactory.getServiceProviderDetails(stakerAccount)
      assert.isTrue(
        spDetails.validBounds,
        'Valid bound expected')
    })

    it('Delegator increase/decrease + SP direct stake bound validation', async () => {
      let spDetails = await serviceProviderFactory.getServiceProviderDetails(stakerAccount)
      let delegateAmount = spDetails.minAccountStake
      let info = await getAccountStakeInfo(stakerAccount, false)
      let failedIncreaseAmount = spDetails.maxAccountStake
      // Transfer sufficient funds
      await token.transfer(delegatorAccount1, failedIncreaseAmount, { from: proxyDeployerAddress })
      // Approve staking transfer
      await token.approve(stakingAddress, failedIncreaseAmount, { from: delegatorAccount1 })
      await _lib.assertRevert(
        delegateManager.delegateStake(
          stakerAccount,
          failedIncreaseAmount,
          { from: delegatorAccount1 }),
        'Maximum stake amount exceeded'
      )
      let infoAfterFailure = await getAccountStakeInfo(stakerAccount, false)
      assert.isTrue(
        (info.delegatedStake).eq(infoAfterFailure.delegatedStake),
        'No increase in delegated stake expected')

      // Delegate min stake amount
      await token.approve(
        stakingAddress,
        delegateAmount,
        { from: delegatorAccount1 })
      await delegateManager.delegateStake(
        stakerAccount,
        delegateAmount,
        { from: delegatorAccount1 })

      // Remove deployer direct stake
      // Decrease by all but 1 AUD direct stake
      let spFactoryStake = infoAfterFailure.spFactoryStake
      let diff = _lib.audToWeiBN(1)
      // Confirm failure as direct stake threshold is violated
      // Due to the total delegated stake equal to min bounds, total account stake balance will NOT violate bounds
      await _lib.assertRevert(
        decreaseRegisteredProviderStake(spFactoryStake.sub(diff), stakerAccount),
        'Direct stake restriction violated for this service provider'
      )

      // Decrease to min
      let spInfo = await getAccountStakeInfo(stakerAccount, false)
      let minDirectStake = await serviceProviderFactory.getMinDeployerStake()
      let diffToMin = (spInfo.spFactoryStake).sub(minDirectStake)
      await decreaseRegisteredProviderStake(diffToMin, stakerAccount)
      let infoAfterDecrease = await getAccountStakeInfo(stakerAccount, false)
      assert.isTrue(
        (infoAfterDecrease.spFactoryStake).eq(minDirectStake),
        'Expect min direct stake while within total account bounds')

      // At this point we have a total stake of 2x the minimum for this SP
      // 1x Min directly from SP
      // 1x Min from our single delegator
      // So - a service provider should be able to register with NO additional stake and still be within bounds
      await _lib.registerServiceProvider(
        token,
        staking,
        serviceProviderFactory,
        testDiscProvType,
        testEndpoint3,
        _lib.audToWeiBN(0),
        stakerAccount)

      let infoAfterSecondEndpoint = await getAccountStakeInfo(stakerAccount, false)
      assert.isTrue(
        (infoAfterSecondEndpoint.totalInStakingContract).eq(infoAfterDecrease.totalInStakingContract),
        'Expect static total stake after new SP endpoint'
      )

      // Now, initiate a request to undelegate for this SP
      await delegateManager.requestUndelegateStake(
        stakerAccount,
        delegateAmount,
        { from: delegatorAccount1 }
      )
      // Confirm lockup amount is registered
      let undelegateRequestInfo = await delegateManager.getPendingUndelegateRequest(delegatorAccount1)
      assert.isTrue(
        undelegateRequestInfo.amount.eq(delegateAmount),
        'Expect request to match undelegate amount')

      // Advance to valid block
      await time.advanceBlockTo(undelegateRequestInfo.lockupExpiryBlock)
      let currentBlock = await web3.eth.getBlock('latest')
      let currentBlockNum = currentBlock.number
      assert.isTrue(
        (web3.utils.toBN(currentBlockNum)).gte(undelegateRequestInfo.lockupExpiryBlock),
        'Confirm expired lockup period')
      // Try to execute undelegate stake, but fail due to min bound violation
      await _lib.assertRevert(
        delegateManager.undelegateStake({ from: delegatorAccount1 }),
        'Minimum stake requirement not met')
    })

    it('Undelegate lockup duration changes', async () => {
      let currentDuration = await delegateManager.getUndelegateLockupDuration()
      const newDurationVal = _lib.fromBN(currentDuration) * 2
      const newDuration = _lib.toBN(newDurationVal)

      await _lib.assertRevert(
        delegateManager.updateUndelegateLockupDuration(newDuration),
        "Only callable by Governance contract"
      )

      await governance.guardianExecuteTransaction(
        delegateManagerKey,
        _lib.toBN(0),
        'updateUndelegateLockupDuration(uint256)',
        _lib.abiEncode(['uint256'], [newDurationVal]),
        { from: guardianAddress }
      )

      currentDuration = await delegateManager.getUndelegateLockupDuration()
      assert.isTrue(currentDuration.eq(newDuration))
    })

    it('Maximum delegators', async () => {
      // Update max delegators to 4
      const maxDelegators = 4
      await governance.guardianExecuteTransaction(
        delegateManagerKey,
        _lib.toBN(0),
        'updateMaxDelegators(uint256)',
        _lib.abiEncode(['uint256'], [maxDelegators]),
        { from: guardianAddress }
      )

      assert.equal(
        _lib.fromBN(await delegateManager.getMaxDelegators()),
        maxDelegators,
        'Max delegators not updated'
      )
      let delegateAccountOffset = 4
      let delegatorAccounts = accounts.slice(delegateAccountOffset, delegateAccountOffset + (maxDelegators + 1))
      let singleDelegateAmount = _lib.audToWeiBN(10)
      for (var i = 0; i < delegatorAccounts.length; i++) {
        let delegator = delegatorAccounts[i]
        // Transfer 1000 tokens to each delegator
        await token.transfer(delegator, singleDelegateAmount, { from: proxyDeployerAddress })
        // Approve staking transfer
        await token.approve(stakingAddress, singleDelegateAmount, { from: delegator })
        if (i === (delegatorAccounts.length - 1)) {
          await _lib.assertRevert(
            delegateManager.delegateStake(
              stakerAccount,
              singleDelegateAmount,
              { from: delegator }),
            'Maximum delegators exceeded'
          )
        } else {
          await delegateManager.delegateStake(
            stakerAccount,
            singleDelegateAmount,
            { from: delegator })
        }
      }
    })

    it('Min delegate stake', async () => {
      // Update min delegation level configuration
      let minDelegateStakeVal = _lib.audToWei(100)
      let minDelegateStake = _lib.toBN(minDelegateStakeVal)

      await governance.guardianExecuteTransaction(
        delegateManagerKey,
        _lib.toBN(0),
        'updateMinDelegationAmount(uint256)',
        _lib.abiEncode(['uint256'], [minDelegateStakeVal]),
        { from: guardianAddress }
      )

      assert.isTrue(
        minDelegateStake.eq(await delegateManager.getMinDelegationAmount()),
        'Min delegation not updated')

      // Approve staking transfer
      await token.approve(
        stakingAddress,
        minDelegateStake,
        { from: delegatorAccount1 })

      // Confirm failure below minimum
      await _lib.assertRevert(
        delegateManager.delegateStake(
          stakerAccount,
          minDelegateStake.sub(_lib.audToWeiBN(10)),
          { from: delegatorAccount1 }),
        'Minimum delegation amount')

      // Delegate min
      await delegateManager.delegateStake(
        stakerAccount,
        minDelegateStake,
        { from: delegatorAccount1 })

      // Submit request to undelegate stake that will fail as total amount results in < min amount
      let failUndelegateAmount = minDelegateStake.sub(_lib.audToWeiBN(30))
      await delegateManager.requestUndelegateStake(stakerAccount, failUndelegateAmount, { from: delegatorAccount1 })
      let undelegateRequestInfo = await delegateManager.getPendingUndelegateRequest(delegatorAccount1)
      await time.advanceBlockTo(undelegateRequestInfo.lockupExpiryBlock)
      await _lib.assertRevert(
        delegateManager.undelegateStake({ from: delegatorAccount1 }),
        'Minimum delegation amount'
      )
      // Cancel request
      await delegateManager.cancelUndelegateStake({ from: delegatorAccount1 })

      // Undelegate all stake and confirm min delegation amount does not prevent withdrawal
      await delegateManager.requestUndelegateStake(stakerAccount, minDelegateStake, { from: delegatorAccount1 })
      undelegateRequestInfo = await delegateManager.getPendingUndelegateRequest(delegatorAccount1)
      await time.advanceBlockTo(undelegateRequestInfo.lockupExpiryBlock)

      // Finalize undelegation, confirm operation is allowed
      await delegateManager.undelegateStake({ from: delegatorAccount1 })
      assert.equal(_lib.fromBN(await delegateManager.getTotalDelegatorStake(delegatorAccount1)), 0, 'No stake expected')
      assert.equal((await delegateManager.getDelegatorsList(stakerAccount)).length, 0, 'No delegators expected')
    })

    it('Cancel undelegate stake resets state', async () => {
      let spDetails = await serviceProviderFactory.getServiceProviderDetails(stakerAccount)
      let delegateAmount = spDetails.minAccountStake
      // Approve staking transfer
      await token.approve(stakingAddress, delegateAmount, { from: delegatorAccount1 })
      await delegateManager.delegateStake(stakerAccount, delegateAmount, { from: delegatorAccount1 })
      // Now, initiate a request to undelegate for this SP
      await delegateManager.requestUndelegateStake(
        stakerAccount,
        delegateAmount,
        { from: delegatorAccount1 }
      )

      let undelegateRequestInfo = await delegateManager.getPendingUndelegateRequest(delegatorAccount1)
      let lockedUpStakeForSp = await delegateManager.getTotalLockedDelegationForServiceProvider(stakerAccount)

      assert.isTrue(
        undelegateRequestInfo.amount.eq(delegateAmount),
        'Expect request to match undelegate amount')
      await delegateManager.cancelUndelegateStake({ from: delegatorAccount1 })

      let undelegateRequestInfoAfterCancel = await delegateManager.getPendingUndelegateRequest(delegatorAccount1)
      let lockedUpStakeForSpAfterCancel = await delegateManager.getTotalLockedDelegationForServiceProvider(stakerAccount)

      assert.isTrue(undelegateRequestInfoAfterCancel.target === _lib.addressZero, 'Expect zero address')
      assert.isTrue(undelegateRequestInfoAfterCancel.amount.eq(_lib.toBN(0)), 'Expect 0 pending in undelegate request')
      assert.isTrue(undelegateRequestInfoAfterCancel.lockupExpiryBlock.eq(_lib.toBN(0)), 'Expect 0 pending in undelegate request')
      assert.isTrue(lockedUpStakeForSpAfterCancel.eq(lockedUpStakeForSp.sub(undelegateRequestInfo.amount)), 'Expect decrease in locked up stake for SP')
    })

    it('Caller restriction verification', async () => {
      await _lib.assertRevert(
        delegateManager.updateMaxDelegators(10, { from: accounts[3] }),
        "Only callable by Governance contract"
      )
      await _lib.assertRevert(
        delegateManager.updateMinDelegationAmount(10, { from: accounts[3] }),
        "Only callable by Governance contract"
      )
      await _lib.assertRevert(
        delegateManager.slash(10, slasherAccount),
        "Only callable by Governance contract"
      )
    })

    it('Fail to set service addresses from non-governance contract', async () => {
      await _lib.assertRevert(
        delegateManager.setGovernanceAddress(_lib.addressZero),
        'Only governance'
      )
      await _lib.assertRevert(
        delegateManager.setClaimsManagerAddress(_lib.addressZero),
        'Only governance'
      )
      await _lib.assertRevert(
        delegateManager.setServiceProviderFactoryAddress(_lib.addressZero),
        'Only governance'
      )
      await _lib.assertRevert(
        delegateManager.setStakingAddress(_lib.addressZero),
        'Only governance'
      )
    })

    it.only('Deregister max stake violation', async () => {
      let serviceTypeInfo = await serviceTypeManager.getServiceTypeStakeInfo(testDiscProvType)
      console.log(serviceTypeInfo)
      // Register 2nd endpoint from SP1, with minimum additional stake
      await _lib.registerServiceProvider(
        token,
        staking,
        serviceProviderFactory,
        testDiscProvType,
        testEndpoint3,
        serviceTypeInfo.min,
        stakerAccount)

      let ids = await serviceProviderFactory.getServiceProviderIdsFromAddress(stakerAccount, testDiscProvType)
      assert.isTrue(ids.length === 2, 'Expect 2 registered endpoints')

      // Lower to minimum total stake for this SP
      let spInfo = await serviceProviderFactory.getServiceProviderDetails(stakerAccount)
      let decreaseStakeAmount = (spInfo.deployerStake).sub(spInfo.minAccountStake)
      await serviceProviderFactory.requestDecreaseStake(decreaseStakeAmount, { from: stakerAccount })
      let deregisterRequestInfo = await serviceProviderFactory.getPendingDecreaseStakeRequest(stakerAccount)
      await time.advanceBlockTo(deregisterRequestInfo.lockupExpiryBlock)
      await serviceProviderFactory.decreaseStake({ from: stakerAccount })
      spInfo = await serviceProviderFactory.getServiceProviderDetails(stakerAccount)
      console.log(spInfo)
      assert.isTrue(spInfo.deployerStake.eq(spInfo.minAccountStake), 'Expect min stake for deployer')

      // Delegate up to max stake for SP1 with 2 endpoints
      let delegationAmount = spInfo.maxAccountStake.sub(spInfo.deployerStake)
      // Transfer tokens to delegator
      await token.transfer(delegatorAccount1, delegationAmount, { from: proxyDeployerAddress })
      await token.approve(
        stakingAddress,
        delegationAmount,
        { from: delegatorAccount1 })
      await delegateManager.delegateStake(
        stakerAccount,
        delegationAmount,
        { from: delegatorAccount1 })
      spInfo = await getAccountStakeInfo(stakerAccount)
      assert.isTrue(spInfo.maxAccountStake.eq(spInfo.totalActiveStake), 'Expect max to be reached after delegation')

      // Attempt to deregister an endpoint
      // TODO: Make this work
      await _lib.deregisterServiceProvider(
        serviceProviderFactory,
        testDiscProvType,
        testEndpoint,
        stakerAccount)
    })

    describe('Service provider decrease stake behavior', async () => {
      it('claimReward disabled if no active stake for SP', async () => {
        // Request decrease all of stake
        await _lib.deregisterServiceProvider(
          serviceProviderFactory,
          testDiscProvType,
          testEndpoint,
          stakerAccount)
        // Initiate round
        await claimsManager.initiateRound({ from: stakerAccount })
        let acctInfo = await getAccountStakeInfo(stakerAccount)
        let spStake = acctInfo.spFactoryStake
        assert.isTrue(spStake.gt(_lib.toBN(0)), 'Expect non-zero stake')
        // Transaction will fail since maximum stake for the account is now zero after the deregister
        await _lib.assertRevert(
          delegateManager.claimRewards({ from: stakerAccount }),
          'Service Provider stake required'
        )

        let deregisterRequestInfo = await serviceProviderFactory.getPendingDecreaseStakeRequest(stakerAccount)
        await time.advanceBlockTo(deregisterRequestInfo.lockupExpiryBlock)
        // Withdraw all stake
        await serviceProviderFactory.decreaseStake({ from: stakerAccount })
        // Attempt to re-register endpoint
        // Confirm re-registration is allowed
        await _lib.registerServiceProvider(
          token,
          staking,
          serviceProviderFactory,
          testDiscProvType,
          testEndpoint,
          DEFAULT_AMOUNT,
          stakerAccount
        )
        acctInfo = await getAccountStakeInfo(stakerAccount)
        assert.isTrue(acctInfo.totalInStakingContract.eq(DEFAULT_AMOUNT), 'Expect default in staking')
        assert.isTrue(acctInfo.spFactoryStake.eq(DEFAULT_AMOUNT), 'Expect default in sp factory')
      })

      it('Re-registration after removing all stake and claim', async () => {
        // Initiate round
        await claimsManager.initiateRound({ from: stakerAccount })
        // Claim reward immediately
        await delegateManager.claimRewards({ from: stakerAccount })
        // Request decrease all of stake
        await _lib.deregisterServiceProvider(
          serviceProviderFactory,
          testDiscProvType,
          testEndpoint,
          stakerAccount)
        let deregisterRequestInfo = await serviceProviderFactory.getPendingDecreaseStakeRequest(stakerAccount)
        await time.advanceBlockTo(deregisterRequestInfo.lockupExpiryBlock)
        assert.isFalse(await claimsManager.claimPending(stakerAccount), 'Expect no claim pending')
        // Withdraw all stake
        await serviceProviderFactory.decreaseStake({ from: stakerAccount })
        let acctInfo = await getAccountStakeInfo(stakerAccount)
        assert.isTrue(acctInfo.totalInStakingContract.eq(_lib.toBN(0)), 'Expect default in staking')
        assert.isTrue(acctInfo.spFactoryStake.eq(_lib.toBN(0)), 'Expect default in sp factory')
        assert.isTrue(acctInfo.numberOfEndpoints.eq(_lib.toBN(0)), 'Expect no endpoints in sp factory')

        // Initiate round
        await claimsManager.initiateRound({ from: stakerAccount2 })
        // Expect no claim pending even though lastClaimed for this SP is < the round initiated
        // Achieved by number of endpoints check in ClaimsManager
        assert.isFalse(await claimsManager.claimPending(stakerAccount), 'Expect no claim pending')
        // Attempt to re-register endpoint
        // Confirm re-registration is allowed
        await _lib.registerServiceProvider(
          token,
          staking,
          serviceProviderFactory,
          testDiscProvType,
          testEndpoint,
          DEFAULT_AMOUNT,
          stakerAccount
        )
        acctInfo = await getAccountStakeInfo(stakerAccount)
        assert.isTrue(acctInfo.totalInStakingContract.eq(DEFAULT_AMOUNT), 'Expect default in staking')
        assert.isTrue(acctInfo.spFactoryStake.eq(DEFAULT_AMOUNT), 'Expect default in sp factory')
      })

      it('Decrease in reward for pending stake decrease', async () => {
        // At the start of this test, we have 2 SPs each with DEFAULT_AMOUNT staked
        let fundsPerRound = await claimsManager.getFundsPerRound()
        let expectedIncrease = fundsPerRound.div(_lib.toBN(4))
        // Request decrease in stake corresponding to 1/2 of DEFAULT_AMOUNT
        let decreaseStakeAmount = DEFAULT_AMOUNT.div(_lib.toBN(2))
        await serviceProviderFactory.requestDecreaseStake(decreaseStakeAmount, { from: stakerAccount })
        let info = await getAccountStakeInfo(stakerAccount, true)
        await claimsManager.initiateRound({ from: stakerAccount })
        await delegateManager.claimRewards({ from: stakerAccount })
        let info2 = await getAccountStakeInfo(stakerAccount, true)
        let stakingDiff = (info2.totalInStakingContract).sub(info.totalInStakingContract)
        let spFactoryDiff = (info2.spFactoryStake).sub(info.spFactoryStake)
        assert.isTrue(stakingDiff.eq(expectedIncrease), 'Expected increase not found in Staking.sol')
        assert.isTrue(spFactoryDiff.eq(expectedIncrease), 'Expected increase not found in SPFactory')
      })

      it('Slash cancels pending undelegate request', async () => {
        await serviceProviderFactory.requestDecreaseStake(DEFAULT_AMOUNT.div(_lib.toBN(2)), { from: stakerAccount })
        let requestInfo = await serviceProviderFactory.getPendingDecreaseStakeRequest(stakerAccount)
        assert.isTrue((requestInfo.lockupExpiryBlock).gt(_lib.toBN(0)), 'Expected lockup expiry block to be set')
        assert.isTrue((requestInfo.amount).gt(_lib.toBN(0)), 'Expected amount to be set')

        // Slash
        await _lib.slash(_lib.audToWei(5), slasherAccount, governance, delegateManagerKey, guardianAddress)

        requestInfo = await serviceProviderFactory.getPendingDecreaseStakeRequest(stakerAccount)
        assert.isTrue((requestInfo.lockupExpiryBlock).eq(_lib.toBN(0)), 'Expected lockup expiry block reset')
        assert.isTrue((requestInfo.amount).eq(_lib.toBN(0)), 'Expected amount reset')
      })

      it('Update lockup duration', async () => {
        let duration = await serviceProviderFactory.getDecreaseStakeLockupDuration()
        // Double decrease stake duration
        let newDuration = duration.add(duration)

        await _lib.assertRevert(
          serviceProviderFactory.updateDecreaseStakeLockupDuration(newDuration),
          "Only callable by Governance contract"
        )

        await governance.guardianExecuteTransaction(
          serviceProviderFactoryKey,
          _lib.toBN(0),
          'updateDecreaseStakeLockupDuration(uint256)',
          _lib.abiEncode(['uint256'], [_lib.fromBN(newDuration)]),
          { from: guardianAddress }
        )

        let updatedDuration = await serviceProviderFactory.getDecreaseStakeLockupDuration()
        assert.isTrue(updatedDuration.eq(newDuration), 'Update not reflected')
        let tx = await serviceProviderFactory.requestDecreaseStake(DEFAULT_AMOUNT.div(_lib.toBN(2)), { from: stakerAccount })
        let blocknumber = _lib.toBN(tx.receipt.blockNumber)
        let requestInfo = await serviceProviderFactory.getPendingDecreaseStakeRequest(stakerAccount)
        assert.isTrue(
          (blocknumber.add(updatedDuration)).eq(requestInfo.lockupExpiryBlock),
          'Unexpected blocknumber'
        )
      })
    })

    it('Delegate ops after serviceType removal', async () => {
      /**
       * Confirm initial state of serviceType and serviceProvider
       * Delegate stake to Staker
       * Remove serviceType
       * Confirm new state of serviceType and serviceProvider
       * Confirm delegation to SP still works
       * Deregister SP of serviceType
       * Undelegate stake from Staker
       * Confirm new delegation state
       */

      const minStakeBN = _lib.toBN(serviceTypeMinStake)
      const maxStakeBN = _lib.toBN(serviceTypeMaxStake)

      // Confirm initial serviceType info
      const stakeInfo0 = await serviceTypeManager.getServiceTypeInfo.call(testDiscProvType)
      assert.isTrue(stakeInfo0.isValid, 'Expected isValid == true')
      assert.isTrue(stakeInfo0.minStake.eq(minStakeBN), 'Expected same minStake')
      assert.isTrue(stakeInfo0.maxStake.eq(maxStakeBN), 'Expected same maxStake')

      // Confirm initial SP details
      const spDetails0 = await serviceProviderFactory.getServiceProviderDetails.call(stakerAccount)
      assert.isTrue(spDetails0.deployerStake.eq(DEFAULT_AMOUNT), 'Expected deployerStake == default amount')
      assert.isTrue(spDetails0.validBounds, 'Expected validBounds == true')
      assert.isTrue(spDetails0.numberOfEndpoints.eq(_lib.toBN(1)), 'Expected one endpoint')
      assert.isTrue(spDetails0.minAccountStake.eq(minStakeBN), 'Expected minAccountStake == dpTypeMin')
      assert.isTrue(spDetails0.maxAccountStake.eq(maxStakeBN), 'Expected maxAccountStake == dpTypeMax')

      // Delegate stake to Staker
      const delegationAmount = _lib.audToWeiBN(60)
      await token.approve(
        stakingAddress,
        delegationAmount,
        { from: delegatorAccount1 }
      )
      await delegateManager.delegateStake(
        stakerAccount,
        delegationAmount,
        { from: delegatorAccount1 }
      )

      // Remove serviceType
      await governance.guardianExecuteTransaction(
        serviceTypeManagerProxyKey,
        callValue0,
        'removeServiceType(bytes32)',
        _lib.abiEncode(['bytes32'], [testDiscProvType]),
        { from: guardianAddress }
      )

      // Confirm serviceType info is changed after serviceType removal
      const stakeInfo1 = await serviceTypeManager.getServiceTypeInfo.call(testDiscProvType)
      assert.isFalse(stakeInfo1.isValid, 'Expected isValid == false')
      assert.isTrue(stakeInfo1.minStake.eq(minStakeBN), 'Expected same minStake')
      assert.isTrue(stakeInfo1.maxStake.eq(maxStakeBN), 'Expected same maxStake')

      // Confirm SP details are unchanged after serviceType removal
      const spDetails = await serviceProviderFactory.getServiceProviderDetails.call(stakerAccount)
      assert.isTrue(spDetails.deployerStake.eq(DEFAULT_AMOUNT), 'Expected deployerStake == default amount')
      assert.isTrue(spDetails.validBounds, 'Expected validBounds == true')
      assert.isTrue(spDetails.numberOfEndpoints.eq(_lib.toBN(1)), 'Expected one endpoint')
      assert.isTrue(spDetails.minAccountStake.eq(minStakeBN), 'Expected minAccountStake == dpTypeMin')
      assert.isTrue(spDetails.maxAccountStake.eq(maxStakeBN), 'Expected maxAccountStake == dpTypeMax')

      // Confirm delegation to SP still works after serviceType removal
      await token.approve(
        stakingAddress,
        delegationAmount,
        { from: delegatorAccount1 }
      )
      await delegateManager.delegateStake(
        stakerAccount,
        delegationAmount,
        { from: delegatorAccount1 }
      )
      const totalDelegationAmount = delegationAmount.add(delegationAmount)

      // Deregister SP + unstake
      await _lib.deregisterServiceProvider(
        serviceProviderFactory,
        testDiscProvType,
        testEndpoint,
        stakerAccount
      )
      const deregisterRequestInfo = await serviceProviderFactory.getPendingDecreaseStakeRequest.call(stakerAccount)
      await time.advanceBlockTo(deregisterRequestInfo.lockupExpiryBlock)
      await serviceProviderFactory.decreaseStake({ from: stakerAccount })

      // Undelegate total amount
      await delegateManager.requestUndelegateStake(
        stakerAccount,
        totalDelegationAmount,
        { from: delegatorAccount1 }
      )
      const undelegateRequestInfo = await delegateManager.getPendingUndelegateRequest(delegatorAccount1)
      await time.advanceBlockTo(undelegateRequestInfo.lockupExpiryBlock)
      await delegateManager.undelegateStake({ from: delegatorAccount1 })

      // Confirm delegation state
      const totalStakedForSP = await staking.totalStakedFor(stakerAccount)
      assert.isTrue(totalStakedForSP.isZero(), 'Expected totalStaked for SP == 0')
      const delegators = await delegateManager.getDelegatorsList(stakerAccount)
      assert.equal(delegators.length, 0, 'Expect delegators list length == 0')
      const delegatedStake = await delegateManager.getTotalDelegatorStake(delegatorAccount1)
      assert.isTrue(delegatedStake.isZero(), 'Expected delegatedStake == 0')
      const totalLockedDelegationForSP = await delegateManager.getTotalLockedDelegationForServiceProvider(stakerAccount)
      assert.isTrue(totalLockedDelegationForSP.isZero(), 'Expected totalLockedDelegationForSP == 0')
    })
  })
})<|MERGE_RESOLUTION|>--- conflicted
+++ resolved
@@ -34,11 +34,7 @@
 
 contract('DelegateManager', async (accounts) => {
   let staking, stakingAddress, token, registry, governance, claimsManager0, claimsManagerProxy
-<<<<<<< HEAD
   let serviceProviderFactory, claimsManager, delegateManager, serviceTypeManager
-=======
-  let serviceProviderFactory, serviceTypeManager, claimsManager, delegateManager
->>>>>>> 2835bb16
   
   // intentionally not using acct0 to make sure no TX accidentally succeeds without specifying sender
   const [, proxyAdminAddress, proxyDeployerAddress] = accounts
