import * as _lib from '../utils/lib.js'
const { time, expectEvent } = require('@openzeppelin/test-helpers')

const AudiusAdminUpgradeabilityProxy = artifacts.require('AudiusAdminUpgradeabilityProxy')
const Staking = artifacts.require('Staking')
const StakingUpgraded = artifacts.require('StakingUpgraded')
const Governance = artifacts.require('Governance')
const GovernanceUpgraded = artifacts.require('GovernanceUpgraded')
const ServiceTypeManager = artifacts.require('ServiceTypeManager')
const ServiceProviderFactory = artifacts.require('ServiceProviderFactory')
const DelegateManager = artifacts.require('DelegateManager')
const TestContract = artifacts.require('TestContract')
const Registry = artifacts.require('Registry')
const AudiusToken = artifacts.require('AudiusToken')

const MockAccount = artifacts.require('MockAccount')

const stakingProxyKey = web3.utils.utf8ToHex('StakingProxy')
const serviceProviderFactoryKey = web3.utils.utf8ToHex('ServiceProviderFactory')
const serviceTypeManagerProxyKey = web3.utils.utf8ToHex('ServiceTypeManagerProxy')
const claimsManagerProxyKey = web3.utils.utf8ToHex('ClaimsManagerProxy')
const governanceKey = web3.utils.utf8ToHex('Governance')
const delegateManagerKey = web3.utils.utf8ToHex('DelegateManagerKey')
const tokenRegKey = web3.utils.utf8ToHex('Token')
const registryRegKey = web3.utils.utf8ToHex('Registry')

const Outcome = Object.freeze({
  InProgress: 0,
  Rejected: 1,
  ApprovedExecuted: 2,
  QuorumNotMet: 3,
  ApprovedExecutionFailed: 4,
  // Evaluating - transient internal state
  Vetoed: 6,
  TargetContractAddressChanged: 7,
  TargetContractCodeHashChanged: 8
})

const Vote = Object.freeze({
  None: 0,
  No: 1,
  Yes: 2
})

/**
 * TODO test cases for every case:
 *  address that has SP + delegator
 *  address that has only one or other
 *  address that has locked up full stake
 *  so cannot vote despite being SP
 *  same for delegator
 */

contract('Governance.sol', async (accounts) => {
  let token, registry, staking, stakingProxy, serviceProviderFactory
  let claimsManager, delegateManager, governance, registry0, registryProxy, token0, tokenProxy

  const votingPeriod = 10
  const votingQuorumPercent = 10
  const maxInProgressProposals = 20
  const executionDelay = votingPeriod
  const deployerCutLockupDuration = 11
  const undelegateLockupDuration = votingPeriod + executionDelay + 1
  const decreaseStakeLockupDuration = undelegateLockupDuration

  // intentionally not using acct0 to make sure no TX accidentally succeeds without specifying sender
  const [, proxyAdminAddress, proxyDeployerAddress] = accounts
  const tokenOwnerAddress = proxyDeployerAddress
  const guardianAddress = proxyDeployerAddress

  const testDiscProvType = web3.utils.utf8ToHex('discovery-provider')
  const testEndpoint1 = 'https://localhost:5000'
  const testEndpoint2 = 'https://localhost:5001'

  const proposalDescription = "TestDescription"
  const proposalName = "Test Proposal Name"
  const stakerAccount1 = accounts[10]
  const stakerAccount2 = accounts[11]
  const delegatorAccount1 = accounts[12]

  const defaultStakeAmount = _lib.audToWeiBN(1000)
  const callValue0 = _lib.toBN(0)
  const spMinStake = _lib.audToWei(5)
  const spMaxStake = _lib.audToWei(10000000)

  /**
   * Deploy dependent contracts, deploy Governance contract, setup initial contract configs
   */
  beforeEach(async () => {
    // Deploy registry
    registry0 = await Registry.new({ from: proxyDeployerAddress })
    const registryInitData = _lib.encodeCall('initialize', [], [])
    registryProxy = await AudiusAdminUpgradeabilityProxy.new(
      registry0.address,
      proxyAdminAddress,
      registryInitData,
      { from: proxyDeployerAddress }
    )
    registry = await Registry.at(registryProxy.address)

    // Deploy + register Governance contract
    governance = await _lib.deployGovernance(
      artifacts,
      proxyAdminAddress,
      proxyDeployerAddress,
      registry,
      votingPeriod,
      executionDelay,
      votingQuorumPercent,
      guardianAddress,
      maxInProgressProposals
    )
    await registry.addContract(governanceKey, governance.address, { from: proxyDeployerAddress })

    // Deploy + register token
    token0 = await AudiusToken.new({ from: proxyDeployerAddress })
    const tokenInitData = _lib.encodeCall(
      'initialize',
      ['address', 'address'],
      [tokenOwnerAddress, governance.address]
    )
    tokenProxy = await AudiusAdminUpgradeabilityProxy.new(
      token0.address,
      governance.address,
      tokenInitData,
      { from: proxyDeployerAddress }
    )
    token = await AudiusToken.at(tokenProxy.address)
    await registry.addContract(tokenRegKey, token.address, { from: proxyDeployerAddress })

    // Deploy + register Staking
    const staking0 = await Staking.new({ from: proxyDeployerAddress })
    const stakingInitializeData = _lib.encodeCall(
      'initialize',
      ['address', 'address'],
      [
        token.address,
        governance.address
      ]
    )
    stakingProxy = await AudiusAdminUpgradeabilityProxy.new(
      staking0.address,
      governance.address,
      stakingInitializeData,
      { from: proxyDeployerAddress }
    )
    staking = await Staking.at(stakingProxy.address)
    await registry.addContract(stakingProxyKey, stakingProxy.address, { from: proxyDeployerAddress })

    // Deploy + register ServiceTypeManager
    const serviceTypeManager0 = await ServiceTypeManager.new({ from: proxyDeployerAddress })
    const serviceTypeInitializeData = _lib.encodeCall(
      'initialize',
      ['address'],
      [governance.address]
    )
    const serviceTypeManagerProxy = await AudiusAdminUpgradeabilityProxy.new(
      serviceTypeManager0.address,
      governance.address,
      serviceTypeInitializeData,
      { from: proxyAdminAddress }
    )
    await registry.addContract(serviceTypeManagerProxyKey, serviceTypeManagerProxy.address, { from: proxyDeployerAddress })

    // Register discprov serviceType
    await _lib.addServiceType(testDiscProvType, spMinStake, spMaxStake, governance, guardianAddress, serviceTypeManagerProxyKey)

    // Deploy + register claimsManagerProxy
    claimsManager = await _lib.deployClaimsManager(
      artifacts,
      registry,
      governance,
      proxyDeployerAddress,
      guardianAddress,
      token.address,
      10,
      claimsManagerProxyKey
    )

    // Deploy + Register ServiceProviderFactory contract
    const serviceProviderFactory0 = await ServiceProviderFactory.new({ from: proxyDeployerAddress })
    const serviceProviderFactoryCalldata = _lib.encodeCall(
      'initialize',
      ['address', 'address', 'uint256', 'uint256'],
      [
        governance.address,
        claimsManager.address,
        decreaseStakeLockupDuration,
        deployerCutLockupDuration
      ]
    )
    const serviceProviderFactoryProxy = await AudiusAdminUpgradeabilityProxy.new(
      serviceProviderFactory0.address,
      governance.address,
      serviceProviderFactoryCalldata,
      { from: proxyAdminAddress }
    )
    serviceProviderFactory = await ServiceProviderFactory.at(serviceProviderFactoryProxy.address)
    await registry.addContract(serviceProviderFactoryKey, serviceProviderFactoryProxy.address, { from: proxyDeployerAddress })

    // Register new contract as a minter, from the same address that deployed the contract
    await governance.guardianExecuteTransaction(
      tokenRegKey,
      callValue0,
      'addMinter(address)',
      _lib.abiEncode(['address'], [claimsManager.address]),
      { from: guardianAddress }
    )

    // Deploy + register DelegateManager contract
    const delegateManagerInitializeData = _lib.encodeCall(
      'initialize',
      ['address', 'address', 'uint256'],
      [token.address, governance.address, undelegateLockupDuration]
    )
    let delegateManager0 = await DelegateManager.new({ from: proxyDeployerAddress })
    let delegateManagerProxy = await AudiusAdminUpgradeabilityProxy.new(
      delegateManager0.address,
      governance.address,
      delegateManagerInitializeData,
      { from: proxyDeployerAddress }
    )
    delegateManager = await DelegateManager.at(delegateManagerProxy.address)
    await registry.addContract(delegateManagerKey, delegateManagerProxy.address, { from: proxyDeployerAddress })

    // ---- Configuring addresses
    await _lib.configureGovernanceContractAddresses(
      governance,
      governanceKey,
      guardianAddress,
      stakingProxy.address,
      serviceProviderFactory.address,
      delegateManager.address
    )
    // ---- Set up staking contract permissions
    await _lib.configureStakingContractAddresses(
      governance,
      guardianAddress,
      stakingProxyKey,
      staking,
      serviceProviderFactoryProxy.address,
      claimsManager.address,
      delegateManagerProxy.address
    )
    // ---- Set up claims manager contract permissions
    await _lib.configureClaimsManagerContractAddresses(
      governance,
      guardianAddress,
      claimsManagerProxyKey,
      claimsManager,
      staking.address,
      serviceProviderFactory.address,
      delegateManager.address
    )

    // ---- Set up delegateManager contract permissions
    await _lib.configureDelegateManagerAddresses(
      governance,
      guardianAddress,
      delegateManagerKey,
      delegateManager,
      staking.address,
      serviceProviderFactory.address,
      claimsManager.address
    )

    // ---- Set up spFactory contract permissions
    await _lib.configureServiceProviderFactoryAddresses(
      governance,
      guardianAddress,
      serviceProviderFactoryKey,
      serviceProviderFactory,
      staking.address,
      serviceTypeManagerProxy.address,
      claimsManager.address,
      delegateManager.address
    )
  })

  /**
   * Transfer tokens & register 2 SPs
   */
  beforeEach(async () => {
    // Transfer 1000 tokens to stakerAccount1, stakerAccount2, and delegatorAccount1
    await token.transfer(stakerAccount1, defaultStakeAmount, { from: proxyDeployerAddress })
    await token.transfer(stakerAccount2, defaultStakeAmount, { from: proxyDeployerAddress })
    await token.transfer(delegatorAccount1, defaultStakeAmount, { from: proxyDeployerAddress })

    // Record initial staker account token balance
    const initialBalance = await token.balanceOf(stakerAccount1)

    // Register two SPs with stake
    const tx1 = await _lib.registerServiceProvider(
      token,
      staking,
      serviceProviderFactory,
      testDiscProvType,
      testEndpoint1,
      defaultStakeAmount,
      stakerAccount1
    )
    await _lib.registerServiceProvider(
      token,
      staking,
      serviceProviderFactory,
      testDiscProvType,
      testEndpoint2,
      defaultStakeAmount,
      stakerAccount2
    )

    // Confirm event has correct amount
    assert.isTrue(tx1.stakeAmount.eq(defaultStakeAmount))

    // Confirm new token balances
    const finalBalance = await token.balanceOf(stakerAccount1)
    assert.isTrue(
      initialBalance.eq(
        finalBalance.add(defaultStakeAmount)
      ),
      "Expected initialBalance == finalBalance + defaultStakeAmount"
    )
  })

  it('Initialize require statements', async () => {
    const governance0 = await Governance.new({ from: proxyDeployerAddress })
    const newMaxInProgressProposals = 100
    const initializeArgumentTypesArray = ['address', 'uint256', 'uint256', 'uint256', 'uint16', 'address']
    
    // Requires non-zero _registryAddress
    let governanceCallData = _lib.encodeCall(
      'initialize',
      initializeArgumentTypesArray,
      [0x0, votingPeriod, executionDelay, votingQuorumPercent, newMaxInProgressProposals, proxyDeployerAddress]
    )
    await _lib.assertRevert(
      AudiusAdminUpgradeabilityProxy.new(
        governance0.address,
        proxyAdminAddress,
        governanceCallData,
        { from: proxyDeployerAddress }
      )
    )

    // Requires non-zero _votingPeriod
    governanceCallData = _lib.encodeCall(
      'initialize',
      initializeArgumentTypesArray,
      [registry.address, 0, executionDelay, votingQuorumPercent, newMaxInProgressProposals, proxyDeployerAddress]
    )
    await _lib.assertRevert(
      AudiusAdminUpgradeabilityProxy.new(
        governance0.address,
        governance.address,
        governanceCallData,
        { from: proxyDeployerAddress }
      )
    )

    // Requires non-zero _votingQuorumPercent
    governanceCallData = _lib.encodeCall(
      'initialize',
      initializeArgumentTypesArray,
      [registry.address, votingPeriod, executionDelay, 0, newMaxInProgressProposals, proxyDeployerAddress]
    )
    await _lib.assertRevert(
      AudiusAdminUpgradeabilityProxy.new(
        governance0.address,
        governance.address,
        governanceCallData,
        { from: proxyDeployerAddress }
      )
    )

    // Requires non-zero _guardianAddress
    governanceCallData = _lib.encodeCall(
      'initialize',
      initializeArgumentTypesArray,
      [registry.address, votingPeriod, executionDelay, votingQuorumPercent, newMaxInProgressProposals, _lib.addressZero]
    )
    await _lib.assertRevert(
      AudiusAdminUpgradeabilityProxy.new(
        governance0.address,
        governance.address,
        governanceCallData,
        { from: proxyDeployerAddress }
      )
    )

    // Requires non-zero _maxInProgressProposals
    governanceCallData = _lib.encodeCall(
      'initialize',
      initializeArgumentTypesArray,
      [registry.address, votingPeriod, executionDelay, votingQuorumPercent, 0, proxyDeployerAddress]
    )
    await _lib.assertRevert(
      AudiusAdminUpgradeabilityProxy.new(
        governance0.address,
        governance.address,
        governanceCallData,
        { from: proxyDeployerAddress }
      )
    )
  })

  it('stakingAddress management', async () => {
    // Deploy Registry
    const registry2 = await _lib.deployRegistry(artifacts, proxyAdminAddress, proxyDeployerAddress)

    // Deploy + register Governance
    const governance2 = await _lib.deployGovernance(
      artifacts,
      proxyAdminAddress,
      proxyDeployerAddress,
      registry2,
      votingPeriod,
      executionDelay,
      votingQuorumPercent,
      guardianAddress
    )
    await registry2.addContract(governanceKey, governance2.address, { from: proxyDeployerAddress })

    // Deploy + register AudiusToken
    const token2 = await _lib.deployToken(
      artifacts,
      proxyAdminAddress,
      proxyDeployerAddress,
      tokenOwnerAddress,
      governance2.address
    )
    await registry2.addContract(tokenRegKey, token2.address, { from: proxyDeployerAddress })

    // Deploy + register Staking
    const staking2_0 = await Staking.new({ from: proxyDeployerAddress })
    const stakingInitializeData2 = _lib.encodeCall(
      'initialize',
      ['address', 'address'],
      [
        token2.address,
        governance2.address
      ]
    )
    const stakingProxy2 = await AudiusAdminUpgradeabilityProxy.new(
      staking2_0.address,
      governance2.address,
      stakingInitializeData2,
      { from: proxyDeployerAddress }
    )
    const staking2 = await Staking.at(stakingProxy2.address)
    await registry2.addContract(stakingProxyKey, stakingProxy2.address, { from: proxyDeployerAddress })
    
    // Confirm staking address is zero initially
    assert.equal(await governance2.getStakingAddress.call(), _lib.addressZero)

    // Confirm staking address cannot be set from non-governance2 address
    await _lib.assertRevert(
      governance2.setStakingAddress(staking2.address, { from: proxyDeployerAddress }),
      "revert"
    )

    // Confirm staking address cannot be set to zero address
    await _lib.assertRevert(
      governance2.guardianExecuteTransaction(
        governanceKey,
        callValue0,
        'setStakingAddress(address)',
        _lib.abiEncode(['address'], [_lib.addressZero]),
        { from: guardianAddress }
      ),
      "revert"
    )

    // Successfully set staking address via governance
    await governance2.guardianExecuteTransaction(
      governanceKey,
      callValue0,
      'setStakingAddress(address)',
      _lib.abiEncode(['address'], [staking2.address]),
      { from: guardianAddress }
    )

    // Confirm staking address has been set
    assert.equal(await governance2.getStakingAddress.call(), staking2.address)
  })

  it('serviceProviderFactoryAddress management', async () => {
    // Deploy Registry
    const registry2 = await _lib.deployRegistry(artifacts, proxyAdminAddress, proxyDeployerAddress)

    // Deploy + register Governance
    const governance2 = await _lib.deployGovernance(
      artifacts,
      proxyAdminAddress,
      proxyDeployerAddress,
      registry2,
      votingPeriod,
      executionDelay,
      votingQuorumPercent,
      guardianAddress
    )
    await registry2.addContract(governanceKey, governance2.address, { from: proxyDeployerAddress })

    // Deploy + register AudiusToken
    const token2 = await _lib.deployToken(
      artifacts,
      proxyAdminAddress,
      proxyDeployerAddress,
      tokenOwnerAddress,
      governance2.address
    )
    await registry2.addContract(tokenRegKey, token2.address, { from: proxyDeployerAddress })

    // Deploy + register ClaimsManager
    const claimsManager2 = await _lib.deployClaimsManager(
      artifacts,
      registry2,
      governance2,
      proxyDeployerAddress,
      guardianAddress,
      token.address,
      10,
      claimsManagerProxyKey
    )

    // Deploy + register ServiceProviderFactory
    const serviceProviderFactory2_0 = await ServiceProviderFactory.new({ from: proxyDeployerAddress })
    const serviceProviderFactoryCalldata2 = _lib.encodeCall(
      'initialize',
      ['address', 'address', 'uint256', 'uint256'],
      [
        governance2.address,
        claimsManager2.address,
        decreaseStakeLockupDuration,
        deployerCutLockupDuration
      ]
    )
    const serviceProviderFactoryProxy2 = await AudiusAdminUpgradeabilityProxy.new(
      serviceProviderFactory2_0.address,
      governance2.address,
      serviceProviderFactoryCalldata2,
      { from: proxyAdminAddress }
    )
    // const serviceProviderFactory2 = await ServiceProviderFactory.at(serviceProviderFactoryProxy2.address)
    await registry2.addContract(serviceProviderFactoryKey, serviceProviderFactoryProxy2.address, { from: proxyDeployerAddress })


  })

  it.skip('TODO - delegateManagerAddress management', async () => {})

  it('registryAddress management', async () => {
    // Confirm initial registryAddress value
    assert.equal(await governance.getRegistryAddress.call(), registry.address)

    const registry2 = await _lib.deployRegistry(artifacts, proxyAdminAddress, proxyDeployerAddress)

    // Fail to set registry address from non-governance address
    await _lib.assertRevert(
      governance.setRegistryAddress(registry2.address, { from: proxyDeployerAddress }),
      "revert"
    )

    // Confirm registry address cannot be set to zero address
    await _lib.assertRevert(
      governance.guardianExecuteTransaction(
        governanceKey,
        callValue0,
        'setRegistryAddress(address)',
        _lib.abiEncode(['address'], [_lib.addressZero]),
        { from: guardianAddress }
      ),
      "revert"
    )

    // Successfully set registry address via governance
    let setRegistryAddressTx = await governance.guardianExecuteTransaction(
      governanceKey,
      callValue0,
      'setRegistryAddress(address)',
      _lib.abiEncode(['address'], [registry2.address]),
      { from: guardianAddress }
    )

    // Confirm event log
    setRegistryAddressTx = _lib.parseTx(setRegistryAddressTx)
    assert.equal(setRegistryAddressTx.event.args._newRegistryAddress, registry2.address, 'Expected newRegistryAddress')

    // Confirm registry address has been set
    assert.equal(await governance.getRegistryAddress.call(), registry2.address)
  })

  describe('Active stake verification', async () => {
    let targetAddress = stakerAccount2
    let callValue = _lib.toBN(0)
    let slashAmount = _lib.toBN(1)
    let functionSignature = 'slash(uint256,address)'
    let callData = _lib.abiEncode(['uint256', 'address'], [_lib.fromBN(slashAmount), targetAddress])
    // An address that has only delegated stake should be able to submit a proposal
    let delegateAmount = defaultStakeAmount.div(_lib.toBN(2))
    beforeEach(async() => {
      // Approve staking transfer
      await token.approve(
        staking.address,
        delegateAmount,
        { from: delegatorAccount1 })
      // Delegate half default stake amount
      await delegateManager.delegateStake(
        stakerAccount1,
        delegateAmount,
        { from: delegatorAccount1 }
      )
    })

    it('Submit proposal via delegator address', async () => {
      let delegationFromContract = await delegateManager.getTotalDelegatorStake(delegatorAccount1)
      let totalStakedForDelegator = await staking.totalStakedFor(delegatorAccount1)
      assert.isTrue(delegationFromContract.eq(delegateAmount), "Expected equivalent value in contract")
      assert.isTrue(totalStakedForDelegator.eq(_lib.toBN(0)), "No direct stake expected")
      let submitProposalTxReceipt = await governance.submitProposal(
        delegateManagerKey,
        callValue,
        functionSignature,
        callData,
        proposalName,
        proposalDescription,
        { from: delegatorAccount1 }
      )
      await expectEvent.inTransaction(
        submitProposalTxReceipt.tx,
        Governance,
        'ProposalSubmitted',
        {
          proposalId: _lib.toBN(1),
          proposer: delegatorAccount1,
          name: proposalName,
          description: proposalDescription
        }
      )
    })

    it('Submit proposal via delegator address w/no active stake', async () => {
      let delegationFromContract = await delegateManager.getTotalDelegatorStake(delegatorAccount1)
      let totalStakedForDelegator = await staking.totalStakedFor(delegatorAccount1)
      assert.isTrue(delegationFromContract.eq(delegateAmount), "Expected equivalent value in contract")
      assert.isTrue(totalStakedForDelegator.eq(_lib.toBN(0)), "No direct stake expected")
      await delegateManager.requestUndelegateStake(
        stakerAccount1,
        delegationFromContract,
        { from: delegatorAccount1 }
      )
      await _lib.assertRevert(
        governance.submitProposal(
          delegateManagerKey,
          callValue,
          functionSignature,
          callData,
          proposalName,
          proposalDescription,
          { from: delegatorAccount1 }
        ),
        "Governance: Proposer must be address with non-zero total active stake or be guardianAddress"
      )
    })

    it('Submit proposal from invalid address', async () => {
      // Address with no stake in ServiceProviderFactory or DelegateManager
      let invalidAddress = accounts[14]
      let totalDelegated = await delegateManager.getTotalDelegatorStake(invalidAddress)
      assert.isTrue(totalDelegated.eq(_lib.toBN(0)), "Expect 0")
      let totalStaked = await staking.totalStakedFor(invalidAddress)
      assert.isTrue(totalStaked.eq(_lib.toBN(0)), "Expect 0")
      let spInfo = await serviceProviderFactory.getServiceProviderDetails(invalidAddress)
      assert.isTrue(spInfo.deployerStake.eq(_lib.toBN(0)), "Expect 0")
      await _lib.assertRevert(
        governance.submitProposal(
          delegateManagerKey,
          callValue,
          functionSignature,
          callData,
          proposalName,
          proposalDescription,
          { from: invalidAddress }
        ),
        "Governance: Proposer must be address with non-zero total active stake or be guardianAddress"
      )
    })

    it('Submit proposal via service provider address w/no active stake', async () => {
      // Account with all stake locked up in sp factory
      // Expected to fail
      await serviceProviderFactory.requestDecreaseStake(defaultStakeAmount, { from: stakerAccount1 })
      await _lib.assertRevert(
        governance.submitProposal(
          delegateManagerKey,
          callValue,
          functionSignature,
          callData,
          proposalName,
          proposalDescription,
          { from: stakerAccount1 }
        ),
        "Governance: Proposer must be address with non-zero total active stake or be guardianAddress"
      )
    })

    it('Submit proposal via service provider + delegator address w/no active stake', async () => {
      // Account has delegated some stake, and has deployer stake
      // Account has locked up all stake in sp factory, delegate manager
      // Expected fail
      // Approve staking transfer
      await token.transfer(stakerAccount1, delegateAmount, { from: proxyDeployerAddress })
      await token.approve(staking.address, delegateAmount, { from: stakerAccount1 })

      // Delegate half default stake amount from stakerAccount1 -> stakerAccount2
      await delegateManager.delegateStake(
        stakerAccount2,
        delegateAmount,
        { from: stakerAccount1 }
      )

      // Lock up funds in service provider factory
      await serviceProviderFactory.requestDecreaseStake(defaultStakeAmount, { from: stakerAccount1 })

    })

    // TODO: Test quorum changes somehow?
  })

  describe('Proposal end-to-end test - slash action', async () => {
    it('Initial state - Ensure no Proposals exist yet', async () => {
      await _lib.assertRevert(governance.getProposalById(0), 'Must provide valid non-zero _proposalId')
      await _lib.assertRevert(governance.getProposalById(1), 'Must provide valid non-zero _proposalId')

      // getProposalById with invalid proposalId
      await _lib.assertRevert(
        governance.getProposalById(5),
        "Must provide valid non-zero _proposalId"
      )

      // getVoteInfoByProposalAndVoter with invalid proposalId
      await _lib.assertRevert(
        governance.getVoteInfoByProposalAndVoter(5, accounts[5]),
        "Must provide valid non-zero _proposalId"
      )
    })

    it('Should fail to submit Proposal for unregistered target contract', async () => {
      const proposerAddress = accounts[10]
      const slashAmount = _lib.toBN(1)
      const targetAddress = accounts[11]
      const targetContractRegistryKey = web3.utils.utf8ToHex('invalidKey')
      const callValue = _lib.toBN(0)
      const functionSignature = 'slash(uint256,address)'
      const callData = _lib.abiEncode(['uint256', 'address'], [slashAmount.toNumber(), targetAddress])

      await _lib.assertRevert(
        governance.submitProposal(
          targetContractRegistryKey,
          callValue,
          functionSignature,
          callData,
          proposalName,
          proposalDescription,
          { from: proposerAddress }
        ),
        "_targetContractRegistryKey must point to valid registered contract"
      )
    })

    it('Should fail to submit Proposal with no functionSignature', async () => {
      const proposerAddress = accounts[10]
      const slashAmount = _lib.toBN(1)
      const targetAddress = accounts[11]
      const targetContractRegistryKey = delegateManagerKey
      const callValue = _lib.toBN(0)
      const callData = _lib.abiEncode(['uint256', 'address'], [_lib.fromBN(slashAmount), targetAddress])
      
      await _lib.assertRevert(
        governance.submitProposal(
          targetContractRegistryKey,
          callValue,
          '',
          callData,
          proposalName,
          proposalDescription,
          { from: proposerAddress }
        ),
        "_functionSignature cannot be empty."
      )
    })

    it('Should fail to submit Proposal from address that is not staker / guardian', async () => {
      const proposerAddress = accounts[15]
      const slashAmount = _lib.toBN(1)
      const targetAddress = accounts[11]
      const targetContractRegistryKey = web3.utils.utf8ToHex("invalidKey")
      const callValue = _lib.toBN(0)
      const functionSignature = 'slash(uint256,address)'
      const callData = _lib.abiEncode(['uint256', 'address'], [_lib.fromBN(slashAmount), targetAddress])

      await _lib.assertRevert(
        governance.submitProposal(
          targetContractRegistryKey,
          callValue,
          functionSignature,
          callData,
          proposalName,
          proposalDescription,
          { from: proposerAddress }
        ),
        "Governance: Proposer must be address with non-zero total active stake or be guardianAddress."
      )
    })

    it('Fail to submitProposal when an outstanding proposal exists', async () => {
      const proposerAddress = accounts[10]
      const slashAmount = _lib.toBN(1)
      const targetAddress = accounts[11]
      const targetContractRegistryKey = delegateManagerKey
      const signature = 'slash(uint256,address)'
      const callData = _lib.abiEncode(['uint256', 'address'], [slashAmount.toNumber(), targetAddress])

      // Successfully submit a proposal
      const txReceipt = await governance.submitProposal(
        targetContractRegistryKey,
        callValue0,
        signature,
        callData,
        proposalName,
        proposalDescription,
        { from: proposerAddress }
      )

      // advance to make eligible to evaluate
      const proposalStartBlockNumber = parseInt(txReceipt.receipt.blockNumber)
      await time.advanceBlockTo(proposalStartBlockNumber + votingPeriod + executionDelay)

      await _lib.assertRevert(
        governance.submitProposal(
          targetContractRegistryKey,
          callValue0,
          signature,
          callData,
          proposalName,
          proposalDescription,
          { from: proposerAddress }
        ),
        "Cannot submit new proposal until all evaluatable InProgress proposals are evaluated."
      )
    })

    it('Should fail to submit Proposal when maxInProgressProposals is reached', async () => {
      const proposerAddress = accounts[10]
      const slashAmount = _lib.toBN(1)
      const targetAddress = accounts[11]
      const targetContractRegistryKey = delegateManagerKey
      const signature = 'slash(uint256,address)'
      const callData = _lib.abiEncode(['uint256', 'address'], [slashAmount.toNumber(), targetAddress])

      // Successfully submit a proposal
      await governance.submitProposal(
        targetContractRegistryKey,
        callValue0,
        signature,
        callData,
        proposalName,
        proposalDescription,
        { from: proposerAddress }
      )

      // Update maxInProgressProposals to max of 2
      await governance.guardianExecuteTransaction(
        governanceKey,
        callValue0,
        'setMaxInProgressProposals(uint16)',
        _lib.abiEncode(['uint16'], [2]),
        { from: guardianAddress }
      )

      // Successfully submit a second proposal
      await governance.submitProposal(
        targetContractRegistryKey,
        callValue0,
        signature,
        callData,
        proposalName,
        proposalDescription,
        { from: proposerAddress }
      )
      // should fail to add a third in progress if two are outstanding
      await _lib.assertRevert(
        governance.submitProposal(
          targetContractRegistryKey,
          callValue0,
          signature,
          callData,
          proposalName,
          proposalDescription,
          { from: proposerAddress }
        ),
        "Number of InProgress proposals already at max. Please evaluate if possible, or wait for current proposals' votingPeriods to expire."
      )
    })

    it('Proposal name', async () => {
      const proposerAddress = accounts[10]
      const slashAmount = _lib.toBN(1)
      const targetAddress = accounts[11]
      const targetContractRegistryKey = delegateManagerKey
      const signature = 'slash(uint256,address)'
      const callData = _lib.abiEncode(['uint256', 'address'], [slashAmount.toNumber(), targetAddress])

      const nameTooShort = ""
      const nameCorrect = proposalName

      // Fail to submit with empty name
      await _lib.assertRevert(
        governance.submitProposal(
          targetContractRegistryKey,
          callValue0,
          signature,
          callData,
          nameTooShort,
          proposalDescription,
          { from: proposerAddress }
        )
      )

      // Successfully submit with non-empty name
      const txReceipt = await governance.submitProposal(
        targetContractRegistryKey,
        callValue0,
        signature,
        callData,
        nameCorrect,
        proposalDescription,
        { from: proposerAddress }
      )
      const tx = _lib.parseTx(txReceipt)

      // Confirm name value in event log
      assert.equal(tx.event.args._name, nameCorrect, "Expected same event.args.name")
    })

    it('Proposal description', async () => {
      const proposerAddress = accounts[10]
      const slashAmount = _lib.toBN(1)
      const targetAddress = accounts[11]
      const targetContractRegistryKey = delegateManagerKey
      const signature = 'slash(uint256,address)'
      const callData = _lib.abiEncode(['uint256', 'address'], [slashAmount.toNumber(), targetAddress])

      const descriptionTooShort = ""
      const descriptionCorrect = proposalDescription

      // Fail to submit with empty description
      await _lib.assertRevert(
        governance.submitProposal(
          targetContractRegistryKey,
          callValue0,
          signature,
          callData,
          proposalName,
          descriptionTooShort,
          { from: proposerAddress }
        )
      )

      // Successfully submit with non-empty description
      const txReceipt = await governance.submitProposal(
        targetContractRegistryKey,
        callValue0,
        signature,
        callData,
        proposalName,
        descriptionCorrect,
        { from: proposerAddress }
      )
      const tx = _lib.parseTx(txReceipt)

      // Confirm description value in event log
      assert.equal(tx.event.args._description, descriptionCorrect, "Expected same event.args.description")
    })

    it('Submit Proposal for Slash', async () => {
      const proposalId = 1
      const proposerAddress = accounts[10]
      const slashAmount = _lib.toBN(1)
      const targetAddress = accounts[11]
      const lastBlock = (await _lib.getLatestBlock(web3)).number
      const targetContractRegistryKey = delegateManagerKey
      const targetContractAddress = delegateManager.address
      const functionSignature = 'slash(uint256,address)'
      const callData = _lib.abiEncode(['uint256', 'address'], [slashAmount.toNumber(), targetAddress])

      // Call submitProposal
      const txReceipt = await governance.submitProposal(
        targetContractRegistryKey,
        callValue0,
        functionSignature,
        callData,
        proposalName,
        proposalDescription,
        { from: proposerAddress }
      )

      // Confirm event log
      const txParsed = _lib.parseTx(txReceipt)
      assert.equal(txParsed.event.name, 'ProposalSubmitted', 'Expected same event name')
      assert.equal(parseInt(txParsed.event.args._proposalId), proposalId, 'Expected same event.args.proposalId')
      assert.equal(txParsed.event.args._proposer, proposerAddress, 'Expected same event.args.proposer')
      assert.isTrue(parseInt(txReceipt.receipt.blockNumber) > lastBlock, 'Expected submitProposalTx blockNumber > lastBlock')
      assert.equal(txParsed.event.args._description, proposalDescription, "Expected same event.args.description")

      // Call getProposalById() and confirm same values
      const proposal = await governance.getProposalById.call(proposalId)
      assert.equal(parseInt(proposal.proposalId), proposalId, 'Expected same proposalId')
      assert.equal(proposal.proposer, proposerAddress, 'Expected same proposer')
      assert.isTrue(parseInt(txReceipt.receipt.blockNumber) > lastBlock, 'Expected submitProposalTx blockNumber > lastBlock')
      assert.equal(_lib.toStr(proposal.targetContractRegistryKey), _lib.toStr(targetContractRegistryKey), 'Expected same proposal.targetContractRegistryKey')
      assert.equal(proposal.targetContractAddress, targetContractAddress, 'Expected same proposal.targetContractAddress')
      assert.equal(proposal.callValue.toNumber(), callValue0, 'Expected same proposal.callValue')
      assert.equal(proposal.functionSignature, functionSignature, 'Expected same proposal.functionSignature')
      assert.equal(proposal.callData, callData, 'Expected same proposal.callData')
      assert.equal(proposal.outcome, Outcome.InProgress, 'Expected same outcome')
      assert.equal(parseInt(proposal.voteMagnitudeYes), 0, 'Expected same voteMagnitudeYes')
      assert.equal(parseInt(proposal.voteMagnitudeNo), 0, 'Expected same voteMagnitudeNo')
      assert.equal(parseInt(proposal.numVotes), 0, 'Expected same numVotes')
      
      // Confirm all account vote states - all Vote.None and voteMagnitude 0
      for (const account of accounts) {
        const {vote, voteMagnitude} = await governance.getVoteInfoByProposalAndVoter.call(proposalId, account)
        assert.equal(vote, Vote.None)
        assert.isTrue(voteMagnitude.isZero())
      }
    })

    it('Submit proposal successfully via guardian address', async () => {
      const proposalId = 1
      const slashAmount = _lib.toBN(1)
      const targetAddress = accounts[11]
      const lastBlock = (await _lib.getLatestBlock(web3)).number
      const targetContractRegistryKey = delegateManagerKey
      const targetContractAddress = delegateManager.address
      const functionSignature = 'slash(uint256,address)'
      const callData = _lib.abiEncode(['uint256', 'address'], [slashAmount.toNumber(), targetAddress])

      // Call submitProposal
      const txReceipt = await governance.submitProposal(
        targetContractRegistryKey,
        callValue0,
        functionSignature,
        callData,
        proposalName,
        proposalDescription,
        { from: guardianAddress }
      )

      // Confirm event log
      const txParsed = _lib.parseTx(txReceipt)
      assert.equal(txParsed.event.name, 'ProposalSubmitted', 'Expected same event name')
      assert.equal(parseInt(txParsed.event.args._proposalId), proposalId, 'Expected same event.args.proposalId')
      assert.equal(txParsed.event.args._proposer, guardianAddress, 'Expected same event.args.proposer')
      assert.isTrue(parseInt(txReceipt.receipt.blockNumber) > lastBlock, 'Expected submitProposalTx blockNumber > lastBlock')
      assert.equal(txParsed.event.args._description, proposalDescription, "Expected same event.args.description")

      // Call getProposalById() and confirm same values
      const proposal = await governance.getProposalById.call(proposalId)
      assert.equal(parseInt(proposal.proposalId), proposalId, 'Expected same proposalId')
      assert.equal(proposal.proposer, guardianAddress, 'Expected same proposer')
      assert.isTrue(parseInt(txReceipt.receipt.blockNumber) > lastBlock, 'Expected submitProposalTx blockNumber > lastBlock')
      assert.equal(_lib.toStr(proposal.targetContractRegistryKey), _lib.toStr(targetContractRegistryKey), 'Expected same proposal.targetContractRegistryKey')
      assert.equal(proposal.targetContractAddress, targetContractAddress, 'Expected same proposal.targetContractAddress')
      assert.equal(proposal.callValue.toNumber(), callValue0, 'Expected same proposal.callValue')
      assert.equal(proposal.functionSignature, functionSignature, 'Expected same proposal.functionSignature')
      assert.equal(proposal.callData, callData, 'Expected same proposal.callData')
      assert.equal(proposal.outcome, Outcome.InProgress, 'Expected same outcome')
      assert.equal(parseInt(proposal.voteMagnitudeYes), 0, 'Expected same voteMagnitudeYes')
      assert.equal(parseInt(proposal.voteMagnitudeNo), 0, 'Expected same voteMagnitudeNo')
      assert.equal(parseInt(proposal.numVotes), 0, 'Expected same numVotes')

      // Confirm all account vote states - all Vote.None and voteMagnitude 0
      for (const account of accounts) {
        const {vote, voteMagnitude} = await governance.getVoteInfoByProposalAndVoter.call(proposalId, account)
        assert.equal(vote, Vote.None)
        assert.isTrue(voteMagnitude.isZero())
      }
    })

    describe('Proposal voting', async () => {
      let proposalId, proposerAddress, slashAmount, targetAddress, voter1Address, voter2Address
      let defaultVote, lastBlock, targetContractRegistryKey, targetContractAddress
      let callValue, functionSignature, callData, submitProposalTxReceipt

      beforeEach(async () => {
        proposalId = 1
        proposerAddress = stakerAccount1
        slashAmount = _lib.toBN(1)
        targetAddress = stakerAccount2
        voter1Address = stakerAccount1
        voter2Address = stakerAccount2
        defaultVote = Vote.None
        lastBlock = (await _lib.getLatestBlock(web3)).number
        targetContractRegistryKey = delegateManagerKey
        targetContractAddress = delegateManager.address
        callValue = _lib.toBN(0)
        functionSignature = 'slash(uint256,address)'
        callData = _lib.abiEncode(['uint256', 'address'], [_lib.fromBN(slashAmount), targetAddress])
  
        // Call submitProposal
        submitProposalTxReceipt = await governance.submitProposal(
          targetContractRegistryKey,
          callValue,
          functionSignature,
          callData,
          proposalName,
          proposalDescription,
          { from: proposerAddress }
        )
      })

      it('Fail to vote with invalid proposalId', async () => {
        await _lib.assertRevert(
          governance.submitVote(5, Vote.Yes, { from: stakerAccount1 }),
          "Governance: Must provide valid non-zero _proposalId"
        )
      })

      it('Fail to vote with invalid voter', async () => {
        await _lib.assertRevert(
          governance.submitVote(proposalId, Vote.Yes, { from: accounts[15] }),
          "Governance: Voter must be address with non-zero total active stake."
        )
      })

      it('Fail to vote after votingPeriod has ended', async () => {
        // Advance blocks to the next valid claim
        const proposalStartBlockNumber = parseInt(submitProposalTxReceipt.receipt.blockNumber)
        await time.advanceBlockTo(proposalStartBlockNumber + votingPeriod)

        await _lib.assertRevert(
          governance.submitVote(proposalId, Vote.Yes, { from: stakerAccount1 }),
          "Proposal votingPeriod has ended"
        )
      })

      it('Fail to submit invalid vote', async () => {
        await _lib.assertRevert(
          governance.submitVote(proposalId, Vote.None, { from: stakerAccount1 }),
          "Can only submit a Yes or No vote"
        )
      })

      it('Fail to update vote if no previous vote submitted', async () => {
        await _lib.assertRevert(
          governance.updateVote(proposalId, Vote.Yes, { from: stakerAccount1 }),
          "To submit new vote, call submitVote()"
        )
      })

      it('Successfully vote on Proposal for Slash', async () => {
        const vote = Vote.No
        
        // Call submitVote()
        const txReceipt = await governance.submitVote(proposalId, vote, { from: voter1Address })
  
        // Confirm event log
        const txParsed = _lib.parseTx(txReceipt)
        assert.equal(txParsed.event.name, 'ProposalVoteSubmitted', 'Expected same event name')
<<<<<<< HEAD
        assert.equal(parseInt(txParsed.event.args.proposalId), proposalId, 'Expected same event.args.proposalId')
        assert.equal(txParsed.event.args.voter, voter1Address, 'Expected same event.args.voter')
        assert.equal(parseInt(txParsed.event.args.vote), vote, 'Expected same event.args.vote')
        assert.isTrue(txParsed.event.args.voteMagnitude.eq(defaultStakeAmount), 'Expected same event.args.voteMagnitude')
=======
        assert.equal(parseInt(txParsed.event.args._proposalId), proposalId, 'Expected same event.args.proposalId')
        assert.equal(txParsed.event.args._voter, voter1Address, 'Expected same event.args.voter')
        assert.equal(parseInt(txParsed.event.args._vote), vote, 'Expected same event.args.vote')
        assert.isTrue(txParsed.event.args._voterStake.eq(defaultStakeAmount), 'Expected same event.args.voterStake')
>>>>>>> 8d38353e
  
        // Call getProposalById() and confirm same values
        const proposal = await governance.getProposalById.call(proposalId)
        assert.equal(parseInt(proposal.proposalId), proposalId, 'Expected same proposalId')
        assert.equal(proposal.proposer, proposerAddress, 'Expected same proposer')
        assert.isTrue(proposal.submissionBlockNumber > lastBlock, 'Expected submissionBlockNumber > lastBlock')
        assert.equal(_lib.toStr(proposal.targetContractRegistryKey), _lib.toStr(targetContractRegistryKey), 'Expected same proposal.targetContractRegistryKey')
        assert.equal(proposal.targetContractAddress, targetContractAddress, 'Expected same proposal.targetContractAddress')
        assert.isTrue(proposal.callValue.eq(callValue), 'Expected same proposal.callValue')
        assert.equal(proposal.functionSignature, functionSignature, 'Expected same proposal.functionSignature')
        assert.equal(proposal.callData, callData, 'Expected same proposal.callData')
        assert.equal(proposal.outcome, Outcome.InProgress, 'Expected same outcome')
        assert.isTrue(proposal.voteMagnitudeYes.isZero(), 'Expected same voteMagnitudeYes')
        assert.isTrue(proposal.voteMagnitudeNo.eq(defaultStakeAmount), 'Expected same voteMagnitudeNo')
        assert.equal(parseInt(proposal.numVotes), 1, 'Expected same numVotes')
  
        // Confirm all account vote states - Vote.No, defaultStakeAmount for Voter, Vote.None, 0 for all others
        for (const account of accounts) {
          const {vote: voterVote, voteMagnitude} = await governance.getVoteInfoByProposalAndVoter.call(proposalId, account)
          if (account == voter1Address) {
            assert.isTrue(voteMagnitude.eq(defaultStakeAmount))
            assert.equal(voterVote, vote)
          } else {
            assert.equal(voterVote, defaultVote)
            assert.isTrue(voteMagnitude.isZero())
          }
        }
      })

      it('Successfully vote multiple times with diff accounts', async () => {
        const voteYes = Vote.Yes
        const voteNo = Vote.No

        // voter1 voteYes
        const voteTx1 = await governance.submitVote(proposalId, voteYes, { from: voter1Address })
        const voteTxParsed1 = _lib.parseTx(voteTx1)
        assert.equal(parseInt(voteTxParsed1.event.args._vote), voteYes, 'Expected same event.args.vote')
  
        // voter2 voteYes
        const voteTx2 = await governance.submitVote(proposalId, voteYes, { from: voter2Address })
        const voteTxParsed2 = _lib.parseTx(voteTx2)
        assert.equal(parseInt(voteTxParsed2.event.args._vote), voteYes, 'Expected same event.args.vote')

        await _lib.assertRevert(
          governance.submitVote(proposalId, voteNo, { from: voter1Address }),
          "To update previous vote, call updateVote()"
        )

        // Confirm proposal state
        let proposal = await governance.getProposalById.call(proposalId)
        assert.equal(proposal.outcome, Outcome.InProgress, 'Expected same outcome')
        assert.isTrue(proposal.voteMagnitudeYes.eq(defaultStakeAmount.mul(_lib.toBN(2))), 'Expected same voteMagnitudeYes')
        assert.isTrue(proposal.voteMagnitudeNo.isZero(), 'Expected same voteMagnitudeNo')
        assert.equal(parseInt(proposal.numVotes), 2, 'Expected same numVotes')
  
        // voter1 update to voteNo
        const voteTx3 = await governance.updateVote(proposalId, voteNo, { from: voter1Address })
        const voteTxParsed3 = _lib.parseTx(voteTx3)
        assert.equal(parseInt(voteTxParsed3.event.args._vote), voteNo, 'Expected same event.args.vote')
        assert.equal(parseInt(voteTxParsed3.event.args._previousVote), voteYes, 'Expected same event.args.previousVote')
  
        // voter1 update to voteYes
        const voteTx4 = await governance.updateVote(proposalId, voteYes, { from: voter1Address })
        const voteTxParsed4 = _lib.parseTx(voteTx4)
        assert.equal(parseInt(voteTxParsed4.event.args._vote), voteYes, 'Expected same event.args.vote')
        assert.equal(parseInt(voteTxParsed4.event.args._previousVote), voteNo, 'Expected same event.args.previousVote')

        // voter1 update to same
        const voteTx5 = await governance.updateVote(proposalId, voteYes, { from: voter1Address })
        const voteTxParsed5 = _lib.parseTx(voteTx5)
        assert.equal(parseInt(voteTxParsed5.event.args._vote), voteYes, 'Expected same event.args.vote')
        assert.equal(parseInt(voteTxParsed5.event.args._previousVote), voteYes, 'Expected same event.args.previousVote')
  
        // Confirm proposal state
        proposal = await governance.getProposalById.call(proposalId)
        assert.equal(proposal.outcome, Outcome.InProgress, 'Expected same outcome')
        assert.isTrue(proposal.voteMagnitudeYes.eq(defaultStakeAmount.mul(_lib.toBN(2))), 'Expected same voteMagnitudeYes')
        assert.isTrue(proposal.voteMagnitudeNo.isZero(), 'Expected same voteMagnitudeNo')
        assert.equal(parseInt(proposal.numVotes), 2, 'Expected same numVotes')

        // Get the list of in progress proposals
        var inProgressProposals = (await governance.getInProgressProposals.call())
        assert.equal(
          inProgressProposals.length,
          1,
          'Incorrect number of returned getInProgressProposals values'
        )
        assert.equal(
          _lib.fromBN(inProgressProposals[0]),
          proposalId,
          'Incorrect getInProgressProposals value'
        )
  
        // Confirm vote states
        const vote1Info = await governance.getVoteInfoByProposalAndVoter.call(proposalId, voter1Address)
        assert.equal(vote1Info.vote, voteYes)
        assert.isTrue(vote1Info.voteMagnitude.eq(defaultStakeAmount))
        const vote2Info = await governance.getVoteInfoByProposalAndVoter.call(proposalId, voter2Address)
        assert.equal(vote2Info.vote, voteYes)
        assert.isTrue(vote2Info.voteMagnitude.eq(defaultStakeAmount))
      })

      it('Reject a proposal with a tie', async () => {
        await governance.submitVote(proposalId, Vote.Yes, { from: stakerAccount1 })
        await governance.submitVote(proposalId, Vote.No, { from: stakerAccount2 })
        
        // Confirm proposal state
        const proposal = await governance.getProposalById.call(proposalId)
        assert.equal(proposal.outcome, Outcome.InProgress, 'Expected same outcome')
        assert.isTrue(proposal.voteMagnitudeYes.eq(defaultStakeAmount), 'Expected same voteMagnitudeYes')
        assert.isTrue(proposal.voteMagnitudeNo.eq(defaultStakeAmount), 'Expected same voteMagnitudeNo')
        assert.equal(parseInt(proposal.numVotes), 2, 'Expected same numVotes')

        const proposalStartBlockNumber = parseInt(submitProposalTxReceipt.receipt.blockNumber)
        await time.advanceBlockTo(proposalStartBlockNumber + votingPeriod + executionDelay)

        let evaluateTxReceipt = await governance.evaluateProposalOutcome(proposalId, { from: proposerAddress })
        const [txParsedEvent0] = _lib.parseTx(evaluateTxReceipt, true)
        
        // Confirm outcome state
        assert.equal(txParsedEvent0.event.name, 'ProposalOutcomeEvaluated', 'Expected same event name')
        assert.equal(parseInt(txParsedEvent0.event.args._proposalId), proposalId, 'Expected same event.args.proposalId')
        assert.equal(txParsedEvent0.event.args._outcome, Outcome.Rejected, 'Expected same event.args.outcome')
        assert.isTrue(txParsedEvent0.event.args._voteMagnitudeYes.eq(defaultStakeAmount), 'Expected same event.args.voteMagnitudeYes')
        assert.isTrue(txParsedEvent0.event.args._voteMagnitudeNo.eq(defaultStakeAmount), 'Expected same event.args.voteMagnitudeNo')
        assert.equal(parseInt(txParsedEvent0.event.args._numVotes), 2, 'Expected same event.args.numVotes')
      })
    })

    describe('Proposal evaluation', async () => {
      let proposalId, proposerAddress, slashAmountNum, slashAmount, targetAddress, voter1Address, voter2Address
      let voter1Vote, defaultVote, lastBlock, targetContractRegistryKey, targetContractAddress, callValue
      let functionSignature, callData, outcome, returnData, initialTotalStake, initialStakeAcct2, initialTokenSupply
      let submitProposalTxReceipt, proposalStartBlockNumber, evaluateTxReceipt

      /** Define vars, submit proposal, submit votes, advance blocks to end of votingPeriod + executionDelay */
      beforeEach(async () => {
        // Define vars
        proposalId = 1
        proposerAddress = stakerAccount1
        slashAmountNum = _lib.audToWei(500)
        slashAmount = _lib.toBN(slashAmountNum)
        targetAddress = stakerAccount2
        voter1Address = stakerAccount1
        voter2Address = stakerAccount2
        voter1Vote = Vote.Yes
        defaultVote = Vote.None
        lastBlock = (await _lib.getLatestBlock(web3)).number
        targetContractRegistryKey = delegateManagerKey
        targetContractAddress = delegateManager.address
        callValue = _lib.audToWei(0)
        functionSignature = 'slash(uint256,address)'
        callData = _lib.abiEncode(['uint256', 'address'], [slashAmountNum, targetAddress])
        outcome = Outcome.ApprovedExecuted
        returnData = null
  
        // Confirm initial Stake state
        initialTotalStake = await staking.totalStaked()
        assert.isTrue(initialTotalStake.eq(defaultStakeAmount.mul(_lib.toBN(2))))
        initialStakeAcct2 = await staking.totalStakedFor(targetAddress)
        assert.isTrue(initialStakeAcct2.eq(defaultStakeAmount))
        initialTokenSupply = await token.totalSupply()
  
        // Call submitProposal + submitVote
        submitProposalTxReceipt = await governance.submitProposal(
          targetContractRegistryKey,
          callValue,
          functionSignature,
          callData,
          proposalName,
          proposalDescription,
          { from: proposerAddress }
        )
        await governance.submitVote(proposalId, voter1Vote, { from: voter1Address })
  
        // Advance blocks to end of proposal votingPeriod + executionDelay
        proposalStartBlockNumber = parseInt(submitProposalTxReceipt.receipt.blockNumber)
        await time.advanceBlockTo(proposalStartBlockNumber + votingPeriod + executionDelay)
      })

      it('Fail to evaluate proposal with invalid proposalId', async () => {
        await _lib.assertRevert(
          governance.evaluateProposalOutcome(5, { from: proposerAddress }),
          "Must provide valid non-zero _proposalId."
        )
      })

      it('Call to evaluate proposal from non-staker will succeed', async () => {
        governance.evaluateProposalOutcome(proposalId, { from: accounts[15] })
      })

      it('Fail to evaluate proposal before votingPeriod and executionDelay have ended', async () => {
        // Evaluate all previous evaluatable proposals so new proposals can be submitted
        await governance.evaluateProposalOutcome(proposalId, { from: proposerAddress })
        
        submitProposalTxReceipt = await governance.submitProposal(
          targetContractRegistryKey,
          callValue,
          functionSignature,
          callData,
          proposalName,
          proposalDescription,
          { from: proposerAddress }
        )
        proposalId = _lib.parseTx(submitProposalTxReceipt).event.args._proposalId
        
        await _lib.assertRevert(
          governance.evaluateProposalOutcome(
            proposalId,
            { from: proposerAddress }
          ),
          "Proposal votingPeriod & executionDelay must end before evaluation."
        )

        // Advance blocks to end of proposal votingPeriod
        proposalStartBlockNumber = parseInt(submitProposalTxReceipt.receipt.blockNumber)
        await time.advanceBlockTo(proposalStartBlockNumber + votingPeriod)

        await _lib.assertRevert(
          governance.evaluateProposalOutcome(
            proposalId,
            { from: proposerAddress }
          ),
          "Proposal votingPeriod & executionDelay must end before evaluation."
        )

        // Advance blocks to end of proposal executionDelay
        await time.advanceBlockTo(proposalStartBlockNumber + votingPeriod + executionDelay)

        await governance.evaluateProposalOutcome(
          proposalId,
          { from: proposerAddress }
        )
      })

      it('Confirm proposal evaluated correctly + transaction executed', async () => {
        // Call evaluateProposalOutcome()
        evaluateTxReceipt = await governance.evaluateProposalOutcome(proposalId, { from: proposerAddress })
        
        // Confirm event logs (2 events)
        const [txParsedEvent0, txParsedEvent1] = _lib.parseTx(evaluateTxReceipt, true)
        assert.equal(txParsedEvent0.event.name, 'ProposalTransactionExecuted', 'Expected same event name')
        assert.equal(parseInt(txParsedEvent0.event.args._proposalId), proposalId, 'Expected same txParsedEvent0.event.args.proposalId')
        assert.equal(txParsedEvent0.event.args._success, true, 'Expected same txParsedEvent0.event.args.returnData')
        assert.equal(txParsedEvent0.event.args._returnData, returnData, 'Expected same txParsedEvent0.event.args.returnData')
        assert.equal(txParsedEvent1.event.name, 'ProposalOutcomeEvaluated', 'Expected same event name')
        assert.equal(parseInt(txParsedEvent1.event.args._proposalId), proposalId, 'Expected same event.args.proposalId')
        assert.equal(txParsedEvent1.event.args._outcome, outcome, 'Expected same event.args.outcome')
        assert.isTrue(txParsedEvent1.event.args._voteMagnitudeYes.eq(defaultStakeAmount), 'Expected same event.args.voteMagnitudeYes')
        assert.isTrue(txParsedEvent1.event.args._voteMagnitudeNo.isZero(), 'Expected same event.args.voteMagnitudeNo')
        assert.equal(parseInt(txParsedEvent1.event.args._numVotes), 1, 'Expected same event.args.numVotes')
  
        // Call getProposalById() and confirm same values
        const proposal = await governance.getProposalById.call(proposalId)
        assert.equal(parseInt(proposal.proposalId), proposalId, 'Expected same proposalId')
        assert.equal(proposal.proposer, proposerAddress, 'Expected same proposer')
        assert.isTrue(parseInt(proposal.submissionBlockNumber) > lastBlock, 'Expected submissionBlockNumber > lastBlock')
        assert.equal(_lib.toStr(proposal.targetContractRegistryKey), _lib.toStr(targetContractRegistryKey), 'Expected same proposal.targetContractRegistryKey')
        assert.equal(proposal.targetContractAddress, targetContractAddress, 'Expected same proposal.targetContractAddress')
        assert.equal(_lib.fromBN(proposal.callValue), callValue, 'Expected same proposal.callValue')
        assert.equal(proposal.functionSignature, functionSignature, 'Expected same proposal.functionSignature')
        assert.equal(proposal.callData, callData, 'Expected same proposal.callData')
        assert.equal(proposal.outcome, outcome, 'Expected same outcome')
        assert.equal(parseInt(proposal.voteMagnitudeYes), defaultStakeAmount, 'Expected same voteMagnitudeYes')
        assert.equal(parseInt(proposal.voteMagnitudeNo), 0, 'Expected same voteMagnitudeNo')
        assert.equal(parseInt(proposal.numVotes), 1, 'Expected same numVotes')
  
        // Confirm all vote states - Vote.No for Voter, Vote.None for all others
        for (const account of accounts) {
          const voterVoteInfo = await governance.getVoteInfoByProposalAndVoter.call(proposalId, account)
          if (account == voter1Address) {
            assert.equal(voterVoteInfo.vote, voter1Vote)
            assert.isTrue(voterVoteInfo.voteMagnitude.eq(defaultStakeAmount))
          } else {
            assert.equal(voterVoteInfo.vote, defaultVote)
            assert.isTrue(voterVoteInfo.voteMagnitude.isZero())
          }
        }

        // Confirm quorum was correctly calculated
        const totalActiveStake = await staking.totalStakedAt.call(proposal.submissionBlockNumber)
        const totalVotedStake = parseInt(proposal.voteMagnitudeYes) + parseInt(proposal.voteMagnitudeNo)
        // div before mul bc js does large number math incorrectly
        const participationPercent = totalVotedStake / totalActiveStake * 100
        assert.isAtLeast(participationPercent, votingQuorumPercent, 'Quorum met')
  
        // Confirm Slash action succeeded by checking new Stake + Token values
        const finalStakeAcct2 = await staking.totalStakedFor(targetAddress)
        assert.isTrue(
          finalStakeAcct2.eq(defaultStakeAmount.sub(_lib.toBN(slashAmount)))
        )
        assert.isTrue(
          (_lib.toBN(initialTotalStake)).sub(_lib.toBN(slashAmount)).eq(await staking.totalStaked()),
          'Expected same total stake amount'
        )
        assert.equal(
          await token.totalSupply(),
          initialTokenSupply - slashAmount,
          "Expected same token total supply"
        )
      })

      it('Proposal with Outcome.Rejected', async () => {
        // Evaluate all previous evaluatable proposals so new proposals can be submitted
        // Slashes stakerAcct2 stake by 1/2
        await governance.evaluateProposalOutcome(proposalId, { from: proposerAddress })
        
        // create new proposal
        submitProposalTxReceipt = await governance.submitProposal(
          targetContractRegistryKey,
          callValue,
          functionSignature,
          callData,
          proposalName,
          proposalDescription,
          { from: proposerAddress }
        )
        proposalId = _lib.parseTx(submitProposalTxReceipt).event.args._proposalId

        // Submit votes to achieve Outcome.Rejected
        await governance.submitVote(proposalId, Vote.No, { from: voter1Address })
        await governance.submitVote(proposalId, Vote.No, { from: voter2Address })

        // Advance blocks to the evaluatable block
        proposalStartBlockNumber = parseInt(submitProposalTxReceipt.receipt.blockNumber)
        await time.advanceBlockTo(proposalStartBlockNumber + votingPeriod + executionDelay)

        outcome = Outcome.Rejected
        const TWO = _lib.toBN(2)
        const THREE = _lib.toBN(3)

        evaluateTxReceipt = await governance.evaluateProposalOutcome(
          _lib.parseTx(submitProposalTxReceipt).event.args._proposalId,
          { from: proposerAddress }
        )

        // Confirm event log
        const txParsed = _lib.parseTx(evaluateTxReceipt)
        assert.equal(txParsed.event.name, 'ProposalOutcomeEvaluated', 'Expected same event name')
        assert.equal(txParsed.event.args._outcome, outcome, 'Expected same event.args.outcome')
        assert.isTrue(txParsed.event.args._voteMagnitudeYes.isZero(), 'Expected same event.args.voteMagnitudeYes')
        assert.isTrue(txParsed.event.args._voteMagnitudeNo.eq(defaultStakeAmount.mul(THREE).div(TWO)), 'Expected same event.args.voteMagnitudeNo')
        assert.isTrue(txParsed.event.args._numVotes.eq(TWO), 'Expected same event.args.numVotes')
  
        // Call getProposalById() and confirm same values
        const proposal = await governance.getProposalById.call(proposalId)
        assert.equal(proposal.outcome, outcome, 'Expected same outcome')
        assert.isTrue(proposal.voteMagnitudeYes.isZero(), 'Expected same voteMagnitudeYes')
        assert.isTrue(proposal.voteMagnitudeNo.eq(defaultStakeAmount.mul(THREE).div(TWO)), 'Expected same voteMagnitudeNo')
        assert.isTrue(proposal.numVotes.eq(TWO), 'Expected same numVotes')

        // Confirm quorum was correctly calculated
        const totalActiveStake = await staking.totalStakedAt.call(proposal.submissionBlockNumber)
        const totalVotedStake = parseInt(proposal.voteMagnitudeYes) + parseInt(proposal.voteMagnitudeNo)
        // div before mul bc js does large number math incorrectly
        const participationPercent = totalVotedStake / totalActiveStake * 100
        assert.isAtLeast(participationPercent, votingQuorumPercent, 'Quorum met')
      })

      it('Confirm voting quorum restriction is enforced', async () => {
        // Evaluate all previous evaluatable proposals so new proposals can be submitted
        await governance.evaluateProposalOutcome(proposalId, { from: proposerAddress })
        
        // Call submitProposal
        submitProposalTxReceipt = await governance.submitProposal(
          targetContractRegistryKey,
          callValue,
          functionSignature,
          callData,
          proposalName,
          proposalDescription,
          { from: proposerAddress }
        )
        proposalId = _lib.parseTx(submitProposalTxReceipt).event.args._proposalId
        outcome = Outcome.QuorumNotMet

        // Advance blocks to evaluatable block
        proposalStartBlockNumber = parseInt(submitProposalTxReceipt.receipt.blockNumber)
        await time.advanceBlockTo(proposalStartBlockNumber + votingPeriod + executionDelay)

        evaluateTxReceipt = await governance.evaluateProposalOutcome(
          _lib.parseTx(submitProposalTxReceipt).event.args._proposalId,
          { from: proposerAddress }
        )

        // Confirm event log
        const txParsed = _lib.parseTx(evaluateTxReceipt)
        assert.equal(txParsed.event.name, 'ProposalOutcomeEvaluated', 'Expected same event name')
        assert.equal(parseInt(txParsed.event.args._proposalId), proposalId, 'Expected same event.args.proposalId')
        assert.equal(txParsed.event.args._outcome, outcome, 'Expected same event.args.outcome')
        assert.isTrue(txParsed.event.args._voteMagnitudeYes.isZero(), 'Expected same event.args.voteMagnitudeYes')
        assert.isTrue(txParsed.event.args._voteMagnitudeNo.isZero(), 'Expected same event.args.voteMagnitudeNo')
        assert.isTrue(txParsed.event.args._numVotes.isZero(), 'Expected same event.args.numVotes')
  
        // Call getProposalById() and confirm same values
        const proposal = await governance.getProposalById.call(proposalId)
        assert.equal(proposal.outcome, outcome, 'Expected same outcome')
        assert.isTrue(proposal.voteMagnitudeYes.isZero(), 'Expected same voteMagnitudeYes')
        assert.isTrue(proposal.voteMagnitudeNo.isZero(), 'Expected same voteMagnitudeNo')
        assert.isTrue(proposal.numVotes.isZero(), 'Expected same numVotes')

        // Confirm quorum was correctly calculated
        const totalActiveStake = await staking.totalStakedAt.call(proposal.submissionBlockNumber)
        const totalVotedStake = parseInt(proposal.voteMagnitudeYes) + parseInt(proposal.voteMagnitudeNo)
        // div before mul bc js does large number math incorrectly
        const participationPercent = totalVotedStake / totalActiveStake * 100
        assert.isBelow(participationPercent, votingQuorumPercent, 'Quorum not met')

        // Submit new proposal + vote
        const submitProposalTxReceipt2 = await governance.submitProposal(
          targetContractRegistryKey,
          callValue,
          functionSignature,
          callData,
          proposalName,
          proposalDescription,
          { from: proposerAddress }
        )
        const proposalId2 = _lib.parseTx(submitProposalTxReceipt2).event.args._proposalId
        await governance.submitVote(proposalId2, Vote.Yes, { from: voter1Address })

        // Confirm proposal would meet quorum
        let proposal2 = await governance.getProposalById.call(proposalId2)
        const totalVotedStake2 = parseInt(proposal2.voteMagnitudeNo) + parseInt(proposal2.voteMagnitudeYes)
        // div before mul bc js does large number math incorrectly
        let participationPercent2 = totalVotedStake2 / totalActiveStake * 100
        let latestVotingQuorumPercent = parseInt(await governance.getVotingQuorumPercent.call())
        assert.isAtLeast(participationPercent2, latestVotingQuorumPercent, 'Quorum would be met')

        // Increase quorum to failure amount
        const newVotingQuorumPercent = 75
        await governance.guardianExecuteTransaction(
          governanceKey,
          callValue0,
          'setVotingQuorumPercent(uint256)',
          _lib.abiEncode(['uint256'], [newVotingQuorumPercent]),
          { from: guardianAddress }
        )

        // Advance blocks to the evaluatable block
        const proposal2StartBlockNumber = parseInt(submitProposalTxReceipt2.receipt.blockNumber)
        await time.advanceBlockTo(proposal2StartBlockNumber + votingPeriod + executionDelay)

        // Evaluate proposal and confirm it fails
        await governance.evaluateProposalOutcome(
          _lib.parseTx(submitProposalTxReceipt2).event.args._proposalId,
          { from: proposerAddress }
        )
        let proposal2New = await governance.getProposalById.call(proposalId2)
        assert.equal(proposal2New.outcome, outcome, 'Expected QuorumNotMet outcome')

        // Confirm quorum was correctly calculated
        const totalVotedStake2New = parseInt(proposal2New.voteMagnitudeYes) + parseInt(proposal2New.voteMagnitudeNo)
        // div before mul bc js does large number math incorrectly
        const participationPercent2New = totalVotedStake2New / totalActiveStake * 100
        latestVotingQuorumPercent = parseInt(await governance.getVotingQuorumPercent.call())
        assert.isBelow(participationPercent2New, latestVotingQuorumPercent, 'Quorum not met')
      })
  
      it('Confirm Repeated evaluateProposal call fails', async () => {
        // Call evaluateProposalOutcome()
        evaluateTxReceipt = await governance.evaluateProposalOutcome(proposalId, { from: proposerAddress })
        
        await _lib.assertRevert(
          governance.evaluateProposalOutcome(proposalId, { from: proposerAddress }),
          "Can only evaluate InProgress proposal."
        )
      })

      it('evaluateProposal fails after targetContract has been upgraded', async () => {
        const testContract = await TestContract.new()
        await testContract.initialize()

        const outcomeTargetContractAddressChanged = Outcome.TargetContractAddressChanged

        // Upgrade contract registered at targetContractRegistryKey
        await registry.upgradeContract(targetContractRegistryKey, testContract.address, { from: proxyDeployerAddress })

        // ensure evaluateProposalOutcome marks proposal as invalid
        const txR = await governance.evaluateProposalOutcome(proposalId, { from: proposerAddress })
        const tx = await _lib.parseTx(txR)
        
        // Ensure event log confirms correct outcome
        assert.equal(tx.event.name, 'ProposalOutcomeEvaluated', 'Expected same event name')
        assert.equal(parseInt(tx.event.args._proposalId), proposalId, 'Expected same event.args.proposalId')
        assert.equal(tx.event.args._outcome, outcomeTargetContractAddressChanged, 'Expected same event.args.outcome')
        assert.isTrue(tx.event.args._voteMagnitudeYes.eq(defaultStakeAmount), 'Expected same event.args.voteMagnitudeYes')
        assert.isTrue(tx.event.args._voteMagnitudeNo.isZero(), 'Expected same event.args.voteMagnitudeNo')
        assert.equal(parseInt(tx.event.args._numVotes), 1, 'Expected same event.args.numVotes')
  
        // Ensure chain storage confirms correct outcome
        const proposal = await governance.getProposalById.call(proposalId)
        assert.equal(parseInt(proposal.proposalId), proposalId, 'Expected same proposalId')
        assert.equal(proposal.proposer, proposerAddress, 'Expected same proposer')
        assert.isTrue(parseInt(proposal.submissionBlockNumber) > lastBlock, 'Expected submissionBlockNumber > lastBlock')
        assert.equal(_lib.toStr(proposal.targetContractRegistryKey), _lib.toStr(targetContractRegistryKey), 'Expected same proposal.targetContractRegistryKey')
        assert.equal(proposal.targetContractAddress, targetContractAddress, 'Expected same proposal.targetContractAddress')
        assert.equal(_lib.fromBN(proposal.callValue), callValue, 'Expected same proposal.callValue')
        assert.equal(proposal.functionSignature, functionSignature, 'Expected same proposal.functionSignature')
        assert.equal(proposal.callData, callData, 'Expected same proposal.callData')
        assert.equal(proposal.outcome, outcomeTargetContractAddressChanged, 'Expected same outcome')
        assert.equal(parseInt(proposal.voteMagnitudeYes), defaultStakeAmount, 'Expected same voteMagnitudeYes')
        assert.equal(parseInt(proposal.voteMagnitudeNo), 0, 'Expected same voteMagnitudeNo')
        assert.equal(parseInt(proposal.numVotes), 1, 'Expected same numVotes')

        // Ensure future governance actions are not blocked
        await governance.submitProposal(
          targetContractRegistryKey,
          callValue0,
          functionSignature,
          callData,
          proposalName,
          proposalDescription,
          { from: proposerAddress }
        )
      })

      it('Call evaluateProposal where transaction execution fails', async () => {
        initialStakeAcct2 = await staking.totalStakedFor(targetAddress)
        assert.isTrue(initialStakeAcct2.eq(defaultStakeAmount))

        // Reduce stake amount below proposed slash amount
        const decreaseStakeAmount = _lib.audToWeiBN(700)
        // Request decrease in stake
        await serviceProviderFactory.requestDecreaseStake(decreaseStakeAmount, { from: stakerAccount2 })
        let requestInfo = await serviceProviderFactory.getPendingDecreaseStakeRequest(stakerAccount2)
        // Advance to valid block
        await time.advanceBlockTo(requestInfo.lockupExpiryBlock)
        await serviceProviderFactory.decreaseStake({ from: stakerAccount2 })
        const decreasedStakeAcct2 = await staking.totalStakedFor.call(stakerAccount2)
        assert.isTrue(decreasedStakeAcct2.eq(initialStakeAcct2.sub(decreaseStakeAmount)))

        // Call evaluateProposalOutcome and confirm that transaction execution failed and proposal outcome is No.
        evaluateTxReceipt = await governance.evaluateProposalOutcome(proposalId, { from: proposerAddress })
        
        // Confirm event logs (2 events)
        const [txParsedEvent0, txParsedEvent1] = _lib.parseTx(evaluateTxReceipt, true)
        assert.equal(txParsedEvent0.event.name, 'ProposalTransactionExecuted', 'Expected same event name')
        assert.equal(txParsedEvent0.event.args._proposalId, proposalId, 'Expected same txParsedEvent0.event.args.proposalId')
        assert.equal(txParsedEvent0.event.args._success, false, 'Expected same txParsedEvent0.event.args.success')
        // TODO - confirm that returnData = web3.utils.utf8ToHex("Cannot slash more than total currently staked")
        // reference: https://solidity.readthedocs.io/en/develop/abi-spec.html#use-of-dynamic-types
        // assert.equal(txParsedEvent0.event.args.returnData, returnData, 'Expected same txParsedEvent0.event.args.returnData')
        assert.equal(txParsedEvent1.event.name, 'ProposalOutcomeEvaluated', 'Expected same event name')
        assert.equal(parseInt(txParsedEvent1.event.args._proposalId), proposalId, 'Expected same event.args.proposalId')
        assert.equal(txParsedEvent1.event.args._outcome, Outcome.ApprovedExecutionFailed, 'Expected same event.args.outcome')
        assert.isTrue(txParsedEvent1.event.args._voteMagnitudeYes.eq(defaultStakeAmount), 'Expected same event.args.voteMagnitudeYes')
        assert.isTrue(txParsedEvent1.event.args._voteMagnitudeNo.isZero(), 'Expected same event.args.voteMagnitudeNo')
        assert.equal(parseInt(txParsedEvent1.event.args._numVotes), 1, 'Expected same event.args.numVotes')
  
        // Call getProposalById() and confirm same values
        const proposal = await governance.getProposalById.call(proposalId)
        assert.equal(parseInt(proposal.proposalId), proposalId, 'Expected same proposalId')
        assert.equal(proposal.proposer, proposerAddress, 'Expected same proposer')
        assert.isTrue(parseInt(proposal.submissionBlockNumber) > lastBlock, 'Expected submissionBlockNumber > lastBlock')
        assert.equal(_lib.toStr(proposal.targetContractRegistryKey), _lib.toStr(targetContractRegistryKey), 'Expected same proposal.targetContractRegistryKey')
        assert.equal(proposal.targetContractAddress, targetContractAddress, 'Expected same proposal.targetContractAddress')
        assert.equal(_lib.fromBN(proposal.callValue), callValue, 'Expected same proposal.callValue')
        assert.equal(proposal.functionSignature, functionSignature, 'Expected same proposal.functionSignature')
        assert.equal(proposal.callData, callData, 'Expected same proposal.callData')
        assert.equal(proposal.outcome, Outcome.ApprovedExecutionFailed, 'Expected same outcome')
        assert.equal(parseInt(proposal.voteMagnitudeYes), defaultStakeAmount, 'Expected same voteMagnitudeYes')
        assert.equal(parseInt(proposal.voteMagnitudeNo), 0, 'Expected same voteMagnitudeNo')
        assert.equal(parseInt(proposal.numVotes), 1, 'Expected same numVotes')
  
        // Confirm all vote states - Vote.No for Voter, Vote.None for all others
        for (const account of accounts) {
          const voterVoteInfo = await governance.getVoteInfoByProposalAndVoter.call(proposalId, account)
          if (account == voter1Address) {
            assert.equal(voterVoteInfo.vote, voter1Vote)
            assert.isTrue(voterVoteInfo.voteMagnitude.eq(defaultStakeAmount))
          } else {
            assert.equal(voterVoteInfo.vote, defaultVote)
            assert.isTrue(voterVoteInfo.voteMagnitude.isZero())
          }
        }
  
        // Confirm Slash action failed by checking new Stake + Token values
        const finalStakeAcct2 = await staking.totalStakedFor(targetAddress)
        assert.isTrue(finalStakeAcct2.eq(decreasedStakeAcct2), 'ye')
        assert.isTrue(
          (await staking.totalStaked()).eq(initialTotalStake.sub(decreaseStakeAmount)),
          'Expected total stake amount to be unchanged'
        )
        assert.isTrue((await token.totalSupply()).eq(initialTokenSupply), "Expected total token supply to be unchanged")
      })

      describe('Veto logic', async () => {
        it('Ensure only guardian can veto', async () => {
          // Fail to veto from non-guardian address
          await _lib.assertRevert(
            governance.vetoProposal(proposalId, { from: stakerAccount1 }),
            'Only guardian can veto proposals'
          )
        })

        it('Fail to veto proposal with invalid proposalId', async () => {
          const invalidProposalId = 5
          await _lib.assertRevert(
            governance.vetoProposal(invalidProposalId, { from: guardianAddress }),
            "Must provide valid non-zero _proposalId."
          )
        })

        it('Ensure only active proposal can be vetoed', async () => {
          await governance.evaluateProposalOutcome(proposalId, { from: proposerAddress })

          // Ensure proposal.outcome != InProgress
          assert.notEqual(
            (await governance.getProposalById.call(proposalId)).outcome,
            Outcome.InProgress,
            'Expected outcome != InProgress'
          )
          
          // Fail to veto due to inactive proposal
          await _lib.assertRevert(
            governance.vetoProposal(proposalId, { from: guardianAddress }),
            'Cannot veto inactive proposal.'
          )
        })

        it('Confirm veto ability before votingPeriod, after votingPeriod, after executionDelay', async () => {
          // Veto previously created proposal (votingPeriod + executionDelay have expired)
          await governance.vetoProposal(
            proposalId,
            { from: guardianAddress }
          )
          
          // Submit proposal + veto immediately, while votingPeriod is still active
          submitProposalTxReceipt = await governance.submitProposal(
            targetContractRegistryKey,
            callValue,
            functionSignature,
            callData,
            proposalName,
            proposalDescription,
            { from: proposerAddress }
          )
          await governance.vetoProposal(
            _lib.parseTx(submitProposalTxReceipt).event.args._proposalId,
            { from: guardianAddress }
          )

          // Submit proposal + veto after votingPeriod has expired
          submitProposalTxReceipt = await governance.submitProposal(
            targetContractRegistryKey,
            callValue,
            functionSignature,
            callData,
            proposalName,
            proposalDescription,
            { from: proposerAddress }
          )
          proposalId = _lib.parseTx(submitProposalTxReceipt).event.args._proposalId
          proposalStartBlockNumber = parseInt(submitProposalTxReceipt.receipt.blockNumber)
          await time.advanceBlockTo(proposalStartBlockNumber + votingPeriod)
          await governance.vetoProposal(
            proposalId,
            { from: guardianAddress }
          )

          // Submit proposal + veto after executionDelay has expired
          submitProposalTxReceipt = await governance.submitProposal(
            targetContractRegistryKey,
            callValue,
            functionSignature,
            callData,
            proposalName,
            proposalDescription,
            { from: proposerAddress }
          )
          proposalId = _lib.parseTx(submitProposalTxReceipt).event.args._proposalId
          proposalStartBlockNumber = parseInt(submitProposalTxReceipt.receipt.blockNumber)
          await time.advanceBlockTo(proposalStartBlockNumber + votingPeriod + executionDelay)
          await governance.vetoProposal(
            proposalId,
            { from: guardianAddress }
          )
        })

        it('Successfully veto proposal + ensure further actions on proposal are blocked', async () => {
          const vetoTxReceipt = await governance.vetoProposal(proposalId, { from: guardianAddress })

          // Confirm event log
          const vetoTx = _lib.parseTx(vetoTxReceipt)
          assert.equal(vetoTx.event.name, 'ProposalVetoed', 'event.name')
          assert.equal(parseInt(vetoTx.event.args._proposalId), proposalId, 'event.args.proposalId')

          // Call getProposalById() and confirm expected outcome
          const proposal = await governance.getProposalById.call(proposalId)
          assert.notEqual(proposal.outcome, Outcome.Rejected, 'wrong outcome')
          assert.equal(proposal.outcome, Outcome.Vetoed, 'outcome')
          assert.equal(parseInt(proposal.voteMagnitudeYes), defaultStakeAmount, 'voteMagnitudeYes')
          assert.equal(parseInt(proposal.voteMagnitudeNo), 0, 'voteMagnitudeNo')
          assert.equal(parseInt(proposal.numVotes), 1, 'numVotes')

          // Confirm that further actions are blocked
          await _lib.assertRevert(
            governance.submitVote(proposalId, voter1Vote, { from: voter1Address }),
            "Governance: Proposal votingPeriod has ended"
          )
          
          await _lib.assertRevert(
            governance.evaluateProposalOutcome(proposalId, { from: proposerAddress }),
            "Can only evaluate InProgress proposal."
          )
        })

        it('Ensure veto does not prevent future governance actions', async () => {
          await governance.vetoProposal(proposalId, { from: guardianAddress })

          submitProposalTxReceipt = await governance.submitProposal(
            targetContractRegistryKey,
            callValue0,
            functionSignature,
            callData,
            proposalName,
            proposalDescription,
            { from: proposerAddress }
          )
        })
      })
    })
  })

  it('Proposal end-to-end test - upgrade contract action', async () => {
    // Confirm staking.newFunction() not callable before upgrade
    const stakingCopy = await StakingUpgraded.at(staking.address)
    await _lib.assertRevert(stakingCopy.newFunction.call({ from: proxyDeployerAddress }), 'revert')

    // Deploy new logic contract to later upgrade to
    const stakingUpgraded0 = await StakingUpgraded.new({ from: proxyAdminAddress })
    
    // Define vars
    const targetContractRegistryKey = stakingProxyKey
    const targetContractAddress = staking.address
    const callValue = _lib.audToWei(0)
    const functionSignature = 'upgradeTo(address)'
    const callData = _lib.abiEncode(['address'], [stakingUpgraded0.address])
    const returnData = null

    const proposerAddress = stakerAccount1
    const voterAddress = stakerAccount1
    const outcome = Outcome.ApprovedExecuted
    const lastBlock = (await _lib.getLatestBlock(web3)).number
    
    // Submit proposal
    const submitTxReceipt = await governance.submitProposal(
      targetContractRegistryKey,
      callValue,
      functionSignature,
      callData,
      proposalName,
      proposalDescription,
      { from: proposerAddress }
    )
    const proposalId = _lib.parseTx(submitTxReceipt).event.args._proposalId

    // Submit proposal vote for Yes
    await governance.submitVote(proposalId, Vote.Yes, { from: voterAddress })

    // Advance blocks to after proposal evaluation period + execution delay
    const proposalStartBlock = parseInt(submitTxReceipt.receipt.blockNumber)
    await time.advanceBlockTo(proposalStartBlock + votingPeriod + executionDelay)

    // Call evaluateProposalOutcome()
    const evaluateTxReceipt = await governance.evaluateProposalOutcome(proposalId, { from: proposerAddress })

    // Confirm event log states - ProposalTransactionExecuted, ProposalOutcomeEvaluated
    const [txParsedEvent0, txParsedEvent1] = _lib.parseTx(evaluateTxReceipt, true)
    assert.equal(txParsedEvent0.event.name, 'ProposalTransactionExecuted', 'Expected event.name')
    assert.equal(parseInt(txParsedEvent0.event.args._proposalId), proposalId, 'Expected event.args.proposalId')
    assert.equal(txParsedEvent0.event.args._success, true, 'Expected event.args.returnData')
    assert.equal(txParsedEvent0.event.args._returnData, returnData, 'Expected event.args.returnData')
    assert.equal(txParsedEvent1.event.name, 'ProposalOutcomeEvaluated', 'Expected same event name')
    assert.equal(parseInt(txParsedEvent1.event.args._proposalId), proposalId, 'Expected same event.args.proposalId')
    assert.equal(txParsedEvent1.event.args._outcome, outcome, 'Expected same event.args.outcome')
    assert.isTrue(txParsedEvent1.event.args._voteMagnitudeYes.eq(defaultStakeAmount), 'Expected same event.args.voteMagnitudeYes')
    assert.isTrue(txParsedEvent1.event.args._voteMagnitudeNo.isZero(), 'Expected same event.args.voteMagnitudeNo')
    assert.equal(parseInt(txParsedEvent1.event.args._numVotes), 1, 'Expected same event.args.numVotes')

    // Call getProposalById() and confirm same values
    const proposal = await governance.getProposalById.call(proposalId)
    assert.equal(parseInt(proposal.proposalId), proposalId, 'Expected same proposalId')
    assert.equal(proposal.proposer, proposerAddress, 'Expected same proposer')
    assert.isTrue(parseInt(proposal.submissionBlockNumber) > lastBlock, 'Expected submissionBlockNumber > lastBlock')
    assert.equal(_lib.toStr(proposal.targetContractRegistryKey), _lib.toStr(targetContractRegistryKey), 'Expected same proposal.targetContractRegistryKey')
    assert.equal(proposal.targetContractAddress, targetContractAddress, 'Expected same proposal.targetContractAddress')
    assert.equal(_lib.fromBN(proposal.callValue), callValue, 'Expected same proposal.callValue')
    assert.equal(proposal.functionSignature, functionSignature, 'Expected same proposal.functionSignature')
    assert.equal(proposal.callData, callData, 'Expected same proposal.callData')
    assert.equal(proposal.outcome, outcome, 'Expected same outcome')
    assert.equal(parseInt(proposal.voteMagnitudeYes), defaultStakeAmount, 'Expected same voteMagnitudeYes')
    assert.equal(parseInt(proposal.voteMagnitudeNo), 0, 'Expected same voteMagnitudeNo')
    assert.equal(parseInt(proposal.numVotes), 1, 'Expected same numVotes')

    // Confirm that contract was upgraded by ensuring staking.newFunction() call succeeds
    const stakingCopy2 = await StakingUpgraded.at(staking.address)
    const newFnResp = await stakingCopy2.newFunction.call({ from: proxyDeployerAddress })
    assert.equal(newFnResp, 5)

    // Confirm that proxy contract's implementation address has upgraded
    assert.equal(
      await stakingProxy.implementation.call({ from: proxyAdminAddress }),
      stakingUpgraded0.address,
      'Expected updated proxy implementation address'
    )
  })

  it('Contract content change prevents proposal evaluation', async () => {
    let owner = accounts[9]
    const mockAccountContract = await MockAccount.new(owner, { from: proxyDeployerAddress })
    const accountKey = web3.utils.utf8ToHex('Account')
    await registry.addContract(accountKey, mockAccountContract.address, { from: proxyDeployerAddress })

    // Define vars
    const targetContractRegistryKey = accountKey
    const callValue = _lib.audToWei(0)
    const functionSignature = 'setOwner(address)'
    const callData = _lib.abiEncode(['address'], [accounts[11]])
    const targetContractAddress = mockAccountContract.address

    const proposerAddress = stakerAccount1
    const voterAddress = stakerAccount1
    const outcome = Outcome.TargetContractCodeHashChanged
    const lastBlock = (await _lib.getLatestBlock(web3)).number

    // Submit proposal
    const submitTxReceipt = await governance.submitProposal(
      targetContractRegistryKey,
      callValue,
      functionSignature,
      callData,
      proposalName,
      proposalDescription,
      { from: proposerAddress }
    )
    const proposalId = _lib.parseTx(submitTxReceipt).event.args._proposalId

    // Retrieve contract hash for proposal
    let proposalContractHash = await governance.getProposalTargetContractHash(proposalId)

    // Submit proposal vote for Yes
    await governance.submitVote(proposalId, Vote.Yes, { from: voterAddress })

    // Advance blocks to after proposal evaluation period
    const proposalStartBlock = parseInt(submitTxReceipt.receipt.blockNumber)
    
    await time.advanceBlockTo(proposalStartBlock + votingPeriod + executionDelay)

    // Self destruct before evaluating
    await mockAccountContract.destroy(owner, { from: owner })

    // Call evaluateProposalOutcome()
    const evaluateTxReceipt = await governance.evaluateProposalOutcome(proposalId, { from: proposerAddress })
    const [txParsedEvent0] = _lib.parseTx(evaluateTxReceipt, true)
    assert.equal(txParsedEvent0.event.name, 'ProposalOutcomeEvaluated', 'Expected event.name')
    assert.equal(parseInt(txParsedEvent0.event.args._proposalId), proposalId, 'Expected event.args.proposalId')
    assert.equal(txParsedEvent0.event.args._returnData, null, 'Expected event.args.returnData')
    assert.equal(txParsedEvent0.event.args._outcome, outcome, 'Expected same event.args.outcome')
    assert.isTrue(txParsedEvent0.event.args._voteMagnitudeYes.eq(defaultStakeAmount), 'Expected same event.args.voteMagnitudeYes')
    assert.isTrue(txParsedEvent0.event.args._voteMagnitudeNo.isZero(), 'Expected same event.args.voteMagnitudeNo')
    assert.equal(parseInt(txParsedEvent0.event.args._numVotes), 1, 'Expected same event.args.numVotes')

    // Call getProposalById() and confirm same values
    const proposal = await governance.getProposalById.call(proposalId)
    assert.equal(parseInt(proposal.proposalId), proposalId, 'Expected same proposalId')
    assert.equal(proposal.proposer, proposerAddress, 'Expected same proposer')
    assert.isTrue(parseInt(proposal.submissionBlockNumber) > lastBlock, 'Expected submissionBlockNumber > lastBlock')
    assert.equal(_lib.toStr(proposal.targetContractRegistryKey), _lib.toStr(targetContractRegistryKey), 'Expected same proposal.targetContractRegistryKey')
    assert.equal(proposal.targetContractAddress, targetContractAddress, 'Expected same proposal.targetContractAddress')
    assert.equal(_lib.fromBN(proposal.callValue), callValue, 'Expected same proposal.callValue')
    assert.equal(proposal.functionSignature, functionSignature, 'Expected same proposal.functionSignature')
    assert.equal(proposal.callData, callData, 'Expected same proposal.callData')
    assert.equal(proposal.outcome, outcome, 'Expected same outcome')
    assert.equal(parseInt(proposal.voteMagnitudeYes), defaultStakeAmount, 'Expected same voteMagnitudeYes')
    assert.equal(parseInt(proposal.voteMagnitudeNo), 0, 'Expected same voteMagnitudeNo')
    assert.equal(parseInt(proposal.numVotes), 1, 'Expected same numVotes')

    let proposalContractHashAfterEvaluation = await governance.getProposalTargetContractHash(proposalId)
    assert.equal(proposalContractHash, proposalContractHashAfterEvaluation, 'Expect same proposal hash despite target contract diff')

    // Additional coverage for getProposalTargetContractHash
    await _lib.assertRevert(governance.getProposalTargetContractHash(0), 'Must provide valid non-zero _proposalId')
    await _lib.assertRevert(governance.getProposalTargetContractHash(10000), 'Must provide valid non-zero _proposalId')
  })

  it('Test max value of maxInProgressProposals', async () => {
    /**
     * currently confirms ~170 inprogress proposals takes about 1mm gas for submit and ~300k gas for evaluate
     * - could prob handle 1000 easy
     * potentially test + confirm real breaking point
     */
    const newMaxInProgressProposals = 100

    // Confirm all InProgress proposals are uptodate since none exist
    assert.isTrue(await governance.inProgressProposalsAreUpToDate.call(), 'Expected all proposals to be uptodate')
    
    const functionSignature = 'slash(uint256,address)'
    const slashAmount = _lib.toBN(1)
    const targetAddress = accounts[11]
    const callData = _lib.abiEncode(['uint256', 'address'], [slashAmount.toNumber(), targetAddress])
    const proposerAddress = accounts[10]

    // Increase votingPeriod so evaluatable checks succeed and new proposals can be submitted
    await governance.guardianExecuteTransaction(
      governanceKey,
      callValue0,
      'setVotingPeriod(uint256)',
      _lib.abiEncode(['uint256'], [newMaxInProgressProposals + 10]),
      { from: guardianAddress }
    )

    // Update maxInProgressProposals to high val
    await governance.guardianExecuteTransaction(
      governanceKey,
      callValue0,
      'setMaxInProgressProposals(uint16)',
      _lib.abiEncode(['uint16'], [newMaxInProgressProposals]),
      { from: guardianAddress }
    )

    // Confirm repeated submitProposal calls succeed without hitting gas limit
    for (let i = 1; i <= newMaxInProgressProposals; i++) {
      const submitProposalTxR = await governance.submitProposal(
        delegateManagerKey,
        callValue0,
        functionSignature,
        callData,
        proposalName,
        proposalDescription,
        { from: proposerAddress }
      )
    }

    // confirm additional submit past max fails
    await _lib.assertRevert(
      governance.submitProposal(
        delegateManagerKey,
        callValue0,
        functionSignature,
        callData,
        proposalName,
        proposalDescription,
        { from: proposerAddress }
      ),
      "Number of InProgress proposals already at max. Please evaluate if possible, or wait for current proposals' votingPeriods to expire."
    )

    // Confirm all InProgress proposals are uptodate bc votingPeriod is still active
    assert.isTrue(await governance.inProgressProposalsAreUpToDate.call(), 'Expected all proposals to be uptodate')

    // Set voting period down so proposals can be evaluated
    await governance.guardianExecuteTransaction(
      governanceKey,
      callValue0,
      'setVotingPeriod(uint256)',
      _lib.abiEncode(['uint256'], [1]),
      { from: guardianAddress }
    )

    // Confirm all InProgress proposals are not uptodate since votingPeriod has expired
    assert.isFalse(await governance.inProgressProposalsAreUpToDate.call(), 'Expected all proposals to not be uptodate')

    for (let i = 1; i <= newMaxInProgressProposals; i++) {
      const evaluateTxR = await governance.evaluateProposalOutcome(i, { from: proposerAddress })
    }

    // Confirm all InProgress proposals are uptodate bc all have been evaluated
    assert.isTrue(await governance.inProgressProposalsAreUpToDate.call(), 'Expected all proposals to be uptodate')

    // Increase votingPeriod so evaluatable checks succeed and new proposals can be submitted
    await governance.guardianExecuteTransaction(
      governanceKey,
      callValue0,
      'setVotingPeriod(uint256)',
      _lib.abiEncode(['uint256'], [newMaxInProgressProposals + 10]),
      { from: guardianAddress }
    )

    // Submit some more proposals to make sure array storage is not corrupted after evaluation, which pops from array
    for (let i = 0; i < 10; i++) {
      const submitProposalTxR = await governance.submitProposal(
        delegateManagerKey,
        callValue0,
        functionSignature,
        callData,
        proposalName,
        proposalDescription,
        { from: proposerAddress }
      )
    }

    // Confirm all InProgress proposals are uptodate as votingPeriod is active
    assert.isTrue(await governance.inProgressProposalsAreUpToDate.call(), 'Expected all proposals to be uptodate')
  })

  describe('Guardian execute transactions', async () => {
    let slashAmount, targetAddress, targetContractRegistryKey, targetContractAddress
    let callValue, functionSignature, callData, returnData

    beforeEach(async () => {
      slashAmount = _lib.toBN(1)
      targetAddress = stakerAccount2
      targetContractRegistryKey = delegateManagerKey
      targetContractAddress = delegateManager.address
      callValue = _lib.toBN(0)
      functionSignature = 'slash(uint256,address)'
      callData = _lib.abiEncode(['uint256', 'address'], [_lib.fromBN(slashAmount), targetAddress])
      returnData = null
    })

    it('Fail to call from non-guardian address', async () => {
      await _lib.assertRevert(
        governance.guardianExecuteTransaction(
          targetContractRegistryKey,
          callValue,
          functionSignature,
          callData,
          { from: stakerAccount1 }
        ),
        "Only guardian."
      )
    })

    it('Slash staker', async () => {
      // Confirm initial Stake state
      const initialTotalStake = await staking.totalStaked()
      assert.isTrue(initialTotalStake.eq(defaultStakeAmount.mul(_lib.toBN(2))))
      const initialStakeAcct2 = await staking.totalStakedFor(targetAddress)
      assert.isTrue(initialStakeAcct2.eq(defaultStakeAmount))
      const initialTokenSupply = await token.totalSupply()

      // Execute transaction
      const guardianExecTxReceipt = await governance.guardianExecuteTransaction(
        targetContractRegistryKey,
        callValue,
        functionSignature,
        callData,
        { from: guardianAddress }
      )

      // Confirm tx logs
      const guardianExecTx = _lib.parseTx(guardianExecTxReceipt)
      assert.equal(guardianExecTx.event.name, 'GuardianTransactionExecuted', 'event.name')
      assert.equal(guardianExecTx.event.args._targetContractAddress, targetContractAddress, 'event.args.targetContractAddress')
      assert.isTrue(guardianExecTx.event.args._callValue.eq(callValue), 'event.args.callValue')
      assert.equal(
        guardianExecTx.event.args._functionSignature,
        _lib.keccak256(web3.utils.utf8ToHex(functionSignature)),
        'event.args.functionSignature'
      )
      assert.equal(
        guardianExecTx.event.args._callData,
        _lib.keccak256(callData),
        'event.args.callData'
      )
      assert.equal(guardianExecTx.event.args._returnData, returnData, 'event.args.returnData')

      // Confirm Slash action succeeded by checking new Stake + Token values
      const finalStakeAcct2 = await staking.totalStakedFor(targetAddress)
      assert.isTrue(
        finalStakeAcct2.eq(defaultStakeAmount.sub(slashAmount))
      )
      assert.isTrue(
        (initialTotalStake.sub(slashAmount)).eq(await staking.totalStaked()),
        'Expected same total stake amount'
      )
      assert.isTrue(
        (await token.totalSupply()).eq(initialTokenSupply.sub(slashAmount)),
        "Expected same token total supply"
      )
    })

    it('Fail to execute transaction on unregistered targetContract', async () => {
      const invalidRegistryKey = web3.utils.utf8ToHex('invalidRegistryKey')

      await _lib.assertRevert(
        governance.guardianExecuteTransaction(
          invalidRegistryKey,
          callValue,
          functionSignature,
          callData,
          { from: guardianAddress }
        ),
        "_targetContractRegistryKey must point to valid registered contract"
      )
    })

    it('Fail to execute transaction with no functionSignature', async () => {
      await _lib.assertRevert(
        governance.guardianExecuteTransaction(
          targetContractRegistryKey,
          callValue,
          '',
          callData,
          { from: guardianAddress }
        ),
        "_functionSignature cannot be empty."
      )
    })

    it('Upgrade contract', async () => {
      // Confirm staking.newFunction() not callable before upgrade
      const stakingCopy = await StakingUpgraded.at(staking.address)
      await _lib.assertRevert(stakingCopy.newFunction.call({ from: proxyDeployerAddress }), 'revert')
  
      // Deploy new logic contract to later upgrade to
      const stakingUpgraded0 = await StakingUpgraded.new({ from: proxyDeployerAddress })
      
      // Execute tx to upgrade
      await governance.guardianExecuteTransaction(
        stakingProxyKey,
        callValue0,
        'upgradeTo(address)',
        _lib.abiEncode(['address'], [stakingUpgraded0.address]),
        { from: guardianAddress }
      )

      // Confirm that contract was upgraded by ensuring staking.newFunction() call succeeds
      const stakingCopy2 = await StakingUpgraded.at(staking.address)
      const newFnResp = await stakingCopy2.newFunction.call({ from: proxyDeployerAddress })
      assert.equal(newFnResp, 5)

      // Confirm that proxy contract's implementation address has upgraded
      assert.equal(
        await stakingProxy.implementation.call({ from: proxyAdminAddress }),
        stakingUpgraded0.address,
        'Expected updated proxy implementation address'
      )
    })

    it('Update proxy admin address', async () => {
      let stakingProxy = await AudiusAdminUpgradeabilityProxy.at(staking.address)
      let currentAdmin = await stakingProxy.getAudiusProxyAdminAddress()
      assert.equal(currentAdmin, governance.address, 'Expect governance to be admin')
      let newAdmin = accounts[9]

      // Execute tx to change admin
      // NOTE - In reality, this function should rarely if ever be invoked from governance
      //        After migrations, all contract admins are ALREADY governance
      await governance.guardianExecuteTransaction(
        stakingProxyKey,
        callValue0,
        'setAudiusProxyAdminAddress(address)',
        _lib.abiEncode(['address'], [newAdmin]),
        { from: guardianAddress }
      )
      currentAdmin = await stakingProxy.getAudiusProxyAdminAddress()
      assert.equal(currentAdmin, newAdmin, 'Expect updated admin')
    })

    it('Upgrade governance contract', async () => {
      // Confirm governance.newFunction() not callable before upgrade
      const governanceCopy = await GovernanceUpgraded.at(governance.address)
      await _lib.assertRevert(governanceCopy.newFunction.call({ from: proxyDeployerAddress }), 'revert')

      // Deploy new logic contract to later upgrade to
      const governanceUpgraded0 = await GovernanceUpgraded.new({ from: proxyDeployerAddress })

      // Execute tx to upgrade
      await governance.guardianExecuteTransaction(
        governanceKey,
        callValue0,
        'upgradeTo(address)',
        _lib.abiEncode(['address'], [governanceUpgraded0.address]),
        { from: guardianAddress }
      )

      // Confirm governance.newFunction() is callable after upgrade
      const governanceCopy2 = await GovernanceUpgraded.at(governance.address)
      const isGovernanceAddress = await governanceCopy2.isGovernanceAddress.call({ from:  proxyDeployerAddress })
      assert.isTrue(isGovernanceAddress, "Contract should identity self as governance")
      const newFnResp = await governanceCopy2.newFunction.call({ from: proxyDeployerAddress })
      assert.equal(newFnResp, 5)

      // Confirm that proxy contract's implementation address has upgraded
      const govProxy = await AudiusAdminUpgradeabilityProxy.at(governance.address)
      assert.equal(
        await govProxy.implementation.call({ from: proxyAdminAddress }),
        governanceUpgraded0.address,
        'Expected updated proxy implementation address'
      )
    })

    it('Transfer guardianship', async () => {
      const newGuardianAddress = accounts[19]
      const serviceVersion1 = web3.utils.utf8ToHex("0.0.1")
      const serviceVersion2 = web3.utils.utf8ToHex("0.0.2")

      // Confirm current guardianAddress is active
      assert.equal(await governance.getGuardianAddress(), guardianAddress, 'Expected same guardianAddress')
      await governance.guardianExecuteTransaction(
        serviceTypeManagerProxyKey,
        callValue0,
        'setServiceVersion(bytes32,bytes32)',
        _lib.abiEncode(['bytes32', 'bytes32'], [testDiscProvType, serviceVersion1]),
        { from: guardianAddress }
      )

      // Confirm new guardianAddress not yet active
      await _lib.assertRevert(
        governance.guardianExecuteTransaction(
          serviceTypeManagerProxyKey,
          callValue0,
          'setServiceVersion(bytes32,bytes32)',
          _lib.abiEncode(['bytes32', 'bytes32'], [testDiscProvType, serviceVersion2]),
          { from: newGuardianAddress }
        ),
        "Only guardian."
      )
      
      // Confirm only current guardianAddress can transfer guardianship
      await _lib.assertRevert(
        governance.transferGuardianship(newGuardianAddress, { from: accounts[18] }),
        "Only guardian."
      )
      
      // Update guardianAddress
      let transferGuardianshipTx = await governance.transferGuardianship(newGuardianAddress, { from: guardianAddress })

      // Confirm event log
      transferGuardianshipTx = _lib.parseTx(transferGuardianshipTx)
      assert.equal(transferGuardianshipTx.event.args._newGuardianAddress, newGuardianAddress, 'Expected newGuardianAddress')

      // Confirm new guardianAddress
      assert.equal(await governance.getGuardianAddress(), newGuardianAddress, 'Expected same guardianAddress')

      // Confirm old guardianAddress inactive
      await _lib.assertRevert(
        governance.guardianExecuteTransaction(
          serviceTypeManagerProxyKey,
          callValue0,
          'setServiceVersion(bytes32,bytes32)',
          _lib.abiEncode(['bytes32', 'bytes32'], [testDiscProvType, serviceVersion2]),
          { from: guardianAddress }
        ),
        "Only guardian."
      )

      // Confirm new guardianAddress is now active
      await governance.guardianExecuteTransaction(
        serviceTypeManagerProxyKey,
        callValue0,
        'setServiceVersion(bytes32,bytes32)',
        _lib.abiEncode(['bytes32', 'bytes32'], [testDiscProvType, serviceVersion2]),
        { from: newGuardianAddress }
      )
    })

    it('Update voting period', async () => {
      const newVotingPeriod = 15
      assert.equal(
        await governance.getVotingPeriod(),
        votingPeriod,
        "Incorrect expected voting period before update"
      )

      await _lib.assertRevert(
        governance.setVotingPeriod(newVotingPeriod),
        "Only callable by self"
      )

      // should revert if attempting to set voting period to zero
      await _lib.assertRevert(
        governance.guardianExecuteTransaction(
          governanceKey,
          callValue0,
          'setVotingPeriod(uint256)',
          _lib.abiEncode(['uint256'], [0]),
          { from: guardianAddress }
        ),
        "Transaction failed."
      )
      
      let tx = await governance.guardianExecuteTransaction(
        governanceKey,
        callValue0,
        'setVotingPeriod(uint256)',
        _lib.abiEncode(['uint256'], [newVotingPeriod]),
        { from: guardianAddress }
      )
      await expectEvent.inTransaction(
        tx.tx,
        Governance,
        'VotingPeriodUpdated',
        { _newVotingPeriod: _lib.toBN(newVotingPeriod) }
      )

      assert.equal(
        await governance.getVotingPeriod(),
        newVotingPeriod,
        "Incorrect expected voting period after update"
      )

      // set original value
      await governance.guardianExecuteTransaction(
        governanceKey,
        callValue0,
        'setVotingPeriod(uint256)',
        _lib.abiEncode(['uint256'], [votingPeriod]),
        { from: guardianAddress }
      )
    })

    it('Update voting quorum percent', async () => {
      const newVotingQuorumPercent = 20
      assert.equal(
        await governance.getVotingQuorumPercent(),
        votingQuorumPercent,
        "Incorrect expected votingQuorumPercent before update"
      )

      await _lib.assertRevert(
        governance.setVotingQuorumPercent(newVotingQuorumPercent),
        "Only callable by self"
      )
      
      // should revert if attempting to set voting quorum % to zero
      await _lib.assertRevert(
        governance.guardianExecuteTransaction(
          governanceKey,
          callValue0,
          'setVotingQuorumPercent(uint256)',
          _lib.abiEncode(['uint256'], [0]),
          { from: guardianAddress }
        ),
        "Transaction failed."
      )
      // should revert if attempting to set voting quorum % > 100
      await _lib.assertRevert(
        governance.guardianExecuteTransaction(
          governanceKey,
          callValue0,
          'setVotingQuorumPercent(uint256)',
          _lib.abiEncode(['uint256'], [120]),
          { from: guardianAddress }
        ),
        "Transaction failed."
      )

      let tx = await governance.guardianExecuteTransaction(
        governanceKey,
        callValue0,
        'setVotingQuorumPercent(uint256)',
        _lib.abiEncode(['uint256'], [newVotingQuorumPercent]),
        { from: guardianAddress }
      )
      await expectEvent.inTransaction(
        tx.tx,
        Governance,
        'VotingQuorumPercentUpdated',
        { _newVotingQuorumPercent: _lib.toBN(newVotingQuorumPercent) }
      )
      assert.equal(
        await governance.getVotingQuorumPercent(),
        newVotingQuorumPercent,
        "Incorrect expected votingQuorumPercent after update"
      )
      // set original value
      await governance.guardianExecuteTransaction(
        governanceKey,
        callValue0,
        'setVotingQuorumPercent(uint256)',
        _lib.abiEncode(['uint256'], [votingQuorumPercent]),
        { from: guardianAddress }
      )
    })

    it('Update maxInProgressProposals', async () => {
      const newMaxInProgressProposals = maxInProgressProposals * 2

      assert.equal(
        await governance.getMaxInProgressProposals.call(),
        maxInProgressProposals,
        'Incorrect maxInProgressProposals value before update'
      )
      
      await _lib.assertRevert(
        governance.setMaxInProgressProposals(newMaxInProgressProposals),
        "Only callable by self"
      )

      // should fail to call setMaxInProgressProposals with invalid value of 0 
      await _lib.assertRevert(
        governance.guardianExecuteTransaction(
          governanceKey,
          callValue0,
          'setMaxInProgressProposals(uint16)',
          _lib.abiEncode(['uint16'], [0]),
          { from: guardianAddress }
        ),
        "Governance: Transaction failed."
      )

      let tx = await governance.guardianExecuteTransaction(
        governanceKey,
        callValue0,
        'setMaxInProgressProposals(uint16)',
        _lib.abiEncode(['uint16'], [newMaxInProgressProposals]),
        { from: guardianAddress }
      )

      await expectEvent.inTransaction(
        tx.tx,
        Governance,
        'MaxInProgressProposalsUpdated',
        { _newMaxInProgressProposals: _lib.toBN(newMaxInProgressProposals) }
      )

      assert.equal(
        await governance.getMaxInProgressProposals.call(),
        newMaxInProgressProposals,
        'Incorrect maxInProgressProposals value after update'
      )
    })

    it('Get/Set executionDelay', async () => {
      const newExecutionDelay = executionDelay * 2
      assert.equal(
        await governance.getExecutionDelay.call(),
        executionDelay,
        "Incorrect executionDelay value before update"
      )
      await _lib.assertRevert(
        governance.setExecutionDelay(newExecutionDelay),
        "Only callable by self"
      )
      let tx = await governance.guardianExecuteTransaction(
        governanceKey,
        callValue0,
        'setExecutionDelay(uint256)',
        _lib.abiEncode(['uint256'], [newExecutionDelay]),
        { from: guardianAddress }
      )
      await expectEvent.inTransaction(
        tx.tx,
        Governance,
        'ExecutionDelayUpdated',
        { _newExecutionDelay: _lib.toBN(newExecutionDelay) }
      )
      assert.equal(
        await governance.getExecutionDelay.call(),
        newExecutionDelay,
        "Incorrect executionDelay value after update"
      )
    })
  })

  describe('Token governance', async () => {
    it('Perform token actions via governance', async () => {
      // Ensure proxyDeployer no longer has any control over token
      await _lib.assertRevert(
        token.mint(proxyDeployerAddress, 1000, { from: proxyDeployerAddress }),
        "MinterRole: caller does not have the Minter role"
      )

      // Successfully mint tokens via governance
      await governance.guardianExecuteTransaction(
        tokenRegKey,
        callValue0,
        'mint(address,uint256)',
        _lib.abiEncode(['address', 'uint256'], [governance.address, 1000]),
        { from: guardianAddress }
      )
    })

    it.skip('TODO - Upgrade token', async () => {
      // Confirm implementation address points to current token
      assert.equal(
        await tokenProxy.implementation.call({ from: proxyAdminAddress }),
        token0.address
      )

      // Deploy new token contract to later upgrade to
      const tokenUpgraded0 = await AudiusToken.new({ from: proxyDeployerAddress })

      // Ensure proxyAdminAddress no longer has any ability to upgrade
      await _lib.assertRevert(
        tokenProxy.upgradeTo(tokenUpgraded0.address, { from: proxyAdminAddress }),
        "Caller must be current proxy governance address"
      )

      // Successfully upgrade token via governance
      await governance.guardianExecuteTransaction(
        tokenRegKey,
        callValue0,
        'upgradeTo(address)',
        _lib.abiEncode(['address'], [tokenUpgraded0.address]),
        { from: guardianAddress }
      )

      // Confirm implementation address points to new token
      assert.equal(
        await tokenProxy.implementation.call({ from: proxyAdminAddress }),
        tokenUpgraded0.address
      )
    })
  })

  describe('Registry governance', async () => {
    beforeEach(async () => {
      // Register registry to enable governance
      await registry.addContract(registryRegKey, registry.address, { from: proxyDeployerAddress })
    })

    it('Modify registry via governance', async () => {
      const contractRegKey = web3.utils.utf8ToHex('TestContract')

      // Confirm test contract is not yet registered
      assert.equal(await registry.getContract.call(contractRegKey), _lib.addressZero)
      
      // Deploy test contract to register
      const contract0 = await TestContract.new({ from: proxyDeployerAddress })
      const initData = _lib.encodeCall('initialize', [], [])
      const contractProxy = await AudiusAdminUpgradeabilityProxy.new(
        contract0.address,
        governance.address,
        initData,
        { from: proxyDeployerAddress }
      )
      const contract = await TestContract.at(contractProxy.address)

      // Confirm registration via governance fails since governance is not yet registry owner
      await _lib.assertRevert(
        governance.guardianExecuteTransaction(
          registryRegKey,
          callValue0,
          'addContract(bytes32,address)',
          _lib.abiEncode(['bytes32', 'address'], [contractRegKey, contract.address]),
          { from: guardianAddress }
        ),
        "Transaction failed."
      )

      // Transfer registry ownership to Governance
      await registry.transferOwnership(governance.address, { from: proxyDeployerAddress })

      // Successfully register test contract via governance
      await governance.guardianExecuteTransaction(
        registryRegKey,
        callValue0,
        'addContract(bytes32,address)',
        _lib.abiEncode(['bytes32', 'address'], [contractRegKey, contract.address]),
        { from: guardianAddress }
      )

      // Confirm test contract is now registered
      assert.equal(await registry.getContract.call(contractRegKey), contract.address)
    })

    it('Upgrade registry', async () => {
      // Confirm implementation address points to current registry
      assert.equal(
        await registryProxy.implementation.call({ from: proxyAdminAddress }),
        registry0.address
      )

      // Deploy new logic contract to later upgrade to
      const registryUpgraded0 = await Registry.new({ from: proxyDeployerAddress })

      // Fail to upgrade via governance since registry's governance address has not been set
      await _lib.assertRevert(
        governance.guardianExecuteTransaction(
          registryRegKey,
          callValue0,
          'upgradeTo(address)',
          _lib.abiEncode(['address'], [registryUpgraded0.address]),
          { from: guardianAddress }
        ),
        "Transaction failed."
      )

      // Update registry's governance address
      await registryProxy.setAudiusProxyAdminAddress(governance.address, { from: proxyAdminAddress })

      // Upgrade registry proxy to new logic address
      await governance.guardianExecuteTransaction(
        registryRegKey,
        callValue0,
        'upgradeTo(address)',
        _lib.abiEncode(['address'], [registryUpgraded0.address]),
        { from: guardianAddress }
      )

      // Confirm implementation address points to new registry
      assert.equal(
        await registryProxy.implementation.call({ from: proxyAdminAddress }),
        registryUpgraded0.address
      )

      // Confirm interaction still works & state was preserved
      assert.equal(await registry.getContract.call(registryRegKey), registryProxy.address)
    })
  })
})<|MERGE_RESOLUTION|>--- conflicted
+++ resolved
@@ -630,10 +630,10 @@
         Governance,
         'ProposalSubmitted',
         {
-          proposalId: _lib.toBN(1),
-          proposer: delegatorAccount1,
-          name: proposalName,
-          description: proposalDescription
+          _proposalId: _lib.toBN(1),
+          _proposer: delegatorAccount1,
+          _name: proposalName,
+          _description: proposalDescription
         }
       )
     })
@@ -720,9 +720,7 @@
 
       // Lock up funds in service provider factory
       await serviceProviderFactory.requestDecreaseStake(defaultStakeAmount, { from: stakerAccount1 })
-
-    })
-
+    })
     // TODO: Test quorum changes somehow?
   })
 
@@ -1167,17 +1165,10 @@
         // Confirm event log
         const txParsed = _lib.parseTx(txReceipt)
         assert.equal(txParsed.event.name, 'ProposalVoteSubmitted', 'Expected same event name')
-<<<<<<< HEAD
-        assert.equal(parseInt(txParsed.event.args.proposalId), proposalId, 'Expected same event.args.proposalId')
-        assert.equal(txParsed.event.args.voter, voter1Address, 'Expected same event.args.voter')
-        assert.equal(parseInt(txParsed.event.args.vote), vote, 'Expected same event.args.vote')
-        assert.isTrue(txParsed.event.args.voteMagnitude.eq(defaultStakeAmount), 'Expected same event.args.voteMagnitude')
-=======
         assert.equal(parseInt(txParsed.event.args._proposalId), proposalId, 'Expected same event.args.proposalId')
         assert.equal(txParsed.event.args._voter, voter1Address, 'Expected same event.args.voter')
         assert.equal(parseInt(txParsed.event.args._vote), vote, 'Expected same event.args.vote')
         assert.isTrue(txParsed.event.args._voterStake.eq(defaultStakeAmount), 'Expected same event.args.voterStake')
->>>>>>> 8d38353e
   
         // Call getProposalById() and confirm same values
         const proposal = await governance.getProposalById.call(proposalId)
