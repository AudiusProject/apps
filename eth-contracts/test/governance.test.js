import * as _lib from './_lib/lib.js'
const encodeCall = require('../utils/encodeCall')
const { time } = require('@openzeppelin/test-helpers')

const Registry = artifacts.require('Registry')
const AudiusToken = artifacts.require('AudiusToken')
const AudiusAdminUpgradeabilityProxy = artifacts.require('AudiusAdminUpgradeabilityProxy')
const Staking = artifacts.require('Staking')
const StakingUpgraded = artifacts.require('StakingUpgraded')
const Governance = artifacts.require('Governance')
const ServiceTypeManager = artifacts.require('ServiceTypeManager')
const ServiceProviderFactory = artifacts.require('ServiceProviderFactory')
const DelegateManager = artifacts.require('DelegateManager')
const ClaimsManager = artifacts.require('ClaimsManager')
const TestContract = artifacts.require('TestContract')

const stakingProxyKey = web3.utils.utf8ToHex('StakingProxy')
const serviceProviderFactoryKey = web3.utils.utf8ToHex('ServiceProviderFactory')
const serviceTypeManagerProxyKey = web3.utils.utf8ToHex('ServiceTypeManagerProxy')
const claimsManagerProxyKey = web3.utils.utf8ToHex('ClaimsManagerProxy')
const governanceKey = web3.utils.utf8ToHex('Governance')
const delegateManagerKey = web3.utils.utf8ToHex('DelegateManagerKey')

const Outcome = Object.freeze({
  InProgress: 0,
  No: 1,
  Yes: 2,
  Invalid: 3,
  TxFailed: 4
})

const Vote = Object.freeze({
  None: 0,
  No: 1,
  Yes: 2
})


contract('Governance.sol', async (accounts) => {
  let token, registry, staking0, staking, stakingProxy, claimsManager0, claimsManagerProxy
  let serviceProviderFactory, claimsManager, delegateManager, governance0, governanceProxy, governance

  const votingPeriod = 10
  const votingQuorum = 1
  const [treasuryAddress, proxyAdminAddress, proxyDeployerAddress] = accounts
  const guardianAddress = proxyDeployerAddress
  const protocolOwnerAddress = treasuryAddress
  const testDiscProvType = web3.utils.utf8ToHex('discovery-provider')
  const testEndpoint1 = 'https://localhost:5000'
  const testEndpoint2 = 'https://localhost:5001'

  const defaultStakeAmount = _lib.audToWeiBN(1000)
  const proposalDescription = "TestDescription"
  const stakerAccount1 = accounts[10]
  const stakerAccount2 = accounts[11]
  const delegatorAccount1 = accounts[12]

  /**
   * Deploy Registry, AudiusAdminUpgradeabilityProxy, AudiusToken, Staking, and Governance contracts
   * Transfer tokens & register 2 SPs
   */
  beforeEach(async () => {
    token = await AudiusToken.new({ from: treasuryAddress })
    await token.initialize()
    registry = await Registry.new({ from: treasuryAddress })
    await registry.initialize()

    // Deploy Governance contract
    governance0 = await Governance.new({ from: proxyDeployerAddress })
    const governanceCallData = encodeCall(
      'initialize',
      ['address', 'bytes32', 'uint256', 'uint256', 'address'],
      [registry.address, stakingProxyKey, votingPeriod, votingQuorum, proxyDeployerAddress]
    )
    governanceProxy = await AudiusAdminUpgradeabilityProxy.new(
      governance0.address,
      proxyAdminAddress,
      governanceCallData,
      registry.address,
      governanceKey,
      { from: proxyDeployerAddress }
    )
    governance = await Governance.at(governanceProxy.address)
    await registry.addContract(governanceKey, governance.address, { from: protocolOwnerAddress })

    // Create initialization data
    let stakingInitializeData = encodeCall(
      'initialize',
      ['address', 'address', 'bytes32', 'bytes32', 'bytes32'],
      [
        token.address,
        registry.address,
        claimsManagerProxyKey,
        delegateManagerKey,
        serviceProviderFactoryKey
      ]
    )
    // Set up staking
    staking0 = await Staking.new({ from: proxyAdminAddress })
    stakingProxy = await AudiusAdminUpgradeabilityProxy.new(
      staking0.address,
      proxyAdminAddress,
      stakingInitializeData,
      registry.address,
      governanceKey,
      { from: proxyDeployerAddress }
    )
    staking = await Staking.at(stakingProxy.address)
    await registry.addContract(stakingProxyKey, stakingProxy.address, { from: treasuryAddress })

    // Deploy service type manager
    let controllerAddress = accounts[9]
    let serviceTypeInitializeData = encodeCall(
      'initialize',
      ['address', 'address', 'bytes32'],
      [registry.address, controllerAddress, governanceKey]
    )
    let serviceTypeManager0 = await ServiceTypeManager.new({ from: treasuryAddress })
    let serviceTypeManagerProxy = await AudiusAdminUpgradeabilityProxy.new(
      serviceTypeManager0.address,
      proxyAdminAddress,
      serviceTypeInitializeData,
      registry.address,
      governanceKey,
      { from: proxyAdminAddress }
    )
    await registry.addContract(serviceTypeManagerProxyKey, serviceTypeManagerProxy.address, { from: treasuryAddress })
    let serviceTypeManager = await ServiceTypeManager.at(serviceTypeManagerProxy.address)
    // Register discovery provider
    await serviceTypeManager.addServiceType(
      testDiscProvType,
      _lib.audToWeiBN(5),
      _lib.audToWeiBN(10000000),
      { from: controllerAddress })

    // Deploy + Register ServiceProviderFactory contract
    let serviceProviderFactory0 = await ServiceProviderFactory.new({ from: treasuryAddress })
    const serviceProviderFactoryCalldata = encodeCall(
      'initialize',
      ['address', 'bytes32', 'bytes32', 'bytes32', 'bytes32'],
      [registry.address, stakingProxyKey, delegateManagerKey, governanceKey, serviceTypeManagerProxyKey]
    )
    let serviceProviderFactoryProxy = await AudiusAdminUpgradeabilityProxy.new(
      serviceProviderFactory0.address,
      proxyAdminAddress,
      serviceProviderFactoryCalldata,
      registry.address,
      governanceKey,
      { from: proxyAdminAddress }
    )
    serviceProviderFactory = await ServiceProviderFactory.at(serviceProviderFactoryProxy.address)
    await registry.addContract(serviceProviderFactoryKey, serviceProviderFactoryProxy.address, { from: treasuryAddress })

    // Deploy + register claimsManagerProxy
    claimsManager0 = await ClaimsManager.new({ from: proxyDeployerAddress })
    const claimsInitializeCallData = encodeCall(
      'initialize',
      ['address', 'address', 'address', 'bytes32', 'bytes32', 'bytes32'],
      [token.address, registry.address, controllerAddress, stakingProxyKey, serviceProviderFactoryKey, delegateManagerKey]
    )
    claimsManagerProxy = await AudiusAdminUpgradeabilityProxy.new(
      claimsManager0.address,
      proxyAdminAddress,
      claimsInitializeCallData,
      registry.address,
      governanceKey,
      { from: proxyDeployerAddress }
    )
    claimsManager = await ClaimsManager.at(claimsManagerProxy.address)
    await registry.addContract(
      claimsManagerProxyKey,
      claimsManagerProxy.address,
      { from: protocolOwnerAddress }
    )

    // Register new contract as a minter, from the same address that deployed the contract
    await token.addMinter(claimsManager.address, { from: protocolOwnerAddress })

    // Deploy DelegateManager contract
    const delegateManagerInitializeData = encodeCall(
      'initialize',
      ['address', 'address', 'bytes32', 'bytes32', 'bytes32', 'bytes32'],
      [token.address, registry.address, governanceKey, stakingProxyKey, serviceProviderFactoryKey, claimsManagerProxyKey]
    )
    let delegateManager0 = await DelegateManager.new({ from: proxyDeployerAddress })
    let delegateManagerProxy = await AudiusAdminUpgradeabilityProxy.new(
      delegateManager0.address,
      proxyAdminAddress,
      delegateManagerInitializeData,
      registry.address,
      governanceKey,
      { from: proxyDeployerAddress }
    )
    delegateManager = await DelegateManager.at(delegateManagerProxy.address)
    await registry.addContract(delegateManagerKey, delegateManagerProxy.address, { from: protocolOwnerAddress })

    // Transfer 1000 tokens to stakerAccount1, stakerAccount2, and delegatorAccount1
    await token.transfer(stakerAccount1, defaultStakeAmount, { from: treasuryAddress })
    await token.transfer(stakerAccount2, defaultStakeAmount, { from: treasuryAddress })
    await token.transfer(delegatorAccount1, defaultStakeAmount, { from: treasuryAddress })

    // Record initial staker account token balance
    const initialBalance = await token.balanceOf(stakerAccount1)

    // Register two SPs with stake
    const tx1 = await _lib.registerServiceProvider(
      token,
      staking,
      serviceProviderFactory,
      testDiscProvType,
      testEndpoint1,
      defaultStakeAmount,
      stakerAccount1
    )
    await _lib.registerServiceProvider(
      token,
      staking,
      serviceProviderFactory,
      testDiscProvType,
      testEndpoint2,
      defaultStakeAmount,
      stakerAccount2
    )

    // Confirm event has correct amount
    assert.isTrue(tx1.stakeAmount.eq(defaultStakeAmount))

    // Confirm new token balances
    const finalBalance = await token.balanceOf(stakerAccount1)
    assert.isTrue(
      initialBalance.eq(
        finalBalance.add(defaultStakeAmount)
      ),
      "Expected initialBalance == finalBalance + defaultStakeAmount"
    )
  })

  describe('Slash proposal', async () => {
    it('Initial state - Ensure no Proposals exist yet', async () => {
      await _lib.assertRevert(governance.getProposalById(0), 'Must provide valid non-zero _proposalId')
      await _lib.assertRevert(governance.getProposalById(1), 'Must provide valid non-zero _proposalId')
    })

    it('Should fail to Submit Proposal for unregistered target contract', async () => {
      const proposerAddress = accounts[10]
      const slashAmount = _lib.toBN(1)
      const targetAddress = accounts[11]
      const targetContractRegistryKey = web3.utils.utf8ToHex("invalidKey")
      const callValue = _lib.toBN(0)
      const signature = 'slash(uint256,address)'
      const callData = _lib.abiEncode(['uint256', 'address'], [_lib.fromBN(slashAmount), targetAddress])

      await _lib.assertRevert(
        governance.submitProposal(
          targetContractRegistryKey,
          callValue,
          signature,
          callData,
          proposalDescription,
          { from: proposerAddress }
        ),
        "_targetContractRegistryKey must point to valid registered contract"
      )
    })

    it('Submit Proposal for Slash', async () => {
      const proposalId = 1
      const proposerAddress = accounts[10]
      const slashAmount = _lib.toBN(1)
      const targetAddress = accounts[11]
      const lastBlock = (await _lib.getLatestBlock(web3)).number
      const targetContractRegistryKey = delegateManagerKey
      const targetContractAddress = delegateManager.address
      const callValue = _lib.toBN(0)
      const signature = 'slash(uint256,address)'
      const callData = _lib.abiEncode(['uint256', 'address'], [slashAmount.toNumber(), targetAddress])

      // Call submitProposal
      const txReceipt = await governance.submitProposal(
        targetContractRegistryKey,
        callValue,
        signature,
        callData,
        proposalDescription,
        { from: proposerAddress }
      )

      // Confirm event log
      const txParsed = _lib.parseTx(txReceipt)
      assert.equal(txParsed.event.name, 'ProposalSubmitted', 'Expected same event name')
      assert.equal(parseInt(txParsed.event.args.proposalId), proposalId, 'Expected same event.args.proposalId')
      assert.equal(txParsed.event.args.proposer, proposerAddress, 'Expected same event.args.proposer')
      assert.isTrue(parseInt(txParsed.event.args.startBlockNumber) > lastBlock, 'Expected event.args.startBlockNumber > lastBlock')
      assert.equal(txParsed.event.args.description, proposalDescription, "Expected same event.args.description")

      // Call getProposalById() and confirm same values
      const proposal = await governance.getProposalById.call(proposalId)
      assert.equal(parseInt(proposal.proposalId), proposalId, 'Expected same proposalId')
      assert.equal(proposal.proposer, proposerAddress, 'Expected same proposer')
      assert.isTrue(parseInt(proposal.startBlockNumber) > lastBlock, 'Expected startBlockNumber > lastBlock')
      assert.equal(_lib.toStr(proposal.targetContractRegistryKey), _lib.toStr(targetContractRegistryKey), 'Expected same proposal.targetContractRegistryKey')
      assert.equal(proposal.targetContractAddress, targetContractAddress, 'Expected same proposal.targetContractAddress')
      assert.equal(proposal.callValue.toNumber(), callValue, 'Expected same proposal.callValue')
      assert.equal(proposal.signature, signature, 'Expected same proposal.signature')
      assert.equal(proposal.callData, callData, 'Expected same proposal.callData')
      assert.equal(proposal.outcome, Outcome.InProgress, 'Expected same outcome')
      assert.equal(parseInt(proposal.voteMagnitudeYes), 0, 'Expected same voteMagnitudeYes')
      assert.equal(parseInt(proposal.voteMagnitudeNo), 0, 'Expected same voteMagnitudeNo')
      assert.equal(parseInt(proposal.numVotes), 0, 'Expected same numVotes')

      // Confirm all vote states - all Vote.None
      for (const account of accounts) {
        const vote = await governance.getVoteByProposalAndVoter.call(proposalId, account)
        assert.equal(vote, Vote.None)
      }
    })

    it('Vote on Proposal for Slash', async () => {
      const proposalId = 1
      const proposerAddress = stakerAccount1
      const slashAmount = _lib.toBN(1)
      const targetAddress = stakerAccount2
      const voterAddress = stakerAccount1
      const vote = Vote.No
      const defaultVote = Vote.None
      const lastBlock = (await _lib.getLatestBlock(web3)).number
      const targetContractRegistryKey = delegateManagerKey
      const targetContractAddress = delegateManager.address
      const callValue = _lib.toBN(0)
      const signature = 'slash(uint256,address)'
      const callData = _lib.abiEncode(['uint256', 'address'], [_lib.fromBN(slashAmount), targetAddress])

      // Call submitProposal
      await governance.submitProposal(
        targetContractRegistryKey,
        callValue,
        signature,
        callData,
        proposalDescription,
        { from: proposerAddress }
      )

      // Call submitProposalVote()
      const txReceipt = await governance.submitProposalVote(proposalId, vote, { from: voterAddress })

      // Confirm event log
      const txParsed = _lib.parseTx(txReceipt)
      assert.equal(txParsed.event.name, 'ProposalVoteSubmitted', 'Expected same event name')
      assert.equal(parseInt(txParsed.event.args.proposalId), proposalId, 'Expected same event.args.proposalId')
      assert.equal(txParsed.event.args.voter, voterAddress, 'Expected same event.args.voter')
      assert.equal(parseInt(txParsed.event.args.vote), vote, 'Expected same event.args.vote')
      assert.isTrue(txParsed.event.args.voterStake.eq(defaultStakeAmount), 'Expected same event.args.voterStake')
      assert.equal(parseInt(txParsed.event.args.previousVote), defaultVote, 'Expected same event.args.previousVote')

      // Call getProposalById() and confirm same values
      const proposal = await governance.getProposalById.call(proposalId)
      assert.equal(parseInt(proposal.proposalId), proposalId, 'Expected same proposalId')
      assert.equal(proposal.proposer, proposerAddress, 'Expected same proposer')
      assert.isTrue(proposal.startBlockNumber > lastBlock, 'Expected startBlockNumber > lastBlock')
      assert.equal(_lib.toStr(proposal.targetContractRegistryKey), _lib.toStr(targetContractRegistryKey), 'Expected same proposal.targetContractRegistryKey')
      assert.equal(proposal.targetContractAddress, targetContractAddress, 'Expected same proposal.targetContractAddress')
      assert.isTrue(proposal.callValue.eq(callValue), 'Expected same proposal.callValue')
      assert.equal(proposal.signature, signature, 'Expected same proposal.signature')
      assert.equal(proposal.callData, callData, 'Expected same proposal.callData')
      assert.equal(proposal.outcome, Outcome.InProgress, 'Expected same outcome')
      assert.isTrue(proposal.voteMagnitudeYes.isZero(), 'Expected same voteMagnitudeYes')
      assert.isTrue(proposal.voteMagnitudeNo.eq(defaultStakeAmount), 'Expected same voteMagnitudeNo')
      assert.equal(parseInt(proposal.numVotes), 1, 'Expected same numVotes')

      // Confirm all vote states - Vote.No for Voter, Vote.None for all others
      for (const account of accounts) {
        const voterVote = await governance.getVoteByProposalAndVoter.call(proposalId, account)
        if (account == voterAddress) {
          assert.equal(voterVote, vote)
        } else {
          assert.equal(voterVote, defaultVote)
        }
      }
    })

    describe('Proposal evaluation', async () => {
      let proposalId, proposerAddress, slashAmountNum, slashAmount, targetAddress, voterAddress, vote, defaultVote
      let lastBlock, targetContractRegistryKey, targetContractAddress, callValue, signature, callData
      let outcome, returnData, initialTotalStake, initialStakeAcct2, initialTokenSupply
      let submitProposalTxReceipt, proposalStartBlockNumber, evaluateTxReceipt

      /** Define vars, submit proposal, submit votes, advance blocks */
      beforeEach(async () => {
        // Define vars
        proposalId = 1
        proposerAddress = stakerAccount1
        slashAmountNum = _lib.audToWei(500)
        slashAmount = _lib.toBN(slashAmountNum)
        targetAddress = stakerAccount2
        voterAddress = stakerAccount1
        vote = Vote.Yes
        defaultVote = Vote.None
        lastBlock = (await _lib.getLatestBlock(web3)).number
        targetContractRegistryKey = delegateManagerKey
        targetContractAddress = delegateManager.address
        callValue = _lib.audToWei(0)
        signature = 'slash(uint256,address)'
        callData = _lib.abiEncode(['uint256', 'address'], [slashAmountNum, targetAddress])
        outcome = Outcome.Yes 
        returnData = null
  
        // Confirm initial Stake state
        initialTotalStake = await staking.totalStaked()
        assert.isTrue(initialTotalStake.eq(defaultStakeAmount.mul(_lib.toBN(2))))
        initialStakeAcct2 = await staking.totalStakedFor(targetAddress)
        assert.isTrue(initialStakeAcct2.eq(defaultStakeAmount))
        initialTokenSupply = await token.totalSupply()
  
        // Call submitProposal + submitProposalVote
        submitProposalTxReceipt = await governance.submitProposal(
          targetContractRegistryKey,
          callValue,
          signature,
          callData,
          proposalDescription,
          { from: proposerAddress }
        )
        await governance.submitProposalVote(proposalId, vote, { from: voterAddress })
  
        // Advance blocks to the next valid claim
        proposalStartBlockNumber = parseInt(_lib.parseTx(submitProposalTxReceipt).event.args.startBlockNumber)
        await time.advanceBlockTo(proposalStartBlockNumber + votingPeriod)
      })

      it('Confirm proposal evaluated correctly + transaction executed', async () => {
        // Call evaluateProposalOutcome()
        evaluateTxReceipt = await governance.evaluateProposalOutcome(proposalId, { from: proposerAddress })
        
        // Confirm event logs (2 events)
        const [txParsedEvent0, txParsedEvent1] = _lib.parseTx(evaluateTxReceipt, true)
        assert.equal(txParsedEvent0.event.name, 'ProposalTransactionExecuted', 'Expected same event name')
        assert.equal(parseInt(txParsedEvent0.event.args.proposalId), proposalId, 'Expected same txParsedEvent0.event.args.proposalId')
        assert.equal(txParsedEvent0.event.args.success, true, 'Expected same txParsedEvent0.event.args.returnData')
        assert.equal(txParsedEvent0.event.args.returnData, returnData, 'Expected same txParsedEvent0.event.args.returnData')
        assert.equal(txParsedEvent1.event.name, 'ProposalOutcomeEvaluated', 'Expected same event name')
        assert.equal(parseInt(txParsedEvent1.event.args.proposalId), proposalId, 'Expected same event.args.proposalId')
        assert.equal(txParsedEvent1.event.args.outcome, outcome, 'Expected same event.args.outcome')
        assert.isTrue(txParsedEvent1.event.args.voteMagnitudeYes.eq(defaultStakeAmount), 'Expected same event.args.voteMagnitudeYes')
        assert.isTrue(txParsedEvent1.event.args.voteMagnitudeNo.isZero(), 'Expected same event.args.voteMagnitudeNo')
        assert.equal(parseInt(txParsedEvent1.event.args.numVotes), 1, 'Expected same event.args.numVotes')
  
        // Call getProposalById() and confirm same values
        const proposal = await governance.getProposalById.call(proposalId)
        assert.equal(parseInt(proposal.proposalId), proposalId, 'Expected same proposalId')
        assert.equal(proposal.proposer, proposerAddress, 'Expected same proposer')
        assert.isTrue(parseInt(proposal.startBlockNumber) > lastBlock, 'Expected startBlockNumber > lastBlock')
        assert.equal(_lib.toStr(proposal.targetContractRegistryKey), _lib.toStr(targetContractRegistryKey), 'Expected same proposal.targetContractRegistryKey')
        assert.equal(proposal.targetContractAddress, targetContractAddress, 'Expected same proposal.targetContractAddress')
        assert.equal(_lib.fromBN(proposal.callValue), callValue, 'Expected same proposal.callValue')
        assert.equal(proposal.signature, signature, 'Expected same proposal.signature')
        assert.equal(proposal.callData, callData, 'Expected same proposal.callData')
        assert.equal(proposal.outcome, outcome, 'Expected same outcome')
        assert.equal(parseInt(proposal.voteMagnitudeYes), defaultStakeAmount, 'Expected same voteMagnitudeYes')
        assert.equal(parseInt(proposal.voteMagnitudeNo), 0, 'Expected same voteMagnitudeNo')
        assert.equal(parseInt(proposal.numVotes), 1, 'Expected same numVotes')
  
        // Confirm all vote states - Vote.No for Voter, Vote.None for all others
        for (const account of accounts) {
          const voterVote = await governance.getVoteByProposalAndVoter.call(proposalId, account)
          if (account == voterAddress) {
            assert.equal(voterVote, vote)
          } else {
            assert.equal(voterVote, defaultVote)
          }
        }
  
        // Confirm Slash action succeeded by checking new Stake + Token values
        const finalStakeAcct2 = await staking.totalStakedFor(targetAddress)
        assert.isTrue(
          finalStakeAcct2.eq(defaultStakeAmount.sub(_lib.toBN(slashAmount)))
        )
        assert.isTrue(
          (_lib.toBN(initialTotalStake)).sub(_lib.toBN(slashAmount)).eq(await staking.totalStaked()),
          'Expected same total stake amount'
        )
        assert.equal(
          await token.totalSupply(),
          initialTokenSupply - slashAmount,
          "Expected same token total supply"
        )
      })
  
      it('Confirm Repeated evaluateProposal call fails', async () => {
        // Call evaluateProposalOutcome()
        evaluateTxReceipt = await governance.evaluateProposalOutcome(proposalId, { from: proposerAddress })
        
        await _lib.assertRevert(
          governance.evaluateProposalOutcome(proposalId, { from: proposerAddress }),
          "Governance::evaluateProposalOutcome:Cannot evaluate inactive proposal."
        )
      })

      it('evaluateProposal fails after targetContract has been upgraded', async () => {
        const testContract = await TestContract.new()
        await testContract.initialize(registry.address)

        // Upgrade contract registered at targetContractRegistryKey
        await registry.upgradeContract(targetContractRegistryKey, testContract.address)
        
        await _lib.assertRevert(
          // Call evaluateProposalOutcome()
          governance.evaluateProposalOutcome(proposalId, { from: proposerAddress }),
          "Registered contract address for targetContractRegistryKey has changed"
        )
      })

      it('Call evaluateProposal where transaction execution fails', async () => {
        initialStakeAcct2 = await staking.totalStakedFor(targetAddress)
        assert.isTrue(initialStakeAcct2.eq(defaultStakeAmount))

        // Reduce stake amount below proposed slash amount
        const decreaseStakeAmount = _lib.audToWeiBN(700)
        await serviceProviderFactory.decreaseStake(
          decreaseStakeAmount,
          { from: stakerAccount2 }
        )
        const decreasedStakeAcct2 = await staking.totalStakedFor.call(stakerAccount2)
        assert.isTrue(decreasedStakeAcct2.eq(initialStakeAcct2.sub(decreaseStakeAmount)))

        // Call evaluateProposalOutcome and confirm that transaction execution failed and proposal outcome is No.
        evaluateTxReceipt = await governance.evaluateProposalOutcome(proposalId, { from: proposerAddress })
        
        // Confirm event logs (2 events)
        const [txParsedEvent0, txParsedEvent1] = _lib.parseTx(evaluateTxReceipt, true)
        assert.equal(txParsedEvent0.event.name, 'ProposalTransactionExecuted', 'Expected same event name')
        assert.equal(txParsedEvent0.event.args.proposalId, proposalId, 'Expected same txParsedEvent0.event.args.proposalId')
        assert.equal(txParsedEvent0.event.args.success, false, 'Expected same txParsedEvent0.event.args.success')

        // TODO - confirm that returnData = "Cannot slash more than total currently staked"
        // assert.equal(txParsedEvent0.event.args.returnData, returnData, 'Expected same txParsedEvent0.event.args.returnData')

        assert.equal(txParsedEvent1.event.name, 'ProposalOutcomeEvaluated', 'Expected same event name')
        assert.equal(parseInt(txParsedEvent1.event.args.proposalId), proposalId, 'Expected same event.args.proposalId')
        assert.equal(txParsedEvent1.event.args.outcome, Outcome.TxFailed, 'Expected same event.args.outcome')
        assert.isTrue(txParsedEvent1.event.args.voteMagnitudeYes.eq(defaultStakeAmount), 'Expected same event.args.voteMagnitudeYes')
        assert.isTrue(txParsedEvent1.event.args.voteMagnitudeNo.isZero(), 'Expected same event.args.voteMagnitudeNo')
        assert.equal(parseInt(txParsedEvent1.event.args.numVotes), 1, 'Expected same event.args.numVotes')
  
        // Call getProposalById() and confirm same values
        const proposal = await governance.getProposalById.call(proposalId)
        assert.equal(parseInt(proposal.proposalId), proposalId, 'Expected same proposalId')
        assert.equal(proposal.proposer, proposerAddress, 'Expected same proposer')
        assert.isTrue(parseInt(proposal.startBlockNumber) > lastBlock, 'Expected startBlockNumber > lastBlock')
        assert.equal(_lib.toStr(proposal.targetContractRegistryKey), _lib.toStr(targetContractRegistryKey), 'Expected same proposal.targetContractRegistryKey')
        assert.equal(proposal.targetContractAddress, targetContractAddress, 'Expected same proposal.targetContractAddress')
        assert.equal(_lib.fromBN(proposal.callValue), callValue, 'Expected same proposal.callValue')
        assert.equal(proposal.signature, signature, 'Expected same proposal.signature')
        assert.equal(proposal.callData, callData, 'Expected same proposal.callData')
        assert.equal(proposal.outcome, Outcome.TxFailed, 'Expected same outcome')
        assert.equal(parseInt(proposal.voteMagnitudeYes), defaultStakeAmount, 'Expected same voteMagnitudeYes')
        assert.equal(parseInt(proposal.voteMagnitudeNo), 0, 'Expected same voteMagnitudeNo')
        assert.equal(parseInt(proposal.numVotes), 1, 'Expected same numVotes')
  
        // Confirm all vote states - Vote.No for Voter, Vote.None for all others
        for (const account of accounts) {
          const voterVote = await governance.getVoteByProposalAndVoter.call(proposalId, account)
          if (account == voterAddress) {
            assert.equal(voterVote, vote)
          } else {
            assert.equal(voterVote, defaultVote)
          }
        }
  
        // Confirm Slash action failed by checking new Stake + Token values
        const finalStakeAcct2 = await staking.totalStakedFor(targetAddress)
        assert.isTrue(finalStakeAcct2.eq(decreasedStakeAcct2), 'ye')
        assert.isTrue(
          (await staking.totalStaked()).eq(initialTotalStake.sub(decreaseStakeAmount)),
          'Expected total stake amount to be unchanged'
        )
        assert.isTrue((await token.totalSupply()).eq(initialTokenSupply), "Expected total token supply to be unchanged")
      })

      describe('Veto logic', async () => {
        it('Ensure only guardian can veto', async () => {
          // Fail to veto from non-guardian address
          await _lib.assertRevert(
            governance.vetoProposal(proposalId, { from: stakerAccount1 }),
            'Governance::vetoProposal:Only guardian can veto proposals'
          )
        })

        it('Ensure on active proposal can be vetoed', async () => {
          await governance.evaluateProposalOutcome(proposalId, { from: proposerAddress })

          // Ensure proposal.outcome != InProgress
          assert.notEqual(
            (await governance.getProposalById.call(proposalId)).outcome,
            Outcome.InProgress,
            'Expected outcome != InProgress'
          )
          
          // Fail to veto due to inactive proposal
          await _lib.assertRevert(
            governance.vetoProposal(proposalId, { from: guardianAddress }),
            'Governance::vetoProposal:Cannot veto inactive proposal.'
          )
        })

        it('Successfully veto proposal + ensure further actions are blocked', async () => {
          const vetoTxReceipt = await governance.vetoProposal(proposalId, { from: guardianAddress })

          // Confirm event log
          const vetoTx = _lib.parseTx(vetoTxReceipt)
          assert.equal(vetoTx.event.name, 'ProposalVetoed', 'event.name')
          assert.equal(parseInt(vetoTx.event.args.proposalId), proposalId, 'event.args.proposalId')

          // Call getProposalById() and confirm expected outcome
          const proposal = await governance.getProposalById.call(proposalId)
          assert.equal(proposal.outcome, Outcome.No, 'outcome')
          assert.equal(parseInt(proposal.voteMagnitudeYes), defaultStakeAmount, 'voteMagnitudeYes')
          assert.equal(parseInt(proposal.voteMagnitudeNo), 0, 'voteMagnitudeNo')
          assert.equal(parseInt(proposal.numVotes), 1, 'numVotes')

          // Confirm that further actions are blocked
          await _lib.assertRevert(
            governance.evaluateProposalOutcome(proposalId, { from: proposerAddress }),
            "Governance::evaluateProposalOutcome:Cannot evaluate inactive proposal."
          )
        })
      })
    })
  })

  describe('Upgrade Contract Proposal', async () => {
    it('Upgrade Contract Proposal', async () => {
      // Confirm staking.newFunction() not callable before upgrade
      const stakingCopy = await StakingUpgraded.at(staking.address)
      await _lib.assertRevert(stakingCopy.newFunction.call({ from: proxyDeployerAddress }), 'revert')
  
      // Deploy new logic contract to later upgrade to
      const stakingUpgraded0 = await StakingUpgraded.new({ from: proxyAdminAddress })
      
      // Define vars
      const targetContractRegistryKey = stakingProxyKey
      const targetContractAddress = stakingProxy.address
      const callValue = _lib.audToWei(0)
      const signature = 'upgradeTo(address)'
      const callData = _lib.abiEncode(['address'], [stakingUpgraded0.address])
      const returnData = null
  
      const proposerAddress = stakerAccount1
      const voterAddress = stakerAccount1
      const outcome = Outcome.Yes
      const lastBlock = (await _lib.getLatestBlock(web3)).number
      
      // Submit proposal
      const submitTxReceipt = await governance.submitProposal(
        targetContractRegistryKey,
        callValue,
        signature,
        callData,
        proposalDescription,
        { from: proposerAddress }
      )
      const proposalId = _lib.parseTx(submitTxReceipt).event.args.proposalId
  
      // Submit proposal vote for Yes
      await governance.submitProposalVote(proposalId, Vote.Yes, { from: voterAddress })
  
      // Advance blocks to after proposal evaluation period
      const proposalStartBlock = parseInt(_lib.parseTx(submitTxReceipt).event.args.startBlockNumber)
<<<<<<< HEAD
      await time.advanceBlockTo(proposalStartBlock + votingPeriod)

=======
      await _lib.advanceToTargetBlock(proposalStartBlock + votingPeriod, web3)
  
>>>>>>> dde6adad
      // Call evaluateProposalOutcome()
      const evaluateTxReceipt = await governance.evaluateProposalOutcome(proposalId, { from: proposerAddress })
  
      // Confirm event log states - ProposalTransactionExecuted, ProposalOutcomeEvaluated
      const [txParsedEvent0, txParsedEvent1] = _lib.parseTx(evaluateTxReceipt, true)
      assert.equal(txParsedEvent0.event.name, 'ProposalTransactionExecuted', 'Expected event.name')
      assert.equal(parseInt(txParsedEvent0.event.args.proposalId), proposalId, 'Expected event.args.proposalId')
      assert.equal(txParsedEvent0.event.args.success, true, 'Expected event.args.returnData')
      assert.equal(txParsedEvent0.event.args.returnData, returnData, 'Expected event.args.returnData')
      assert.equal(txParsedEvent1.event.name, 'ProposalOutcomeEvaluated', 'Expected same event name')
      assert.equal(parseInt(txParsedEvent1.event.args.proposalId), proposalId, 'Expected same event.args.proposalId')
      assert.equal(txParsedEvent1.event.args.outcome, outcome, 'Expected same event.args.outcome')
      assert.isTrue(txParsedEvent1.event.args.voteMagnitudeYes.eq(defaultStakeAmount), 'Expected same event.args.voteMagnitudeYes')
      assert.isTrue(txParsedEvent1.event.args.voteMagnitudeNo.isZero(), 'Expected same event.args.voteMagnitudeNo')
      assert.equal(parseInt(txParsedEvent1.event.args.numVotes), 1, 'Expected same event.args.numVotes')
  
      // Call getProposalById() and confirm same values
      const proposal = await governance.getProposalById.call(proposalId)
      assert.equal(parseInt(proposal.proposalId), proposalId, 'Expected same proposalId')
      assert.equal(proposal.proposer, proposerAddress, 'Expected same proposer')
      assert.isTrue(parseInt(proposal.startBlockNumber) > lastBlock, 'Expected startBlockNumber > lastBlock')
      assert.equal(_lib.toStr(proposal.targetContractRegistryKey), _lib.toStr(targetContractRegistryKey), 'Expected same proposal.targetContractRegistryKey')
      assert.equal(proposal.targetContractAddress, targetContractAddress, 'Expected same proposal.targetContractAddress')
      assert.equal(_lib.fromBN(proposal.callValue), callValue, 'Expected same proposal.callValue')
      assert.equal(proposal.signature, signature, 'Expected same proposal.signature')
      assert.equal(proposal.callData, callData, 'Expected same proposal.callData')
      assert.equal(proposal.outcome, outcome, 'Expected same outcome')
      assert.equal(parseInt(proposal.voteMagnitudeYes), defaultStakeAmount, 'Expected same voteMagnitudeYes')
      assert.equal(parseInt(proposal.voteMagnitudeNo), 0, 'Expected same voteMagnitudeNo')
      assert.equal(parseInt(proposal.numVotes), 1, 'Expected same numVotes')
  
      // Confirm that contract was upgraded by ensuring staking.newFunction() call succeeds
      const stakingCopy2 = await StakingUpgraded.at(staking.address)
      const newFnResp = await stakingCopy2.newFunction.call({ from: proxyDeployerAddress })
      assert.equal(newFnResp, 5)
  
      // Confirm that proxy contract's implementation address has upgraded
      assert.equal(
        await stakingProxy.implementation.call({ from: proxyAdminAddress }),
        stakingUpgraded0.address,
        'Expected updated proxy implementation address'
      )
    })
  })

  describe('Guardian execute transactions', async () => {    
    let slashAmount, targetAddress, targetContractRegistryKey, targetContractAddress
    let callValue, signature, callData, returnData

    beforeEach(async () => {
      slashAmount = _lib.toBN(1)
      targetAddress = stakerAccount2
      targetContractRegistryKey = delegateManagerKey
      targetContractAddress = delegateManager.address
      callValue = _lib.toBN(0)
      signature = 'slash(uint256,address)'
      callData = _lib.abiEncode(['uint256', 'address'], [_lib.fromBN(slashAmount), targetAddress])
      returnData = null
    })

    it('Fail to call from non-guardian address', async () => {
      await _lib.assertRevert(
        governance.guardianExecuteTransaction(
          targetContractRegistryKey,
          callValue,
          signature,
          callData,
          { from: stakerAccount1 }
        ),
        "Governance::guardianExecuteTransaction:Only guardian."
      )
    })

    it('Slash staker', async () => {
      // Confirm initial Stake state
      const initialTotalStake = await staking.totalStaked()
      assert.isTrue(initialTotalStake.eq(defaultStakeAmount.mul(_lib.toBN(2))))
      const initialStakeAcct2 = await staking.totalStakedFor(targetAddress)
      assert.isTrue(initialStakeAcct2.eq(defaultStakeAmount))
      const initialTokenSupply = await token.totalSupply()

      // Execute transaction
      const guardianExecTxReceipt = await governance.guardianExecuteTransaction(
        targetContractRegistryKey,
        callValue,
        signature,
        callData,
        { from: guardianAddress }
      )

      const guardianExecTx = _lib.parseTx(guardianExecTxReceipt)
      assert.equal(guardianExecTx.event.name, 'GuardianTransactionExecuted', 'event.name')
      assert.equal(guardianExecTx.event.args.targetContractAddress, targetContractAddress, 'event.args.targetContractAddress')
      assert.isTrue(guardianExecTx.event.args.callValue.eq(callValue), 'event.args.callValue')
      // assert.equal(guardianExecTx.event.args.signature, web3.utils.utf8ToHex(signature), 'event.args.signature')
      // assert.equal(guardianExecTx.event.args.callData, callData, 'event.args.callData')
      assert.equal(guardianExecTx.event.args.success, true, 'event.args.success')
      assert.equal(guardianExecTx.event.args.returnData, returnData, 'event.args.returnData')

      // Confirm Slash action succeeded by checking new Stake + Token values
      const finalStakeAcct2 = await staking.totalStakedFor(targetAddress)
      assert.isTrue(
        finalStakeAcct2.eq(defaultStakeAmount.sub(slashAmount))
      )
      assert.isTrue(
        (initialTotalStake.sub(slashAmount)).eq(await staking.totalStaked()),
        'Expected same total stake amount'
      )
      assert.isTrue(
        (await token.totalSupply()).eq(initialTokenSupply.sub(slashAmount)),
        "Expected same token total supply"
      )
    })

    it.skip('Fail to slash too large amount', async () => { })

    it.skip('Upgrade contract', async () => { })
  })

  describe.skip('Proposal to upgrade governance contract', async () => { })
})<|MERGE_RESOLUTION|>--- conflicted
+++ resolved
@@ -665,13 +665,8 @@
   
       // Advance blocks to after proposal evaluation period
       const proposalStartBlock = parseInt(_lib.parseTx(submitTxReceipt).event.args.startBlockNumber)
-<<<<<<< HEAD
       await time.advanceBlockTo(proposalStartBlock + votingPeriod)
 
-=======
-      await _lib.advanceToTargetBlock(proposalStartBlock + votingPeriod, web3)
-  
->>>>>>> dde6adad
       // Call evaluateProposalOutcome()
       const evaluateTxReceipt = await governance.evaluateProposalOutcome(proposalId, { from: proposerAddress })
   
@@ -687,7 +682,7 @@
       assert.isTrue(txParsedEvent1.event.args.voteMagnitudeYes.eq(defaultStakeAmount), 'Expected same event.args.voteMagnitudeYes')
       assert.isTrue(txParsedEvent1.event.args.voteMagnitudeNo.isZero(), 'Expected same event.args.voteMagnitudeNo')
       assert.equal(parseInt(txParsedEvent1.event.args.numVotes), 1, 'Expected same event.args.numVotes')
-  
+
       // Call getProposalById() and confirm same values
       const proposal = await governance.getProposalById.call(proposalId)
       assert.equal(parseInt(proposal.proposalId), proposalId, 'Expected same proposalId')
@@ -702,12 +697,12 @@
       assert.equal(parseInt(proposal.voteMagnitudeYes), defaultStakeAmount, 'Expected same voteMagnitudeYes')
       assert.equal(parseInt(proposal.voteMagnitudeNo), 0, 'Expected same voteMagnitudeNo')
       assert.equal(parseInt(proposal.numVotes), 1, 'Expected same numVotes')
-  
+
       // Confirm that contract was upgraded by ensuring staking.newFunction() call succeeds
       const stakingCopy2 = await StakingUpgraded.at(staking.address)
       const newFnResp = await stakingCopy2.newFunction.call({ from: proxyDeployerAddress })
       assert.equal(newFnResp, 5)
-  
+
       // Confirm that proxy contract's implementation address has upgraded
       assert.equal(
         await stakingProxy.implementation.call({ from: proxyAdminAddress }),
