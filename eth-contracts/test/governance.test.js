--- conflicted
+++ resolved
@@ -628,7 +628,6 @@
       )
     })
 
-<<<<<<< HEAD
     it('Fail to submitProposal when an outstanding proposal exists', async () => {
       const proposerAddress = accounts[10]
       const slashAmount = _lib.toBN(1)
@@ -650,7 +649,7 @@
       // advance to make eligible to evaluate
       const proposalStartBlockNumber = parseInt(_lib.parseTx(txReceipt).event.args.submissionBlockNumber)
       await time.advanceBlockTo(proposalStartBlockNumber + votingPeriod)
-      
+
       await _lib.assertRevert(
         governance.submitProposal(
           targetContractRegistryKey,
@@ -664,10 +663,7 @@
       )
     })
 
-    it('Fail to submitProposal when number of InProgress proposals > maxInProgressProposals', async () => {
-=======
     it('Should fail to submit Proposal when maxInProgressProposals is reached', async () => {
->>>>>>> d8e1d60c
       const proposerAddress = accounts[10]
       const slashAmount = _lib.toBN(1)
       const targetAddress = accounts[11]
@@ -685,27 +681,16 @@
         { from: proposerAddress }
       )
 
-<<<<<<< HEAD
-      // Update maxInProgressProposals to high val
-=======
       // Update maxInProgressProposals to max of 2
->>>>>>> d8e1d60c
       await governance.guardianExecuteTransaction(
         governanceKey,
         callValue0,
         'setMaxInProgressProposals(uint16)',
-<<<<<<< HEAD
-        _lib.abiEncode(['uint16'], [1]),
-        { from: guardianAddress }
-      )
-
-=======
         _lib.abiEncode(['uint16'], [2]),
         { from: guardianAddress }
       )
 
       // Successfully submit a second proposal
->>>>>>> d8e1d60c
       await governance.submitProposal(
         targetContractRegistryKey,
         callValue0,
@@ -714,11 +699,7 @@
         proposalDescription,
         { from: proposerAddress }
       )
-<<<<<<< HEAD
-
-=======
       // should fail to add a third in progress if two are outstanding
->>>>>>> d8e1d60c
       await _lib.assertRevert(
         governance.submitProposal(
           targetContractRegistryKey,
