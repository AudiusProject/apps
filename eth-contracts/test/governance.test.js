import * as _lib from '../utils/lib.js'
const { time } = require('@openzeppelin/test-helpers')

const AudiusAdminUpgradeabilityProxy = artifacts.require('AudiusAdminUpgradeabilityProxy')
const Staking = artifacts.require('Staking')
const StakingUpgraded = artifacts.require('StakingUpgraded')
const Governance = artifacts.require('Governance')
const GovernanceUpgraded = artifacts.require('GovernanceUpgraded')
const ServiceTypeManager = artifacts.require('ServiceTypeManager')
const ServiceProviderFactory = artifacts.require('ServiceProviderFactory')
const DelegateManager = artifacts.require('DelegateManager')
const ClaimsManager = artifacts.require('ClaimsManager')
const TestContract = artifacts.require('TestContract')
const Registry = artifacts.require('Registry')
const AudiusToken = artifacts.require('AudiusToken')

const stakingProxyKey = web3.utils.utf8ToHex('StakingProxy')
const serviceProviderFactoryKey = web3.utils.utf8ToHex('ServiceProviderFactory')
const serviceTypeManagerProxyKey = web3.utils.utf8ToHex('ServiceTypeManagerProxy')
const claimsManagerProxyKey = web3.utils.utf8ToHex('ClaimsManagerProxy')
const governanceKey = web3.utils.utf8ToHex('Governance')
const delegateManagerKey = web3.utils.utf8ToHex('DelegateManagerKey')
const tokenRegKey = web3.utils.utf8ToHex('Token')
const registryRegKey = web3.utils.utf8ToHex('Registry')

const Outcome = Object.freeze({
  InProgress: 0,
  Rejected: 1,
  ApprovedExecuted: 2,
  QuorumNotMet: 3,
  ApprovedExecutionFailed: 4,
  // Evaluating - transient internal state
  Vetoed: 6,
  TargetContractAddressChanged: 7
})

const Vote = Object.freeze({
  None: 0,
  No: 1,
  Yes: 2
})

contract('Governance.sol', async (accounts) => {
  let token, registry, staking, stakingProxy, serviceProviderFactory
  let claimsManager, delegateManager, governance, registry0, registryProxy, token0, tokenProxy

  const votingPeriod = 10
  const votingQuorumPercent = 10
  const decreaseStakeLockupDuration = 10
  const maxInProgressProposals = 20
  const maxDescriptionLength = 250
  const executionDelay = votingPeriod

  // intentionally not using acct0 to make sure no TX accidentally succeeds without specifying sender
  const [, proxyAdminAddress, proxyDeployerAddress, newUpdateAddress] = accounts
  const tokenOwnerAddress = proxyDeployerAddress
  const guardianAddress = proxyDeployerAddress

  const testDiscProvType = web3.utils.utf8ToHex('discovery-provider')
  const testEndpoint1 = 'https://localhost:5000'
  const testEndpoint2 = 'https://localhost:5001'

  const proposalDescription = "TestDescription"
  const stakerAccount1 = accounts[10]
  const stakerAccount2 = accounts[11]
  const delegatorAccount1 = accounts[12]

  const defaultStakeAmount = _lib.audToWeiBN(1000)
  const callValue0 = _lib.toBN(0)
  const spMinStake = _lib.audToWei(5)
  const spMaxStake = _lib.audToWei(10000000)

  /**
   * Deploy Registry, AudiusAdminUpgradeabilityProxy, AudiusToken, Staking, and Governance contracts
   */
  beforeEach(async () => {
    registry0 = await Registry.new({ from: proxyDeployerAddress })
    const registryInitData = _lib.encodeCall('initialize', [], [])
    registryProxy = await AudiusAdminUpgradeabilityProxy.new(
      registry0.address,
      proxyAdminAddress,
      registryInitData,
      _lib.addressZero,
      { from: proxyDeployerAddress }
    )
    registry = await Registry.at(registryProxy.address)

    // Deploy + register Governance contract
    governance = await _lib.deployGovernance(
      artifacts,
      proxyAdminAddress,
      proxyDeployerAddress,
      registry,
      votingPeriod,
      executionDelay,
      votingQuorumPercent,
      guardianAddress,
      maxInProgressProposals,
      maxDescriptionLength
    )
    await registry.addContract(governanceKey, governance.address, { from: proxyDeployerAddress })

    // Deploy + register token
    token0 = await AudiusToken.new({ from: proxyDeployerAddress })
    const tokenInitData = _lib.encodeCall(
      'initialize',
      ['address', 'address'],
      [tokenOwnerAddress, governance.address]
    )
    tokenProxy = await AudiusAdminUpgradeabilityProxy.new(
      token0.address,
      proxyAdminAddress,
      tokenInitData,
      governance.address,
      { from: proxyDeployerAddress }
    )
    token = await AudiusToken.at(tokenProxy.address)
    await registry.addContract(tokenRegKey, token.address, { from: proxyDeployerAddress })

    // Deploy + register Staking
    const staking0 = await Staking.new({ from: proxyDeployerAddress })
    const stakingInitializeData = _lib.encodeCall(
      'initialize',
      ['address', 'address'],
      [
        token.address,
        governance.address
      ]
    )
    stakingProxy = await AudiusAdminUpgradeabilityProxy.new(
      staking0.address,
      proxyAdminAddress,
      stakingInitializeData,
      governance.address,
      { from: proxyDeployerAddress }
    )
    staking = await Staking.at(stakingProxy.address)
    await registry.addContract(stakingProxyKey, stakingProxy.address, { from: proxyDeployerAddress })

    // Deploy + register ServiceTypeManager
    const serviceTypeManager0 = await ServiceTypeManager.new({ from: proxyDeployerAddress })
    const serviceTypeInitializeData = _lib.encodeCall(
      'initialize',
      ['address'],
      [governance.address]
    )
    const serviceTypeManagerProxy = await AudiusAdminUpgradeabilityProxy.new(
      serviceTypeManager0.address,
      proxyAdminAddress,
      serviceTypeInitializeData,
      governance.address,
      { from: proxyAdminAddress }
    )
    await registry.addContract(serviceTypeManagerProxyKey, serviceTypeManagerProxy.address, { from: proxyDeployerAddress })
    const serviceTypeManager = await ServiceTypeManager.at(serviceTypeManagerProxy.address)

    // Register discprov serviceType
    await _lib.addServiceType(testDiscProvType, spMinStake, spMaxStake, governance, guardianAddress, serviceTypeManagerProxyKey)

    // Deploy + Register ServiceProviderFactory contract
    const serviceProviderFactory0 = await ServiceProviderFactory.new({ from: proxyDeployerAddress })
    const serviceProviderFactoryCalldata = _lib.encodeCall(
      'initialize',
      ['address', 'uint'],
      [governance.address, decreaseStakeLockupDuration]
    )
    const serviceProviderFactoryProxy = await AudiusAdminUpgradeabilityProxy.new(
      serviceProviderFactory0.address,
      proxyAdminAddress,
      serviceProviderFactoryCalldata,
      governance.address,
      { from: proxyAdminAddress }
    )
    serviceProviderFactory = await ServiceProviderFactory.at(serviceProviderFactoryProxy.address)
    await registry.addContract(serviceProviderFactoryKey, serviceProviderFactoryProxy.address, { from: proxyDeployerAddress })

    // Deploy + register claimsManagerProxy
    const claimsManager0 = await ClaimsManager.new({ from: proxyDeployerAddress })
    const claimsInitializeCallData = _lib.encodeCall(
      'initialize',
      ['address', 'address'],
      [token.address, governance.address]
    )
    const claimsManagerProxy = await AudiusAdminUpgradeabilityProxy.new(
      claimsManager0.address,
      proxyAdminAddress,
      claimsInitializeCallData,
      governance.address,
      { from: proxyDeployerAddress }
    )
    claimsManager = await ClaimsManager.at(claimsManagerProxy.address)
    await registry.addContract(
      claimsManagerProxyKey,
      claimsManagerProxy.address,
      { from: proxyDeployerAddress }
    )

    // Register new contract as a minter, from the same address that deployed the contract
    await governance.guardianExecuteTransaction(
      tokenRegKey,
      callValue0,
      'addMinter(address)',
      _lib.abiEncode(['address'], [claimsManager.address]),
      { from: guardianAddress }
    )

    // Deploy + register DelegateManager contract
    const delegateManagerInitializeData = _lib.encodeCall(
      'initialize',
      ['address', 'address'],
      [token.address, governance.address]
    )
    let delegateManager0 = await DelegateManager.new({ from: proxyDeployerAddress })
    let delegateManagerProxy = await AudiusAdminUpgradeabilityProxy.new(
      delegateManager0.address,
      proxyAdminAddress,
      delegateManagerInitializeData,
      governance.address,
      { from: proxyDeployerAddress }
    )
    delegateManager = await DelegateManager.at(delegateManagerProxy.address)
    await registry.addContract(delegateManagerKey, delegateManagerProxy.address, { from: proxyDeployerAddress })

    // ---- Configuring addresses
    await _lib.configureGovernanceStakingAddress(
      governance,
      governanceKey,
      guardianAddress,
      stakingProxy.address
    )
    // ---- Set up staking contract permissions
    await _lib.configureStakingContractAddresses(
      governance,
      guardianAddress,
      stakingProxyKey,
      staking,
      serviceProviderFactoryProxy.address,
      claimsManagerProxy.address,
      delegateManagerProxy.address
    )
    // ---- Set up claims manager contract permissions
    await _lib.configureClaimsManagerContractAddresses(
      governance,
      guardianAddress,
      claimsManagerProxyKey,
      claimsManager,
      staking.address,
      serviceProviderFactory.address,
      delegateManager.address
    )

    // ---- Set up delegateManager contract permissions
    await _lib.configureDelegateManagerAddresses(
      governance,
      guardianAddress,
      delegateManagerKey,
      delegateManager,
      staking.address,
      serviceProviderFactory.address,
      claimsManager.address
    )

    // ---- Set up spFactory contract permissions
    await _lib.configureServiceProviderFactoryAddresses(
      governance,
      guardianAddress,
      serviceProviderFactoryKey,
      serviceProviderFactory,
      staking.address,
      serviceTypeManagerProxy.address,
      claimsManagerProxy.address,
      delegateManager.address
    )
  })

  /**
   * Transfer tokens & register 2 SPs
   */
  beforeEach(async () => {
    // Transfer 1000 tokens to stakerAccount1, stakerAccount2, and delegatorAccount1
    await token.transfer(stakerAccount1, defaultStakeAmount, { from: proxyDeployerAddress })
    await token.transfer(stakerAccount2, defaultStakeAmount, { from: proxyDeployerAddress })
    await token.transfer(delegatorAccount1, defaultStakeAmount, { from: proxyDeployerAddress })

    // Record initial staker account token balance
    const initialBalance = await token.balanceOf(stakerAccount1)

    // Register two SPs with stake
    const tx1 = await _lib.registerServiceProvider(
      token,
      staking,
      serviceProviderFactory,
      testDiscProvType,
      testEndpoint1,
      defaultStakeAmount,
      stakerAccount1
    )
    await _lib.registerServiceProvider(
      token,
      staking,
      serviceProviderFactory,
      testDiscProvType,
      testEndpoint2,
      defaultStakeAmount,
      stakerAccount2
    )

    // Confirm event has correct amount
    assert.isTrue(tx1.stakeAmount.eq(defaultStakeAmount))

    // Confirm new token balances
    const finalBalance = await token.balanceOf(stakerAccount1)
    assert.isTrue(
      initialBalance.eq(
        finalBalance.add(defaultStakeAmount)
      ),
      "Expected initialBalance == finalBalance + defaultStakeAmount"
    )
  })

  it('Initialize require statements', async () => {
    const governance0 = await Governance.new({ from: proxyDeployerAddress })
    
    // Requires non-zero _registryAddress
    let governanceCallData = _lib.encodeCall(
      'initialize',
      ['address', 'uint256', 'uint256', 'address'],
      [0x0, votingPeriod, votingQuorumPercent, proxyDeployerAddress]
    )
    await _lib.assertRevert(
      AudiusAdminUpgradeabilityProxy.new(
        governance0.address,
        proxyAdminAddress,
        governanceCallData,
        _lib.addressZero,
        { from: proxyDeployerAddress }
      ),
      'revert'
    )

    // Requires non-zero _votingPeriod
    governanceCallData = _lib.encodeCall(
      'initialize',
      ['address', 'uint256', 'uint256', 'address'],
      [registry.address, 0, votingQuorumPercent, proxyDeployerAddress]
    )
    await _lib.assertRevert(
      AudiusAdminUpgradeabilityProxy.new(
        governance0.address,
        proxyAdminAddress,
        governanceCallData,
        governance.address,
        { from: proxyDeployerAddress }
      ),
      "revert"
    )

    // Requires non-zero _votingQuorumPercent
    governanceCallData = _lib.encodeCall(
      'initialize',
      ['address', 'uint256', 'uint256', 'address'],
      [registry.address, votingPeriod, 0, proxyDeployerAddress]
    )
    await _lib.assertRevert(
      AudiusAdminUpgradeabilityProxy.new(
        governance0.address,
        proxyAdminAddress,
        governanceCallData,
        governance.address,
        { from: proxyDeployerAddress }
      ),
      "revert"
    )

    // Requires non-zero _guardianAddress
    governanceCallData = _lib.encodeCall(
      'initialize',
      ['address', 'uint256', 'uint256', 'address'],
      [registry.address, votingPeriod, votingQuorumPercent, _lib.addressZero]
    )
    await _lib.assertRevert(
      AudiusAdminUpgradeabilityProxy.new(
        governance0.address,
        proxyAdminAddress,
        governanceCallData,
        governance.address,
        { from: proxyDeployerAddress }
      ),
      "revert"
    )
  })

  it('stakingAddress management', async () => {
    // Deploy new registry + governance
    const registry2 = await _lib.deployRegistry(artifacts, proxyAdminAddress, proxyDeployerAddress)

    // Deploy + register Governance contract
    const governance2 = await _lib.deployGovernance(
      artifacts,
      proxyAdminAddress,
      proxyDeployerAddress,
      registry2,
      votingPeriod,
      executionDelay,
      votingQuorumPercent,
      guardianAddress
    )
    await registry2.addContract(governanceKey, governance2.address, { from: proxyDeployerAddress })

    // Deploy + register token
    const token2 = await _lib.deployToken(
      artifacts,
      proxyAdminAddress,
      proxyDeployerAddress,
      tokenOwnerAddress,
      governance2.address
    )
    await registry2.addContract(tokenRegKey, token2.address, { from: proxyDeployerAddress })

    // Deploy + register Staking
    const staking2_0 = await Staking.new({ from: proxyDeployerAddress })
    const stakingInitializeData2 = _lib.encodeCall(
      'initialize',
      ['address', 'address'],
      [
        token2.address,
        governance2.address
      ]
    )
    const stakingProxy2 = await AudiusAdminUpgradeabilityProxy.new(
      staking2_0.address,
      proxyAdminAddress,
      stakingInitializeData2,
      governance2.address,
      { from: proxyDeployerAddress }
    )
    const staking2 = await Staking.at(stakingProxy2.address)
    await registry2.addContract(stakingProxyKey, stakingProxy2.address, { from: proxyDeployerAddress })
    
    // Confirm staking address is zero initially
    assert.equal(await governance2.getStakingAddress.call(), _lib.addressZero)

    // Confirm staking address cannot be set from non-governance2 address
    await _lib.assertRevert(
      governance2.setStakingAddress(staking2.address, { from: proxyDeployerAddress }),
      "revert"
    )

    // Confirm staking address cannot be set to zero address
    await _lib.assertRevert(
      governance2.guardianExecuteTransaction(
        governanceKey,
        callValue0,
        'setStakingAddress(address)',
        _lib.abiEncode(['address'], [_lib.addressZero]),
        { from: guardianAddress }
      ),
      "revert"
    )

    // Successfully set staking address via governance
    await governance2.guardianExecuteTransaction(
      governanceKey,
      callValue0,
      'setStakingAddress(address)',
      _lib.abiEncode(['address'], [staking2.address]),
      { from: guardianAddress }
    )

    // Confirm staking address has been set
    assert.equal(await governance2.getStakingAddress.call(), staking2.address)
  })

  it('registryAddress management', async () => {
    // Confirm initial registryAddress value
    assert.equal(await governance.getRegistryAddress.call(), registry.address)

    const registry2 = await _lib.deployRegistry(artifacts, proxyAdminAddress, proxyDeployerAddress)

    // Fail to set registry address from non-governance address
    await _lib.assertRevert(
      governance.setRegistryAddress(registry2.address, { from: proxyDeployerAddress }),
      "revert"
    )

    // Confirm registry address cannot be set to zero address
    await _lib.assertRevert(
      governance.guardianExecuteTransaction(
        governanceKey,
        callValue0,
        'setRegistryAddress(address)',
        _lib.abiEncode(['address'], [_lib.addressZero]),
        { from: guardianAddress }
      ),
      "revert"
    )

    // Successfully set registry address via governance
    let setRegistryAddressTx = await governance.guardianExecuteTransaction(
      governanceKey,
      callValue0,
      'setRegistryAddress(address)',
      _lib.abiEncode(['address'], [registry2.address]),
      { from: guardianAddress }
    )

    // Confirm event log
    setRegistryAddressTx = _lib.parseTx(setRegistryAddressTx)
    assert.equal(setRegistryAddressTx.event.args.newRegistryAddress, registry2.address, 'Expected newRegistryAddress')

    // Confirm registry address has been set
    assert.equal(await governance.getRegistryAddress.call(), registry2.address)
  })

  describe('Proposal end-to-end test - slash action', async () => {
    it('Initial state - Ensure no Proposals exist yet', async () => {
      await _lib.assertRevert(governance.getProposalById(0), 'Must provide valid non-zero _proposalId')
      await _lib.assertRevert(governance.getProposalById(1), 'Must provide valid non-zero _proposalId')

      // getProposalById with invalid proposalId
      await _lib.assertRevert(
        governance.getProposalById(5),
        "Must provide valid non-zero _proposalId"
      )

      // getVoteByProposalAndVogter with invalid proposalId
      await _lib.assertRevert(
        governance.getVoteByProposalAndVoter(5, accounts[5]),
        "Must provide valid non-zero _proposalId"
      )
    })

    it('Should fail to submit Proposal for unregistered target contract', async () => {
      const proposerAddress = accounts[10]
      const slashAmount = _lib.toBN(1)
      const targetAddress = accounts[11]
      const targetContractRegistryKey = web3.utils.utf8ToHex('invalidKey')
      const callValue = _lib.toBN(0)
      const functionSignature = 'slash(uint256,address)'
      const callData = _lib.abiEncode(['uint256', 'address'], [slashAmount.toNumber(), targetAddress])

      await _lib.assertRevert(
        governance.submitProposal(
          targetContractRegistryKey,
          callValue,
          functionSignature,
          callData,
          proposalDescription,
          { from: proposerAddress }
        ),
        "_targetContractRegistryKey must point to valid registered contract"
      )
    })

    it('Should fail to submit Proposal with no functionSignature', async () => {
      const proposerAddress = accounts[10]
      const slashAmount = _lib.toBN(1)
      const targetAddress = accounts[11]
      const targetContractRegistryKey = delegateManagerKey
      const callValue = _lib.toBN(0)
      const callData = _lib.abiEncode(['uint256', 'address'], [_lib.fromBN(slashAmount), targetAddress])
      
      await _lib.assertRevert(
        governance.submitProposal(
          targetContractRegistryKey,
          callValue,
          '',
          callData,
          proposalDescription,
          { from: proposerAddress }
        ),
        "_functionSignature cannot be empty."
      )
    })

    it('Should fail to submit Proposal from non-staker caller', async () => {
      const proposerAddress = accounts[15]
      const slashAmount = _lib.toBN(1)
      const targetAddress = accounts[11]
      const targetContractRegistryKey = web3.utils.utf8ToHex("invalidKey")
      const callValue = _lib.toBN(0)
      const functionSignature = 'slash(uint256,address)'
      const callData = _lib.abiEncode(['uint256', 'address'], [_lib.fromBN(slashAmount), targetAddress])

      await _lib.assertRevert(
        governance.submitProposal(
          targetContractRegistryKey,
          callValue,
          functionSignature,
          callData,
          proposalDescription,
          { from: proposerAddress }
        ),
        "Proposer must be active staker with non-zero stake"
      )
    })

    it('Should fail to submit Proposal when maxInProgressProposals is reached', async () => {
      const proposerAddress = accounts[10]
      const slashAmount = _lib.toBN(1)
      const targetAddress = accounts[11]
      const targetContractRegistryKey = delegateManagerKey
      const signature = 'slash(uint256,address)'
      const callData = _lib.abiEncode(['uint256', 'address'], [slashAmount.toNumber(), targetAddress])

      // Successfully submit a proposal
      await governance.submitProposal(
        targetContractRegistryKey,
        callValue0,
        signature,
        callData,
        proposalDescription,
        { from: proposerAddress }
      )

      // Update maxInProgressProposals to max of 2
      await governance.guardianExecuteTransaction(
        governanceKey,
        callValue0,
        'setMaxInProgressProposals(uint16)',
        _lib.abiEncode(['uint16'], [2]),
        { from: guardianAddress }
      )

      // Successfully submit a second proposal
      await governance.submitProposal(
        targetContractRegistryKey,
        callValue0,
        signature,
        callData,
        proposalDescription,
        { from: proposerAddress }
      )
      // should fail to add a third in progress if two are outstanding
      await _lib.assertRevert(
        governance.submitProposal(
          targetContractRegistryKey,
          callValue0,
          signature,
          callData,
          proposalDescription,
          { from: proposerAddress }
        ),
        "Number of InProgress proposals already at max. Please evaluate if possible, or wait for current proposals' votingPeriods to expire."
      )
    })

    it('Proposal description', async () => {
      const proposerAddress = accounts[10]
      const slashAmount = _lib.toBN(1)
      const targetAddress = accounts[11]
      const targetContractRegistryKey = delegateManagerKey
      const signature = 'slash(uint256,address)'
      const callData = _lib.abiEncode(['uint256', 'address'], [slashAmount.toNumber(), targetAddress])

      const descriptionTooShort = ""
      const descriptionTooLong = "-".repeat(maxDescriptionLength + 10)
      const descriptionCorrect = proposalDescription

      // Fail to submit with empty description
      await _lib.assertRevert(
        governance.submitProposal(
          targetContractRegistryKey,
          callValue0,
          signature,
          callData,
          descriptionTooShort,
          { from: proposerAddress }
        )
      )

      // Fail to submit with too long description
      await _lib.assertRevert(
        governance.submitProposal(
          targetContractRegistryKey,
          callValue0,
          signature,
          callData,
          descriptionTooLong,
          { from: proposerAddress }
        )
      )

      // Successfully submit with description of correct length
      const txReceipt = await governance.submitProposal(
        targetContractRegistryKey,
        callValue0,
        signature,
        callData,
        descriptionCorrect,
        { from: proposerAddress }
      )
      const tx = _lib.parseTx(txReceipt)

      // Confirm description value in event log
      assert.equal(tx.event.args.description, descriptionCorrect, "Expected same event.args.description")

      // Confirm description value in onchain storage
      const proposal = await governance.getProposalById.call(tx.event.args.proposalId)
      assert.equal(
        await governance.getProposalDescriptionById.call(proposal.proposalId),
        descriptionCorrect
      )
    })

    it('Submit Proposal for Slash', async () => {
      const proposalId = 1
      const proposerAddress = accounts[10]
      const slashAmount = _lib.toBN(1)
      const targetAddress = accounts[11]
      const lastBlock = (await _lib.getLatestBlock(web3)).number
      const targetContractRegistryKey = delegateManagerKey
      const targetContractAddress = delegateManager.address
      const functionSignature = 'slash(uint256,address)'
      const callData = _lib.abiEncode(['uint256', 'address'], [slashAmount.toNumber(), targetAddress])

      // Call submitProposal
      const txReceipt = await governance.submitProposal(
        targetContractRegistryKey,
        callValue0,
        functionSignature,
        callData,
        proposalDescription,
        { from: proposerAddress }
      )

      // Confirm event log
      const txParsed = _lib.parseTx(txReceipt)
      assert.equal(txParsed.event.name, 'ProposalSubmitted', 'Expected same event name')
      assert.equal(parseInt(txParsed.event.args.proposalId), proposalId, 'Expected same event.args.proposalId')
      assert.equal(txParsed.event.args.proposer, proposerAddress, 'Expected same event.args.proposer')
      assert.isTrue(parseInt(txParsed.event.args.submissionBlockNumber) > lastBlock, 'Expected event.args.submissionBlockNumber > lastBlock')
      assert.equal(txParsed.event.args.description, proposalDescription, "Expected same event.args.description")

      // Call getProposalById() and confirm same values
      const proposal = await governance.getProposalById.call(proposalId)
      assert.equal(parseInt(proposal.proposalId), proposalId, 'Expected same proposalId')
      assert.equal(proposal.proposer, proposerAddress, 'Expected same proposer')
      assert.isTrue(parseInt(proposal.submissionBlockNumber) > lastBlock, 'Expected submissionBlockNumber > lastBlock')
      assert.equal(_lib.toStr(proposal.targetContractRegistryKey), _lib.toStr(targetContractRegistryKey), 'Expected same proposal.targetContractRegistryKey')
      assert.equal(proposal.targetContractAddress, targetContractAddress, 'Expected same proposal.targetContractAddress')
      assert.equal(proposal.callValue.toNumber(), callValue0, 'Expected same proposal.callValue')
      assert.equal(proposal.functionSignature, functionSignature, 'Expected same proposal.functionSignature')
      assert.equal(proposal.callData, callData, 'Expected same proposal.callData')
      assert.equal(proposal.outcome, Outcome.InProgress, 'Expected same outcome')
      assert.equal(parseInt(proposal.voteMagnitudeYes), 0, 'Expected same voteMagnitudeYes')
      assert.equal(parseInt(proposal.voteMagnitudeNo), 0, 'Expected same voteMagnitudeNo')
      assert.equal(parseInt(proposal.numVotes), 0, 'Expected same numVotes')
      
      const propDescription = await governance.getProposalDescriptionById.call(proposalId)
      assert.equal(propDescription, proposalDescription, 'Expected same proposalDescription')

      // Confirm all vote states - all Vote.None
      for (const account of accounts) {
        const vote = await governance.getVoteByProposalAndVoter.call(proposalId, account)
        assert.equal(vote, Vote.None)
      }
    })

    describe('Proposal voting', async () => {
      let proposalId, proposerAddress, slashAmount, targetAddress, voter1Address, voter2Address
      let defaultVote, lastBlock, targetContractRegistryKey, targetContractAddress
      let callValue, functionSignature, callData, submitProposalTxReceipt

      beforeEach(async () => {
        proposalId = 1
        proposerAddress = stakerAccount1
        slashAmount = _lib.toBN(1)
        targetAddress = stakerAccount2
        voter1Address = stakerAccount1
        voter2Address = stakerAccount2
        defaultVote = Vote.None
        lastBlock = (await _lib.getLatestBlock(web3)).number
        targetContractRegistryKey = delegateManagerKey
        targetContractAddress = delegateManager.address
        callValue = _lib.toBN(0)
        functionSignature = 'slash(uint256,address)'
        callData = _lib.abiEncode(['uint256', 'address'], [_lib.fromBN(slashAmount), targetAddress])
  
        // Call submitProposal
        submitProposalTxReceipt = await governance.submitProposal(
          targetContractRegistryKey,
          callValue,
          functionSignature,
          callData,
          proposalDescription,
          { from: proposerAddress }
        )
      })

      it('Fail to vote with invalid proposalId', async () => {
        await _lib.assertRevert(
          governance.submitVote(5, Vote.Yes, { from: stakerAccount1 }),
          "Must provide valid non-zero _proposalId"
        )
      })

      it('Fail to vote with invalid voter', async () => {
        await _lib.assertRevert(
          governance.submitVote(proposalId, Vote.Yes, { from: accounts[15] }),
          "Voter must be active staker with non-zero stake."
        )
      })

      it('Fail to vote after votingPeriod has ended', async () => {
        // Advance blocks to the next valid claim
        const proposalStartBlockNumber = parseInt(_lib.parseTx(submitProposalTxReceipt).event.args.submissionBlockNumber)
        await time.advanceBlockTo(proposalStartBlockNumber + votingPeriod)

        await _lib.assertRevert(
          governance.submitVote(proposalId, Vote.Yes, { from: stakerAccount1 }),
          "Proposal votingPeriod has ended"
        )
      })

      it('Fail to submit invalid vote', async () => {
        await _lib.assertRevert(
          governance.submitVote(proposalId, Vote.None, { from: stakerAccount1 }),
          "Can only submit a Yes or No vote"
        )
      })

      it('Successfully vote on Proposal for Slash', async () => {
        const vote = Vote.No
        
        // Call submitVote()
        const txReceipt = await governance.submitVote(proposalId, vote, { from: voter1Address })
  
        // Confirm event log
        const txParsed = _lib.parseTx(txReceipt)
        assert.equal(txParsed.event.name, 'ProposalVoteSubmitted', 'Expected same event name')
        assert.equal(parseInt(txParsed.event.args.proposalId), proposalId, 'Expected same event.args.proposalId')
        assert.equal(txParsed.event.args.voter, voter1Address, 'Expected same event.args.voter')
        assert.equal(parseInt(txParsed.event.args.vote), vote, 'Expected same event.args.vote')
        assert.isTrue(txParsed.event.args.voterStake.eq(defaultStakeAmount), 'Expected same event.args.voterStake')
  
        // Call getProposalById() and confirm same values
        const proposal = await governance.getProposalById.call(proposalId)
        assert.equal(parseInt(proposal.proposalId), proposalId, 'Expected same proposalId')
        assert.equal(proposal.proposer, proposerAddress, 'Expected same proposer')
        assert.isTrue(proposal.submissionBlockNumber > lastBlock, 'Expected submissionBlockNumber > lastBlock')
        assert.equal(_lib.toStr(proposal.targetContractRegistryKey), _lib.toStr(targetContractRegistryKey), 'Expected same proposal.targetContractRegistryKey')
        assert.equal(proposal.targetContractAddress, targetContractAddress, 'Expected same proposal.targetContractAddress')
        assert.isTrue(proposal.callValue.eq(callValue), 'Expected same proposal.callValue')
        assert.equal(proposal.functionSignature, functionSignature, 'Expected same proposal.functionSignature')
        assert.equal(proposal.callData, callData, 'Expected same proposal.callData')
        assert.equal(proposal.outcome, Outcome.InProgress, 'Expected same outcome')
        assert.isTrue(proposal.voteMagnitudeYes.isZero(), 'Expected same voteMagnitudeYes')
        assert.isTrue(proposal.voteMagnitudeNo.eq(defaultStakeAmount), 'Expected same voteMagnitudeNo')
        assert.equal(parseInt(proposal.numVotes), 1, 'Expected same numVotes')
  
        // Confirm all vote states - Vote.No for Voter, Vote.None for all others
        for (const account of accounts) {
          const voterVote = await governance.getVoteByProposalAndVoter.call(proposalId, account)
          if (account == voter1Address) {
            assert.equal(voterVote, vote)
          } else {
            assert.equal(voterVote, defaultVote)
          }
        }
      })

      it('Successfully vote multiple times with diff accounts', async () => {
        const voteYes = Vote.Yes
        const voteNo = Vote.No

        // voter1 voteYes
        const voteTx1 = await governance.submitVote(proposalId, voteYes, { from: voter1Address })
        const voteTxParsed1 = _lib.parseTx(voteTx1)
        assert.equal(parseInt(voteTxParsed1.event.args.vote), voteYes, 'Expected same event.args.vote')
  
        // voter2 voteYes
        const voteTx2 = await governance.submitVote(proposalId, voteYes, { from: voter2Address })
        const voteTxParsed2 = _lib.parseTx(voteTx2)
        assert.equal(parseInt(voteTxParsed2.event.args.vote), voteYes, 'Expected same event.args.vote')

        await _lib.assertRevert(
          governance.submitVote(proposalId, voteNo, { from: voter1Address }),
          "To update previous vote, call updateVote()"
        )

        // Confirm proposal state
        let proposal = await governance.getProposalById.call(proposalId)
        assert.equal(proposal.outcome, Outcome.InProgress, 'Expected same outcome')
        assert.isTrue(proposal.voteMagnitudeYes.eq(defaultStakeAmount.mul(_lib.toBN(2))), 'Expected same voteMagnitudeYes')
        assert.isTrue(proposal.voteMagnitudeNo.isZero(), 'Expected same voteMagnitudeNo')
        assert.equal(parseInt(proposal.numVotes), 2, 'Expected same numVotes')
  
        // voter1 update to voteNo
        const voteTx3 = await governance.updateVote(proposalId, voteNo, { from: voter1Address })
        const voteTxParsed3 = _lib.parseTx(voteTx3)
        assert.equal(parseInt(voteTxParsed3.event.args.vote), voteNo, 'Expected same event.args.vote')
        assert.equal(parseInt(voteTxParsed3.event.args.previousVote), voteYes, 'Expected same event.args.previousVote')
  
        // voter1 update to voteYes
        const voteTx4 = await governance.updateVote(proposalId, voteYes, { from: voter1Address })
        const voteTxParsed4 = _lib.parseTx(voteTx4)
        assert.equal(parseInt(voteTxParsed4.event.args.vote), voteYes, 'Expected same event.args.vote')
        assert.equal(parseInt(voteTxParsed4.event.args.previousVote), voteNo, 'Expected same event.args.previousVote')

        // voter1 update to same
        const voteTx5 = await governance.updateVote(proposalId, voteYes, { from: voter1Address })
        const voteTxParsed5 = _lib.parseTx(voteTx5)
        assert.equal(parseInt(voteTxParsed5.event.args.vote), voteYes, 'Expected same event.args.vote')
        assert.equal(parseInt(voteTxParsed5.event.args.previousVote), voteYes, 'Expected same event.args.previousVote')
  
        // Confirm proposal state
        proposal = await governance.getProposalById.call(proposalId)
        assert.equal(proposal.outcome, Outcome.InProgress, 'Expected same outcome')
        assert.isTrue(proposal.voteMagnitudeYes.eq(defaultStakeAmount.mul(_lib.toBN(2))), 'Expected same voteMagnitudeYes')
        assert.isTrue(proposal.voteMagnitudeNo.isZero(), 'Expected same voteMagnitudeNo')
        assert.equal(parseInt(proposal.numVotes), 2, 'Expected same numVotes')
  
        // Confirm vote states
        const voter1Vote = await governance.getVoteByProposalAndVoter.call(proposalId, voter1Address)
        assert.equal(voter1Vote, voteYes)
        const voter2Vote = await governance.getVoteByProposalAndVoter.call(proposalId, voter2Address)
        assert.equal(voter2Vote, voteYes)
      })

      it('Reject a proposal with a tie', async () => {
        await governance.submitVote(proposalId, Vote.Yes, { from: stakerAccount1 })
        await governance.submitVote(proposalId, Vote.No, { from: stakerAccount2 })
        
        // Confirm proposal state
        const proposal = await governance.getProposalById.call(proposalId)
        assert.equal(proposal.outcome, Outcome.InProgress, 'Expected same outcome')
        assert.isTrue(proposal.voteMagnitudeYes.eq(defaultStakeAmount), 'Expected same voteMagnitudeYes')
        assert.isTrue(proposal.voteMagnitudeNo.eq(defaultStakeAmount), 'Expected same voteMagnitudeNo')
        assert.equal(parseInt(proposal.numVotes), 2, 'Expected same numVotes')

        const proposalStartBlockNumber = parseInt(_lib.parseTx(submitProposalTxReceipt).event.args.submissionBlockNumber)
        await time.advanceBlockTo(proposalStartBlockNumber + votingPeriod + executionDelay)

        let evaluateTxReceipt = await governance.evaluateProposalOutcome(proposalId, { from: proposerAddress })
        const [txParsedEvent0] = _lib.parseTx(evaluateTxReceipt, true)
        
        // Confirm outcome state
        assert.equal(txParsedEvent0.event.name, 'ProposalOutcomeEvaluated', 'Expected same event name')
        assert.equal(parseInt(txParsedEvent0.event.args.proposalId), proposalId, 'Expected same event.args.proposalId')
        assert.equal(txParsedEvent0.event.args.outcome, Outcome.Rejected, 'Expected same event.args.outcome')
        assert.isTrue(txParsedEvent0.event.args.voteMagnitudeYes.eq(defaultStakeAmount), 'Expected same event.args.voteMagnitudeYes')
        assert.isTrue(txParsedEvent0.event.args.voteMagnitudeNo.eq(defaultStakeAmount), 'Expected same event.args.voteMagnitudeNo')
        assert.equal(parseInt(txParsedEvent0.event.args.numVotes), 2, 'Expected same event.args.numVotes')
      })
    })

    describe('Proposal evaluation', async () => {
      let proposalId, proposerAddress, slashAmountNum, slashAmount, targetAddress, voter1Address, voter2Address
      let voter1Vote, defaultVote, lastBlock, targetContractRegistryKey, targetContractAddress, callValue
      let functionSignature, callData, outcome, returnData, initialTotalStake, initialStakeAcct2, initialTokenSupply
      let submitProposalTxReceipt, proposalStartBlockNumber, evaluateTxReceipt

      /** Define vars, submit proposal, submit votes, advance blocks to end of votingPeriod + executionDelay */
      beforeEach(async () => {
        // Define vars
        proposalId = 1
        proposerAddress = stakerAccount1
        slashAmountNum = _lib.audToWei(500)
        slashAmount = _lib.toBN(slashAmountNum)
        targetAddress = stakerAccount2
        voter1Address = stakerAccount1
        voter2Address = stakerAccount2
        voter1Vote = Vote.Yes
        defaultVote = Vote.None
        lastBlock = (await _lib.getLatestBlock(web3)).number
        targetContractRegistryKey = delegateManagerKey
        targetContractAddress = delegateManager.address
        callValue = _lib.audToWei(0)
        functionSignature = 'slash(uint256,address)'
        callData = _lib.abiEncode(['uint256', 'address'], [slashAmountNum, targetAddress])
        outcome = Outcome.ApprovedExecuted
        returnData = null
  
        // Confirm initial Stake state
        initialTotalStake = await staking.totalStaked()
        assert.isTrue(initialTotalStake.eq(defaultStakeAmount.mul(_lib.toBN(2))))
        initialStakeAcct2 = await staking.totalStakedFor(targetAddress)
        assert.isTrue(initialStakeAcct2.eq(defaultStakeAmount))
        initialTokenSupply = await token.totalSupply()
  
        // Call submitProposal + submitVote
        submitProposalTxReceipt = await governance.submitProposal(
          targetContractRegistryKey,
          callValue,
          functionSignature,
          callData,
          proposalDescription,
          { from: proposerAddress }
        )
        await governance.submitVote(proposalId, voter1Vote, { from: voter1Address })
  
        // Advance blocks to end of proposal votingPeriod + executionDelay
        proposalStartBlockNumber = parseInt(_lib.parseTx(submitProposalTxReceipt).event.args.submissionBlockNumber)
        await time.advanceBlockTo(proposalStartBlockNumber + votingPeriod + executionDelay)
      })

      it('Fail to evaluate proposal with invalid proposalId', async () => {
        await _lib.assertRevert(
          governance.evaluateProposalOutcome(5, { from: proposerAddress }),
          "Must provide valid non-zero _proposalId."
        )
      })

      it('Call to evaluate proposal from non-staker will succeed', async () => {
        governance.evaluateProposalOutcome(proposalId, { from: accounts[15] })
      })

      it('Fail to evaluate proposal before votingPeriod and executionDelay have ended', async () => {
        // Evaluate all previous evaluatable proposals so new proposals can be submitted
        await governance.evaluateProposalOutcome(proposalId, { from: proposerAddress })
        
        submitProposalTxReceipt = await governance.submitProposal(
          targetContractRegistryKey,
          callValue,
          functionSignature,
          callData,
          proposalDescription,
          { from: proposerAddress }
        )
        proposalId = _lib.parseTx(submitProposalTxReceipt).event.args.proposalId
        
        await _lib.assertRevert(
          governance.evaluateProposalOutcome(
            proposalId,
            { from: proposerAddress }
          ),
          "Proposal votingPeriod & executionDelay must end before evaluation."
        )

        // Advance blocks to end of proposal votingPeriod
        proposalStartBlockNumber = parseInt(_lib.parseTx(submitProposalTxReceipt).event.args.submissionBlockNumber)
        await time.advanceBlockTo(proposalStartBlockNumber + votingPeriod)

        await _lib.assertRevert(
          governance.evaluateProposalOutcome(
            proposalId,
            { from: proposerAddress }
          ),
          "Proposal votingPeriod & executionDelay must end before evaluation."
        )

        // Advance blocks to end of proposal executionDelay
        await time.advanceBlockTo(proposalStartBlockNumber + votingPeriod + executionDelay)

        await governance.evaluateProposalOutcome(
          proposalId,
          { from: proposerAddress }
        )
      })

      it('Confirm proposal evaluated correctly + transaction executed', async () => {
        // Call evaluateProposalOutcome()
        evaluateTxReceipt = await governance.evaluateProposalOutcome(proposalId, { from: proposerAddress })
        
        // Confirm event logs (2 events)
        const [txParsedEvent0, txParsedEvent1] = _lib.parseTx(evaluateTxReceipt, true)
        assert.equal(txParsedEvent0.event.name, 'ProposalTransactionExecuted', 'Expected same event name')
        assert.equal(parseInt(txParsedEvent0.event.args.proposalId), proposalId, 'Expected same txParsedEvent0.event.args.proposalId')
        assert.equal(txParsedEvent0.event.args.success, true, 'Expected same txParsedEvent0.event.args.returnData')
        assert.equal(txParsedEvent0.event.args.returnData, returnData, 'Expected same txParsedEvent0.event.args.returnData')
        assert.equal(txParsedEvent1.event.name, 'ProposalOutcomeEvaluated', 'Expected same event name')
        assert.equal(parseInt(txParsedEvent1.event.args.proposalId), proposalId, 'Expected same event.args.proposalId')
        assert.equal(txParsedEvent1.event.args.outcome, outcome, 'Expected same event.args.outcome')
        assert.isTrue(txParsedEvent1.event.args.voteMagnitudeYes.eq(defaultStakeAmount), 'Expected same event.args.voteMagnitudeYes')
        assert.isTrue(txParsedEvent1.event.args.voteMagnitudeNo.isZero(), 'Expected same event.args.voteMagnitudeNo')
        assert.equal(parseInt(txParsedEvent1.event.args.numVotes), 1, 'Expected same event.args.numVotes')
  
        // Call getProposalById() and confirm same values
        const proposal = await governance.getProposalById.call(proposalId)
        assert.equal(parseInt(proposal.proposalId), proposalId, 'Expected same proposalId')
        assert.equal(proposal.proposer, proposerAddress, 'Expected same proposer')
        assert.isTrue(parseInt(proposal.submissionBlockNumber) > lastBlock, 'Expected submissionBlockNumber > lastBlock')
        assert.equal(_lib.toStr(proposal.targetContractRegistryKey), _lib.toStr(targetContractRegistryKey), 'Expected same proposal.targetContractRegistryKey')
        assert.equal(proposal.targetContractAddress, targetContractAddress, 'Expected same proposal.targetContractAddress')
        assert.equal(_lib.fromBN(proposal.callValue), callValue, 'Expected same proposal.callValue')
        assert.equal(proposal.functionSignature, functionSignature, 'Expected same proposal.functionSignature')
        assert.equal(proposal.callData, callData, 'Expected same proposal.callData')
        assert.equal(proposal.outcome, outcome, 'Expected same outcome')
        assert.equal(parseInt(proposal.voteMagnitudeYes), defaultStakeAmount, 'Expected same voteMagnitudeYes')
        assert.equal(parseInt(proposal.voteMagnitudeNo), 0, 'Expected same voteMagnitudeNo')
        assert.equal(parseInt(proposal.numVotes), 1, 'Expected same numVotes')
  
        // Confirm all vote states - Vote.No for Voter, Vote.None for all others
        for (const account of accounts) {
          const voterVote = await governance.getVoteByProposalAndVoter.call(proposalId, account)
          if (account == voter1Address) {
            assert.equal(voterVote, voter1Vote)
          } else {
            assert.equal(voterVote, defaultVote)
          }
        }

        // Confirm quorum was correctly calculated
        const totalActiveStake = await staking.totalStakedAt.call(proposal.submissionBlockNumber)
        const totalVotedStake = parseInt(proposal.voteMagnitudeYes) + parseInt(proposal.voteMagnitudeNo)
        // div before mul bc js does large number math incorrectly
        const participationPercent = totalVotedStake / totalActiveStake * 100
        assert.isAtLeast(participationPercent, votingQuorumPercent, 'Quorum met')
  
        // Confirm Slash action succeeded by checking new Stake + Token values
        const finalStakeAcct2 = await staking.totalStakedFor(targetAddress)
        assert.isTrue(
          finalStakeAcct2.eq(defaultStakeAmount.sub(_lib.toBN(slashAmount)))
        )
        assert.isTrue(
          (_lib.toBN(initialTotalStake)).sub(_lib.toBN(slashAmount)).eq(await staking.totalStaked()),
          'Expected same total stake amount'
        )
        assert.equal(
          await token.totalSupply(),
          initialTokenSupply - slashAmount,
          "Expected same token total supply"
        )
      })

      it('Proposal with Outcome.Rejected', async () => {
        // Evaluate all previous evaluatable proposals so new proposals can be submitted
        // Slashes stakerAcct2 stake by 1/2
        await governance.evaluateProposalOutcome(proposalId, { from: proposerAddress })
        
        // create new proposal
        submitProposalTxReceipt = await governance.submitProposal(
          targetContractRegistryKey,
          callValue,
          functionSignature,
          callData,
          proposalDescription,
          { from: proposerAddress }
        )
        proposalId = _lib.parseTx(submitProposalTxReceipt).event.args.proposalId

        // Submit votes to achieve Outcome.Rejected
        await governance.submitVote(proposalId, Vote.No, { from: voter1Address })
        await governance.submitVote(proposalId, Vote.No, { from: voter2Address })

        // Advance blocks to the evaluatable block
        proposalStartBlockNumber = parseInt(_lib.parseTx(submitProposalTxReceipt).event.args.submissionBlockNumber)
        await time.advanceBlockTo(proposalStartBlockNumber + votingPeriod + executionDelay)

        outcome = Outcome.Rejected
        const TWO = _lib.toBN(2)
        const THREE = _lib.toBN(3)

        evaluateTxReceipt = await governance.evaluateProposalOutcome(
          _lib.parseTx(submitProposalTxReceipt).event.args.proposalId,
          { from: proposerAddress }
        )

        // Confirm event log
        const txParsed = _lib.parseTx(evaluateTxReceipt)
        assert.equal(txParsed.event.name, 'ProposalOutcomeEvaluated', 'Expected same event name')
        assert.equal(txParsed.event.args.outcome, outcome, 'Expected same event.args.outcome')
        assert.isTrue(txParsed.event.args.voteMagnitudeYes.isZero(), 'Expected same event.args.voteMagnitudeYes')
        assert.isTrue(txParsed.event.args.voteMagnitudeNo.eq(defaultStakeAmount.mul(THREE).div(TWO)), 'Expected same event.args.voteMagnitudeNo')
        assert.isTrue(txParsed.event.args.numVotes.eq(TWO), 'Expected same event.args.numVotes')
  
        // Call getProposalById() and confirm same values
        const proposal = await governance.getProposalById.call(proposalId)
        assert.equal(proposal.outcome, outcome, 'Expected same outcome')
        assert.isTrue(proposal.voteMagnitudeYes.isZero(), 'Expected same voteMagnitudeYes')
        assert.isTrue(proposal.voteMagnitudeNo.eq(defaultStakeAmount.mul(THREE).div(TWO)), 'Expected same voteMagnitudeNo')
        assert.isTrue(proposal.numVotes.eq(TWO), 'Expected same numVotes')

        // Confirm quorum was correctly calculated
        const totalActiveStake = await staking.totalStakedAt.call(proposal.submissionBlockNumber)
        const totalVotedStake = parseInt(proposal.voteMagnitudeYes) + parseInt(proposal.voteMagnitudeNo)
        // div before mul bc js does large number math incorrectly
        const participationPercent = totalVotedStake / totalActiveStake * 100
        assert.isAtLeast(participationPercent, votingQuorumPercent, 'Quorum met')
      })

      it('Confirm voting quorum restriction is enforced', async () => {
        // Evaluate all previous evaluatable proposals so new proposals can be submitted
        await governance.evaluateProposalOutcome(proposalId, { from: proposerAddress })
        
        // Call submitProposal
        submitProposalTxReceipt = await governance.submitProposal(
          targetContractRegistryKey,
          callValue,
          functionSignature,
          callData,
          proposalDescription,
          { from: proposerAddress }
        )
        proposalId = _lib.parseTx(submitProposalTxReceipt).event.args.proposalId
        outcome = Outcome.QuorumNotMet

        // Advance blocks to evaluatable block
        proposalStartBlockNumber = parseInt(_lib.parseTx(submitProposalTxReceipt).event.args.submissionBlockNumber)
        await time.advanceBlockTo(proposalStartBlockNumber + votingPeriod + executionDelay)

        evaluateTxReceipt = await governance.evaluateProposalOutcome(
          _lib.parseTx(submitProposalTxReceipt).event.args.proposalId,
          { from: proposerAddress }
        )

        // Confirm event log
        const txParsed = _lib.parseTx(evaluateTxReceipt)
        assert.equal(txParsed.event.name, 'ProposalOutcomeEvaluated', 'Expected same event name')
        assert.equal(parseInt(txParsed.event.args.proposalId), proposalId, 'Expected same event.args.proposalId')
        assert.equal(txParsed.event.args.outcome, outcome, 'Expected same event.args.outcome')
        assert.isTrue(txParsed.event.args.voteMagnitudeYes.isZero(), 'Expected same event.args.voteMagnitudeYes')
        assert.isTrue(txParsed.event.args.voteMagnitudeNo.isZero(), 'Expected same event.args.voteMagnitudeNo')
        assert.isTrue(txParsed.event.args.numVotes.isZero(), 'Expected same event.args.numVotes')
  
        // Call getProposalById() and confirm same values
        const proposal = await governance.getProposalById.call(proposalId)
        assert.equal(proposal.outcome, outcome, 'Expected same outcome')
        assert.isTrue(proposal.voteMagnitudeYes.isZero(), 'Expected same voteMagnitudeYes')
        assert.isTrue(proposal.voteMagnitudeNo.isZero(), 'Expected same voteMagnitudeNo')
        assert.isTrue(proposal.numVotes.isZero(), 'Expected same numVotes')

        // Confirm quorum was correctly calculated
        const totalActiveStake = await staking.totalStakedAt.call(proposal.submissionBlockNumber)
        const totalVotedStake = parseInt(proposal.voteMagnitudeYes) + parseInt(proposal.voteMagnitudeNo)
        // div before mul bc js does large number math incorrectly
        const participationPercent = totalVotedStake / totalActiveStake * 100
        assert.isBelow(participationPercent, votingQuorumPercent, 'Quorum not met')

        // Submit new proposal + vote
        const submitProposalTxReceipt2 = await governance.submitProposal(
          targetContractRegistryKey,
          callValue,
          functionSignature,
          callData,
          proposalDescription,
          { from: proposerAddress }
        )
        const proposalId2 = _lib.parseTx(submitProposalTxReceipt2).event.args.proposalId
        await governance.submitVote(proposalId2, Vote.Yes, { from: voter1Address })

        // Confirm proposal would meet quorum
        let proposal2 = await governance.getProposalById.call(proposalId2)
        const totalVotedStake2 = parseInt(proposal2.voteMagnitudeNo) + parseInt(proposal2.voteMagnitudeYes)
        // div before mul bc js does large number math incorrectly
        let participationPercent2 = totalVotedStake2 / totalActiveStake * 100
        let latestVotingQuorumPercent = parseInt(await governance.getVotingQuorumPercent.call())
        assert.isAtLeast(participationPercent2, latestVotingQuorumPercent, 'Quorum would be met')

        // Increase quorum to failure amount
        const newVotingQuorumPercent = 75
        await governance.guardianExecuteTransaction(
          governanceKey,
          callValue0,
          'setVotingQuorumPercent(uint256)',
          _lib.abiEncode(['uint256'], [newVotingQuorumPercent]),
          { from: guardianAddress }
        )

        // Advance blocks to the evaluatable block
        const proposal2StartBlockNumber = parseInt(_lib.parseTx(submitProposalTxReceipt2).event.args.submissionBlockNumber)
        await time.advanceBlockTo(proposal2StartBlockNumber + votingPeriod + executionDelay)

        // Evaluate proposal and confirm it fails
        await governance.evaluateProposalOutcome(
          _lib.parseTx(submitProposalTxReceipt2).event.args.proposalId,
          { from: proposerAddress }
        )
        let proposal2New = await governance.getProposalById.call(proposalId2)
        assert.equal(proposal2New.outcome, outcome, 'Expected QuorumNotMet outcome')

        // Confirm quorum was correctly calculated
        const totalVotedStake2New = parseInt(proposal2New.voteMagnitudeYes) + parseInt(proposal2New.voteMagnitudeNo)
        // div before mul bc js does large number math incorrectly
        const participationPercent2New = totalVotedStake2New / totalActiveStake * 100
        latestVotingQuorumPercent = parseInt(await governance.getVotingQuorumPercent.call())
        assert.isBelow(participationPercent2New, latestVotingQuorumPercent, 'Quorum not met')
      })
  
      it('Confirm Repeated evaluateProposal call fails', async () => {
        // Call evaluateProposalOutcome()
        evaluateTxReceipt = await governance.evaluateProposalOutcome(proposalId, { from: proposerAddress })
        
        await _lib.assertRevert(
          governance.evaluateProposalOutcome(proposalId, { from: proposerAddress }),
          "Can only evaluate InProgress proposal."
        )
      })

      it('evaluateProposal fails after targetContract has been upgraded', async () => {
        const testContract = await TestContract.new()
        await testContract.initialize()

        const outcomeTargetContractAddressChanged = Outcome.TargetContractAddressChanged

        // Upgrade contract registered at targetContractRegistryKey
        await registry.upgradeContract(targetContractRegistryKey, testContract.address, { from: proxyDeployerAddress })

        // ensure evaluateProposalOutcome marks proposal as invalid
        const txR = await governance.evaluateProposalOutcome(proposalId, { from: proposerAddress })
        const tx = await _lib.parseTx(txR)
        
        // Ensure event log confirms correct outcome
        assert.equal(tx.event.name, 'ProposalOutcomeEvaluated', 'Expected same event name')
        assert.equal(parseInt(tx.event.args.proposalId), proposalId, 'Expected same event.args.proposalId')
        assert.equal(tx.event.args.outcome, outcomeTargetContractAddressChanged, 'Expected same event.args.outcome')
        assert.isTrue(tx.event.args.voteMagnitudeYes.eq(defaultStakeAmount), 'Expected same event.args.voteMagnitudeYes')
        assert.isTrue(tx.event.args.voteMagnitudeNo.isZero(), 'Expected same event.args.voteMagnitudeNo')
        assert.equal(parseInt(tx.event.args.numVotes), 1, 'Expected same event.args.numVotes')
  
        // Ensure chain storage confirms correct outcome
        const proposal = await governance.getProposalById.call(proposalId)
        assert.equal(parseInt(proposal.proposalId), proposalId, 'Expected same proposalId')
        assert.equal(proposal.proposer, proposerAddress, 'Expected same proposer')
        assert.isTrue(parseInt(proposal.submissionBlockNumber) > lastBlock, 'Expected submissionBlockNumber > lastBlock')
        assert.equal(_lib.toStr(proposal.targetContractRegistryKey), _lib.toStr(targetContractRegistryKey), 'Expected same proposal.targetContractRegistryKey')
        assert.equal(proposal.targetContractAddress, targetContractAddress, 'Expected same proposal.targetContractAddress')
        assert.equal(_lib.fromBN(proposal.callValue), callValue, 'Expected same proposal.callValue')
        assert.equal(proposal.functionSignature, functionSignature, 'Expected same proposal.functionSignature')
        assert.equal(proposal.callData, callData, 'Expected same proposal.callData')
        assert.equal(proposal.outcome, outcomeTargetContractAddressChanged, 'Expected same outcome')
        assert.equal(parseInt(proposal.voteMagnitudeYes), defaultStakeAmount, 'Expected same voteMagnitudeYes')
        assert.equal(parseInt(proposal.voteMagnitudeNo), 0, 'Expected same voteMagnitudeNo')
        assert.equal(parseInt(proposal.numVotes), 1, 'Expected same numVotes')

        // Ensure future governance actions are not blocked
        await governance.submitProposal(
          targetContractRegistryKey,
          callValue0,
          functionSignature,
          callData,
          proposalDescription,
          { from: proposerAddress }
        )
      })

      it('Call evaluateProposal where transaction execution fails', async () => {
        initialStakeAcct2 = await staking.totalStakedFor(targetAddress)
        assert.isTrue(initialStakeAcct2.eq(defaultStakeAmount))

        // Reduce stake amount below proposed slash amount
        const decreaseStakeAmount = _lib.audToWeiBN(700)
        // Request decrease in stake
        await serviceProviderFactory.requestDecreaseStake(decreaseStakeAmount, { from: stakerAccount2 })
        let requestInfo = await serviceProviderFactory.getPendingDecreaseStakeRequest(stakerAccount2)
        // Advance to valid block
        await time.advanceBlockTo(requestInfo.lockupExpiryBlock)
        await serviceProviderFactory.decreaseStake({ from: stakerAccount2 })
        const decreasedStakeAcct2 = await staking.totalStakedFor.call(stakerAccount2)
        assert.isTrue(decreasedStakeAcct2.eq(initialStakeAcct2.sub(decreaseStakeAmount)))

        // Call evaluateProposalOutcome and confirm that transaction execution failed and proposal outcome is No.
        evaluateTxReceipt = await governance.evaluateProposalOutcome(proposalId, { from: proposerAddress })
        
        // Confirm event logs (2 events)
        const [txParsedEvent0, txParsedEvent1] = _lib.parseTx(evaluateTxReceipt, true)
        assert.equal(txParsedEvent0.event.name, 'ProposalTransactionExecuted', 'Expected same event name')
        assert.equal(txParsedEvent0.event.args.proposalId, proposalId, 'Expected same txParsedEvent0.event.args.proposalId')
        assert.equal(txParsedEvent0.event.args.success, false, 'Expected same txParsedEvent0.event.args.success')
        // TODO - confirm that returnData = web3.utils.utf8ToHex("Cannot slash more than total currently staked")
        // reference: https://solidity.readthedocs.io/en/develop/abi-spec.html#use-of-dynamic-types
        // assert.equal(txParsedEvent0.event.args.returnData, returnData, 'Expected same txParsedEvent0.event.args.returnData')
        assert.equal(txParsedEvent1.event.name, 'ProposalOutcomeEvaluated', 'Expected same event name')
        assert.equal(parseInt(txParsedEvent1.event.args.proposalId), proposalId, 'Expected same event.args.proposalId')
        assert.equal(txParsedEvent1.event.args.outcome, Outcome.ApprovedExecutionFailed, 'Expected same event.args.outcome')
        assert.isTrue(txParsedEvent1.event.args.voteMagnitudeYes.eq(defaultStakeAmount), 'Expected same event.args.voteMagnitudeYes')
        assert.isTrue(txParsedEvent1.event.args.voteMagnitudeNo.isZero(), 'Expected same event.args.voteMagnitudeNo')
        assert.equal(parseInt(txParsedEvent1.event.args.numVotes), 1, 'Expected same event.args.numVotes')
  
        // Call getProposalById() and confirm same values
        const proposal = await governance.getProposalById.call(proposalId)
        assert.equal(parseInt(proposal.proposalId), proposalId, 'Expected same proposalId')
        assert.equal(proposal.proposer, proposerAddress, 'Expected same proposer')
        assert.isTrue(parseInt(proposal.submissionBlockNumber) > lastBlock, 'Expected submissionBlockNumber > lastBlock')
        assert.equal(_lib.toStr(proposal.targetContractRegistryKey), _lib.toStr(targetContractRegistryKey), 'Expected same proposal.targetContractRegistryKey')
        assert.equal(proposal.targetContractAddress, targetContractAddress, 'Expected same proposal.targetContractAddress')
        assert.equal(_lib.fromBN(proposal.callValue), callValue, 'Expected same proposal.callValue')
        assert.equal(proposal.functionSignature, functionSignature, 'Expected same proposal.functionSignature')
        assert.equal(proposal.callData, callData, 'Expected same proposal.callData')
        assert.equal(proposal.outcome, Outcome.ApprovedExecutionFailed, 'Expected same outcome')
        assert.equal(parseInt(proposal.voteMagnitudeYes), defaultStakeAmount, 'Expected same voteMagnitudeYes')
        assert.equal(parseInt(proposal.voteMagnitudeNo), 0, 'Expected same voteMagnitudeNo')
        assert.equal(parseInt(proposal.numVotes), 1, 'Expected same numVotes')
  
        // Confirm all vote states - Vote.No for Voter, Vote.None for all others
        for (const account of accounts) {
          const voterVote = await governance.getVoteByProposalAndVoter.call(proposalId, account)
          if (account == voter1Address) {
            assert.equal(voterVote, voter1Vote)
          } else {
            assert.equal(voterVote, defaultVote)
          }
        }
  
        // Confirm Slash action failed by checking new Stake + Token values
        const finalStakeAcct2 = await staking.totalStakedFor(targetAddress)
        assert.isTrue(finalStakeAcct2.eq(decreasedStakeAcct2), 'ye')
        assert.isTrue(
          (await staking.totalStaked()).eq(initialTotalStake.sub(decreaseStakeAmount)),
          'Expected total stake amount to be unchanged'
        )
        assert.isTrue((await token.totalSupply()).eq(initialTokenSupply), "Expected total token supply to be unchanged")
      })

      describe('Veto logic', async () => {
        it('Ensure only guardian can veto', async () => {
          // Fail to veto from non-guardian address
          await _lib.assertRevert(
            governance.vetoProposal(proposalId, { from: stakerAccount1 }),
            'Only guardian can veto proposals'
          )
        })

        it('Fail to veto proposal with invalid proposalId', async () => {
          const invalidProposalId = 5
          await _lib.assertRevert(
            governance.vetoProposal(invalidProposalId, { from: guardianAddress }),
            "Must provide valid non-zero _proposalId."
          )
        })

        it('Ensure only active proposal can be vetoed', async () => {
          await governance.evaluateProposalOutcome(proposalId, { from: proposerAddress })

          // Ensure proposal.outcome != InProgress
          assert.notEqual(
            (await governance.getProposalById.call(proposalId)).outcome,
            Outcome.InProgress,
            'Expected outcome != InProgress'
          )
          
          // Fail to veto due to inactive proposal
          await _lib.assertRevert(
            governance.vetoProposal(proposalId, { from: guardianAddress }),
            'Cannot veto inactive proposal.'
          )
        })

<<<<<<< HEAD
        it('Confirm veto ability before votingPeriod, after votingPeriod, after executionDelay', async () => {
          // Veto previously created proposal (votingPeriod + executionDelay have expired)
          await governance.vetoProposal(
            proposalId,
            { from: guardianAddress }
          )
          
          // Submit proposal + veto immediately, while votingPeriod is still active
          submitProposalTxReceipt = await governance.submitProposal(
            targetContractRegistryKey,
            callValue,
            functionSignature,
            callData,
            proposalDescription,
            { from: proposerAddress }
          )
          await governance.vetoProposal(
            _lib.parseTx(submitProposalTxReceipt).event.args.proposalId,
            { from: guardianAddress }
          )

          // Submit proposal + veto after votingPeriod has expired
          submitProposalTxReceipt = await governance.submitProposal(
            targetContractRegistryKey,
            callValue,
            functionSignature,
            callData,
            proposalDescription,
            { from: proposerAddress }
          )
          proposalId = _lib.parseTx(submitProposalTxReceipt).event.args.proposalId
          proposalStartBlockNumber = parseInt(_lib.parseTx(submitProposalTxReceipt).event.args.submissionBlockNumber)
          await time.advanceBlockTo(proposalStartBlockNumber + votingPeriod)
          await governance.vetoProposal(
            proposalId,
            { from: guardianAddress }
          )

          // Submit proposal + veto after executionDelay has expired
          submitProposalTxReceipt = await governance.submitProposal(
            targetContractRegistryKey,
            callValue,
            functionSignature,
            callData,
            proposalDescription,
            { from: proposerAddress }
          )
          proposalId = _lib.parseTx(submitProposalTxReceipt).event.args.proposalId
          proposalStartBlockNumber = parseInt(_lib.parseTx(submitProposalTxReceipt).event.args.submissionBlockNumber)
          await time.advanceBlockTo(proposalStartBlockNumber + votingPeriod + executionDelay)
          await governance.vetoProposal(
            proposalId,
            { from: guardianAddress }
          )
        })

        it('Successfully veto proposal + ensure further actions are blocked', async () => {
=======
        it('Successfully veto proposal + ensure further actions on proposal are blocked', async () => {
>>>>>>> d8e1d60c
          const vetoTxReceipt = await governance.vetoProposal(proposalId, { from: guardianAddress })

          // Confirm event log
          const vetoTx = _lib.parseTx(vetoTxReceipt)
          assert.equal(vetoTx.event.name, 'ProposalVetoed', 'event.name')
          assert.equal(parseInt(vetoTx.event.args.proposalId), proposalId, 'event.args.proposalId')

          // Call getProposalById() and confirm expected outcome
          const proposal = await governance.getProposalById.call(proposalId)
          assert.notEqual(proposal.outcome, Outcome.Rejected, 'wrong outcome')
          assert.equal(proposal.outcome, Outcome.Vetoed, 'outcome')
          assert.equal(parseInt(proposal.voteMagnitudeYes), defaultStakeAmount, 'voteMagnitudeYes')
          assert.equal(parseInt(proposal.voteMagnitudeNo), 0, 'voteMagnitudeNo')
          assert.equal(parseInt(proposal.numVotes), 1, 'numVotes')

          // Confirm that further actions are blocked
          await _lib.assertRevert(
            governance.submitVote(proposalId, voter1Vote, { from: voter1Address }),
            "Cannot vote on inactive proposal."
          )
          
          await _lib.assertRevert(
            governance.evaluateProposalOutcome(proposalId, { from: proposerAddress }),
            "Can only evaluate InProgress proposal."
          )
        })

        it('Ensure veto does not prevent future governance actions', async () => {
          await governance.vetoProposal(proposalId, { from: guardianAddress })

          submitProposalTxReceipt = await governance.submitProposal(
            targetContractRegistryKey,
            callValue0,
            functionSignature,
            callData,
            proposalDescription,
            { from: proposerAddress }
          )
        })

        it('Ensure veto does not prevent future governance actions', async () => {
          await governance.vetoProposal(proposalId, { from: guardianAddress })

          submitProposalTxReceipt = await governance.submitProposal(
            targetContractRegistryKey,
            callValue,
            functionSignature,
            callData,
            proposalDescription,
            { from: proposerAddress }
          )
        })
      })
    })
  })

  it('Proposal end-to-end test - upgrade contract action', async () => {
    // Confirm staking.newFunction() not callable before upgrade
    const stakingCopy = await StakingUpgraded.at(staking.address)
    await _lib.assertRevert(stakingCopy.newFunction.call({ from: proxyDeployerAddress }), 'revert')

    // Deploy new logic contract to later upgrade to
    const stakingUpgraded0 = await StakingUpgraded.new({ from: proxyAdminAddress })
    
    // Define vars
    const targetContractRegistryKey = stakingProxyKey
    const targetContractAddress = staking.address
    const callValue = _lib.audToWei(0)
    const functionSignature = 'upgradeTo(address)'
    const callData = _lib.abiEncode(['address'], [stakingUpgraded0.address])
    const returnData = null

    const proposerAddress = stakerAccount1
    const voterAddress = stakerAccount1
    const outcome = Outcome.ApprovedExecuted
    const lastBlock = (await _lib.getLatestBlock(web3)).number
    
    // Submit proposal
    const submitTxReceipt = await governance.submitProposal(
      targetContractRegistryKey,
      callValue,
      functionSignature,
      callData,
      proposalDescription,
      { from: proposerAddress }
    )
    const proposalId = _lib.parseTx(submitTxReceipt).event.args.proposalId

    // Submit proposal vote for Yes
    await governance.submitVote(proposalId, Vote.Yes, { from: voterAddress })

    // Advance blocks to after proposal evaluation period + execution delay
    const proposalStartBlock = parseInt(_lib.parseTx(submitTxReceipt).event.args.submissionBlockNumber)
    await time.advanceBlockTo(proposalStartBlock + votingPeriod + executionDelay)

    // Call evaluateProposalOutcome()
    const evaluateTxReceipt = await governance.evaluateProposalOutcome(proposalId, { from: proposerAddress })

    // Confirm event log states - ProposalTransactionExecuted, ProposalOutcomeEvaluated
    const [txParsedEvent0, txParsedEvent1] = _lib.parseTx(evaluateTxReceipt, true)
    assert.equal(txParsedEvent0.event.name, 'ProposalTransactionExecuted', 'Expected event.name')
    assert.equal(parseInt(txParsedEvent0.event.args.proposalId), proposalId, 'Expected event.args.proposalId')
    assert.equal(txParsedEvent0.event.args.success, true, 'Expected event.args.returnData')
    assert.equal(txParsedEvent0.event.args.returnData, returnData, 'Expected event.args.returnData')
    assert.equal(txParsedEvent1.event.name, 'ProposalOutcomeEvaluated', 'Expected same event name')
    assert.equal(parseInt(txParsedEvent1.event.args.proposalId), proposalId, 'Expected same event.args.proposalId')
    assert.equal(txParsedEvent1.event.args.outcome, outcome, 'Expected same event.args.outcome')
    assert.isTrue(txParsedEvent1.event.args.voteMagnitudeYes.eq(defaultStakeAmount), 'Expected same event.args.voteMagnitudeYes')
    assert.isTrue(txParsedEvent1.event.args.voteMagnitudeNo.isZero(), 'Expected same event.args.voteMagnitudeNo')
    assert.equal(parseInt(txParsedEvent1.event.args.numVotes), 1, 'Expected same event.args.numVotes')

    // Call getProposalById() and confirm same values
    const proposal = await governance.getProposalById.call(proposalId)
    assert.equal(parseInt(proposal.proposalId), proposalId, 'Expected same proposalId')
    assert.equal(proposal.proposer, proposerAddress, 'Expected same proposer')
    assert.isTrue(parseInt(proposal.submissionBlockNumber) > lastBlock, 'Expected submissionBlockNumber > lastBlock')
    assert.equal(_lib.toStr(proposal.targetContractRegistryKey), _lib.toStr(targetContractRegistryKey), 'Expected same proposal.targetContractRegistryKey')
    assert.equal(proposal.targetContractAddress, targetContractAddress, 'Expected same proposal.targetContractAddress')
    assert.equal(_lib.fromBN(proposal.callValue), callValue, 'Expected same proposal.callValue')
    assert.equal(proposal.functionSignature, functionSignature, 'Expected same proposal.functionSignature')
    assert.equal(proposal.callData, callData, 'Expected same proposal.callData')
    assert.equal(proposal.outcome, outcome, 'Expected same outcome')
    assert.equal(parseInt(proposal.voteMagnitudeYes), defaultStakeAmount, 'Expected same voteMagnitudeYes')
    assert.equal(parseInt(proposal.voteMagnitudeNo), 0, 'Expected same voteMagnitudeNo')
    assert.equal(parseInt(proposal.numVotes), 1, 'Expected same numVotes')

    // Confirm that contract was upgraded by ensuring staking.newFunction() call succeeds
    const stakingCopy2 = await StakingUpgraded.at(staking.address)
    const newFnResp = await stakingCopy2.newFunction.call({ from: proxyDeployerAddress })
    assert.equal(newFnResp, 5)

    // Confirm that proxy contract's implementation address has upgraded
    assert.equal(
      await stakingProxy.implementation.call({ from: proxyAdminAddress }),
      stakingUpgraded0.address,
      'Expected updated proxy implementation address'
    )
  })

  it('Test max value of maxInProgressProposals', async () => {
    /**
     * currently confirms ~170 inprogress proposals takes about 1mm gas for submit and ~300k gas for evaluate
     * - could prob handle 1000 easy
     * potentially test + confirm real breaking point
     */
    const newMaxInProgressProposals = 100

    // Confirm all InProgress proposals are uptodate since none exist
    assert.isTrue(await governance.inProgressProposalsAreUpToDate.call(), 'Expected all proposals to be uptodate')
    
    const functionSignature = 'slash(uint256,address)'
    const slashAmount = _lib.toBN(1)
    const targetAddress = accounts[11]
    const callData = _lib.abiEncode(['uint256', 'address'], [slashAmount.toNumber(), targetAddress])
    const proposerAddress = accounts[10]

    // Increase votingPeriod so evaluatable checks succeed and new proposals can be submitted
    await governance.guardianExecuteTransaction(
      governanceKey,
      callValue0,
      'setVotingPeriod(uint256)',
      _lib.abiEncode(['uint256'], [newMaxInProgressProposals + 10]),
      { from: guardianAddress }
    )

    // Update maxInProgressProposals to high val
    await governance.guardianExecuteTransaction(
      governanceKey,
      callValue0,
      'setMaxInProgressProposals(uint16)',
      _lib.abiEncode(['uint16'], [newMaxInProgressProposals]),
      { from: guardianAddress }
    )

    // Confirm repeated submitProposal calls succeed without hitting gas limit
    for (let i = 1; i <= newMaxInProgressProposals; i++) {
      const submitProposalTxR = await governance.submitProposal(
        delegateManagerKey,
        callValue0,
        functionSignature,
        callData,
        proposalDescription,
        { from: proposerAddress }
      )
      // const submitProposalTx = _lib.parseTx(submitProposalTxR)
      // console.log(`Successfully submitted proposalId ${submitProposalTx.event.args.proposalId} with gas usage of ${submitProposalTxR.receipt.gasUsed}`)
    }

    // confirm additional submit past max fails
    await _lib.assertRevert(
      governance.submitProposal(
        delegateManagerKey,
        callValue0,
        functionSignature,
        callData,
        proposalDescription,
        { from: proposerAddress }
      ),
      "Number of InProgress proposals already at max. Please evaluate if possible, or wait for current proposals' votingPeriods to expire."
    )

    // Confirm all InProgress proposals are uptodate bc votingPeriod is still active
    assert.isTrue(await governance.inProgressProposalsAreUpToDate.call(), 'Expected all proposals to be uptodate')

    // Set voting period down so proposals can be evaluated
    await governance.guardianExecuteTransaction(
      governanceKey,
      callValue0,
      'setVotingPeriod(uint256)',
      _lib.abiEncode(['uint256'], [1]),
      { from: guardianAddress }
    )

    // Confirm all InProgress proposals are not uptodate since votingPeriod has expired
    assert.isFalse(await governance.inProgressProposalsAreUpToDate.call(), 'Expected all proposals to not be uptodate')

    for (let i = 1; i <= newMaxInProgressProposals; i++) {
      const evaluateTxR = await governance.evaluateProposalOutcome(i, { from: proposerAddress })
      // const evaluateTx = _lib.parseTx(evaluateTxR)
      // console.log(`Successfully evaluated proposalId ${evaluateTx.event.args.proposalId} with gas usage of ${evaluateTxR.receipt.gasUsed}`)
    }

    // Confirm all InProgress proposals are uptodate bc all have been evaluated
    assert.isTrue(await governance.inProgressProposalsAreUpToDate.call(), 'Expected all proposals to be uptodate')

    // Increase votingPeriod so evaluatable checks succeed and new proposals can be submitted
    await governance.guardianExecuteTransaction(
      governanceKey,
      callValue0,
      'setVotingPeriod(uint256)',
      _lib.abiEncode(['uint256'], [newMaxInProgressProposals + 10]),
      { from: guardianAddress }
    )

    // Submit some more proposals to make sure array storage is not corrupted after evaluation, which pops from array
    for (let i = 0; i < 10; i++) {
      const submitProposalTxR = await governance.submitProposal(
        delegateManagerKey,
        callValue0,
        functionSignature,
        callData,
        proposalDescription,
        { from: proposerAddress }
      )
      // const submitProposalTx = _lib.parseTx(submitProposalTxR)
      // console.log(`Successfully submitted proposalId ${submitProposalTx.event.args.proposalId} with gas usage of ${submitProposalTxR.receipt.gasUsed}`)
    }

    // Confirm all InProgress proposals are uptodate as votingPeriod is active
    assert.isTrue(await governance.inProgressProposalsAreUpToDate.call(), 'Expected all proposals to be uptodate')
  })

  describe('Guardian execute transactions', async () => {
    let slashAmount, targetAddress, targetContractRegistryKey, targetContractAddress
    let callValue, functionSignature, callData, returnData

    beforeEach(async () => {
      slashAmount = _lib.toBN(1)
      targetAddress = stakerAccount2
      targetContractRegistryKey = delegateManagerKey
      targetContractAddress = delegateManager.address
      callValue = _lib.toBN(0)
      functionSignature = 'slash(uint256,address)'
      callData = _lib.abiEncode(['uint256', 'address'], [_lib.fromBN(slashAmount), targetAddress])
      returnData = null
    })

    it('Fail to call from non-guardian address', async () => {
      await _lib.assertRevert(
        governance.guardianExecuteTransaction(
          targetContractRegistryKey,
          callValue,
          functionSignature,
          callData,
          { from: stakerAccount1 }
        ),
        "Only guardian."
      )
    })

    it('Slash staker', async () => {
      // Confirm initial Stake state
      const initialTotalStake = await staking.totalStaked()
      assert.isTrue(initialTotalStake.eq(defaultStakeAmount.mul(_lib.toBN(2))))
      const initialStakeAcct2 = await staking.totalStakedFor(targetAddress)
      assert.isTrue(initialStakeAcct2.eq(defaultStakeAmount))
      const initialTokenSupply = await token.totalSupply()

      // Execute transaction
      const guardianExecTxReceipt = await governance.guardianExecuteTransaction(
        targetContractRegistryKey,
        callValue,
        functionSignature,
        callData,
        { from: guardianAddress }
      )

      // Confirm tx logs
      const guardianExecTx = _lib.parseTx(guardianExecTxReceipt)
      assert.equal(guardianExecTx.event.name, 'GuardianTransactionExecuted', 'event.name')
      assert.equal(guardianExecTx.event.args.targetContractAddress, targetContractAddress, 'event.args.targetContractAddress')
      assert.isTrue(guardianExecTx.event.args.callValue.eq(callValue), 'event.args.callValue')
      assert.equal(
        guardianExecTx.event.args.functionSignature,
        _lib.keccak256(web3.utils.utf8ToHex(functionSignature)),
        'event.args.functionSignature'
      )
      assert.equal(
        guardianExecTx.event.args.callData,
        _lib.keccak256(callData),
        'event.args.callData'
      )
      assert.equal(guardianExecTx.event.args.returnData, returnData, 'event.args.returnData')

      // Confirm Slash action succeeded by checking new Stake + Token values
      const finalStakeAcct2 = await staking.totalStakedFor(targetAddress)
      assert.isTrue(
        finalStakeAcct2.eq(defaultStakeAmount.sub(slashAmount))
      )
      assert.isTrue(
        (initialTotalStake.sub(slashAmount)).eq(await staking.totalStaked()),
        'Expected same total stake amount'
      )
      assert.isTrue(
        (await token.totalSupply()).eq(initialTokenSupply.sub(slashAmount)),
        "Expected same token total supply"
      )
    })

    it('Fail to execute transaction on unregistered targetContract', async () => {
      const invalidRegistryKey = web3.utils.utf8ToHex('invalidRegistryKey')

      await _lib.assertRevert(
        governance.guardianExecuteTransaction(
          invalidRegistryKey,
          callValue,
          functionSignature,
          callData,
          { from: guardianAddress }
        ),
        "_targetContractRegistryKey must point to valid registered contract"
      )
    })

    it('Fail to execute transaction with no functionSignature', async () => {
      await _lib.assertRevert(
        governance.guardianExecuteTransaction(
          targetContractRegistryKey,
          callValue,
          '',
          callData,
          { from: guardianAddress }
        ),
        "_functionSignature cannot be empty."
      )
    })

    it('Upgrade contract', async () => {
      // Confirm staking.newFunction() not callable before upgrade
      const stakingCopy = await StakingUpgraded.at(staking.address)
      await _lib.assertRevert(stakingCopy.newFunction.call({ from: proxyDeployerAddress }), 'revert')
  
      // Deploy new logic contract to later upgrade to
      const stakingUpgraded0 = await StakingUpgraded.new({ from: proxyDeployerAddress })
      
      // Execute tx to upgrade
      await governance.guardianExecuteTransaction(
        stakingProxyKey,
        callValue0,
        'upgradeTo(address)',
        _lib.abiEncode(['address'], [stakingUpgraded0.address]),
        { from: guardianAddress }
      )

      // Confirm that contract was upgraded by ensuring staking.newFunction() call succeeds
      const stakingCopy2 = await StakingUpgraded.at(staking.address)
      const newFnResp = await stakingCopy2.newFunction.call({ from: proxyDeployerAddress })
      assert.equal(newFnResp, 5)

      // Confirm that proxy contract's implementation address has upgraded
      assert.equal(
        await stakingProxy.implementation.call({ from: proxyAdminAddress }),
        stakingUpgraded0.address,
        'Expected updated proxy implementation address'
      )
    })

    it('Upgrade governance contract', async () => {
      // Confirm governance.newFunction() not callable before upgrade
      const governanceCopy = await GovernanceUpgraded.at(governance.address)
      await _lib.assertRevert(governanceCopy.newFunction.call({ from: proxyDeployerAddress }), 'revert')

      // Deploy new logic contract to later upgrade to
      const governanceUpgraded0 = await GovernanceUpgraded.new({ from: proxyDeployerAddress })

      // Execute tx to upgrade
      await governance.guardianExecuteTransaction(
        governanceKey,
        callValue0,
        'upgradeTo(address)',
        _lib.abiEncode(['address'], [governanceUpgraded0.address]),
        { from: guardianAddress }
      )

      // Confirm governance.newFunction() is callable after upgrade
      const governanceCopy2 = await GovernanceUpgraded.at(governance.address)
      const isGovernanceAddress = await governanceCopy2.isGovernanceAddress.call({ from:  proxyDeployerAddress })
      assert.isTrue(isGovernanceAddress, "Contract should identity self as governance")
      const newFnResp = await governanceCopy2.newFunction.call({ from: proxyDeployerAddress })
      assert.equal(newFnResp, 5)

      // Confirm that proxy contract's implementation address has upgraded
      const govProxy = await AudiusAdminUpgradeabilityProxy.at(governance.address)
      assert.equal(
        await govProxy.implementation.call({ from: proxyAdminAddress }),
        governanceUpgraded0.address,
        'Expected updated proxy implementation address'
      )
    })

    it('Transfer guardianship', async () => {
      const newGuardianAddress = accounts[19]
      const serviceVersion1 = web3.utils.utf8ToHex("0.0.1")
      const serviceVersion2 = web3.utils.utf8ToHex("0.0.2")

      // Confirm current guardianAddress is active
      assert.equal(await governance.getGuardianAddress(), guardianAddress, 'Expected same guardianAddress')
      await governance.guardianExecuteTransaction(
        serviceTypeManagerProxyKey,
        callValue0,
        'setServiceVersion(bytes32,bytes32)',
        _lib.abiEncode(['bytes32', 'bytes32'], [testDiscProvType, serviceVersion1]),
        { from: guardianAddress }
      )

      // Confirm new guardianAddress not yet active
      await _lib.assertRevert(
        governance.guardianExecuteTransaction(
          serviceTypeManagerProxyKey,
          callValue0,
          'setServiceVersion(bytes32,bytes32)',
          _lib.abiEncode(['bytes32', 'bytes32'], [testDiscProvType, serviceVersion2]),
          { from: newGuardianAddress }
        ),
        "Only guardian."
      )
      
      // Confirm only current guardianAddress can transfer guardianship
      await _lib.assertRevert(
        governance.transferGuardianship(newGuardianAddress, { from: accounts[18] }),
        "Only guardian."
      )
      
      // Update guardianAddress
      let transferGuardianshipTx = await governance.transferGuardianship(newGuardianAddress, { from: guardianAddress })

      // Confirm event log
      transferGuardianshipTx = _lib.parseTx(transferGuardianshipTx)
      assert.equal(transferGuardianshipTx.event.args.newGuardianAddress, newGuardianAddress, 'Expected newGuardianAddress')

      // Confirm new guardianAddress
      assert.equal(await governance.getGuardianAddress(), newGuardianAddress, 'Expected same guardianAddress')

      // Confirm old guardianAddress inactive
      await _lib.assertRevert(
        governance.guardianExecuteTransaction(
          serviceTypeManagerProxyKey,
          callValue0,
          'setServiceVersion(bytes32,bytes32)',
          _lib.abiEncode(['bytes32', 'bytes32'], [testDiscProvType, serviceVersion2]),
          { from: guardianAddress }
        ),
        "Only guardian."
      )

      // Confirm new guardianAddress is now active
      await governance.guardianExecuteTransaction(
        serviceTypeManagerProxyKey,
        callValue0,
        'setServiceVersion(bytes32,bytes32)',
        _lib.abiEncode(['bytes32', 'bytes32'], [testDiscProvType, serviceVersion2]),
        { from: newGuardianAddress }
      )
    })

    it('Update voting period', async () => {
      const newVotingPeriod = 15
      assert.equal(
        await governance.getVotingPeriod(),
        votingPeriod,
        "Incorrect expected voting period before update"
      )

      await _lib.assertRevert(
        governance.setVotingPeriod(newVotingPeriod),
        "Only callable by self"
      )

      // should revert if attempting to set voting period to zero
      await _lib.assertRevert(
        governance.guardianExecuteTransaction(
          governanceKey,
          callValue0,
          'setVotingPeriod(uint256)',
          _lib.abiEncode(['uint256'], [0]),
          { from: guardianAddress }
        ),
        "Transaction failed."
      )
      
      await governance.guardianExecuteTransaction(
        governanceKey,
        callValue0,
        'setVotingPeriod(uint256)',
        _lib.abiEncode(['uint256'], [newVotingPeriod]),
        { from: guardianAddress }
      )

      assert.equal(
        await governance.getVotingPeriod(),
        newVotingPeriod,
        "Incorrect expected voting period after update"
      )

      // set original value
      await governance.guardianExecuteTransaction(
        governanceKey,
        callValue0,
        'setVotingPeriod(uint256)',
        _lib.abiEncode(['uint256'], [votingPeriod]),
        { from: guardianAddress }
      )
    })

    it('Update voting quorum percent', async () => {
      const newVotingQuorumPercent = 20
      assert.equal(
        await governance.getVotingQuorumPercent(),
        votingQuorumPercent,
        "Incorrect expected votingQuorumPercent before update"
      )

      await _lib.assertRevert(
        governance.setVotingQuorumPercent(newVotingQuorumPercent),
        "Only callable by self"
      )
      
      // should revert if attempting to set voting quorum % to zero
      await _lib.assertRevert(
        governance.guardianExecuteTransaction(
          governanceKey,
          callValue0,
          'setVotingQuorumPercent(uint256)',
          _lib.abiEncode(['uint256'], [0]),
          { from: guardianAddress }
        ),
        "Transaction failed."
      )
      // should revert if attempting to set voting quorum % > 100
      await _lib.assertRevert(
        governance.guardianExecuteTransaction(
          governanceKey,
          callValue0,
          'setVotingQuorumPercent(uint256)',
          _lib.abiEncode(['uint256'], [120]),
          { from: guardianAddress }
        ),
        "Transaction failed."
      )

      await governance.guardianExecuteTransaction(
        governanceKey,
        callValue0,
        'setVotingQuorumPercent(uint256)',
        _lib.abiEncode(['uint256'], [newVotingQuorumPercent]),
        { from: guardianAddress }
      )

      assert.equal(
        await governance.getVotingQuorumPercent(),
        newVotingQuorumPercent,
        "Incorrect expected votingQuorumPercent after update"
      )

      // set original value
      await governance.guardianExecuteTransaction(
        governanceKey,
        callValue0,
        'setVotingQuorumPercent(uint256)',
        _lib.abiEncode(['uint256'], [votingQuorumPercent]),
        { from: guardianAddress }
      )
    })

    it('Update maxInProgressProposals', async () => {
      const newMaxInProgressProposals = maxInProgressProposals * 2

      assert.equal(
        await governance.getMaxInProgressProposals.call(),
        maxInProgressProposals,
        'Incorrect maxInProgressProposals value before update'
      )
      
      await _lib.assertRevert(
        governance.setMaxInProgressProposals(newMaxInProgressProposals),
        "Only callable by self"
      )

      await governance.guardianExecuteTransaction(
        governanceKey,
        callValue0,
        'setMaxInProgressProposals(uint16)',
        _lib.abiEncode(['uint16'], [newMaxInProgressProposals]),
        { from: guardianAddress }
      )

      assert.equal(
        await governance.getMaxInProgressProposals.call(),
        newMaxInProgressProposals,
        'Incorrect maxInProgressProposals value after update'
      )
    })

    it('Get/Set maxDescriptionLength', async () => {
      const newMaxDescriptionLength = maxDescriptionLength * 2

      assert.equal(
        await governance.getMaxDescriptionLength.call(),
        maxDescriptionLength,
        'Incorrect maxDescriptionLength value before update'
      )

      await _lib.assertRevert(
        governance.setMaxDescriptionLength(newMaxDescriptionLength),
        "Only callable by self"
      )

      await governance.guardianExecuteTransaction(
        governanceKey,
        callValue0,
        'setMaxDescriptionLength(uint16)',
        _lib.abiEncode(['uint16'], [newMaxDescriptionLength]),
        { from: guardianAddress }
      )

      assert.equal(
        await governance.getMaxDescriptionLength.call(),
        newMaxDescriptionLength,
        "Incorrect maxDescriptionLength value after update"
      )
    })

    it('Get/Set executionDelay', async () => {
      const newExecutionDelay = executionDelay * 2

      assert.equal(
        await governance.getExecutionDelay.call(),
        executionDelay,
        "Incorrect executionDelay value before update"
      )

      await _lib.assertRevert(
        governance.setExecutionDelay(newExecutionDelay),
        "Only callable by self"
      )

      await governance.guardianExecuteTransaction(
        governanceKey,
        callValue0,
        'setExecutionDelay(uint256)',
        _lib.abiEncode(['uint256'], [newExecutionDelay]),
        { from: guardianAddress }
      )

      assert.equal(
        await governance.getExecutionDelay.call(),
        newExecutionDelay,
        "Incorrect executionDelay value after update"
      )
    })
  })

  describe('Token governance', async () => {
    it('Perform token actions via governance', async () => {
      // Ensure proxyDeployer no longer has any control over token
      await _lib.assertRevert(
        token.mint(proxyDeployerAddress, 1000, { from: proxyDeployerAddress }),
        "MinterRole: caller does not have the Minter role"
      )

      // Successfully mint tokens via governance
      await governance.guardianExecuteTransaction(
        tokenRegKey,
        callValue0,
        'mint(address,uint256)',
        _lib.abiEncode(['address', 'uint256'], [governance.address, 1000]),
        { from: guardianAddress }
      )
    })

    it.skip('TODO - Upgrade token', async () => {
      // Confirm implementation address points to current token
      assert.equal(
        await tokenProxy.implementation.call({ from: proxyAdminAddress }),
        token0.address
      )

      // Deploy new token contract to later upgrade to
      const tokenUpgraded0 = await AudiusToken.new({ from: proxyDeployerAddress })

      // Ensure proxyAdminAddress no longer has any ability to upgrade
      await _lib.assertRevert(
        tokenProxy.upgradeTo(tokenUpgraded0.address, { from: proxyAdminAddress }),
        "Caller must be current proxy governance address"
      )

      // Successfully upgrade token via governance
      await governance.guardianExecuteTransaction(
        tokenRegKey,
        callValue0,
        'upgradeTo(address)',
        _lib.abiEncode(['address'], [tokenUpgraded0.address]),
        { from: guardianAddress }
      )

      // Confirm implementation address points to new token
      assert.equal(
        await tokenProxy.implementation.call({ from: proxyAdminAddress }),
        tokenUpgraded0.address
      )
    })
  })

  describe('Registry governance', async () => {
    beforeEach(async () => {
      // Register registry to enable governance
      await registry.addContract(registryRegKey, registry.address, { from: proxyDeployerAddress })
    })

    it('Modify registry via governance', async () => {
      const contractRegKey = web3.utils.utf8ToHex('TestContract')

      // Confirm test contract is not yet registered
      assert.equal(await registry.getContract.call(contractRegKey), _lib.addressZero)
      
      // Deploy test contract to register
      const contract0 = await TestContract.new({ from: proxyDeployerAddress })
      const initData = _lib.encodeCall('initialize', [], [])
      const contractProxy = await AudiusAdminUpgradeabilityProxy.new(
        contract0.address,
        proxyAdminAddress,
        initData,
        governance.address,
        { from: proxyDeployerAddress }
      )
      const contract = await TestContract.at(contractProxy.address)

      // Confirm registration via governance fails since governance is not yet registry owner
      await _lib.assertRevert(
        governance.guardianExecuteTransaction(
          registryRegKey,
          callValue0,
          'addContract(bytes32,address)',
          _lib.abiEncode(['bytes32', 'address'], [contractRegKey, contract.address]),
          { from: guardianAddress }
        ),
        "Transaction failed."
      )

      // Transfer registry ownership to Governance
      await registry.transferOwnership(governance.address, { from: proxyDeployerAddress })

      // Successfully register test contract via governance
      await governance.guardianExecuteTransaction(
        registryRegKey,
        callValue0,
        'addContract(bytes32,address)',
        _lib.abiEncode(['bytes32', 'address'], [contractRegKey, contract.address]),
        { from: guardianAddress }
      )

      // Confirm test contract is now registered
      assert.equal(await registry.getContract.call(contractRegKey), contract.address)
    })

    it('Upgrade registry', async () => {
      // Confirm implementation address points to current registry
      assert.equal(
        await registryProxy.implementation.call({ from: proxyAdminAddress }),
        registry0.address
      )

      // Deploy new logic contract to later upgrade to
      const registryUpgraded0 = await Registry.new({ from: proxyDeployerAddress })

      // Fail to upgrade via governance since registry's governance address has not been set
      await _lib.assertRevert(
        governance.guardianExecuteTransaction(
          registryRegKey,
          callValue0,
          'upgradeTo(address)',
          _lib.abiEncode(['address'], [registryUpgraded0.address]),
          { from: guardianAddress }
        ),
        "Transaction failed."
      )

      // Update registry's governance address
      await registryProxy.setAudiusGovernanceAddress(governance.address, { from: proxyAdminAddress })

      // Upgrade registry proxy to new logic address
      await governance.guardianExecuteTransaction(
        registryRegKey,
        callValue0,
        'upgradeTo(address)',
        _lib.abiEncode(['address'], [registryUpgraded0.address]),
        { from: guardianAddress }
      )

      // Confirm implementation address points to new registry
      assert.equal(
        await registryProxy.implementation.call({ from: proxyAdminAddress }),
        registryUpgraded0.address
      )

      // Confirm interaction still works & state was preserved
      assert.equal(await registry.getContract.call(registryRegKey), registryProxy.address)
    })
  })
})<|MERGE_RESOLUTION|>--- conflicted
+++ resolved
@@ -1427,7 +1427,6 @@
           )
         })
 
-<<<<<<< HEAD
         it('Confirm veto ability before votingPeriod, after votingPeriod, after executionDelay', async () => {
           // Veto previously created proposal (votingPeriod + executionDelay have expired)
           await governance.vetoProposal(
@@ -1484,10 +1483,7 @@
           )
         })
 
-        it('Successfully veto proposal + ensure further actions are blocked', async () => {
-=======
         it('Successfully veto proposal + ensure further actions on proposal are blocked', async () => {
->>>>>>> d8e1d60c
           const vetoTxReceipt = await governance.vetoProposal(proposalId, { from: guardianAddress })
 
           // Confirm event log
