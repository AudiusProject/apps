--- conflicted
+++ resolved
@@ -43,11 +43,8 @@
 
   const votingPeriod = 10
   const votingQuorum = 1
-<<<<<<< HEAD
+  const decreaseStakeLockupDuration = 10
   const maxInProgressProposals = 20
-=======
-  const decreaseStakeLockupDuration = 10
->>>>>>> 03267cf2
 
   // intentionally not using acct0 to make sure no TX accidentally succeeds without specifying sender
   const [, proxyAdminAddress, proxyDeployerAddress, newUpdateAddress] = accounts
