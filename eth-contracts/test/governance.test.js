import * as _lib from '../utils/lib.js'
const { time } = require('@openzeppelin/test-helpers')

const AudiusAdminUpgradeabilityProxy = artifacts.require('AudiusAdminUpgradeabilityProxy')
const Staking = artifacts.require('Staking')
const StakingUpgraded = artifacts.require('StakingUpgraded')
const Governance = artifacts.require('Governance')
const GovernanceUpgraded = artifacts.require('GovernanceUpgraded')
const ServiceTypeManager = artifacts.require('ServiceTypeManager')
const ServiceProviderFactory = artifacts.require('ServiceProviderFactory')
const DelegateManager = artifacts.require('DelegateManager')
const ClaimsManager = artifacts.require('ClaimsManager')
const TestContract = artifacts.require('TestContract')
const Registry = artifacts.require('Registry')
const AudiusToken = artifacts.require('AudiusToken')

const stakingProxyKey = web3.utils.utf8ToHex('StakingProxy')
const serviceProviderFactoryKey = web3.utils.utf8ToHex('ServiceProviderFactory')
const serviceTypeManagerProxyKey = web3.utils.utf8ToHex('ServiceTypeManagerProxy')
const claimsManagerProxyKey = web3.utils.utf8ToHex('ClaimsManagerProxy')
const governanceKey = web3.utils.utf8ToHex('Governance')
const delegateManagerKey = web3.utils.utf8ToHex('DelegateManagerKey')
const tokenRegKey = web3.utils.utf8ToHex('Token')
const registryRegKey = web3.utils.utf8ToHex('Registry')

const Outcome = Object.freeze({
  InProgress: 0,
  No: 1,
  Yes: 2,
  Invalid: 3,
  TxFailed: 4,
  // Evaluating: 5, // internal contract state
  Veto: 6
})

const Vote = Object.freeze({
  None: 0,
  No: 1,
  Yes: 2
})

contract('Governance.sol', async (accounts) => {
  let token, registry, staking, stakingProxy, serviceTypeManager, serviceProviderFactory
  let claimsManager, delegateManager, governance, registry0, registryProxy, token0, tokenProxy

  const votingPeriod = 10
  const votingQuorumPercent = 10
  const decreaseStakeLockupDuration = 10
  const maxInProgressProposals = 20

  // intentionally not using acct0 to make sure no TX accidentally succeeds without specifying sender
  const [, proxyAdminAddress, proxyDeployerAddress, newUpdateAddress] = accounts
  const tokenOwnerAddress = proxyDeployerAddress
  const guardianAddress = proxyDeployerAddress

  const testDiscProvType = web3.utils.utf8ToHex('discovery-provider')
  const testEndpoint1 = 'https://localhost:5000'
  const testEndpoint2 = 'https://localhost:5001'

  const proposalDescription = "TestDescription"
  const stakerAccount1 = accounts[10]
  const stakerAccount2 = accounts[11]
  const delegatorAccount1 = accounts[12]

  const defaultStakeAmount = _lib.audToWeiBN(1000)
  const callValue0 = _lib.toBN(0)
  const spMinStake = _lib.audToWei(5)
  const spMaxStake = _lib.audToWei(10000000)

  /**
   * Deploy Registry, AudiusAdminUpgradeabilityProxy, AudiusToken, Staking, and Governance contracts
   */
  beforeEach(async () => {
    registry0 = await Registry.new({ from: proxyDeployerAddress })
    const registryInitData = _lib.encodeCall('initialize', [], [])
    registryProxy = await AudiusAdminUpgradeabilityProxy.new(
      registry0.address,
      proxyAdminAddress,
      registryInitData,
      _lib.addressZero,
      { from: proxyDeployerAddress }
    )
    registry = await Registry.at(registryProxy.address)

    // Deploy + register Governance contract
    governance = await _lib.deployGovernance(
      artifacts,
      proxyAdminAddress,
      proxyDeployerAddress,
      registry,
      votingPeriod,
      votingQuorumPercent,
      guardianAddress,
      maxInProgressProposals
    )
    await registry.addContract(governanceKey, governance.address, { from: proxyDeployerAddress })

    // Deploy + register token
    token0 = await AudiusToken.new({ from: proxyDeployerAddress })
    const tokenInitData = _lib.encodeCall(
      'initialize',
      ['address', 'address'],
      [tokenOwnerAddress, governance.address]
    )
    tokenProxy = await AudiusAdminUpgradeabilityProxy.new(
      token0.address,
      proxyAdminAddress,
      tokenInitData,
      governance.address,
      { from: proxyDeployerAddress }
    )
    token = await AudiusToken.at(tokenProxy.address)
    await registry.addContract(tokenRegKey, token.address, { from: proxyDeployerAddress })

    // Deploy + register Staking
    const staking0 = await Staking.new({ from: proxyDeployerAddress })
    const stakingInitializeData = _lib.encodeCall(
      'initialize',
      ['address', 'address'],
      [
        token.address,
        governance.address
      ]
    )
    stakingProxy = await AudiusAdminUpgradeabilityProxy.new(
      staking0.address,
      proxyAdminAddress,
      stakingInitializeData,
      governance.address,
      { from: proxyDeployerAddress }
    )
    staking = await Staking.at(stakingProxy.address)
    await registry.addContract(stakingProxyKey, stakingProxy.address, { from: proxyDeployerAddress })

    // Deploy + register ServiceTypeManager
    const serviceTypeManager0 = await ServiceTypeManager.new({ from: proxyDeployerAddress })
    const serviceTypeInitializeData = _lib.encodeCall(
      'initialize',
      ['address'],
      [governance.address]
    )
    const serviceTypeManagerProxy = await AudiusAdminUpgradeabilityProxy.new(
      serviceTypeManager0.address,
      proxyAdminAddress,
      serviceTypeInitializeData,
      governance.address,
      { from: proxyAdminAddress }
    )
    await registry.addContract(serviceTypeManagerProxyKey, serviceTypeManagerProxy.address, { from: proxyDeployerAddress })
    serviceTypeManager = await ServiceTypeManager.at(serviceTypeManagerProxy.address)

    // Register discprov serviceType
    await _lib.addServiceType(testDiscProvType, spMinStake, spMaxStake, governance, guardianAddress, serviceTypeManagerProxyKey)

    // Deploy + Register ServiceProviderFactory contract
    const serviceProviderFactory0 = await ServiceProviderFactory.new({ from: proxyDeployerAddress })
    const serviceProviderFactoryCalldata = _lib.encodeCall(
      'initialize',
      ['address', 'uint'],
      [governance.address, decreaseStakeLockupDuration]
    )
    const serviceProviderFactoryProxy = await AudiusAdminUpgradeabilityProxy.new(
      serviceProviderFactory0.address,
      proxyAdminAddress,
      serviceProviderFactoryCalldata,
      governance.address,
      { from: proxyAdminAddress }
    )
    serviceProviderFactory = await ServiceProviderFactory.at(serviceProviderFactoryProxy.address)
    await registry.addContract(serviceProviderFactoryKey, serviceProviderFactoryProxy.address, { from: proxyDeployerAddress })

    // Deploy + register claimsManagerProxy
    const claimsManager0 = await ClaimsManager.new({ from: proxyDeployerAddress })
    const claimsInitializeCallData = _lib.encodeCall(
      'initialize',
      ['address', 'address'],
      [token.address, governance.address]
    )
    const claimsManagerProxy = await AudiusAdminUpgradeabilityProxy.new(
      claimsManager0.address,
      proxyAdminAddress,
      claimsInitializeCallData,
      governance.address,
      { from: proxyDeployerAddress }
    )
    claimsManager = await ClaimsManager.at(claimsManagerProxy.address)
    await registry.addContract(
      claimsManagerProxyKey,
      claimsManagerProxy.address,
      { from: proxyDeployerAddress }
    )

    // Register new contract as a minter, from the same address that deployed the contract
    await governance.guardianExecuteTransaction(
      tokenRegKey,
      callValue0,
      'addMinter(address)',
      _lib.abiEncode(['address'], [claimsManager.address]),
      { from: guardianAddress }
    )

    // Deploy + register DelegateManager contract
    const delegateManagerInitializeData = _lib.encodeCall(
      'initialize',
      ['address', 'address'],
      [token.address, governance.address]
    )
    let delegateManager0 = await DelegateManager.new({ from: proxyDeployerAddress })
    let delegateManagerProxy = await AudiusAdminUpgradeabilityProxy.new(
      delegateManager0.address,
      proxyAdminAddress,
      delegateManagerInitializeData,
      governance.address,
      { from: proxyDeployerAddress }
    )
    delegateManager = await DelegateManager.at(delegateManagerProxy.address)
    await registry.addContract(delegateManagerKey, delegateManagerProxy.address, { from: proxyDeployerAddress })

    // ---- Configuring addresses
    await _lib.configureGovernanceStakingAddress(
      governance,
      governanceKey,
      guardianAddress,
      stakingProxy.address
    )
    // ---- Set up staking contract permissions
    await _lib.configureStakingContractAddresses(
      governance,
      guardianAddress,
      stakingProxyKey,
      staking,
      serviceProviderFactoryProxy.address,
      claimsManagerProxy.address,
      delegateManagerProxy.address
    )
    // ---- Set up claims manager contract permissions
    await _lib.configureClaimsManagerContractAddresses(
      governance,
      guardianAddress,
      claimsManagerProxyKey,
      claimsManager,
      staking.address,
      serviceProviderFactory.address,
      delegateManager.address
    )

    // ---- Set up delegateManager contract permissions
    await _lib.configureDelegateManagerAddresses(
      governance,
      guardianAddress,
      delegateManagerKey,
      delegateManager,
      staking.address,
      serviceProviderFactory.address,
      claimsManager.address
    )

    // ---- Set up spFactory contract permissions
    await _lib.configureServiceProviderFactoryAddresses(
      governance,
      guardianAddress,
      serviceProviderFactoryKey,
      serviceProviderFactory,
      staking.address,
      serviceTypeManagerProxy.address,
      claimsManagerProxy.address,
      delegateManager.address
    )
  })

  /**
   * Transfer tokens & register 2 SPs
   */
  beforeEach(async () => {
    // Transfer 1000 tokens to stakerAccount1, stakerAccount2, and delegatorAccount1
    await token.transfer(stakerAccount1, defaultStakeAmount, { from: proxyDeployerAddress })
    await token.transfer(stakerAccount2, defaultStakeAmount, { from: proxyDeployerAddress })
    await token.transfer(delegatorAccount1, defaultStakeAmount, { from: proxyDeployerAddress })

    // Record initial staker account token balance
    const initialBalance = await token.balanceOf(stakerAccount1)

    // Register two SPs with stake
    const tx1 = await _lib.registerServiceProvider(
      token,
      staking,
      serviceProviderFactory,
      testDiscProvType,
      testEndpoint1,
      defaultStakeAmount,
      stakerAccount1
    )
    await _lib.registerServiceProvider(
      token,
      staking,
      serviceProviderFactory,
      testDiscProvType,
      testEndpoint2,
      defaultStakeAmount,
      stakerAccount2
    )

    // Confirm event has correct amount
    assert.isTrue(tx1.stakeAmount.eq(defaultStakeAmount))

    // Confirm new token balances
    const finalBalance = await token.balanceOf(stakerAccount1)
    assert.isTrue(
      initialBalance.eq(
        finalBalance.add(defaultStakeAmount)
      ),
      "Expected initialBalance == finalBalance + defaultStakeAmount"
    )
  })

  it('Initialize require statements', async () => {
    const governance0 = await Governance.new({ from: proxyDeployerAddress })
    
    // Requires non-zero _registryAddress
    let governanceCallData = _lib.encodeCall(
      'initialize',
      ['address', 'uint256', 'uint256', 'address'],
      [0x0, votingPeriod, votingQuorumPercent, proxyDeployerAddress]
    )
    await _lib.assertRevert(
      AudiusAdminUpgradeabilityProxy.new(
        governance0.address,
        proxyAdminAddress,
        governanceCallData,
        _lib.addressZero,
        { from: proxyDeployerAddress }
      ),
      'revert'
    )

    // Requires non-zero _votingPeriod
    governanceCallData = _lib.encodeCall(
      'initialize',
      ['address', 'uint256', 'uint256', 'address'],
      [registry.address, 0, votingQuorumPercent, proxyDeployerAddress]
    )
    await _lib.assertRevert(
      AudiusAdminUpgradeabilityProxy.new(
        governance0.address,
        proxyAdminAddress,
        governanceCallData,
        governance.address,
        { from: proxyDeployerAddress }
      ),
      "revert"
    )

    // Requires non-zero _votingQuorumPercent
    governanceCallData = _lib.encodeCall(
      'initialize',
      ['address', 'uint256', 'uint256', 'address'],
      [registry.address, votingPeriod, 0, proxyDeployerAddress]
    )
    await _lib.assertRevert(
      AudiusAdminUpgradeabilityProxy.new(
        governance0.address,
        proxyAdminAddress,
        governanceCallData,
        governance.address,
        { from: proxyDeployerAddress }
      ),
      "revert"
    )

    // Requires non-zero _guardianAddress
    governanceCallData = _lib.encodeCall(
      'initialize',
      ['address', 'uint256', 'uint256', 'address'],
      [registry.address, votingPeriod, votingQuorumPercent, _lib.addressZero]
    )
    await _lib.assertRevert(
      AudiusAdminUpgradeabilityProxy.new(
        governance0.address,
        proxyAdminAddress,
        governanceCallData,
        governance.address,
        { from: proxyDeployerAddress }
      ),
      "revert"
    )
  })

  it('stakingAddress management', async () => {
    // Deploy new registry + governance
    const registry2 = await _lib.deployRegistry(artifacts, proxyAdminAddress, proxyDeployerAddress)

    // Deploy + register Governance contract
    const governance2 = await _lib.deployGovernance(
      artifacts,
      proxyAdminAddress,
      proxyDeployerAddress,
      registry2,
      votingPeriod,
      votingQuorumPercent,
      guardianAddress
    )
    await registry2.addContract(governanceKey, governance2.address, { from: proxyDeployerAddress })

    // Deploy + register token
    const token2 = await _lib.deployToken(
      artifacts,
      proxyAdminAddress,
      proxyDeployerAddress,
      tokenOwnerAddress,
      governance2.address
    )
    await registry2.addContract(tokenRegKey, token2.address, { from: proxyDeployerAddress })

    // Deploy + register Staking
    const staking2_0 = await Staking.new({ from: proxyDeployerAddress })
    const stakingInitializeData2 = _lib.encodeCall(
      'initialize',
      ['address', 'address'],
      [
        token2.address,
        governance2.address
      ]
    )
    const stakingProxy2 = await AudiusAdminUpgradeabilityProxy.new(
      staking2_0.address,
      proxyAdminAddress,
      stakingInitializeData2,
      governance2.address,
      { from: proxyDeployerAddress }
    )
    const staking2 = await Staking.at(stakingProxy2.address)
    await registry2.addContract(stakingProxyKey, stakingProxy2.address, { from: proxyDeployerAddress })
    
    // Confirm staking address is zero initially
    assert.equal(await governance2.getStakingAddress.call(), _lib.addressZero)

    // Confirm staking address cannot be set from non-governance2 address
    await _lib.assertRevert(
      governance2.setStakingAddress(staking2.address, { from: proxyDeployerAddress }),
      "revert"
    )

    // Confirm staking address cannot be set to zero address
    await _lib.assertRevert(
      governance2.guardianExecuteTransaction(
        governanceKey,
        callValue0,
        'setStakingAddress(address)',
        _lib.abiEncode(['address'], [_lib.addressZero]),
        { from: guardianAddress }
      ),
      "revert"
    )

    // Successfully set staking address via governance
    await governance2.guardianExecuteTransaction(
      governanceKey,
      callValue0,
      'setStakingAddress(address)',
      _lib.abiEncode(['address'], [staking2.address]),
      { from: guardianAddress }
    )

    // Confirm staking address has been set
    assert.equal(await governance2.getStakingAddress.call(), staking2.address)
  })

  it('registryAddress management', async () => {
    // Confirm initial registryAddress value
    assert.equal(await governance.getRegistryAddress.call(), registry.address)

    const registry2 = await _lib.deployRegistry(artifacts, proxyAdminAddress, proxyDeployerAddress)

    // Fail to set registry address from non-governance address
    await _lib.assertRevert(
      governance.setRegistryAddress(registry2.address, { from: proxyDeployerAddress }),
      "revert"
    )

    // Confirm registry address cannot be set to zero address
    await _lib.assertRevert(
      governance.guardianExecuteTransaction(
        governanceKey,
        callValue0,
        'setRegistryAddress(address)',
        _lib.abiEncode(['address'], [_lib.addressZero]),
        { from: guardianAddress }
      ),
      "revert"
    )

    // Successfully set registry address via governance
    let setRegistryAddressTx = await governance.guardianExecuteTransaction(
      governanceKey,
      callValue0,
      'setRegistryAddress(address)',
      _lib.abiEncode(['address'], [registry2.address]),
      { from: guardianAddress }
    )

    // Confirm event log
    setRegistryAddressTx = _lib.parseTx(setRegistryAddressTx)
    assert.equal(setRegistryAddressTx.event.args.newRegistryAddress, registry2.address, 'Expected newRegistryAddress')

    // Confirm registry address has been set
    assert.equal(await governance.getRegistryAddress.call(), registry2.address)
  })

  describe('Proposal end-to-end test - slash action', async () => {
    it('Initial state - Ensure no Proposals exist yet', async () => {
      await _lib.assertRevert(governance.getProposalById(0), 'Must provide valid non-zero _proposalId')
      await _lib.assertRevert(governance.getProposalById(1), 'Must provide valid non-zero _proposalId')

      // getProposalById with invalid proposalId
      await _lib.assertRevert(
        governance.getProposalById(5),
        "Must provide valid non-zero _proposalId"
      )

      // getVoteByProposalAndVogter with invalid proposalId
      await _lib.assertRevert(
        governance.getVoteByProposalAndVoter(5, accounts[5]),
        "Must provide valid non-zero _proposalId"
      )
    })

    it('Should fail to Submit Proposal for unregistered target contract', async () => {
      const proposerAddress = accounts[10]
      const slashAmount = _lib.toBN(1)
      const targetAddress = accounts[11]
      const targetContractRegistryKey = web3.utils.utf8ToHex('invalidKey')
      const callValue = _lib.toBN(0)
      const signature = 'slash(uint256,address)'
      const callData = _lib.abiEncode(['uint256', 'address'], [slashAmount.toNumber(), targetAddress])

      await _lib.assertRevert(
        governance.submitProposal(
          targetContractRegistryKey,
          callValue,
          signature,
          callData,
          proposalDescription,
          { from: proposerAddress }
        ),
        "_targetContractRegistryKey must point to valid registered contract"
      )
    })

    it('Fail to submitProposal with no signature', async () => {
      const proposerAddress = accounts[10]
      const slashAmount = _lib.toBN(1)
      const targetAddress = accounts[11]
      const targetContractRegistryKey = delegateManagerKey
      const callValue = _lib.toBN(0)
      const callData = _lib.abiEncode(['uint256', 'address'], [_lib.fromBN(slashAmount), targetAddress])
      
      await _lib.assertRevert(
        governance.submitProposal(
          targetContractRegistryKey,
          callValue,
          '',
          callData,
          proposalDescription,
          { from: proposerAddress }
        ),
        "Governance::submitProposal: _signature cannot be empty."
      )
    })

    it('Should fail to submitProposal from non-staker caller', async () => {
      const proposerAddress = accounts[15]
      const slashAmount = _lib.toBN(1)
      const targetAddress = accounts[11]
      const targetContractRegistryKey = web3.utils.utf8ToHex("invalidKey")
      const callValue = _lib.toBN(0)
      const signature = 'slash(uint256,address)'
      const callData = _lib.abiEncode(['uint256', 'address'], [_lib.fromBN(slashAmount), targetAddress])

      await _lib.assertRevert(
        governance.submitProposal(
          targetContractRegistryKey,
          callValue,
          signature,
          callData,
          proposalDescription,
          { from: proposerAddress }
        ),
        "Caller is not an active staker with non-zero stake."
      )
    })

    it('Submit Proposal for Slash', async () => {
      const proposalId = 1
      const proposerAddress = accounts[10]
      const slashAmount = _lib.toBN(1)
      const targetAddress = accounts[11]
      const lastBlock = (await _lib.getLatestBlock(web3)).number
      const targetContractRegistryKey = delegateManagerKey
      const targetContractAddress = delegateManager.address
      const signature = 'slash(uint256,address)'
      const callData = _lib.abiEncode(['uint256', 'address'], [slashAmount.toNumber(), targetAddress])

      // Call submitProposal
      const txReceipt = await governance.submitProposal(
        targetContractRegistryKey,
        callValue0,
        signature,
        callData,
        proposalDescription,
        { from: proposerAddress }
      )

      // Confirm event log
      const txParsed = _lib.parseTx(txReceipt)
      assert.equal(txParsed.event.name, 'ProposalSubmitted', 'Expected same event name')
      assert.equal(parseInt(txParsed.event.args.proposalId), proposalId, 'Expected same event.args.proposalId')
      assert.equal(txParsed.event.args.proposer, proposerAddress, 'Expected same event.args.proposer')
      assert.isTrue(parseInt(txParsed.event.args.startBlockNumber) > lastBlock, 'Expected event.args.startBlockNumber > lastBlock')
      assert.equal(txParsed.event.args.description, proposalDescription, "Expected same event.args.description")

      // Call getProposalById() and confirm same values
      const proposal = await governance.getProposalById.call(proposalId)
      assert.equal(parseInt(proposal.proposalId), proposalId, 'Expected same proposalId')
      assert.equal(proposal.proposer, proposerAddress, 'Expected same proposer')
      assert.isTrue(parseInt(proposal.startBlockNumber) > lastBlock, 'Expected startBlockNumber > lastBlock')
      assert.equal(_lib.toStr(proposal.targetContractRegistryKey), _lib.toStr(targetContractRegistryKey), 'Expected same proposal.targetContractRegistryKey')
      assert.equal(proposal.targetContractAddress, targetContractAddress, 'Expected same proposal.targetContractAddress')
      assert.equal(proposal.callValue.toNumber(), callValue0, 'Expected same proposal.callValue')
      assert.equal(proposal.signature, signature, 'Expected same proposal.signature')
      assert.equal(proposal.callData, callData, 'Expected same proposal.callData')
      assert.equal(proposal.outcome, Outcome.InProgress, 'Expected same outcome')
      assert.equal(parseInt(proposal.voteMagnitudeYes), 0, 'Expected same voteMagnitudeYes')
      assert.equal(parseInt(proposal.voteMagnitudeNo), 0, 'Expected same voteMagnitudeNo')
      assert.equal(parseInt(proposal.numVotes), 0, 'Expected same numVotes')

      // Confirm all vote states - all Vote.None
      for (const account of accounts) {
        const vote = await governance.getVoteByProposalAndVoter.call(proposalId, account)
        assert.equal(vote, Vote.None)
      }
    })

    describe('Proposal voting', async () => {
      let proposalId, proposerAddress, slashAmount, targetAddress, voter1Address, voter2Address
      let defaultVote, lastBlock, targetContractRegistryKey, targetContractAddress
      let callValue, signature, callData, submitProposalTxReceipt

      beforeEach(async () => {
        proposalId = 1
        proposerAddress = stakerAccount1
        slashAmount = _lib.toBN(1)
        targetAddress = stakerAccount2
        voter1Address = stakerAccount1
        voter2Address = stakerAccount2
        defaultVote = Vote.None
        lastBlock = (await _lib.getLatestBlock(web3)).number
        targetContractRegistryKey = delegateManagerKey
        targetContractAddress = delegateManager.address
        callValue = _lib.toBN(0)
        signature = 'slash(uint256,address)'
        callData = _lib.abiEncode(['uint256', 'address'], [_lib.fromBN(slashAmount), targetAddress])
  
        // Call submitProposal
        submitProposalTxReceipt = await governance.submitProposal(
          targetContractRegistryKey,
          callValue,
          signature,
          callData,
          proposalDescription,
          { from: proposerAddress }
        )
      })

      it('Fail to vote with invalid proposalId', async () => {
        await _lib.assertRevert(
          governance.submitProposalVote(5, Vote.Yes, { from: stakerAccount1 }),
          "Must provide valid non-zero _proposalId"
        )
      })

      it('Fail to vote with invalid voter', async () => {
        await _lib.assertRevert(
          governance.submitProposalVote(proposalId, Vote.Yes, { from: accounts[15] }),
          "Caller was not an active staker with non-zero stake at _blockNumber"
        )
      })

      it('Fail to vote after votingPeriod has ended', async () => {
        // Advance blocks to the next valid claim
        const proposalStartBlockNumber = parseInt(_lib.parseTx(submitProposalTxReceipt).event.args.startBlockNumber)
        await time.advanceBlockTo(proposalStartBlockNumber + votingPeriod)

        await _lib.assertRevert(
          governance.submitProposalVote(proposalId, Vote.Yes, { from: stakerAccount1 }),
          "Governance::submitProposalVote: Proposal votingPeriod has ended"
        )
      })

      it('Fail to submit invalid vote', async () => {
        await _lib.assertRevert(
          governance.submitProposalVote(proposalId, Vote.None, { from: stakerAccount1 }),
          "Governance::submitProposalVote: Can only submit a Yes or No vote"
        )
      })

      it('Successfully vote on Proposal for Slash', async () => {
        const vote = Vote.No
        
        // Call submitProposalVote()
        const txReceipt = await governance.submitProposalVote(proposalId, vote, { from: voter1Address })
  
        // Confirm event log
        const txParsed = _lib.parseTx(txReceipt)
        assert.equal(txParsed.event.name, 'ProposalVoteSubmitted', 'Expected same event name')
        assert.equal(parseInt(txParsed.event.args.proposalId), proposalId, 'Expected same event.args.proposalId')
        assert.equal(txParsed.event.args.voter, voter1Address, 'Expected same event.args.voter')
        assert.equal(parseInt(txParsed.event.args.vote), vote, 'Expected same event.args.vote')
        assert.isTrue(txParsed.event.args.voterStake.eq(defaultStakeAmount), 'Expected same event.args.voterStake')
        assert.equal(parseInt(txParsed.event.args.previousVote), defaultVote, 'Expected same event.args.previousVote')
  
        // Call getProposalById() and confirm same values
        const proposal = await governance.getProposalById.call(proposalId)
        assert.equal(parseInt(proposal.proposalId), proposalId, 'Expected same proposalId')
        assert.equal(proposal.proposer, proposerAddress, 'Expected same proposer')
        assert.isTrue(proposal.startBlockNumber > lastBlock, 'Expected startBlockNumber > lastBlock')
        assert.equal(_lib.toStr(proposal.targetContractRegistryKey), _lib.toStr(targetContractRegistryKey), 'Expected same proposal.targetContractRegistryKey')
        assert.equal(proposal.targetContractAddress, targetContractAddress, 'Expected same proposal.targetContractAddress')
        assert.isTrue(proposal.callValue.eq(callValue), 'Expected same proposal.callValue')
        assert.equal(proposal.signature, signature, 'Expected same proposal.signature')
        assert.equal(proposal.callData, callData, 'Expected same proposal.callData')
        assert.equal(proposal.outcome, Outcome.InProgress, 'Expected same outcome')
        assert.isTrue(proposal.voteMagnitudeYes.isZero(), 'Expected same voteMagnitudeYes')
        assert.isTrue(proposal.voteMagnitudeNo.eq(defaultStakeAmount), 'Expected same voteMagnitudeNo')
        assert.equal(parseInt(proposal.numVotes), 1, 'Expected same numVotes')
  
        // Confirm all vote states - Vote.No for Voter, Vote.None for all others
        for (const account of accounts) {
          const voterVote = await governance.getVoteByProposalAndVoter.call(proposalId, account)
          if (account == voter1Address) {
            assert.equal(voterVote, vote)
          } else {
            assert.equal(voterVote, defaultVote)
          }
        }
      })

      it('Successfully vote multiple times with diff accounts', async () => {
        const vote1 = Vote.Yes
        const voteTx1 = await governance.submitProposalVote(proposalId, vote1, { from: voter1Address })
        const voteTxParsed1 = _lib.parseTx(voteTx1)
        assert.equal(parseInt(voteTxParsed1.event.args.vote), vote1, 'Expected same event.args.vote')
        assert.equal(parseInt(voteTxParsed1.event.args.previousVote), defaultVote, 'Expected same event.args.previousVote')
  
        const vote2 = Vote.Yes
        const voteTx2 = await governance.submitProposalVote(proposalId, vote2, { from: voter2Address })
        const voteTxParsed2 = _lib.parseTx(voteTx2)
        assert.equal(parseInt(voteTxParsed2.event.args.vote), vote2, 'Expected same event.args.vote')
        assert.equal(parseInt(voteTxParsed2.event.args.previousVote), defaultVote, 'Expected same event.args.previousVote')
  
        const vote3 = Vote.No
        const voteTx3 = await governance.submitProposalVote(proposalId, vote3, { from: voter1Address })
        const voteTxParsed3 = _lib.parseTx(voteTx3)
        assert.equal(parseInt(voteTxParsed3.event.args.vote), vote3, 'Expected same event.args.vote')
        assert.equal(parseInt(voteTxParsed3.event.args.previousVote), vote1, 'Expected same event.args.previousVote')
  
        const vote4 = Vote.Yes
        const voteTx4 = await governance.submitProposalVote(proposalId, vote4, { from: voter1Address })
        const voteTxParsed4 = _lib.parseTx(voteTx4)
        assert.equal(parseInt(voteTxParsed4.event.args.vote), vote4, 'Expected same event.args.vote')
        assert.equal(parseInt(voteTxParsed4.event.args.previousVote), vote3, 'Expected same event.args.previousVote')

        const vote5 = Vote.Yes
        const voteTx5 = await governance.submitProposalVote(proposalId, vote5, { from: voter1Address })
        const voteTxParsed5 = _lib.parseTx(voteTx5)
        assert.equal(parseInt(voteTxParsed5.event.args.vote), vote5, 'Expected same event.args.vote')
        assert.equal(parseInt(voteTxParsed5.event.args.previousVote), vote4, 'Expected same event.args.previousVote')
  
        // Confirm proposal state
        const proposal = await governance.getProposalById.call(proposalId)
        assert.equal(proposal.outcome, Outcome.InProgress, 'Expected same outcome')
        assert.isTrue(proposal.voteMagnitudeYes.eq(defaultStakeAmount.mul(_lib.toBN(2))), 'Expected same voteMagnitudeYes')
        assert.isTrue(proposal.voteMagnitudeNo.isZero(), 'Expected same voteMagnitudeNo')
        assert.equal(parseInt(proposal.numVotes), 2, 'Expected same numVotes')
  
        // Confirm vote states
        const voter1Vote = await governance.getVoteByProposalAndVoter.call(proposalId, voter1Address)
        assert.equal(voter1Vote, Vote.Yes)
        const voter2Vote = await governance.getVoteByProposalAndVoter.call(proposalId, voter2Address)
        assert.equal(voter2Vote, Vote.Yes)
      })

      it('Reject a proposal with a tie', async () => {
        await governance.submitProposalVote(proposalId, Vote.Yes, { from: stakerAccount1 })
        await governance.submitProposalVote(proposalId, Vote.No, { from: stakerAccount2 })
        
        // Confirm proposal state
        const proposal = await governance.getProposalById.call(proposalId)
        assert.equal(proposal.outcome, Outcome.InProgress, 'Expected same outcome')
        assert.isTrue(proposal.voteMagnitudeYes.eq(defaultStakeAmount), 'Expected same voteMagnitudeYes')
        assert.isTrue(proposal.voteMagnitudeNo.eq(defaultStakeAmount), 'Expected same voteMagnitudeNo')
        assert.equal(parseInt(proposal.numVotes), 2, 'Expected same numVotes')

        const proposalStartBlockNumber = parseInt(_lib.parseTx(submitProposalTxReceipt).event.args.startBlockNumber)
        await time.advanceBlockTo(proposalStartBlockNumber + votingPeriod)

        let evaluateTxReceipt = await governance.evaluateProposalOutcome(proposalId, { from: proposerAddress })
        const [txParsedEvent0] = _lib.parseTx(evaluateTxReceipt, true)
        
        // Confirm outcome state
        assert.equal(txParsedEvent0.event.name, 'ProposalOutcomeEvaluated', 'Expected same event name')
        assert.equal(parseInt(txParsedEvent0.event.args.proposalId), proposalId, 'Expected same event.args.proposalId')
        assert.equal(txParsedEvent0.event.args.outcome, Outcome.No, 'Expected same event.args.outcome')
        assert.isTrue(txParsedEvent0.event.args.voteMagnitudeYes.eq(defaultStakeAmount), 'Expected same event.args.voteMagnitudeYes')
        assert.isTrue(txParsedEvent0.event.args.voteMagnitudeNo.eq(defaultStakeAmount), 'Expected same event.args.voteMagnitudeNo')
        assert.equal(parseInt(txParsedEvent0.event.args.numVotes), 2, 'Expected same event.args.numVotes')
      })
    })

    describe('Proposal evaluation', async () => {
      let proposalId, proposerAddress, slashAmountNum, slashAmount, targetAddress, voter1Address, voter2Address
      let voter1Vote, defaultVote, lastBlock, targetContractRegistryKey, targetContractAddress, callValue
      let signature, callData, outcome, returnData, initialTotalStake, initialStakeAcct2, initialTokenSupply
      let submitProposalTxReceipt, proposalStartBlockNumber, evaluateTxReceipt

      /** Define vars, submit proposal, submit votes, advance blocks */
      beforeEach(async () => {
        // Define vars
        proposalId = 1
        proposerAddress = stakerAccount1
        slashAmountNum = _lib.audToWei(500)
        slashAmount = _lib.toBN(slashAmountNum)
        targetAddress = stakerAccount2
        voter1Address = stakerAccount1
        voter2Address = stakerAccount2
        voter1Vote = Vote.Yes
        defaultVote = Vote.None
        lastBlock = (await _lib.getLatestBlock(web3)).number
        targetContractRegistryKey = delegateManagerKey
        targetContractAddress = delegateManager.address
        callValue = _lib.audToWei(0)
        signature = 'slash(uint256,address)'
        callData = _lib.abiEncode(['uint256', 'address'], [slashAmountNum, targetAddress])
        outcome = Outcome.Yes 
        returnData = null
  
        // Confirm initial Stake state
        initialTotalStake = await staking.totalStaked()
        assert.isTrue(initialTotalStake.eq(defaultStakeAmount.mul(_lib.toBN(2))))
        initialStakeAcct2 = await staking.totalStakedFor(targetAddress)
        assert.isTrue(initialStakeAcct2.eq(defaultStakeAmount))
        initialTokenSupply = await token.totalSupply()
  
        // Call submitProposal + submitProposalVote
        submitProposalTxReceipt = await governance.submitProposal(
          targetContractRegistryKey,
          callValue,
          signature,
          callData,
          proposalDescription,
          { from: proposerAddress }
        )
        await governance.submitProposalVote(proposalId, voter1Vote, { from: voter1Address })
  
        // Advance blocks to the next valid claim
        proposalStartBlockNumber = parseInt(_lib.parseTx(submitProposalTxReceipt).event.args.startBlockNumber)
        await time.advanceBlockTo(proposalStartBlockNumber + votingPeriod)
      })

      it('Fail to evaluate proposal with invalid proposalId', async () => {
        await _lib.assertRevert(
          governance.evaluateProposalOutcome(5, { from: proposerAddress }),
          "Governance::evaluateProposalOutcome: Must provide valid non-zero _proposalId."
        )
      })

<<<<<<< HEAD
      it('Fail to call evaluate proposal from non-staker', async () => {
        await _lib.assertRevert(
          governance.evaluateProposalOutcome(proposalId, { from: accounts[15] }),
          "Caller was not an active staker with non-zero stake at _blockNumber."
        )
=======
      it('Call to evaluate proposal from non-staker will succeed', async () => {
        governance.evaluateProposalOutcome(proposalId, { from: accounts[15] })
>>>>>>> 8827ca87
      })

      it('Fail to evaluate proposal before votingPeriod has ended', async () => {
        // Evaluate all previous evaluatable proposals so new proposals can be submitted
        await governance.evaluateProposalOutcome(proposalId, { from: proposerAddress })
        
        submitProposalTxReceipt = await governance.submitProposal(
          targetContractRegistryKey,
          callValue,
          signature,
          callData,
          proposalDescription,
          { from: proposerAddress }
        )
        
        await _lib.assertRevert(
          governance.evaluateProposalOutcome(
            _lib.parseTx(submitProposalTxReceipt).event.args.proposalId,
            { from: proposerAddress }
          ),
          "Governance::evaluateProposalOutcome: Proposal votingPeriod must end before evaluation."
        )
      })

      it('Confirm proposal evaluated correctly + transaction executed', async () => {
        // Call evaluateProposalOutcome()
        evaluateTxReceipt = await governance.evaluateProposalOutcome(proposalId, { from: proposerAddress })
        
        // Confirm event logs (2 events)
        const [txParsedEvent0, txParsedEvent1] = _lib.parseTx(evaluateTxReceipt, true)
        assert.equal(txParsedEvent0.event.name, 'ProposalTransactionExecuted', 'Expected same event name')
        assert.equal(parseInt(txParsedEvent0.event.args.proposalId), proposalId, 'Expected same txParsedEvent0.event.args.proposalId')
        assert.equal(txParsedEvent0.event.args.success, true, 'Expected same txParsedEvent0.event.args.returnData')
        assert.equal(txParsedEvent0.event.args.returnData, returnData, 'Expected same txParsedEvent0.event.args.returnData')
        assert.equal(txParsedEvent1.event.name, 'ProposalOutcomeEvaluated', 'Expected same event name')
        assert.equal(parseInt(txParsedEvent1.event.args.proposalId), proposalId, 'Expected same event.args.proposalId')
        assert.equal(txParsedEvent1.event.args.outcome, outcome, 'Expected same event.args.outcome')
        assert.isTrue(txParsedEvent1.event.args.voteMagnitudeYes.eq(defaultStakeAmount), 'Expected same event.args.voteMagnitudeYes')
        assert.isTrue(txParsedEvent1.event.args.voteMagnitudeNo.isZero(), 'Expected same event.args.voteMagnitudeNo')
        assert.equal(parseInt(txParsedEvent1.event.args.numVotes), 1, 'Expected same event.args.numVotes')
  
        // Call getProposalById() and confirm same values
        const proposal = await governance.getProposalById.call(proposalId)
        assert.equal(parseInt(proposal.proposalId), proposalId, 'Expected same proposalId')
        assert.equal(proposal.proposer, proposerAddress, 'Expected same proposer')
        assert.isTrue(parseInt(proposal.startBlockNumber) > lastBlock, 'Expected startBlockNumber > lastBlock')
        assert.equal(_lib.toStr(proposal.targetContractRegistryKey), _lib.toStr(targetContractRegistryKey), 'Expected same proposal.targetContractRegistryKey')
        assert.equal(proposal.targetContractAddress, targetContractAddress, 'Expected same proposal.targetContractAddress')
        assert.equal(_lib.fromBN(proposal.callValue), callValue, 'Expected same proposal.callValue')
        assert.equal(proposal.signature, signature, 'Expected same proposal.signature')
        assert.equal(proposal.callData, callData, 'Expected same proposal.callData')
        assert.equal(proposal.outcome, outcome, 'Expected same outcome')
        assert.equal(parseInt(proposal.voteMagnitudeYes), defaultStakeAmount, 'Expected same voteMagnitudeYes')
        assert.equal(parseInt(proposal.voteMagnitudeNo), 0, 'Expected same voteMagnitudeNo')
        assert.equal(parseInt(proposal.numVotes), 1, 'Expected same numVotes')
  
        // Confirm all vote states - Vote.No for Voter, Vote.None for all others
        for (const account of accounts) {
          const voterVote = await governance.getVoteByProposalAndVoter.call(proposalId, account)
          if (account == voter1Address) {
            assert.equal(voterVote, voter1Vote)
          } else {
            assert.equal(voterVote, defaultVote)
          }
        }

        // Confirm quorum was correctly calculated
        const totalActiveStake = await staking.totalStakedAt.call(proposal.startBlockNumber)
        const totalVotedStake = parseInt(proposal.voteMagnitudeYes) + parseInt(proposal.voteMagnitudeNo)
        // div before mul bc js does large number math incorrectly
        const participationPercent = totalVotedStake / totalActiveStake * 100
        assert.isAtLeast(participationPercent, votingQuorumPercent, 'Quorum met')
  
        // Confirm Slash action succeeded by checking new Stake + Token values
        const finalStakeAcct2 = await staking.totalStakedFor(targetAddress)
        assert.isTrue(
          finalStakeAcct2.eq(defaultStakeAmount.sub(_lib.toBN(slashAmount)))
        )
        assert.isTrue(
          (_lib.toBN(initialTotalStake)).sub(_lib.toBN(slashAmount)).eq(await staking.totalStaked()),
          'Expected same total stake amount'
        )
        assert.equal(
          await token.totalSupply(),
          initialTokenSupply - slashAmount,
          "Expected same token total supply"
        )
      })

      it('Proposal with Outcome.No', async () => {
        // Evaluate all previous evaluatable proposals so new proposals can be submitted
        // Slashes stakerAcct2 stake by 1/2
        await governance.evaluateProposalOutcome(proposalId, { from: proposerAddress })
        
        // create new proposal
        submitProposalTxReceipt = await governance.submitProposal(
          targetContractRegistryKey,
          callValue,
          signature,
          callData,
          proposalDescription,
          { from: proposerAddress }
        )
        proposalId = _lib.parseTx(submitProposalTxReceipt).event.args.proposalId

        // Submit votes to achieve Outcome.No
        await governance.submitProposalVote(proposalId, Vote.No, { from: voter1Address })
        await governance.submitProposalVote(proposalId, Vote.No, { from: voter2Address })

        // Advance blocks to the next valid claim
        proposalStartBlockNumber = parseInt(_lib.parseTx(submitProposalTxReceipt).event.args.startBlockNumber)
        await time.advanceBlockTo(proposalStartBlockNumber + votingPeriod)

        outcome = Outcome.No
        const TWO = _lib.toBN(2)
        const THREE = _lib.toBN(3)

        evaluateTxReceipt = await governance.evaluateProposalOutcome(
          _lib.parseTx(submitProposalTxReceipt).event.args.proposalId,
          { from: proposerAddress }
        )

        // Confirm event log
        const txParsed = _lib.parseTx(evaluateTxReceipt)
        assert.equal(txParsed.event.name, 'ProposalOutcomeEvaluated', 'Expected same event name')
        assert.equal(txParsed.event.args.outcome, outcome, 'Expected same event.args.outcome')
        assert.isTrue(txParsed.event.args.voteMagnitudeYes.isZero(), 'Expected same event.args.voteMagnitudeYes')
        assert.isTrue(txParsed.event.args.voteMagnitudeNo.eq(defaultStakeAmount.mul(THREE).div(TWO)), 'Expected same event.args.voteMagnitudeNo')
        assert.isTrue(txParsed.event.args.numVotes.eq(TWO), 'Expected same event.args.numVotes')
  
        // Call getProposalById() and confirm same values
        const proposal = await governance.getProposalById.call(proposalId)
        assert.equal(proposal.outcome, outcome, 'Expected same outcome')
        assert.isTrue(proposal.voteMagnitudeYes.isZero(), 'Expected same voteMagnitudeYes')
        assert.isTrue(proposal.voteMagnitudeNo.eq(defaultStakeAmount.mul(THREE).div(TWO)), 'Expected same voteMagnitudeNo')
        assert.isTrue(proposal.numVotes.eq(TWO), 'Expected same numVotes')

        // Confirm quorum was correctly calculated
        const totalActiveStake = await staking.totalStakedAt.call(proposal.startBlockNumber)
        const totalVotedStake = parseInt(proposal.voteMagnitudeYes) + parseInt(proposal.voteMagnitudeNo)
        // div before mul bc js does large number math incorrectly
        const participationPercent = totalVotedStake / totalActiveStake * 100
        assert.isAtLeast(participationPercent, votingQuorumPercent, 'Quorum met')
      })

      it('Confirm voting quorum restriction is enforced', async () => {
        // Evaluate all previous evaluatable proposals so new proposals can be submitted
        await governance.evaluateProposalOutcome(proposalId, { from: proposerAddress })
        
        // Call submitProposal
        submitProposalTxReceipt = await governance.submitProposal(
          targetContractRegistryKey,
          callValue,
          signature,
          callData,
          proposalDescription,
          { from: proposerAddress }
        )
        proposalId = _lib.parseTx(submitProposalTxReceipt).event.args.proposalId
        outcome = Outcome.Invalid

        // Advance blocks to the next valid claim
        proposalStartBlockNumber = parseInt(_lib.parseTx(submitProposalTxReceipt).event.args.startBlockNumber)
        await time.advanceBlockTo(proposalStartBlockNumber + votingPeriod)

        evaluateTxReceipt = await governance.evaluateProposalOutcome(
          _lib.parseTx(submitProposalTxReceipt).event.args.proposalId,
          { from: proposerAddress }
        )

        // Confirm event log
        const txParsed = _lib.parseTx(evaluateTxReceipt)
        assert.equal(txParsed.event.name, 'ProposalOutcomeEvaluated', 'Expected same event name')
        assert.equal(parseInt(txParsed.event.args.proposalId), proposalId, 'Expected same event.args.proposalId')
        assert.equal(txParsed.event.args.outcome, outcome, 'Expected same event.args.outcome')
        assert.isTrue(txParsed.event.args.voteMagnitudeYes.isZero(), 'Expected same event.args.voteMagnitudeYes')
        assert.isTrue(txParsed.event.args.voteMagnitudeNo.isZero(), 'Expected same event.args.voteMagnitudeNo')
        assert.isTrue(txParsed.event.args.numVotes.isZero(), 'Expected same event.args.numVotes')
  
        // Call getProposalById() and confirm same values
        const proposal = await governance.getProposalById.call(proposalId)
        assert.equal(proposal.outcome, outcome, 'Expected same outcome')
        assert.isTrue(proposal.voteMagnitudeYes.isZero(), 'Expected same voteMagnitudeYes')
        assert.isTrue(proposal.voteMagnitudeNo.isZero(), 'Expected same voteMagnitudeNo')
        assert.isTrue(proposal.numVotes.isZero(), 'Expected same numVotes')

        // Confirm quorum was correctly calculated
        const totalActiveStake = await staking.totalStakedAt.call(proposal.startBlockNumber)
        const totalVotedStake = parseInt(proposal.voteMagnitudeYes) + parseInt(proposal.voteMagnitudeNo)
        // div before mul bc js does large number math incorrectly
        const participationPercent = totalVotedStake / totalActiveStake * 100
        assert.isBelow(participationPercent, votingQuorumPercent, 'Quorum not met')

        // Submit new proposal + vote
        const submitProposalTxReceipt2 = await governance.submitProposal(
          targetContractRegistryKey,
          callValue,
          signature,
          callData,
          proposalDescription,
          { from: proposerAddress }
        )
        const proposalId2 = _lib.parseTx(submitProposalTxReceipt2).event.args.proposalId
        await governance.submitProposalVote(proposalId2, Vote.Yes, { from: voter1Address })

        // Confirm proposal would meet quorum
        let proposal2 = await governance.getProposalById.call(proposalId2)
        const totalVotedStake2 = parseInt(proposal2.voteMagnitudeNo) + parseInt(proposal2.voteMagnitudeYes)
        // div before mul bc js does large number math incorrectly
        let participationPercent2 = totalVotedStake2 / totalActiveStake * 100
        let latestVotingQuorumPercent = parseInt(await governance.getVotingQuorumPercent.call())
        assert.isAtLeast(participationPercent2, latestVotingQuorumPercent, 'Quorum would be met')

        // Increase quorum to failure amount
        const newVotingQuorumPercent = 75
        await governance.guardianExecuteTransaction(
          governanceKey,
          callValue0,
          'setVotingQuorumPercent(uint256)',
          _lib.abiEncode(['uint256'], [newVotingQuorumPercent]),
          { from: guardianAddress }
        )

        // Advance blocks to the next valid claim
        const proposal2StartBlockNumber = parseInt(_lib.parseTx(submitProposalTxReceipt2).event.args.startBlockNumber)
        await time.advanceBlockTo(proposal2StartBlockNumber + votingPeriod)

        // Evaluate proposal and confirm it fails
        await governance.evaluateProposalOutcome(
          _lib.parseTx(submitProposalTxReceipt2).event.args.proposalId,
          { from: proposerAddress }
        )
        let proposal2New = await governance.getProposalById.call(proposalId2)
        assert.equal(proposal2New.outcome, outcome, 'Expected Invalid outcome')

        // Confirm quorum was correctly calculated
        const totalVotedStake2New = parseInt(proposal2New.voteMagnitudeYes) + parseInt(proposal2New.voteMagnitudeNo)
        // div before mul bc js does large number math incorrectly
        const participationPercent2New = totalVotedStake2New / totalActiveStake * 100
        latestVotingQuorumPercent = parseInt(await governance.getVotingQuorumPercent.call())
        assert.isBelow(participationPercent2New, latestVotingQuorumPercent, 'Quorum not met')
      })
  
      it('Confirm Repeated evaluateProposal call fails', async () => {
        // Call evaluateProposalOutcome()
        evaluateTxReceipt = await governance.evaluateProposalOutcome(proposalId, { from: proposerAddress })
        
        await _lib.assertRevert(
          governance.evaluateProposalOutcome(proposalId, { from: proposerAddress }),
          "Governance::evaluateProposalOutcome: Cannot evaluate inactive proposal."
        )
      })

      it('evaluateProposal fails after targetContract has been upgraded', async () => {
        const testContract = await TestContract.new()
        await testContract.initialize()

        // Upgrade contract registered at targetContractRegistryKey
        await registry.upgradeContract(targetContractRegistryKey, testContract.address, { from: proxyDeployerAddress })

        await _lib.assertRevert(
          // Call evaluateProposalOutcome()
          governance.evaluateProposalOutcome(proposalId, { from: proposerAddress }),
          "Registered contract address for targetContractRegistryKey has changed"
        )
      })

      it('Call evaluateProposal where transaction execution fails', async () => {
        initialStakeAcct2 = await staking.totalStakedFor(targetAddress)
        assert.isTrue(initialStakeAcct2.eq(defaultStakeAmount))

        // Reduce stake amount below proposed slash amount
        const decreaseStakeAmount = _lib.audToWeiBN(700)
        // Request decrease in stake
        await serviceProviderFactory.requestDecreaseStake(decreaseStakeAmount, { from: stakerAccount2 })
        let requestInfo = await serviceProviderFactory.getPendingDecreaseStakeRequest(stakerAccount2)
        // Advance to valid block
        await time.advanceBlockTo(requestInfo.lockupExpiryBlock)
        await serviceProviderFactory.decreaseStake({ from: stakerAccount2 })
        const decreasedStakeAcct2 = await staking.totalStakedFor.call(stakerAccount2)
        assert.isTrue(decreasedStakeAcct2.eq(initialStakeAcct2.sub(decreaseStakeAmount)))

        // Call evaluateProposalOutcome and confirm that transaction execution failed and proposal outcome is No.
        evaluateTxReceipt = await governance.evaluateProposalOutcome(proposalId, { from: proposerAddress })
        
        // Confirm event logs (2 events)
        const [txParsedEvent0, txParsedEvent1] = _lib.parseTx(evaluateTxReceipt, true)
        assert.equal(txParsedEvent0.event.name, 'ProposalTransactionExecuted', 'Expected same event name')
        assert.equal(txParsedEvent0.event.args.proposalId, proposalId, 'Expected same txParsedEvent0.event.args.proposalId')
        assert.equal(txParsedEvent0.event.args.success, false, 'Expected same txParsedEvent0.event.args.success')
        // TODO - confirm that returnData = web3.utils.utf8ToHex("Cannot slash more than total currently staked")
        // reference: https://solidity.readthedocs.io/en/develop/abi-spec.html#use-of-dynamic-types
        // assert.equal(txParsedEvent0.event.args.returnData, returnData, 'Expected same txParsedEvent0.event.args.returnData')
        assert.equal(txParsedEvent1.event.name, 'ProposalOutcomeEvaluated', 'Expected same event name')
        assert.equal(parseInt(txParsedEvent1.event.args.proposalId), proposalId, 'Expected same event.args.proposalId')
        assert.equal(txParsedEvent1.event.args.outcome, Outcome.TxFailed, 'Expected same event.args.outcome')
        assert.isTrue(txParsedEvent1.event.args.voteMagnitudeYes.eq(defaultStakeAmount), 'Expected same event.args.voteMagnitudeYes')
        assert.isTrue(txParsedEvent1.event.args.voteMagnitudeNo.isZero(), 'Expected same event.args.voteMagnitudeNo')
        assert.equal(parseInt(txParsedEvent1.event.args.numVotes), 1, 'Expected same event.args.numVotes')
  
        // Call getProposalById() and confirm same values
        const proposal = await governance.getProposalById.call(proposalId)
        assert.equal(parseInt(proposal.proposalId), proposalId, 'Expected same proposalId')
        assert.equal(proposal.proposer, proposerAddress, 'Expected same proposer')
        assert.isTrue(parseInt(proposal.startBlockNumber) > lastBlock, 'Expected startBlockNumber > lastBlock')
        assert.equal(_lib.toStr(proposal.targetContractRegistryKey), _lib.toStr(targetContractRegistryKey), 'Expected same proposal.targetContractRegistryKey')
        assert.equal(proposal.targetContractAddress, targetContractAddress, 'Expected same proposal.targetContractAddress')
        assert.equal(_lib.fromBN(proposal.callValue), callValue, 'Expected same proposal.callValue')
        assert.equal(proposal.signature, signature, 'Expected same proposal.signature')
        assert.equal(proposal.callData, callData, 'Expected same proposal.callData')
        assert.equal(proposal.outcome, Outcome.TxFailed, 'Expected same outcome')
        assert.equal(parseInt(proposal.voteMagnitudeYes), defaultStakeAmount, 'Expected same voteMagnitudeYes')
        assert.equal(parseInt(proposal.voteMagnitudeNo), 0, 'Expected same voteMagnitudeNo')
        assert.equal(parseInt(proposal.numVotes), 1, 'Expected same numVotes')
  
        // Confirm all vote states - Vote.No for Voter, Vote.None for all others
        for (const account of accounts) {
          const voterVote = await governance.getVoteByProposalAndVoter.call(proposalId, account)
          if (account == voter1Address) {
            assert.equal(voterVote, voter1Vote)
          } else {
            assert.equal(voterVote, defaultVote)
          }
        }
  
        // Confirm Slash action failed by checking new Stake + Token values
        const finalStakeAcct2 = await staking.totalStakedFor(targetAddress)
        assert.isTrue(finalStakeAcct2.eq(decreasedStakeAcct2), 'ye')
        assert.isTrue(
          (await staking.totalStaked()).eq(initialTotalStake.sub(decreaseStakeAmount)),
          'Expected total stake amount to be unchanged'
        )
        assert.isTrue((await token.totalSupply()).eq(initialTokenSupply), "Expected total token supply to be unchanged")
      })

      describe('Veto logic', async () => {
        it('Ensure only guardian can veto', async () => {
          // Fail to veto from non-guardian address
          await _lib.assertRevert(
            governance.vetoProposal(proposalId, { from: stakerAccount1 }),
            'Governance::vetoProposal: Only guardian can veto proposals'
          )
        })

        it('Fail to veto proposal with invalid proposalId', async () => {
          const invalidProposalId = 5
          await _lib.assertRevert(
            governance.vetoProposal(invalidProposalId, { from: guardianAddress }),
            "Governance::vetoProposal: Must provide valid non-zero _proposalId."
          )
        })

        it('Ensure only active proposal can be vetoed', async () => {
          await governance.evaluateProposalOutcome(proposalId, { from: proposerAddress })

          // Ensure proposal.outcome != InProgress
          assert.notEqual(
            (await governance.getProposalById.call(proposalId)).outcome,
            Outcome.InProgress,
            'Expected outcome != InProgress'
          )
          
          // Fail to veto due to inactive proposal
          await _lib.assertRevert(
            governance.vetoProposal(proposalId, { from: guardianAddress }),
            'Governance::vetoProposal: Cannot veto inactive proposal.'
          )
        })

        it('Successfully veto proposal + ensure further actions are blocked', async () => {
          const vetoTxReceipt = await governance.vetoProposal(proposalId, { from: guardianAddress })

          // Confirm event log
          const vetoTx = _lib.parseTx(vetoTxReceipt)
          assert.equal(vetoTx.event.name, 'ProposalVetoed', 'event.name')
          assert.equal(parseInt(vetoTx.event.args.proposalId), proposalId, 'event.args.proposalId')

          // Call getProposalById() and confirm expected outcome
          const proposal = await governance.getProposalById.call(proposalId)
          assert.notEqual(proposal.outcome, Outcome.No, 'wrong outcome')
          assert.equal(proposal.outcome, Outcome.Veto, 'outcome')
          assert.equal(parseInt(proposal.voteMagnitudeYes), defaultStakeAmount, 'voteMagnitudeYes')
          assert.equal(parseInt(proposal.voteMagnitudeNo), 0, 'voteMagnitudeNo')
          assert.equal(parseInt(proposal.numVotes), 1, 'numVotes')

          // Confirm that further actions are blocked
          await _lib.assertRevert(
            governance.submitProposalVote(proposalId, voter1Vote, { from: voter1Address }),
            "Governance::submitProposalVote: Cannot vote on inactive proposal."
          )
          
          await _lib.assertRevert(
            governance.evaluateProposalOutcome(proposalId, { from: proposerAddress }),
            "Governance::evaluateProposalOutcome: Cannot evaluate inactive proposal."
          )
        })
      })
    })
  })

  it('Proposal end-to-end test - upgrade contract action', async () => {
    // Confirm staking.newFunction() not callable before upgrade
    const stakingCopy = await StakingUpgraded.at(staking.address)
    await _lib.assertRevert(stakingCopy.newFunction.call({ from: proxyDeployerAddress }), 'revert')

    // Deploy new logic contract to later upgrade to
    const stakingUpgraded0 = await StakingUpgraded.new({ from: proxyAdminAddress })
    
    // Define vars
    const targetContractRegistryKey = stakingProxyKey
    const targetContractAddress = staking.address
    const callValue = _lib.audToWei(0)
    const signature = 'upgradeTo(address)'
    const callData = _lib.abiEncode(['address'], [stakingUpgraded0.address])
    const returnData = null

    const proposerAddress = stakerAccount1
    const voterAddress = stakerAccount1
    const outcome = Outcome.Yes
    const lastBlock = (await _lib.getLatestBlock(web3)).number
    
    // Submit proposal
    const submitTxReceipt = await governance.submitProposal(
      targetContractRegistryKey,
      callValue,
      signature,
      callData,
      proposalDescription,
      { from: proposerAddress }
    )
    const proposalId = _lib.parseTx(submitTxReceipt).event.args.proposalId

    // Submit proposal vote for Yes
    await governance.submitProposalVote(proposalId, Vote.Yes, { from: voterAddress })

    // Advance blocks to after proposal evaluation period
    const proposalStartBlock = parseInt(_lib.parseTx(submitTxReceipt).event.args.startBlockNumber)
    await time.advanceBlockTo(proposalStartBlock + votingPeriod)

    // Call evaluateProposalOutcome()
    const evaluateTxReceipt = await governance.evaluateProposalOutcome(proposalId, { from: proposerAddress })

    // Confirm event log states - ProposalTransactionExecuted, ProposalOutcomeEvaluated
    const [txParsedEvent0, txParsedEvent1] = _lib.parseTx(evaluateTxReceipt, true)
    assert.equal(txParsedEvent0.event.name, 'ProposalTransactionExecuted', 'Expected event.name')
    assert.equal(parseInt(txParsedEvent0.event.args.proposalId), proposalId, 'Expected event.args.proposalId')
    assert.equal(txParsedEvent0.event.args.success, true, 'Expected event.args.returnData')
    assert.equal(txParsedEvent0.event.args.returnData, returnData, 'Expected event.args.returnData')
    assert.equal(txParsedEvent1.event.name, 'ProposalOutcomeEvaluated', 'Expected same event name')
    assert.equal(parseInt(txParsedEvent1.event.args.proposalId), proposalId, 'Expected same event.args.proposalId')
    assert.equal(txParsedEvent1.event.args.outcome, outcome, 'Expected same event.args.outcome')
    assert.isTrue(txParsedEvent1.event.args.voteMagnitudeYes.eq(defaultStakeAmount), 'Expected same event.args.voteMagnitudeYes')
    assert.isTrue(txParsedEvent1.event.args.voteMagnitudeNo.isZero(), 'Expected same event.args.voteMagnitudeNo')
    assert.equal(parseInt(txParsedEvent1.event.args.numVotes), 1, 'Expected same event.args.numVotes')

    // Call getProposalById() and confirm same values
    const proposal = await governance.getProposalById.call(proposalId)
    assert.equal(parseInt(proposal.proposalId), proposalId, 'Expected same proposalId')
    assert.equal(proposal.proposer, proposerAddress, 'Expected same proposer')
    assert.isTrue(parseInt(proposal.startBlockNumber) > lastBlock, 'Expected startBlockNumber > lastBlock')
    assert.equal(_lib.toStr(proposal.targetContractRegistryKey), _lib.toStr(targetContractRegistryKey), 'Expected same proposal.targetContractRegistryKey')
    assert.equal(proposal.targetContractAddress, targetContractAddress, 'Expected same proposal.targetContractAddress')
    assert.equal(_lib.fromBN(proposal.callValue), callValue, 'Expected same proposal.callValue')
    assert.equal(proposal.signature, signature, 'Expected same proposal.signature')
    assert.equal(proposal.callData, callData, 'Expected same proposal.callData')
    assert.equal(proposal.outcome, outcome, 'Expected same outcome')
    assert.equal(parseInt(proposal.voteMagnitudeYes), defaultStakeAmount, 'Expected same voteMagnitudeYes')
    assert.equal(parseInt(proposal.voteMagnitudeNo), 0, 'Expected same voteMagnitudeNo')
    assert.equal(parseInt(proposal.numVotes), 1, 'Expected same numVotes')

    // Confirm that contract was upgraded by ensuring staking.newFunction() call succeeds
    const stakingCopy2 = await StakingUpgraded.at(staking.address)
    const newFnResp = await stakingCopy2.newFunction.call({ from: proxyDeployerAddress })
    assert.equal(newFnResp, 5)

    // Confirm that proxy contract's implementation address has upgraded
    assert.equal(
      await stakingProxy.implementation.call({ from: proxyAdminAddress }),
      stakingUpgraded0.address,
      'Expected updated proxy implementation address'
    )
  })

  it('Test max value of maxInProgressProposals via submit & evaluate', async () => {
    /**
     * TODO - finish fleshing out this test
     * currently confirms ~170 inprogress proposals takes about 1mm gas for submit and ~300k gas for evaluate
     * - could prob handle 1000 easy
     * potentially test + confirm real breaking point
     */
    const newMaxInProgressProposals = 100

    // Confirm all InProgress proposals are uptodate since none exist
    assert.isTrue(await governance.inProgressProposalsAreUpToDate.call(), 'Expected all proposals to be uptodate')
    
    const signature = 'slash(uint256,address)'
    const slashAmount = _lib.toBN(1)
    const targetAddress = accounts[11]
    const callData = _lib.abiEncode(['uint256', 'address'], [slashAmount.toNumber(), targetAddress])
    const proposerAddress = accounts[10]

    // Increase votingPeriod so evaluatable checks succeed and new proposals can be submitted
    await governance.guardianExecuteTransaction(
      governanceKey,
      callValue0,
      'setVotingPeriod(uint256)',
      _lib.abiEncode(['uint256'], [newMaxInProgressProposals + 10]),
      { from: guardianAddress }
    )

    // Update maxInProgressProposals to high val
    await governance.guardianExecuteTransaction(
      governanceKey,
      callValue0,
      'setMaxInProgressProposals(uint16)',
      _lib.abiEncode(['uint16'], [newMaxInProgressProposals]),
      { from: guardianAddress }
    )

    // Confirm repeated submitProposal calls succeed without hitting gas limit
    for (let i = 1; i <= newMaxInProgressProposals; i++) {
      const submitProposalTxR = await governance.submitProposal(
        delegateManagerKey,
        callValue0,
        signature,
        callData,
        proposalDescription,
        { from: proposerAddress }
      )
      const submitProposalTx = _lib.parseTx(submitProposalTxR)
      // console.log(`Successfully submitted proposalId ${submitProposalTx.event.args.proposalId} with gas usage of ${submitProposalTxR.receipt.gasUsed}`)
    }

    // Confirm all InProgress proposals are uptodate bc votingPeriod is still active
    assert.isTrue(await governance.inProgressProposalsAreUpToDate.call(), 'Expected all proposals to be uptodate')

    // Set voting period down so proposals can be evaluated
    await governance.guardianExecuteTransaction(
      governanceKey,
      callValue0,
      'setVotingPeriod(uint256)',
      _lib.abiEncode(['uint256'], [1]),
      { from: guardianAddress }
    )

    // Confirm all InProgress proposals are not uptodate since votingPeriod has expired
    assert.isFalse(await governance.inProgressProposalsAreUpToDate.call(), 'Expected all proposals to not be uptodate')

    for (let i = 1; i <= newMaxInProgressProposals; i++) {
      const evaluateTxR = await governance.evaluateProposalOutcome(i, { from: proposerAddress })
      const evaluateTx = _lib.parseTx(evaluateTxR)
      // console.log(`Successfully evaluated proposalId ${evaluateTx.event.args.proposalId} with gas usage of ${evaluateTxR.receipt.gasUsed}`)
    }

    // Confirm all InProgress proposals are uptodate bc all have been evaluated
    assert.isTrue(await governance.inProgressProposalsAreUpToDate.call(), 'Expected all proposals to be uptodate')

    // Increase votingPeriod so evaluatable checks succeed and new proposals can be submitted
    await governance.guardianExecuteTransaction(
      governanceKey,
      callValue0,
      'setVotingPeriod(uint256)',
      _lib.abiEncode(['uint256'], [newMaxInProgressProposals + 10]),
      { from: guardianAddress }
    )

    // Submit some more proposals to make sure array storage is not corrupted after evaluation, which pops from array
    for (let i = 0; i < 10; i++) {
      const submitProposalTxR = await governance.submitProposal(
        delegateManagerKey,
        callValue0,
        signature,
        callData,
        proposalDescription,
        { from: proposerAddress }
      )
      const submitProposalTx = _lib.parseTx(submitProposalTxR)
      // console.log(`Successfully submitted proposalId ${submitProposalTx.event.args.proposalId} with gas usage of ${submitProposalTxR.receipt.gasUsed}`)
    }

    // Confirm all InProgress proposals are uptodate as votingPeriod is active
    assert.isTrue(await governance.inProgressProposalsAreUpToDate.call(), 'Expected all proposals to be uptodate')
  })

  describe('Guardian execute transactions', async () => {
    let slashAmount, targetAddress, targetContractRegistryKey, targetContractAddress
    let callValue, signature, callData, returnData

    beforeEach(async () => {
      slashAmount = _lib.toBN(1)
      targetAddress = stakerAccount2
      targetContractRegistryKey = delegateManagerKey
      targetContractAddress = delegateManager.address
      callValue = _lib.toBN(0)
      signature = 'slash(uint256,address)'
      callData = _lib.abiEncode(['uint256', 'address'], [_lib.fromBN(slashAmount), targetAddress])
      returnData = null
    })

    it('Fail to call from non-guardian address', async () => {
      await _lib.assertRevert(
        governance.guardianExecuteTransaction(
          targetContractRegistryKey,
          callValue,
          signature,
          callData,
          { from: stakerAccount1 }
        ),
        "Governance::guardianExecuteTransaction: Only guardian."
      )
    })

    it('Slash staker', async () => {
      // Confirm initial Stake state
      const initialTotalStake = await staking.totalStaked()
      assert.isTrue(initialTotalStake.eq(defaultStakeAmount.mul(_lib.toBN(2))))
      const initialStakeAcct2 = await staking.totalStakedFor(targetAddress)
      assert.isTrue(initialStakeAcct2.eq(defaultStakeAmount))
      const initialTokenSupply = await token.totalSupply()

      // Execute transaction
      const guardianExecTxReceipt = await governance.guardianExecuteTransaction(
        targetContractRegistryKey,
        callValue,
        signature,
        callData,
        { from: guardianAddress }
      )

      // Confirm tx logs
      const guardianExecTx = _lib.parseTx(guardianExecTxReceipt)
      assert.equal(guardianExecTx.event.name, 'GuardianTransactionExecuted', 'event.name')
      assert.equal(guardianExecTx.event.args.targetContractAddress, targetContractAddress, 'event.args.targetContractAddress')
      assert.isTrue(guardianExecTx.event.args.callValue.eq(callValue), 'event.args.callValue')
      assert.equal(
        guardianExecTx.event.args.signature,
        _lib.keccak256(web3.utils.utf8ToHex(signature)),
        'event.args.signature'
      )
      assert.equal(
        guardianExecTx.event.args.callData,
        _lib.keccak256(callData),
        'event.args.callData'
      )
      assert.equal(guardianExecTx.event.args.returnData, returnData, 'event.args.returnData')

      // Confirm Slash action succeeded by checking new Stake + Token values
      const finalStakeAcct2 = await staking.totalStakedFor(targetAddress)
      assert.isTrue(
        finalStakeAcct2.eq(defaultStakeAmount.sub(slashAmount))
      )
      assert.isTrue(
        (initialTotalStake.sub(slashAmount)).eq(await staking.totalStaked()),
        'Expected same total stake amount'
      )
      assert.isTrue(
        (await token.totalSupply()).eq(initialTokenSupply.sub(slashAmount)),
        "Expected same token total supply"
      )
    })

    it('Fail to execute transaction on unregistered targetContract', async () => {
      const invalidRegistryKey = web3.utils.utf8ToHex('invalidRegistryKey')

      await _lib.assertRevert(
        governance.guardianExecuteTransaction(
          invalidRegistryKey,
          callValue,
          signature,
          callData,
          { from: guardianAddress }
        ),
        "Governance::guardianExecuteTransaction: _targetContractRegistryKey must point to valid registered contract"
      )
    })

    it('Fail to execute transaction with no signature', async () => {
      await _lib.assertRevert(
        governance.guardianExecuteTransaction(
          targetContractRegistryKey,
          callValue,
          '',
          callData,
          { from: guardianAddress }
        ),
        "Governance::guardianExecuteTransaction: _signature cannot be empty."
      )
    })

    it('Upgrade contract', async () => {
      // Confirm staking.newFunction() not callable before upgrade
      const stakingCopy = await StakingUpgraded.at(staking.address)
      await _lib.assertRevert(stakingCopy.newFunction.call({ from: proxyDeployerAddress }), 'revert')
  
      // Deploy new logic contract to later upgrade to
      const stakingUpgraded0 = await StakingUpgraded.new({ from: proxyDeployerAddress })
      
      // Execute tx to upgrade
      await governance.guardianExecuteTransaction(
        stakingProxyKey,
        callValue0,
        'upgradeTo(address)',
        _lib.abiEncode(['address'], [stakingUpgraded0.address]),
        { from: guardianAddress }
      )

      // Confirm that contract was upgraded by ensuring staking.newFunction() call succeeds
      const stakingCopy2 = await StakingUpgraded.at(staking.address)
      const newFnResp = await stakingCopy2.newFunction.call({ from: proxyDeployerAddress })
      assert.equal(newFnResp, 5)

      // Confirm that proxy contract's implementation address has upgraded
      assert.equal(
        await stakingProxy.implementation.call({ from: proxyAdminAddress }),
        stakingUpgraded0.address,
        'Expected updated proxy implementation address'
      )
    })

    it('Upgrade governance contract', async () => {
      // Confirm governance.newFunction() not callable before upgrade
      const governanceCopy = await GovernanceUpgraded.at(governance.address)
      await _lib.assertRevert(governanceCopy.newFunction.call({ from: proxyDeployerAddress }), 'revert')

      // Deploy new logic contract to later upgrade to
      const governanceUpgraded0 = await GovernanceUpgraded.new({ from: proxyDeployerAddress })

      // Execute tx to upgrade
      await governance.guardianExecuteTransaction(
        governanceKey,
        callValue0,
        'upgradeTo(address)',
        _lib.abiEncode(['address'], [governanceUpgraded0.address]),
        { from: guardianAddress }
      )

      // Confirm governance.newFunction() is callable after upgrade
      const governanceCopy2 = await GovernanceUpgraded.at(governance.address)
      const newFnResp = await governanceCopy2.newFunction.call({ from: proxyDeployerAddress })
      assert.equal(newFnResp, 5)

      // Confirm that proxy contract's implementation address has upgraded
      const govProxy = await AudiusAdminUpgradeabilityProxy.at(governance.address)
      assert.equal(
        await govProxy.implementation.call({ from: proxyAdminAddress }),
        governanceUpgraded0.address,
        'Expected updated proxy implementation address'
      )
    })

    it('Transfer guardianship', async () => {
      const newGuardianAddress = accounts[19]
      const serviceVersion1 = web3.utils.utf8ToHex("0.0.1")
      const serviceVersion2 = web3.utils.utf8ToHex("0.0.2")

      // Confirm current guardianAddress is active
      assert.equal(await governance.getGuardianAddress(), guardianAddress, 'Expected same guardianAddress')
      await governance.guardianExecuteTransaction(
        serviceTypeManagerProxyKey,
        callValue0,
        'setServiceVersion(bytes32,bytes32)',
        _lib.abiEncode(['bytes32', 'bytes32'], [testDiscProvType, serviceVersion1]),
        { from: guardianAddress }
      )

      // Confirm new guardianAddress not yet active
      await _lib.assertRevert(
        governance.guardianExecuteTransaction(
          serviceTypeManagerProxyKey,
          callValue0,
          'setServiceVersion(bytes32,bytes32)',
          _lib.abiEncode(['bytes32', 'bytes32'], [testDiscProvType, serviceVersion2]),
          { from: newGuardianAddress }
        ),
        "Governance::guardianExecuteTransaction: Only guardian."
      )
      
      // Confirm only current guardianAddress can transfer guardianship
      await _lib.assertRevert(
        governance.transferGuardianship(newGuardianAddress, { from: accounts[18] }),
        "Governance::guardianExecuteTransaction: Only guardian."
      )
      
      // Update guardianAddress
      let transferGuardianshipTx = await governance.transferGuardianship(newGuardianAddress, { from: guardianAddress })

      // Confirm event log
      transferGuardianshipTx = _lib.parseTx(transferGuardianshipTx)
      assert.equal(transferGuardianshipTx.event.args.newGuardianAddress, newGuardianAddress, 'Expected newGuardianAddress')

      // Confirm new guardianAddress
      assert.equal(await governance.getGuardianAddress(), newGuardianAddress, 'Expected same guardianAddress')

      // Confirm old guardianAddress inactive
      await _lib.assertRevert(
        governance.guardianExecuteTransaction(
          serviceTypeManagerProxyKey,
          callValue0,
          'setServiceVersion(bytes32,bytes32)',
          _lib.abiEncode(['bytes32', 'bytes32'], [testDiscProvType, serviceVersion2]),
          { from: guardianAddress }
        ),
        "Governance::guardianExecuteTransaction: Only guardian."
      )

      // Confirm new guardianAddress is now active
      await governance.guardianExecuteTransaction(
        serviceTypeManagerProxyKey,
        callValue0,
        'setServiceVersion(bytes32,bytes32)',
        _lib.abiEncode(['bytes32', 'bytes32'], [testDiscProvType, serviceVersion2]),
        { from: newGuardianAddress }
      )
    })

    it('Update voting period', async () => {
      const newVotingPeriod = 15
      assert.equal(
        await governance.getVotingPeriod(),
        votingPeriod,
        "Incorrect expected voting period before update"
      )

      await _lib.assertRevert(
        governance.setVotingPeriod(newVotingPeriod),
        "Only callable by self"
      )
      
      await governance.guardianExecuteTransaction(
        governanceKey,
        callValue0,
        'setVotingPeriod(uint256)',
        _lib.abiEncode(['uint256'], [newVotingPeriod]),
        { from: guardianAddress }
      )

      assert.equal(
        await governance.getVotingPeriod(),
        newVotingPeriod,
        "Incorrect expected voting period after update"
      )

      // set original value
      await governance.guardianExecuteTransaction(
        governanceKey,
        callValue0,
        'setVotingPeriod(uint256)',
        _lib.abiEncode(['uint256'], [votingPeriod]),
        { from: guardianAddress }
      )
    })

    it('Update voting quorum percent', async () => {
      const newVotingQuorumPercent = 20
      assert.equal(
        await governance.getVotingQuorumPercent(),
        votingQuorumPercent,
        "Incorrect expected votingQuorumPercent before update"
      )

      await _lib.assertRevert(
        governance.setVotingQuorumPercent(newVotingQuorumPercent),
        "Only callable by self"
      )
      
      await governance.guardianExecuteTransaction(
        governanceKey,
        callValue0,
        'setVotingQuorumPercent(uint256)',
        _lib.abiEncode(['uint256'], [newVotingQuorumPercent]),
        { from: guardianAddress }
      )

      assert.equal(
        await governance.getVotingQuorumPercent(),
        newVotingQuorumPercent,
        "Incorrect expected votingQuorumPercent after update"
      )

      // set original value
      await governance.guardianExecuteTransaction(
        governanceKey,
        callValue0,
        'setVotingQuorumPercent(uint256)',
        _lib.abiEncode(['uint256'], [votingQuorumPercent]),
        { from: guardianAddress }
      )
    })

    it('Update maxInProgressProposals', async () => {
      const newMaxInProgressProposals = maxInProgressProposals * 2

      assert.equal(
        await governance.getMaxInProgressProposals.call(),
        maxInProgressProposals,
        'Incorrect maxInProgressProposals value before update'
      )
      
      await _lib.assertRevert(
        governance.setMaxInProgressProposals(newMaxInProgressProposals),
        "Only callable by self"
      )

      await governance.guardianExecuteTransaction(
        governanceKey,
        callValue0,
        'setMaxInProgressProposals(uint16)',
        _lib.abiEncode(['uint16'], [newMaxInProgressProposals]),
        { from: guardianAddress }
      )

      assert.equal(
        await governance.getMaxInProgressProposals.call(),
        newMaxInProgressProposals,
        'Incorrect maxInProgressProposals value after update'
      )
    })
  })

  describe('Token governance', async () => {
    it('Perform token actions via governance', async () => {
      // Ensure proxyDeployer no longer has any control over token
      await _lib.assertRevert(
        token.mint(proxyDeployerAddress, 1000, { from: proxyDeployerAddress }),
        "MinterRole: caller does not have the Minter role"
      )

      // Successfully mint tokens via governance
      await governance.guardianExecuteTransaction(
        tokenRegKey,
        callValue0,
        'mint(address,uint256)',
        _lib.abiEncode(['address', 'uint256'], [governance.address, 1000]),
        { from: guardianAddress }
      )
    })

    it.skip('TODO - Upgrade token', async () => {
      // Confirm implementation address points to current token
      assert.equal(
        await tokenProxy.implementation.call({ from: proxyAdminAddress }),
        token0.address
      )

      // Deploy new token contract to later upgrade to
      const tokenUpgraded0 = await AudiusToken.new({ from: proxyDeployerAddress })

      // Ensure proxyAdminAddress no longer has any ability to upgrade
      await _lib.assertRevert(
        tokenProxy.upgradeTo(tokenUpgraded0.address, { from: proxyAdminAddress }),
        "Caller must be current proxy governance address"
      )

      // Successfully upgrade token via governance
      await governance.guardianExecuteTransaction(
        tokenRegKey,
        callValue0,
        'upgradeTo(address)',
        _lib.abiEncode(['address'], [tokenUpgraded0.address]),
        { from: guardianAddress }
      )

      // Confirm implementation address points to new token
      assert.equal(
        await tokenProxy.implementation.call({ from: proxyAdminAddress }),
        tokenUpgraded0.address
      )
    })
  })

  describe('Registry governance', async () => {
    beforeEach(async () => {
      // Register registry to enable governance
      await registry.addContract(registryRegKey, registry.address, { from: proxyDeployerAddress })
    })

    it('Modify registry via governance', async () => {
      const contractRegKey = web3.utils.utf8ToHex('TestContract')

      // Confirm test contract is not yet registered
      assert.equal(await registry.getContract.call(contractRegKey), _lib.addressZero)
      
      // Deploy test contract to register
      const contract0 = await TestContract.new({ from: proxyDeployerAddress })
      const initData = _lib.encodeCall('initialize', [], [])
      const contractProxy = await AudiusAdminUpgradeabilityProxy.new(
        contract0.address,
        proxyAdminAddress,
        initData,
        governance.address,
        { from: proxyDeployerAddress }
      )
      const contract = await TestContract.at(contractProxy.address)

      // Confirm registration via governance fails since governance is not yet registry owner
      await _lib.assertRevert(
        governance.guardianExecuteTransaction(
          registryRegKey,
          callValue0,
          'addContract(bytes32,address)',
          _lib.abiEncode(['bytes32', 'address'], [contractRegKey, contract.address]),
          { from: guardianAddress }
        ),
        "Governance::guardianExecuteTransaction: Transaction failed."
      )

      // Transfer registry ownership to Governance
      await registry.transferOwnership(governance.address, { from: proxyDeployerAddress })

      // Successfully register test contract via governance
      await governance.guardianExecuteTransaction(
        registryRegKey,
        callValue0,
        'addContract(bytes32,address)',
        _lib.abiEncode(['bytes32', 'address'], [contractRegKey, contract.address]),
        { from: guardianAddress }
      )

      // Confirm test contract is now registered
      assert.equal(await registry.getContract.call(contractRegKey), contract.address)
    })

    it('Upgrade registry', async () => {
      // Confirm implementation address points to current registry
      assert.equal(
        await registryProxy.implementation.call({ from: proxyAdminAddress }),
        registry0.address
      )

      // Deploy new logic contract to later upgrade to
      const registryUpgraded0 = await Registry.new({ from: proxyDeployerAddress })

      // Fail to upgrade via governance since registry's governance address has not been set
      await _lib.assertRevert(
        governance.guardianExecuteTransaction(
          registryRegKey,
          callValue0,
          'upgradeTo(address)',
          _lib.abiEncode(['address'], [registryUpgraded0.address]),
          { from: guardianAddress }
        ),
        "Governance::guardianExecuteTransaction: Transaction failed."
      )

      // Update registry's governance address
      await registryProxy.setAudiusGovernanceAddress(governance.address, { from: proxyAdminAddress })

      // Upgrade registry proxy to new logic address
      await governance.guardianExecuteTransaction(
        registryRegKey,
        callValue0,
        'upgradeTo(address)',
        _lib.abiEncode(['address'], [registryUpgraded0.address]),
        { from: guardianAddress }
      )

      // Confirm implementation address points to new registry
      assert.equal(
        await registryProxy.implementation.call({ from: proxyAdminAddress }),
        registryUpgraded0.address
      )

      // Confirm interaction still works & state was preserved
      assert.equal(await registry.getContract.call(registryRegKey), registryProxy.address)
    })
  })
})<|MERGE_RESOLUTION|>--- conflicted
+++ resolved
@@ -873,16 +873,8 @@
         )
       })
 
-<<<<<<< HEAD
-      it('Fail to call evaluate proposal from non-staker', async () => {
-        await _lib.assertRevert(
-          governance.evaluateProposalOutcome(proposalId, { from: accounts[15] }),
-          "Caller was not an active staker with non-zero stake at _blockNumber."
-        )
-=======
       it('Call to evaluate proposal from non-staker will succeed', async () => {
         governance.evaluateProposalOutcome(proposalId, { from: accounts[15] })
->>>>>>> 8827ca87
       })
 
       it('Fail to evaluate proposal before votingPeriod has ended', async () => {
