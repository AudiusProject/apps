import * as _lib from '../utils/lib.js'
const { time } = require('@openzeppelin/test-helpers')

const AudiusAdminUpgradeabilityProxy = artifacts.require('AudiusAdminUpgradeabilityProxy')
const Staking = artifacts.require('Staking')
const StakingUpgraded = artifacts.require('StakingUpgraded')
const Governance = artifacts.require('Governance')
const GovernanceUpgraded = artifacts.require('GovernanceUpgraded')
const ServiceTypeManager = artifacts.require('ServiceTypeManager')
const ServiceProviderFactory = artifacts.require('ServiceProviderFactory')
const DelegateManager = artifacts.require('DelegateManager')
const ClaimsManager = artifacts.require('ClaimsManager')
const TestContract = artifacts.require('TestContract')
const Registry = artifacts.require('Registry')
const AudiusToken = artifacts.require('AudiusToken')

const stakingProxyKey = web3.utils.utf8ToHex('StakingProxy')
const serviceProviderFactoryKey = web3.utils.utf8ToHex('ServiceProviderFactory')
const serviceTypeManagerProxyKey = web3.utils.utf8ToHex('ServiceTypeManagerProxy')
const claimsManagerProxyKey = web3.utils.utf8ToHex('ClaimsManagerProxy')
const governanceKey = web3.utils.utf8ToHex('Governance')
const delegateManagerKey = web3.utils.utf8ToHex('DelegateManagerKey')
const tokenRegKey = web3.utils.utf8ToHex('Token')
const registryRegKey = web3.utils.utf8ToHex('Registry')

const Outcome = Object.freeze({
  InProgress: 0,
  No: 1,
  Yes: 2,
  Invalid: 3,
  TxFailed: 4
})

const Vote = Object.freeze({
  None: 0,
  No: 1,
  Yes: 2
})

contract('Governance.sol', async (accounts) => {
  let token, registry, staking, stakingProxy, serviceTypeManager, serviceProviderFactory
  let claimsManager, delegateManager, governance, registry0, registryProxy, token0, tokenProxy

  const votingPeriod = 10
<<<<<<< HEAD
  const votingQuorumPercent = 10
=======
  const votingQuorum = 1
  const decreaseStakeLockupDuration = 10
>>>>>>> d00375e5

  // intentionally not using acct0 to make sure no TX accidentally succeeds without specifying sender
  const [, proxyAdminAddress, proxyDeployerAddress, newUpdateAddress] = accounts
  const tokenOwnerAddress = proxyDeployerAddress
  const guardianAddress = proxyDeployerAddress

  const testDiscProvType = web3.utils.utf8ToHex('discovery-provider')
  const testEndpoint1 = 'https://localhost:5000'
  const testEndpoint2 = 'https://localhost:5001'

  const proposalDescription = "TestDescription"
  const stakerAccount1 = accounts[10]
  const stakerAccount2 = accounts[11]
  const delegatorAccount1 = accounts[12]

  const defaultStakeAmount = _lib.audToWeiBN(1000)
  const callValue0 = _lib.toBN(0)
  const spMinStake = _lib.audToWei(5)
  const spMaxStake = _lib.audToWei(10000000)

  /**
   * Deploy Registry, AudiusAdminUpgradeabilityProxy, AudiusToken, Staking, and Governance contracts
   */
  beforeEach(async () => {
    registry0 = await Registry.new({ from: proxyDeployerAddress })
    const registryInitData = _lib.encodeCall('initialize', [], [])
    registryProxy = await AudiusAdminUpgradeabilityProxy.new(
      registry0.address,
      proxyAdminAddress,
      registryInitData,
      _lib.addressZero,
      { from: proxyDeployerAddress }
    )
    registry = await Registry.at(registryProxy.address)

    // Deploy + register Governance contract
    governance = await _lib.deployGovernance(
      artifacts,
      proxyAdminAddress,
      proxyDeployerAddress,
      registry,
      votingPeriod,
      votingQuorumPercent,
      guardianAddress
    )
    await registry.addContract(governanceKey, governance.address, { from: proxyDeployerAddress })

    // Deploy + register token
    token0 = await AudiusToken.new({ from: proxyDeployerAddress })
    const tokenInitData = _lib.encodeCall(
      'initialize',
      ['address', 'address'],
      [tokenOwnerAddress, governance.address]
    )
    tokenProxy = await AudiusAdminUpgradeabilityProxy.new(
      token0.address,
      proxyAdminAddress,
      tokenInitData,
      governance.address,
      { from: proxyDeployerAddress }
    )
    token = await AudiusToken.at(tokenProxy.address)
    await registry.addContract(tokenRegKey, token.address, { from: proxyDeployerAddress })

    // Deploy + register Staking
    const staking0 = await Staking.new({ from: proxyDeployerAddress })
    const stakingInitializeData = _lib.encodeCall(
      'initialize',
      ['address', 'address'],
      [
        token.address,
        governance.address
      ]
    )
    stakingProxy = await AudiusAdminUpgradeabilityProxy.new(
      staking0.address,
      proxyAdminAddress,
      stakingInitializeData,
      governance.address,
      { from: proxyDeployerAddress }
    )
    staking = await Staking.at(stakingProxy.address)
    await registry.addContract(stakingProxyKey, stakingProxy.address, { from: proxyDeployerAddress })

    // Deploy + register ServiceTypeManager
    const serviceTypeManager0 = await ServiceTypeManager.new({ from: proxyDeployerAddress })
    const serviceTypeInitializeData = _lib.encodeCall(
      'initialize',
      ['address'],
      [governance.address]
    )
    const serviceTypeManagerProxy = await AudiusAdminUpgradeabilityProxy.new(
      serviceTypeManager0.address,
      proxyAdminAddress,
      serviceTypeInitializeData,
      governance.address,
      { from: proxyAdminAddress }
    )
    await registry.addContract(serviceTypeManagerProxyKey, serviceTypeManagerProxy.address, { from: proxyDeployerAddress })
    serviceTypeManager = await ServiceTypeManager.at(serviceTypeManagerProxy.address)

    // Register discprov serviceType
    await _lib.addServiceType(testDiscProvType, spMinStake, spMaxStake, governance, guardianAddress, serviceTypeManagerProxyKey)

    // Deploy + Register ServiceProviderFactory contract
    const serviceProviderFactory0 = await ServiceProviderFactory.new({ from: proxyDeployerAddress })
    const serviceProviderFactoryCalldata = _lib.encodeCall(
      'initialize',
      ['address', 'uint'],
      [governance.address, decreaseStakeLockupDuration]
    )
    const serviceProviderFactoryProxy = await AudiusAdminUpgradeabilityProxy.new(
      serviceProviderFactory0.address,
      proxyAdminAddress,
      serviceProviderFactoryCalldata,
      governance.address,
      { from: proxyAdminAddress }
    )
    serviceProviderFactory = await ServiceProviderFactory.at(serviceProviderFactoryProxy.address)
    await registry.addContract(serviceProviderFactoryKey, serviceProviderFactoryProxy.address, { from: proxyDeployerAddress })

    // Deploy + register claimsManagerProxy
    const claimsManager0 = await ClaimsManager.new({ from: proxyDeployerAddress })
    const claimsInitializeCallData = _lib.encodeCall(
      'initialize',
      ['address', 'address'],
      [token.address, governance.address]
    )
    const claimsManagerProxy = await AudiusAdminUpgradeabilityProxy.new(
      claimsManager0.address,
      proxyAdminAddress,
      claimsInitializeCallData,
      governance.address,
      { from: proxyDeployerAddress }
    )
    claimsManager = await ClaimsManager.at(claimsManagerProxy.address)
    await registry.addContract(
      claimsManagerProxyKey,
      claimsManagerProxy.address,
      { from: proxyDeployerAddress }
    )

    // Register new contract as a minter, from the same address that deployed the contract
    await governance.guardianExecuteTransaction(
      tokenRegKey,
      callValue0,
      'addMinter(address)',
      _lib.abiEncode(['address'], [claimsManager.address]),
      { from: guardianAddress }
    )

    // Deploy + register DelegateManager contract
    const delegateManagerInitializeData = _lib.encodeCall(
      'initialize',
      ['address', 'address'],
      [token.address, governance.address]
    )
    let delegateManager0 = await DelegateManager.new({ from: proxyDeployerAddress })
    let delegateManagerProxy = await AudiusAdminUpgradeabilityProxy.new(
      delegateManager0.address,
      proxyAdminAddress,
      delegateManagerInitializeData,
      governance.address,
      { from: proxyDeployerAddress }
    )
    delegateManager = await DelegateManager.at(delegateManagerProxy.address)
    await registry.addContract(delegateManagerKey, delegateManagerProxy.address, { from: proxyDeployerAddress })

    // ---- Configuring addresses
    await _lib.configureGovernanceStakingAddress(
      governance,
      governanceKey,
      guardianAddress,
      stakingProxy.address
    )
    // ---- Set up staking contract permissions
    await _lib.configureStakingContractAddresses(
      governance,
      guardianAddress,
      stakingProxyKey,
      staking,
      serviceProviderFactoryProxy.address,
      claimsManagerProxy.address,
      delegateManagerProxy.address
    )
    // ---- Set up claims manager contract permissions
    await _lib.configureClaimsManagerContractAddresses(
      governance,
      guardianAddress,
      claimsManagerProxyKey,
      claimsManager,
      staking.address,
      serviceProviderFactory.address,
      delegateManager.address
    )

    // ---- Set up delegateManager contract permissions
    await _lib.configureDelegateManagerAddresses(
      governance,
      guardianAddress,
      delegateManagerKey,
      delegateManager,
      staking.address,
      serviceProviderFactory.address,
      claimsManager.address
    )

    // ---- Set up spFactory contract permissions
    await _lib.configureServiceProviderFactoryAddresses(
      governance,
      guardianAddress,
      serviceProviderFactoryKey,
      serviceProviderFactory,
      staking.address,
      serviceTypeManagerProxy.address,
      claimsManagerProxy.address,
      delegateManager.address
    )
  })

  /**
   * Transfer tokens & register 2 SPs
   */
  beforeEach(async () => {
    // Transfer 1000 tokens to stakerAccount1, stakerAccount2, and delegatorAccount1
    await token.transfer(stakerAccount1, defaultStakeAmount, { from: proxyDeployerAddress })
    await token.transfer(stakerAccount2, defaultStakeAmount, { from: proxyDeployerAddress })
    await token.transfer(delegatorAccount1, defaultStakeAmount, { from: proxyDeployerAddress })

    // Record initial staker account token balance
    const initialBalance = await token.balanceOf(stakerAccount1)

    // Register two SPs with stake
    const tx1 = await _lib.registerServiceProvider(
      token,
      staking,
      serviceProviderFactory,
      testDiscProvType,
      testEndpoint1,
      defaultStakeAmount,
      stakerAccount1
    )
    await _lib.registerServiceProvider(
      token,
      staking,
      serviceProviderFactory,
      testDiscProvType,
      testEndpoint2,
      defaultStakeAmount,
      stakerAccount2
    )

    // Confirm event has correct amount
    assert.isTrue(tx1.stakeAmount.eq(defaultStakeAmount))

    // Confirm new token balances
    const finalBalance = await token.balanceOf(stakerAccount1)
    assert.isTrue(
      initialBalance.eq(
        finalBalance.add(defaultStakeAmount)
      ),
      "Expected initialBalance == finalBalance + defaultStakeAmount"
    )
  })

  it('Initialize require statements', async () => {
    const governance0 = await Governance.new({ from: proxyDeployerAddress })
    
    // Requires non-zero _registryAddress
    let governanceCallData = _lib.encodeCall(
      'initialize',
      ['address', 'uint256', 'uint256', 'address'],
      [0x0, votingPeriod, votingQuorumPercent, proxyDeployerAddress]
    )
    await _lib.assertRevert(
      AudiusAdminUpgradeabilityProxy.new(
        governance0.address,
        proxyAdminAddress,
        governanceCallData,
        _lib.addressZero,
        { from: proxyDeployerAddress }
      ),
      'revert'
    )

    // Requires non-zero _votingPeriod
    governanceCallData = _lib.encodeCall(
      'initialize',
      ['address', 'uint256', 'uint256', 'address'],
      [registry.address, 0, votingQuorumPercent, proxyDeployerAddress]
    )
    await _lib.assertRevert(
      AudiusAdminUpgradeabilityProxy.new(
        governance0.address,
        proxyAdminAddress,
        governanceCallData,
        governance.address,
        { from: proxyDeployerAddress }
      ),
      "revert"
    )

    // Requires non-zero _votingQuorumPercent
    governanceCallData = _lib.encodeCall(
      'initialize',
      ['address', 'uint256', 'uint256', 'address'],
      [registry.address, votingPeriod, 0, proxyDeployerAddress]
    )
    await _lib.assertRevert(
      AudiusAdminUpgradeabilityProxy.new(
        governance0.address,
        proxyAdminAddress,
        governanceCallData,
        governance.address,
        { from: proxyDeployerAddress }
      ),
      "revert"
    )

    // Requires non-zero _guardianAddress
    governanceCallData = _lib.encodeCall(
      'initialize',
      ['address', 'uint256', 'uint256', 'address'],
      [registry.address, votingPeriod, votingQuorumPercent, _lib.addressZero]
    )
    await _lib.assertRevert(
      AudiusAdminUpgradeabilityProxy.new(
        governance0.address,
        proxyAdminAddress,
        governanceCallData,
        governance.address,
        { from: proxyDeployerAddress }
      ),
      "revert"
    )
  })

  it('stakingAddress management', async () => {
    // Deploy new registry + governance
    const registry2 = await _lib.deployRegistry(artifacts, proxyAdminAddress, proxyDeployerAddress)

    // Deploy + register Governance contract
    const governance2 = await _lib.deployGovernance(
      artifacts,
      proxyAdminAddress,
      proxyDeployerAddress,
      registry2,
      votingPeriod,
      votingQuorumPercent,
      guardianAddress
    )
    await registry2.addContract(governanceKey, governance2.address, { from: proxyDeployerAddress })

    // Deploy + register token
    const token2 = await _lib.deployToken(
      artifacts,
      proxyAdminAddress,
      proxyDeployerAddress,
      tokenOwnerAddress,
      governance2.address
    )
    await registry2.addContract(tokenRegKey, token2.address, { from: proxyDeployerAddress })

    // Deploy + register Staking
    const staking2_0 = await Staking.new({ from: proxyDeployerAddress })
    const stakingInitializeData2 = _lib.encodeCall(
      'initialize',
      ['address', 'address'],
      [
        token2.address,
        governance2.address
      ]
    )
    const stakingProxy2 = await AudiusAdminUpgradeabilityProxy.new(
      staking2_0.address,
      proxyAdminAddress,
      stakingInitializeData2,
      governance2.address,
      { from: proxyDeployerAddress }
    )
    const staking2 = await Staking.at(stakingProxy2.address)
    await registry2.addContract(stakingProxyKey, stakingProxy2.address, { from: proxyDeployerAddress })
    
    // Confirm staking address is zero initially
    assert.equal(await governance2.getStakingAddress.call(), _lib.addressZero)

    // Confirm staking address cannot be set from non-governance2 address
    await _lib.assertRevert(
      governance2.setStakingAddress(staking2.address, { from: proxyDeployerAddress }),
      "revert"
    )

    // Confirm staking address cannot be set to zero address
    await _lib.assertRevert(
      governance2.guardianExecuteTransaction(
        governanceKey,
        callValue0,
        'setStakingAddress(address)',
        _lib.abiEncode(['address'], [_lib.addressZero]),
        { from: guardianAddress }
      ),
      "revert"
    )

    // Successfully set staking address via governance
    await governance2.guardianExecuteTransaction(
      governanceKey,
      callValue0,
      'setStakingAddress(address)',
      _lib.abiEncode(['address'], [staking2.address]),
      { from: guardianAddress }
    )

    // Confirm staking address has been set
    assert.equal(await governance2.getStakingAddress.call(), staking2.address)
  })

  it('registryAddress management', async () => {
    // Confirm initial registryAddress value
    assert.equal(await governance.getRegistryAddress.call(), registry.address)

    const registry2 = await _lib.deployRegistry(artifacts, proxyAdminAddress, proxyDeployerAddress)

    // Fail to set registry address from non-governance address
    await _lib.assertRevert(
      governance.setRegistryAddress(registry2.address, { from: proxyDeployerAddress }),
      "revert"
    )

    // Confirm registry address cannot be set to zero address
    await _lib.assertRevert(
      governance.guardianExecuteTransaction(
        governanceKey,
        callValue0,
        'setRegistryAddress(address)',
        _lib.abiEncode(['address'], [_lib.addressZero]),
        { from: guardianAddress }
      ),
      "revert"
    )

    // Successfully set registry address via governance
    let setRegistryAddressTx = await governance.guardianExecuteTransaction(
      governanceKey,
      callValue0,
      'setRegistryAddress(address)',
      _lib.abiEncode(['address'], [registry2.address]),
      { from: guardianAddress }
    )

    // Confirm event log
    setRegistryAddressTx = _lib.parseTx(setRegistryAddressTx)
    assert.equal(setRegistryAddressTx.event.args.newRegistryAddress, registry2.address, 'Expected newRegistryAddress')

    // Confirm registry address has been set
    assert.equal(await governance.getRegistryAddress.call(), registry2.address)
  })

  describe('Slash proposal', async () => {
    it('Initial state - Ensure no Proposals exist yet', async () => {
      await _lib.assertRevert(governance.getProposalById(0), 'Must provide valid non-zero _proposalId')
      await _lib.assertRevert(governance.getProposalById(1), 'Must provide valid non-zero _proposalId')

      // getProposalById with invalid proposalId
      await _lib.assertRevert(
        governance.getProposalById(5),
        "Must provide valid non-zero _proposalId"
      )

      // getVoteByProposalAndVogter with invalid proposalId
      await _lib.assertRevert(
        governance.getVoteByProposalAndVoter(5, accounts[5]),
        "Must provide valid non-zero _proposalId"
      )
    })

    it('Should fail to Submit Proposal for unregistered target contract', async () => {
      const proposerAddress = accounts[10]
      const slashAmount = _lib.toBN(1)
      const targetAddress = accounts[11]
      const targetContractRegistryKey = web3.utils.utf8ToHex('invalidKey')
      const callValue = _lib.toBN(0)
      const signature = 'slash(uint256,address)'
      const callData = _lib.abiEncode(['uint256', 'address'], [slashAmount.toNumber(), targetAddress])

      await _lib.assertRevert(
        governance.submitProposal(
          targetContractRegistryKey,
          callValue,
          signature,
          callData,
          proposalDescription,
          { from: proposerAddress }
        ),
        "_targetContractRegistryKey must point to valid registered contract"
      )
    })

    it('Fail to submitProposal with no signature', async () => {
      const proposerAddress = accounts[10]
      const slashAmount = _lib.toBN(1)
      const targetAddress = accounts[11]
      const targetContractRegistryKey = delegateManagerKey
      const callValue = _lib.toBN(0)
      const callData = _lib.abiEncode(['uint256', 'address'], [_lib.fromBN(slashAmount), targetAddress])
      
      await _lib.assertRevert(
        governance.submitProposal(
          targetContractRegistryKey,
          callValue,
          '',
          callData,
          proposalDescription,
          { from: proposerAddress }
        ),
        "Governance::submitProposal: _signature cannot be empty."
      )
    })

    it('Should fail to submitProposal from non-staker caller', async () => {
      const proposerAddress = accounts[15]
      const slashAmount = _lib.toBN(1)
      const targetAddress = accounts[11]
      const targetContractRegistryKey = web3.utils.utf8ToHex("invalidKey")
      const callValue = _lib.toBN(0)
      const signature = 'slash(uint256,address)'
      const callData = _lib.abiEncode(['uint256', 'address'], [_lib.fromBN(slashAmount), targetAddress])

      await _lib.assertRevert(
        governance.submitProposal(
          targetContractRegistryKey,
          callValue,
          signature,
          callData,
          proposalDescription,
          { from: proposerAddress }
        ),
        "Proposer must be active staker with non-zero stake."
      )
    })

    it('Submit Proposal for Slash', async () => {
      const proposalId = 1
      const proposerAddress = accounts[10]
      const slashAmount = _lib.toBN(1)
      const targetAddress = accounts[11]
      const lastBlock = (await _lib.getLatestBlock(web3)).number
      const targetContractRegistryKey = delegateManagerKey
      const targetContractAddress = delegateManager.address
      const callValue = _lib.toBN(0)
      const signature = 'slash(uint256,address)'
      const callData = _lib.abiEncode(['uint256', 'address'], [slashAmount.toNumber(), targetAddress])

      // Call submitProposal
      const txReceipt = await governance.submitProposal(
        targetContractRegistryKey,
        callValue,
        signature,
        callData,
        proposalDescription,
        { from: proposerAddress }
      )

      // Confirm event log
      const txParsed = _lib.parseTx(txReceipt)
      assert.equal(txParsed.event.name, 'ProposalSubmitted', 'Expected same event name')
      assert.equal(parseInt(txParsed.event.args.proposalId), proposalId, 'Expected same event.args.proposalId')
      assert.equal(txParsed.event.args.proposer, proposerAddress, 'Expected same event.args.proposer')
      assert.isTrue(parseInt(txParsed.event.args.startBlockNumber) > lastBlock, 'Expected event.args.startBlockNumber > lastBlock')
      assert.equal(txParsed.event.args.description, proposalDescription, "Expected same event.args.description")

      // Call getProposalById() and confirm same values
      const proposal = await governance.getProposalById.call(proposalId)
      assert.equal(parseInt(proposal.proposalId), proposalId, 'Expected same proposalId')
      assert.equal(proposal.proposer, proposerAddress, 'Expected same proposer')
      assert.isTrue(parseInt(proposal.startBlockNumber) > lastBlock, 'Expected startBlockNumber > lastBlock')
      assert.equal(_lib.toStr(proposal.targetContractRegistryKey), _lib.toStr(targetContractRegistryKey), 'Expected same proposal.targetContractRegistryKey')
      assert.equal(proposal.targetContractAddress, targetContractAddress, 'Expected same proposal.targetContractAddress')
      assert.equal(proposal.callValue.toNumber(), callValue, 'Expected same proposal.callValue')
      assert.equal(proposal.signature, signature, 'Expected same proposal.signature')
      assert.equal(proposal.callData, callData, 'Expected same proposal.callData')
      assert.equal(proposal.outcome, Outcome.InProgress, 'Expected same outcome')
      assert.equal(parseInt(proposal.voteMagnitudeYes), 0, 'Expected same voteMagnitudeYes')
      assert.equal(parseInt(proposal.voteMagnitudeNo), 0, 'Expected same voteMagnitudeNo')
      assert.equal(parseInt(proposal.numVotes), 0, 'Expected same numVotes')

      // Confirm all vote states - all Vote.None
      for (const account of accounts) {
        const vote = await governance.getVoteByProposalAndVoter.call(proposalId, account)
        assert.equal(vote, Vote.None)
      }
    })

    describe('Proposal voting', async () => {
      let proposalId, proposerAddress, slashAmount, targetAddress, voter1Address, voter2Address
      let defaultVote, lastBlock, targetContractRegistryKey, targetContractAddress
      let callValue, signature, callData, submitProposalTxReceipt

      beforeEach(async () => {
        proposalId = 1
        proposerAddress = stakerAccount1
        slashAmount = _lib.toBN(1)
        targetAddress = stakerAccount2
        voter1Address = stakerAccount1
        voter2Address = stakerAccount2
        defaultVote = Vote.None
        lastBlock = (await _lib.getLatestBlock(web3)).number
        targetContractRegistryKey = delegateManagerKey
        targetContractAddress = delegateManager.address
        callValue = _lib.toBN(0)
        signature = 'slash(uint256,address)'
        callData = _lib.abiEncode(['uint256', 'address'], [_lib.fromBN(slashAmount), targetAddress])
  
        // Call submitProposal
        submitProposalTxReceipt = await governance.submitProposal(
          targetContractRegistryKey,
          callValue,
          signature,
          callData,
          proposalDescription,
          { from: proposerAddress }
        )
      })

      it('Fail to vote with invalid proposalId', async () => {
        await _lib.assertRevert(
          governance.submitProposalVote(5, Vote.Yes, { from: stakerAccount1 }),
          "Must provide valid non-zero _proposalId"
        )
      })

      it('Fail to vote with invalid voter', async () => {
        await _lib.assertRevert(
          governance.submitProposalVote(proposalId, Vote.Yes, { from: accounts[15] }),
          "Voter must be active staker with non-zero stake."
        )
      })

      it('Fail to vote after votingPeriod has ended', async () => {
        // Advance blocks to the next valid claim
        const proposalStartBlockNumber = parseInt(_lib.parseTx(submitProposalTxReceipt).event.args.startBlockNumber)
        await time.advanceBlockTo(proposalStartBlockNumber + votingPeriod)

        await _lib.assertRevert(
          governance.submitProposalVote(proposalId, Vote.Yes, { from: stakerAccount1 }),
          "Governance::submitProposalVote: Proposal votingPeriod has ended"
        )
      })

      it('Fail to submit invalid vote', async () => {
        await _lib.assertRevert(
          governance.submitProposalVote(proposalId, Vote.None, { from: stakerAccount1 }),
          "Governance::submitProposalVote: Can only submit a Yes or No vote"
        )
      })

      it('Successfully vote on Proposal for Slash', async () => {
        const vote = Vote.No
        
        // Call submitProposalVote()
        const txReceipt = await governance.submitProposalVote(proposalId, vote, { from: voter1Address })
  
        // Confirm event log
        const txParsed = _lib.parseTx(txReceipt)
        assert.equal(txParsed.event.name, 'ProposalVoteSubmitted', 'Expected same event name')
        assert.equal(parseInt(txParsed.event.args.proposalId), proposalId, 'Expected same event.args.proposalId')
        assert.equal(txParsed.event.args.voter, voter1Address, 'Expected same event.args.voter')
        assert.equal(parseInt(txParsed.event.args.vote), vote, 'Expected same event.args.vote')
        assert.isTrue(txParsed.event.args.voterStake.eq(defaultStakeAmount), 'Expected same event.args.voterStake')
        assert.equal(parseInt(txParsed.event.args.previousVote), defaultVote, 'Expected same event.args.previousVote')
  
        // Call getProposalById() and confirm same values
        const proposal = await governance.getProposalById.call(proposalId)
        assert.equal(parseInt(proposal.proposalId), proposalId, 'Expected same proposalId')
        assert.equal(proposal.proposer, proposerAddress, 'Expected same proposer')
        assert.isTrue(proposal.startBlockNumber > lastBlock, 'Expected startBlockNumber > lastBlock')
        assert.equal(_lib.toStr(proposal.targetContractRegistryKey), _lib.toStr(targetContractRegistryKey), 'Expected same proposal.targetContractRegistryKey')
        assert.equal(proposal.targetContractAddress, targetContractAddress, 'Expected same proposal.targetContractAddress')
        assert.isTrue(proposal.callValue.eq(callValue), 'Expected same proposal.callValue')
        assert.equal(proposal.signature, signature, 'Expected same proposal.signature')
        assert.equal(proposal.callData, callData, 'Expected same proposal.callData')
        assert.equal(proposal.outcome, Outcome.InProgress, 'Expected same outcome')
        assert.isTrue(proposal.voteMagnitudeYes.isZero(), 'Expected same voteMagnitudeYes')
        assert.isTrue(proposal.voteMagnitudeNo.eq(defaultStakeAmount), 'Expected same voteMagnitudeNo')
        assert.equal(parseInt(proposal.numVotes), 1, 'Expected same numVotes')
  
        // Confirm all vote states - Vote.No for Voter, Vote.None for all others
        for (const account of accounts) {
          const voterVote = await governance.getVoteByProposalAndVoter.call(proposalId, account)
          if (account == voter1Address) {
            assert.equal(voterVote, vote)
          } else {
            assert.equal(voterVote, defaultVote)
          }
        }
      })

      it('Successfully vote multiple times with diff accounts', async () => {
        const vote1 = Vote.Yes
        const voteTx1 = await governance.submitProposalVote(proposalId, vote1, { from: voter1Address })
        const voteTxParsed1 = _lib.parseTx(voteTx1)
        assert.equal(parseInt(voteTxParsed1.event.args.vote), vote1, 'Expected same event.args.vote')
        assert.equal(parseInt(voteTxParsed1.event.args.previousVote), defaultVote, 'Expected same event.args.previousVote')
  
        const vote2 = Vote.Yes
        const voteTx2 = await governance.submitProposalVote(proposalId, vote2, { from: voter2Address })
        const voteTxParsed2 = _lib.parseTx(voteTx2)
        assert.equal(parseInt(voteTxParsed2.event.args.vote), vote2, 'Expected same event.args.vote')
        assert.equal(parseInt(voteTxParsed2.event.args.previousVote), defaultVote, 'Expected same event.args.previousVote')
  
        const vote3 = Vote.No
        const voteTx3 = await governance.submitProposalVote(proposalId, vote3, { from: voter1Address })
        const voteTxParsed3 = _lib.parseTx(voteTx3)
        assert.equal(parseInt(voteTxParsed3.event.args.vote), vote3, 'Expected same event.args.vote')
        assert.equal(parseInt(voteTxParsed3.event.args.previousVote), vote1, 'Expected same event.args.previousVote')
  
        const vote4 = Vote.Yes
        const voteTx4 = await governance.submitProposalVote(proposalId, vote4, { from: voter1Address })
        const voteTxParsed4 = _lib.parseTx(voteTx4)
        assert.equal(parseInt(voteTxParsed4.event.args.vote), vote4, 'Expected same event.args.vote')
        assert.equal(parseInt(voteTxParsed4.event.args.previousVote), vote3, 'Expected same event.args.previousVote')

        const vote5 = Vote.Yes
        const voteTx5 = await governance.submitProposalVote(proposalId, vote5, { from: voter1Address })
        const voteTxParsed5 = _lib.parseTx(voteTx5)
        assert.equal(parseInt(voteTxParsed5.event.args.vote), vote5, 'Expected same event.args.vote')
        assert.equal(parseInt(voteTxParsed5.event.args.previousVote), vote4, 'Expected same event.args.previousVote')
  
        // Confirm proposal state
        const proposal = await governance.getProposalById.call(proposalId)
        assert.equal(proposal.outcome, Outcome.InProgress, 'Expected same outcome')
        assert.isTrue(proposal.voteMagnitudeYes.eq(defaultStakeAmount.mul(_lib.toBN(2))), 'Expected same voteMagnitudeYes')
        assert.isTrue(proposal.voteMagnitudeNo.isZero(), 'Expected same voteMagnitudeNo')
        assert.equal(parseInt(proposal.numVotes), 2, 'Expected same numVotes')
  
        // Confirm vote states
        const voter1Vote = await governance.getVoteByProposalAndVoter.call(proposalId, voter1Address)
        assert.equal(voter1Vote, Vote.Yes)
        const voter2Vote = await governance.getVoteByProposalAndVoter.call(proposalId, voter2Address)
        assert.equal(voter2Vote, Vote.Yes)
      })
    })

    describe('Proposal evaluation', async () => {
      let proposalId, proposerAddress, slashAmountNum, slashAmount, targetAddress, voter1Address, voter2Address
      let voter1Vote, defaultVote, lastBlock, targetContractRegistryKey, targetContractAddress, callValue
      let signature, callData, outcome, returnData, initialTotalStake, initialStakeAcct2, initialTokenSupply
      let submitProposalTxReceipt, proposalStartBlockNumber, evaluateTxReceipt

      /** Define vars, submit proposal, submit votes, advance blocks */
      beforeEach(async () => {
        // Define vars
        proposalId = 1
        proposerAddress = stakerAccount1
        slashAmountNum = _lib.audToWei(500)
        slashAmount = _lib.toBN(slashAmountNum)
        targetAddress = stakerAccount2
        voter1Address = stakerAccount1
        voter2Address = stakerAccount2
        voter1Vote = Vote.Yes
        defaultVote = Vote.None
        lastBlock = (await _lib.getLatestBlock(web3)).number
        targetContractRegistryKey = delegateManagerKey
        targetContractAddress = delegateManager.address
        callValue = _lib.audToWei(0)
        signature = 'slash(uint256,address)'
        callData = _lib.abiEncode(['uint256', 'address'], [slashAmountNum, targetAddress])
        outcome = Outcome.Yes 
        returnData = null
  
        // Confirm initial Stake state
        initialTotalStake = await staking.totalStaked()
        assert.isTrue(initialTotalStake.eq(defaultStakeAmount.mul(_lib.toBN(2))))
        initialStakeAcct2 = await staking.totalStakedFor(targetAddress)
        assert.isTrue(initialStakeAcct2.eq(defaultStakeAmount))
        initialTokenSupply = await token.totalSupply()
  
        // Call submitProposal + submitProposalVote
        submitProposalTxReceipt = await governance.submitProposal(
          targetContractRegistryKey,
          callValue,
          signature,
          callData,
          proposalDescription,
          { from: proposerAddress }
        )
        await governance.submitProposalVote(proposalId, voter1Vote, { from: voter1Address })
  
        // Advance blocks to the next valid claim
        proposalStartBlockNumber = parseInt(_lib.parseTx(submitProposalTxReceipt).event.args.startBlockNumber)
        await time.advanceBlockTo(proposalStartBlockNumber + votingPeriod)
      })

      it('Fail to evaluate proposal with invalid proposalId', async () => {
        await _lib.assertRevert(
          governance.evaluateProposalOutcome(5, { from: proposerAddress }),
          "Governance::evaluateProposalOutcome: Must provide valid non-zero _proposalId."
        )
      })

      it('Fail to call evaluate proposal from non-staker', async () => {
        await _lib.assertRevert(
          governance.evaluateProposalOutcome(proposalId, { from: accounts[15] }),
          "Governance::evaluateProposalOutcome: Caller must be active staker with non-zero stake."
        )
      })

      it('Fail to evaluate proposal before votingPeriod has ended', async () => {
        submitProposalTxReceipt = await governance.submitProposal(
          targetContractRegistryKey,
          callValue,
          signature,
          callData,
          proposalDescription,
          { from: proposerAddress }
        )
        
        await _lib.assertRevert(
          governance.evaluateProposalOutcome(
            _lib.parseTx(submitProposalTxReceipt).event.args.proposalId,
            { from: proposerAddress }
          ),
          "Governance::evaluateProposalOutcome: Proposal votingPeriod must end before evaluation."
        )
      })

      it('Confirm proposal evaluated correctly + transaction executed', async () => {
        // Call evaluateProposalOutcome()
        evaluateTxReceipt = await governance.evaluateProposalOutcome(proposalId, { from: proposerAddress })
        
        // Confirm event logs (2 events)
        const [txParsedEvent0, txParsedEvent1] = _lib.parseTx(evaluateTxReceipt, true)
        assert.equal(txParsedEvent0.event.name, 'ProposalTransactionExecuted', 'Expected same event name')
        assert.equal(parseInt(txParsedEvent0.event.args.proposalId), proposalId, 'Expected same txParsedEvent0.event.args.proposalId')
        assert.equal(txParsedEvent0.event.args.success, true, 'Expected same txParsedEvent0.event.args.returnData')
        assert.equal(txParsedEvent0.event.args.returnData, returnData, 'Expected same txParsedEvent0.event.args.returnData')
        assert.equal(txParsedEvent1.event.name, 'ProposalOutcomeEvaluated', 'Expected same event name')
        assert.equal(parseInt(txParsedEvent1.event.args.proposalId), proposalId, 'Expected same event.args.proposalId')
        assert.equal(txParsedEvent1.event.args.outcome, outcome, 'Expected same event.args.outcome')
        assert.isTrue(txParsedEvent1.event.args.voteMagnitudeYes.eq(defaultStakeAmount), 'Expected same event.args.voteMagnitudeYes')
        assert.isTrue(txParsedEvent1.event.args.voteMagnitudeNo.isZero(), 'Expected same event.args.voteMagnitudeNo')
        assert.equal(parseInt(txParsedEvent1.event.args.numVotes), 1, 'Expected same event.args.numVotes')
  
        // Call getProposalById() and confirm same values
        const proposal = await governance.getProposalById.call(proposalId)
        assert.equal(parseInt(proposal.proposalId), proposalId, 'Expected same proposalId')
        assert.equal(proposal.proposer, proposerAddress, 'Expected same proposer')
        assert.isTrue(parseInt(proposal.startBlockNumber) > lastBlock, 'Expected startBlockNumber > lastBlock')
        assert.equal(_lib.toStr(proposal.targetContractRegistryKey), _lib.toStr(targetContractRegistryKey), 'Expected same proposal.targetContractRegistryKey')
        assert.equal(proposal.targetContractAddress, targetContractAddress, 'Expected same proposal.targetContractAddress')
        assert.equal(_lib.fromBN(proposal.callValue), callValue, 'Expected same proposal.callValue')
        assert.equal(proposal.signature, signature, 'Expected same proposal.signature')
        assert.equal(proposal.callData, callData, 'Expected same proposal.callData')
        assert.equal(proposal.outcome, outcome, 'Expected same outcome')
        assert.equal(parseInt(proposal.voteMagnitudeYes), defaultStakeAmount, 'Expected same voteMagnitudeYes')
        assert.equal(parseInt(proposal.voteMagnitudeNo), 0, 'Expected same voteMagnitudeNo')
        assert.equal(parseInt(proposal.numVotes), 1, 'Expected same numVotes')
  
        // Confirm all vote states - Vote.No for Voter, Vote.None for all others
        for (const account of accounts) {
          const voterVote = await governance.getVoteByProposalAndVoter.call(proposalId, account)
          if (account == voter1Address) {
            assert.equal(voterVote, voter1Vote)
          } else {
            assert.equal(voterVote, defaultVote)
          }
        }

        // Confirm quorum was correctly calculated
        const totalActiveStake = await staking.totalStakedAt.call(proposal.startBlockNumber)
        const totalVotedStake = parseInt(proposal.voteMagnitudeYes) + parseInt(proposal.voteMagnitudeNo)
        // div before mul bc js does large number math incorrectly
        const participationPercent = totalVotedStake / totalActiveStake * 100
        assert.isAtLeast(participationPercent, votingQuorumPercent, 'Quorum met')
  
        // Confirm Slash action succeeded by checking new Stake + Token values
        const finalStakeAcct2 = await staking.totalStakedFor(targetAddress)
        assert.isTrue(
          finalStakeAcct2.eq(defaultStakeAmount.sub(_lib.toBN(slashAmount)))
        )
        assert.isTrue(
          (_lib.toBN(initialTotalStake)).sub(_lib.toBN(slashAmount)).eq(await staking.totalStaked()),
          'Expected same total stake amount'
        )
        assert.equal(
          await token.totalSupply(),
          initialTokenSupply - slashAmount,
          "Expected same token total supply"
        )
      })

      it('Proposal with Outcome.No', async () => {
        // create new proposal
        submitProposalTxReceipt = await governance.submitProposal(
          targetContractRegistryKey,
          callValue,
          signature,
          callData,
          proposalDescription,
          { from: proposerAddress }
        )
        proposalId = _lib.parseTx(submitProposalTxReceipt).event.args.proposalId

        // Submit votes to achieve Outcome.No
        await governance.submitProposalVote(proposalId, Vote.No, { from: voter1Address })
        await governance.submitProposalVote(proposalId, Vote.No, { from: voter2Address })

        // Advance blocks to the next valid claim
        proposalStartBlockNumber = parseInt(_lib.parseTx(submitProposalTxReceipt).event.args.startBlockNumber)
        await time.advanceBlockTo(proposalStartBlockNumber + votingPeriod)

        outcome = Outcome.No
        const TWO = _lib.toBN(2)

        evaluateTxReceipt = await governance.evaluateProposalOutcome(
          _lib.parseTx(submitProposalTxReceipt).event.args.proposalId,
          { from: proposerAddress }
        )

        // Confirm event log
        const txParsed = _lib.parseTx(evaluateTxReceipt)
        assert.equal(txParsed.event.name, 'ProposalOutcomeEvaluated', 'Expected same event name')
        assert.equal(txParsed.event.args.outcome, outcome, 'Expected same event.args.outcome')
        assert.isTrue(txParsed.event.args.voteMagnitudeYes.isZero(), 'Expected same event.args.voteMagnitudeYes')
        assert.isTrue(txParsed.event.args.voteMagnitudeNo.eq(defaultStakeAmount.mul(TWO)), 'Expected same event.args.voteMagnitudeNo')
        assert.isTrue(txParsed.event.args.numVotes.eq(TWO), 'Expected same event.args.numVotes')
  
        // Call getProposalById() and confirm same values
        const proposal = await governance.getProposalById.call(proposalId)
        assert.equal(proposal.outcome, outcome, 'Expected same outcome')
        assert.isTrue(proposal.voteMagnitudeYes.isZero(), 'Expected same voteMagnitudeYes')
        assert.isTrue(proposal.voteMagnitudeNo.eq(defaultStakeAmount.mul(TWO)), 'Expected same voteMagnitudeNo')
        assert.isTrue(proposal.numVotes.eq(TWO), 'Expected same numVotes')

        // Confirm quorum was correctly calculated
        const totalActiveStake = await staking.totalStakedAt.call(proposal.startBlockNumber)
        const totalVotedStake = parseInt(proposal.voteMagnitudeYes) + parseInt(proposal.voteMagnitudeNo)
        // div before mul bc js does large number math incorrectly
        const participationPercent = totalVotedStake / totalActiveStake * 100
        assert.isAtLeast(participationPercent, votingQuorumPercent, 'Quorum met')
      })

      it('Confirm voting quorum restriction is enforced', async () => {
        // Call submitProposal
        submitProposalTxReceipt = await governance.submitProposal(
          targetContractRegistryKey,
          callValue,
          signature,
          callData,
          proposalDescription,
          { from: proposerAddress }
        )
        proposalId = _lib.parseTx(submitProposalTxReceipt).event.args.proposalId
        outcome = Outcome.Invalid

        // Advance blocks to the next valid claim
        proposalStartBlockNumber = parseInt(_lib.parseTx(submitProposalTxReceipt).event.args.startBlockNumber)
        await time.advanceBlockTo(proposalStartBlockNumber + votingPeriod)

        evaluateTxReceipt = await governance.evaluateProposalOutcome(
          _lib.parseTx(submitProposalTxReceipt).event.args.proposalId,
          { from: proposerAddress }
        )

        // Confirm event log
        const txParsed = _lib.parseTx(evaluateTxReceipt)
        assert.equal(txParsed.event.name, 'ProposalOutcomeEvaluated', 'Expected same event name')
        assert.equal(parseInt(txParsed.event.args.proposalId), proposalId, 'Expected same event.args.proposalId')
        assert.equal(txParsed.event.args.outcome, outcome, 'Expected same event.args.outcome')
        assert.isTrue(txParsed.event.args.voteMagnitudeYes.isZero(), 'Expected same event.args.voteMagnitudeYes')
        assert.isTrue(txParsed.event.args.voteMagnitudeNo.isZero(), 'Expected same event.args.voteMagnitudeNo')
        assert.isTrue(txParsed.event.args.numVotes.isZero(), 'Expected same event.args.numVotes')
  
        // Call getProposalById() and confirm same values
        const proposal = await governance.getProposalById.call(proposalId)
        assert.equal(proposal.outcome, outcome, 'Expected same outcome')
        assert.isTrue(proposal.voteMagnitudeYes.isZero(), 'Expected same voteMagnitudeYes')
        assert.isTrue(proposal.voteMagnitudeNo.isZero(), 'Expected same voteMagnitudeNo')
        assert.isTrue(proposal.numVotes.isZero(), 'Expected same numVotes')

        // Confirm quorum was correctly calculated
        const totalActiveStake = await staking.totalStakedAt.call(proposal.startBlockNumber)
        const totalVotedStake = parseInt(proposal.voteMagnitudeYes) + parseInt(proposal.voteMagnitudeNo)
        // div before mul bc js does large number math incorrectly
        const participationPercent = totalVotedStake / totalActiveStake * 100
        assert.isBelow(participationPercent, votingQuorumPercent, 'Quorum not met')

        // Submit new proposal + vote
        const submitProposalTxReceipt2 = await governance.submitProposal(
          targetContractRegistryKey,
          callValue,
          signature,
          callData,
          proposalDescription,
          { from: proposerAddress }
        )
        const proposalId2 = _lib.parseTx(submitProposalTxReceipt2).event.args.proposalId
        await governance.submitProposalVote(proposalId2, Vote.Yes, { from: voter1Address })

        // Confirm proposal would meet quorum
        let proposal2 = await governance.getProposalById.call(proposalId2)
        const totalVotedStake2 = parseInt(proposal2.voteMagnitudeNo) + parseInt(proposal2.voteMagnitudeYes)
        // div before mul bc js does large number math incorrectly
        let participationPercent2 = totalVotedStake2 / totalActiveStake * 100
        let latestVotingQuorumPercent = parseInt(await governance.getVotingQuorumPercent.call())
        assert.isAtLeast(participationPercent2, latestVotingQuorumPercent, 'Quorum would be met')

        // Increase quorum to failure amount
        const newVotingQuorumPercent = 60
        await governance.guardianExecuteTransaction(
          governanceKey,
          callValue0,
          'setVotingQuorumPercent(uint256)',
          _lib.abiEncode(['uint256'], [newVotingQuorumPercent]),
          { from: guardianAddress }
        )

        // Advance blocks to the next valid claim
        const proposal2StartBlockNumber = parseInt(_lib.parseTx(submitProposalTxReceipt2).event.args.startBlockNumber)
        await time.advanceBlockTo(proposal2StartBlockNumber + votingPeriod)

        // Evaluate proposal and confirm it fails
        await governance.evaluateProposalOutcome(
          _lib.parseTx(submitProposalTxReceipt2).event.args.proposalId,
          { from: proposerAddress }
        )
        let proposal2New = await governance.getProposalById.call(proposalId2)
        assert.equal(proposal2New.outcome, outcome, 'Expected Invalid outcome')

        // Confirm quorum was correctly calculated
        const totalVotedStake2New = parseInt(proposal2New.voteMagnitudeYes) + parseInt(proposal2New.voteMagnitudeNo)
        // div before mul bc js does large number math incorrectly
        const participationPercent2New = totalVotedStake2New / totalActiveStake * 100
        latestVotingQuorumPercent = parseInt(await governance.getVotingQuorumPercent.call())
        assert.isBelow(participationPercent2New, latestVotingQuorumPercent, 'Quorum not met')
      })
  
      it('Confirm Repeated evaluateProposal call fails', async () => {
        // Call evaluateProposalOutcome()
        evaluateTxReceipt = await governance.evaluateProposalOutcome(proposalId, { from: proposerAddress })
        
        await _lib.assertRevert(
          governance.evaluateProposalOutcome(proposalId, { from: proposerAddress }),
          "Governance::evaluateProposalOutcome: Cannot evaluate inactive proposal."
        )
      })

      it('evaluateProposal fails after targetContract has been upgraded', async () => {
        const testContract = await TestContract.new()
        await testContract.initialize()

        // Upgrade contract registered at targetContractRegistryKey
        await registry.upgradeContract(targetContractRegistryKey, testContract.address, { from: proxyDeployerAddress })

        await _lib.assertRevert(
          // Call evaluateProposalOutcome()
          governance.evaluateProposalOutcome(proposalId, { from: proposerAddress }),
          "Registered contract address for targetContractRegistryKey has changed"
        )
      })

      it('Call evaluateProposal where transaction execution fails', async () => {
        initialStakeAcct2 = await staking.totalStakedFor(targetAddress)
        assert.isTrue(initialStakeAcct2.eq(defaultStakeAmount))

        // Reduce stake amount below proposed slash amount
        const decreaseStakeAmount = _lib.audToWeiBN(700)
        // Request decrease in stake
        await serviceProviderFactory.requestDecreaseStake(decreaseStakeAmount, { from: stakerAccount2 })
        let requestInfo = await serviceProviderFactory.getPendingDecreaseStakeRequest(stakerAccount2)
        // Advance to valid block
        await time.advanceBlockTo(requestInfo.lockupExpiryBlock)
        await serviceProviderFactory.decreaseStake({ from: stakerAccount2 })
        const decreasedStakeAcct2 = await staking.totalStakedFor.call(stakerAccount2)
        assert.isTrue(decreasedStakeAcct2.eq(initialStakeAcct2.sub(decreaseStakeAmount)))

        // Call evaluateProposalOutcome and confirm that transaction execution failed and proposal outcome is No.
        evaluateTxReceipt = await governance.evaluateProposalOutcome(proposalId, { from: proposerAddress })
        
        // Confirm event logs (2 events)
        const [txParsedEvent0, txParsedEvent1] = _lib.parseTx(evaluateTxReceipt, true)
        assert.equal(txParsedEvent0.event.name, 'ProposalTransactionExecuted', 'Expected same event name')
        assert.equal(txParsedEvent0.event.args.proposalId, proposalId, 'Expected same txParsedEvent0.event.args.proposalId')
        assert.equal(txParsedEvent0.event.args.success, false, 'Expected same txParsedEvent0.event.args.success')
        // TODO - confirm that returnData = web3.utils.utf8ToHex("Cannot slash more than total currently staked")
        // reference: https://solidity.readthedocs.io/en/develop/abi-spec.html#use-of-dynamic-types
        // assert.equal(txParsedEvent0.event.args.returnData, returnData, 'Expected same txParsedEvent0.event.args.returnData')
        assert.equal(txParsedEvent1.event.name, 'ProposalOutcomeEvaluated', 'Expected same event name')
        assert.equal(parseInt(txParsedEvent1.event.args.proposalId), proposalId, 'Expected same event.args.proposalId')
        assert.equal(txParsedEvent1.event.args.outcome, Outcome.TxFailed, 'Expected same event.args.outcome')
        assert.isTrue(txParsedEvent1.event.args.voteMagnitudeYes.eq(defaultStakeAmount), 'Expected same event.args.voteMagnitudeYes')
        assert.isTrue(txParsedEvent1.event.args.voteMagnitudeNo.isZero(), 'Expected same event.args.voteMagnitudeNo')
        assert.equal(parseInt(txParsedEvent1.event.args.numVotes), 1, 'Expected same event.args.numVotes')
  
        // Call getProposalById() and confirm same values
        const proposal = await governance.getProposalById.call(proposalId)
        assert.equal(parseInt(proposal.proposalId), proposalId, 'Expected same proposalId')
        assert.equal(proposal.proposer, proposerAddress, 'Expected same proposer')
        assert.isTrue(parseInt(proposal.startBlockNumber) > lastBlock, 'Expected startBlockNumber > lastBlock')
        assert.equal(_lib.toStr(proposal.targetContractRegistryKey), _lib.toStr(targetContractRegistryKey), 'Expected same proposal.targetContractRegistryKey')
        assert.equal(proposal.targetContractAddress, targetContractAddress, 'Expected same proposal.targetContractAddress')
        assert.equal(_lib.fromBN(proposal.callValue), callValue, 'Expected same proposal.callValue')
        assert.equal(proposal.signature, signature, 'Expected same proposal.signature')
        assert.equal(proposal.callData, callData, 'Expected same proposal.callData')
        assert.equal(proposal.outcome, Outcome.TxFailed, 'Expected same outcome')
        assert.equal(parseInt(proposal.voteMagnitudeYes), defaultStakeAmount, 'Expected same voteMagnitudeYes')
        assert.equal(parseInt(proposal.voteMagnitudeNo), 0, 'Expected same voteMagnitudeNo')
        assert.equal(parseInt(proposal.numVotes), 1, 'Expected same numVotes')
  
        // Confirm all vote states - Vote.No for Voter, Vote.None for all others
        for (const account of accounts) {
          const voterVote = await governance.getVoteByProposalAndVoter.call(proposalId, account)
          if (account == voter1Address) {
            assert.equal(voterVote, voter1Vote)
          } else {
            assert.equal(voterVote, defaultVote)
          }
        }
  
        // Confirm Slash action failed by checking new Stake + Token values
        const finalStakeAcct2 = await staking.totalStakedFor(targetAddress)
        assert.isTrue(finalStakeAcct2.eq(decreasedStakeAcct2), 'ye')
        assert.isTrue(
          (await staking.totalStaked()).eq(initialTotalStake.sub(decreaseStakeAmount)),
          'Expected total stake amount to be unchanged'
        )
        assert.isTrue((await token.totalSupply()).eq(initialTokenSupply), "Expected total token supply to be unchanged")
      })

      describe('Veto logic', async () => {
        it('Ensure only guardian can veto', async () => {
          // Fail to veto from non-guardian address
          await _lib.assertRevert(
            governance.vetoProposal(proposalId, { from: stakerAccount1 }),
            'Governance::vetoProposal: Only guardian can veto proposals'
          )
        })

        it('Fail to veto proposal with invalid proposalId', async () => {
          const invalidProposalId = 5
          await _lib.assertRevert(
            governance.vetoProposal(invalidProposalId, { from: guardianAddress }),
            "Governance::vetoProposal: Must provide valid non-zero _proposalId."
          )
        })

        it('Ensure only active proposal can be vetoed', async () => {
          await governance.evaluateProposalOutcome(proposalId, { from: proposerAddress })

          // Ensure proposal.outcome != InProgress
          assert.notEqual(
            (await governance.getProposalById.call(proposalId)).outcome,
            Outcome.InProgress,
            'Expected outcome != InProgress'
          )
          
          // Fail to veto due to inactive proposal
          await _lib.assertRevert(
            governance.vetoProposal(proposalId, { from: guardianAddress }),
            'Governance::vetoProposal: Cannot veto inactive proposal.'
          )
        })

        it('Successfully veto proposal + ensure further actions are blocked', async () => {
          const vetoTxReceipt = await governance.vetoProposal(proposalId, { from: guardianAddress })

          // Confirm event log
          const vetoTx = _lib.parseTx(vetoTxReceipt)
          assert.equal(vetoTx.event.name, 'ProposalVetoed', 'event.name')
          assert.equal(parseInt(vetoTx.event.args.proposalId), proposalId, 'event.args.proposalId')

          // Call getProposalById() and confirm expected outcome
          const proposal = await governance.getProposalById.call(proposalId)
          assert.equal(proposal.outcome, Outcome.No, 'outcome')
          assert.equal(parseInt(proposal.voteMagnitudeYes), defaultStakeAmount, 'voteMagnitudeYes')
          assert.equal(parseInt(proposal.voteMagnitudeNo), 0, 'voteMagnitudeNo')
          assert.equal(parseInt(proposal.numVotes), 1, 'numVotes')

          // Confirm that further actions are blocked
          await _lib.assertRevert(
            governance.submitProposalVote(proposalId, voter1Vote, { from: voter1Address }),
            "Governance::submitProposalVote: Cannot vote on inactive proposal."
          )
          
          await _lib.assertRevert(
            governance.evaluateProposalOutcome(proposalId, { from: proposerAddress }),
            "Governance::evaluateProposalOutcome: Cannot evaluate inactive proposal."
          )
        })
      })
    })
  })

  describe('Upgrade Contract Proposal', async () => {
    it('Upgrade Staking', async () => {
      // Confirm staking.newFunction() not callable before upgrade
      const stakingCopy = await StakingUpgraded.at(staking.address)
      await _lib.assertRevert(stakingCopy.newFunction.call({ from: proxyDeployerAddress }), 'revert')
  
      // Deploy new logic contract to later upgrade to
      const stakingUpgraded0 = await StakingUpgraded.new({ from: proxyAdminAddress })
      
      // Define vars
      const targetContractRegistryKey = stakingProxyKey
      const targetContractAddress = staking.address
      const callValue = _lib.audToWei(0)
      const signature = 'upgradeTo(address)'
      const callData = _lib.abiEncode(['address'], [stakingUpgraded0.address])
      const returnData = null
  
      const proposerAddress = stakerAccount1
      const voterAddress = stakerAccount1
      const outcome = Outcome.Yes
      const lastBlock = (await _lib.getLatestBlock(web3)).number
      
      // Submit proposal
      const submitTxReceipt = await governance.submitProposal(
        targetContractRegistryKey,
        callValue,
        signature,
        callData,
        proposalDescription,
        { from: proposerAddress }
      )
      const proposalId = _lib.parseTx(submitTxReceipt).event.args.proposalId
  
      // Submit proposal vote for Yes
      await governance.submitProposalVote(proposalId, Vote.Yes, { from: voterAddress })
  
      // Advance blocks to after proposal evaluation period
      const proposalStartBlock = parseInt(_lib.parseTx(submitTxReceipt).event.args.startBlockNumber)
      await time.advanceBlockTo(proposalStartBlock + votingPeriod)

      // Call evaluateProposalOutcome()
      const evaluateTxReceipt = await governance.evaluateProposalOutcome(proposalId, { from: proposerAddress })
  
      // Confirm event log states - ProposalTransactionExecuted, ProposalOutcomeEvaluated
      const [txParsedEvent0, txParsedEvent1] = _lib.parseTx(evaluateTxReceipt, true)
      assert.equal(txParsedEvent0.event.name, 'ProposalTransactionExecuted', 'Expected event.name')
      assert.equal(parseInt(txParsedEvent0.event.args.proposalId), proposalId, 'Expected event.args.proposalId')
      assert.equal(txParsedEvent0.event.args.success, true, 'Expected event.args.returnData')
      assert.equal(txParsedEvent0.event.args.returnData, returnData, 'Expected event.args.returnData')
      assert.equal(txParsedEvent1.event.name, 'ProposalOutcomeEvaluated', 'Expected same event name')
      assert.equal(parseInt(txParsedEvent1.event.args.proposalId), proposalId, 'Expected same event.args.proposalId')
      assert.equal(txParsedEvent1.event.args.outcome, outcome, 'Expected same event.args.outcome')
      assert.isTrue(txParsedEvent1.event.args.voteMagnitudeYes.eq(defaultStakeAmount), 'Expected same event.args.voteMagnitudeYes')
      assert.isTrue(txParsedEvent1.event.args.voteMagnitudeNo.isZero(), 'Expected same event.args.voteMagnitudeNo')
      assert.equal(parseInt(txParsedEvent1.event.args.numVotes), 1, 'Expected same event.args.numVotes')

      // Call getProposalById() and confirm same values
      const proposal = await governance.getProposalById.call(proposalId)
      assert.equal(parseInt(proposal.proposalId), proposalId, 'Expected same proposalId')
      assert.equal(proposal.proposer, proposerAddress, 'Expected same proposer')
      assert.isTrue(parseInt(proposal.startBlockNumber) > lastBlock, 'Expected startBlockNumber > lastBlock')
      assert.equal(_lib.toStr(proposal.targetContractRegistryKey), _lib.toStr(targetContractRegistryKey), 'Expected same proposal.targetContractRegistryKey')
      assert.equal(proposal.targetContractAddress, targetContractAddress, 'Expected same proposal.targetContractAddress')
      assert.equal(_lib.fromBN(proposal.callValue), callValue, 'Expected same proposal.callValue')
      assert.equal(proposal.signature, signature, 'Expected same proposal.signature')
      assert.equal(proposal.callData, callData, 'Expected same proposal.callData')
      assert.equal(proposal.outcome, outcome, 'Expected same outcome')
      assert.equal(parseInt(proposal.voteMagnitudeYes), defaultStakeAmount, 'Expected same voteMagnitudeYes')
      assert.equal(parseInt(proposal.voteMagnitudeNo), 0, 'Expected same voteMagnitudeNo')
      assert.equal(parseInt(proposal.numVotes), 1, 'Expected same numVotes')

      // Confirm that contract was upgraded by ensuring staking.newFunction() call succeeds
      const stakingCopy2 = await StakingUpgraded.at(staking.address)
      const newFnResp = await stakingCopy2.newFunction.call({ from: proxyDeployerAddress })
      assert.equal(newFnResp, 5)

      // Confirm that proxy contract's implementation address has upgraded
      assert.equal(
        await stakingProxy.implementation.call({ from: proxyAdminAddress }),
        stakingUpgraded0.address,
        'Expected updated proxy implementation address'
      )
    })
  })

  describe('Guardian execute transactions', async () => {
    let slashAmount, targetAddress, targetContractRegistryKey, targetContractAddress
    let callValue, signature, callData, returnData

    beforeEach(async () => {
      slashAmount = _lib.toBN(1)
      targetAddress = stakerAccount2
      targetContractRegistryKey = delegateManagerKey
      targetContractAddress = delegateManager.address
      callValue = _lib.toBN(0)
      signature = 'slash(uint256,address)'
      callData = _lib.abiEncode(['uint256', 'address'], [_lib.fromBN(slashAmount), targetAddress])
      returnData = null
    })

    it('Fail to call from non-guardian address', async () => {
      await _lib.assertRevert(
        governance.guardianExecuteTransaction(
          targetContractRegistryKey,
          callValue,
          signature,
          callData,
          { from: stakerAccount1 }
        ),
        "Governance::guardianExecuteTransaction: Only guardian."
      )
    })

    it('Slash staker', async () => {
      // Confirm initial Stake state
      const initialTotalStake = await staking.totalStaked()
      assert.isTrue(initialTotalStake.eq(defaultStakeAmount.mul(_lib.toBN(2))))
      const initialStakeAcct2 = await staking.totalStakedFor(targetAddress)
      assert.isTrue(initialStakeAcct2.eq(defaultStakeAmount))
      const initialTokenSupply = await token.totalSupply()

      // Execute transaction
      const guardianExecTxReceipt = await governance.guardianExecuteTransaction(
        targetContractRegistryKey,
        callValue,
        signature,
        callData,
        { from: guardianAddress }
      )

      // Confirm tx logs
      const guardianExecTx = _lib.parseTx(guardianExecTxReceipt)
      assert.equal(guardianExecTx.event.name, 'GuardianTransactionExecuted', 'event.name')
      assert.equal(guardianExecTx.event.args.targetContractAddress, targetContractAddress, 'event.args.targetContractAddress')
      assert.isTrue(guardianExecTx.event.args.callValue.eq(callValue), 'event.args.callValue')
      assert.equal(
        guardianExecTx.event.args.signature,
        _lib.keccak256(web3.utils.utf8ToHex(signature)),
        'event.args.signature'
      )
      assert.equal(
        guardianExecTx.event.args.callData,
        _lib.keccak256(callData),
        'event.args.callData'
      )
      assert.equal(guardianExecTx.event.args.returnData, returnData, 'event.args.returnData')

      // Confirm Slash action succeeded by checking new Stake + Token values
      const finalStakeAcct2 = await staking.totalStakedFor(targetAddress)
      assert.isTrue(
        finalStakeAcct2.eq(defaultStakeAmount.sub(slashAmount))
      )
      assert.isTrue(
        (initialTotalStake.sub(slashAmount)).eq(await staking.totalStaked()),
        'Expected same total stake amount'
      )
      assert.isTrue(
        (await token.totalSupply()).eq(initialTokenSupply.sub(slashAmount)),
        "Expected same token total supply"
      )
    })

    it('Fail to execute transaction on unregistered targetContract', async () => {
      const invalidRegistryKey = web3.utils.utf8ToHex('invalidRegistryKey')

      await _lib.assertRevert(
        governance.guardianExecuteTransaction(
          invalidRegistryKey,
          callValue,
          signature,
          callData,
          { from: guardianAddress }
        ),
        "Governance::guardianExecuteTransaction: _targetContractRegistryKey must point to valid registered contract"
      )
    })

    it('Fail to execute transaction with no signature', async () => {
      await _lib.assertRevert(
        governance.guardianExecuteTransaction(
          targetContractRegistryKey,
          callValue,
          '',
          callData,
          { from: guardianAddress }
        ),
        "Governance::guardianExecuteTransaction: _signature cannot be empty."
      )
    })

    it('Upgrade contract', async () => {
      // Confirm staking.newFunction() not callable before upgrade
      const stakingCopy = await StakingUpgraded.at(staking.address)
      await _lib.assertRevert(stakingCopy.newFunction.call({ from: proxyDeployerAddress }), 'revert')
  
      // Deploy new logic contract to later upgrade to
      const stakingUpgraded0 = await StakingUpgraded.new({ from: proxyDeployerAddress })
      
      // Execute tx to upgrade
      await governance.guardianExecuteTransaction(
        stakingProxyKey,
        callValue0,
        'upgradeTo(address)',
        _lib.abiEncode(['address'], [stakingUpgraded0.address]),
        { from: guardianAddress }
      )

      // Confirm that contract was upgraded by ensuring staking.newFunction() call succeeds
      const stakingCopy2 = await StakingUpgraded.at(staking.address)
      const newFnResp = await stakingCopy2.newFunction.call({ from: proxyDeployerAddress })
      assert.equal(newFnResp, 5)

      // Confirm that proxy contract's implementation address has upgraded
      assert.equal(
        await stakingProxy.implementation.call({ from: proxyAdminAddress }),
        stakingUpgraded0.address,
        'Expected updated proxy implementation address'
      )
    })

    it('Upgrade governance contract', async () => {
      // Confirm governance.newFunction() not callable before upgrade
      const governanceCopy = await GovernanceUpgraded.at(governance.address)
      await _lib.assertRevert(governanceCopy.newFunction.call({ from: proxyDeployerAddress }), 'revert')

      // Deploy new logic contract to later upgrade to
      const governanceUpgraded0 = await GovernanceUpgraded.new({ from: proxyDeployerAddress })

      // Execute tx to upgrade
      await governance.guardianExecuteTransaction(
        governanceKey,
        callValue0,
        'upgradeTo(address)',
        _lib.abiEncode(['address'], [governanceUpgraded0.address]),
        { from: guardianAddress }
      )

      // Confirm governance.newFunction() is callable after upgrade
      const governanceCopy2 = await GovernanceUpgraded.at(governance.address)
      const newFnResp = await governanceCopy2.newFunction.call({ from: proxyDeployerAddress })
      assert.equal(newFnResp, 5)

      // Confirm that proxy contract's implementation address has upgraded
      const govProxy = await AudiusAdminUpgradeabilityProxy.at(governance.address)
      assert.equal(
        await govProxy.implementation.call({ from: proxyAdminAddress }),
        governanceUpgraded0.address,
        'Expected updated proxy implementation address'
      )
    })

    it('Transfer guardianship', async () => {
      const newGuardianAddress = accounts[19]
      const serviceVersion1 = web3.utils.utf8ToHex("0.0.1")
      const serviceVersion2 = web3.utils.utf8ToHex("0.0.2")

      // Confirm current guardianAddress is active
      assert.equal(await governance.getGuardianAddress(), guardianAddress, 'Expected same guardianAddress')
      await governance.guardianExecuteTransaction(
        serviceTypeManagerProxyKey,
        callValue0,
        'setServiceVersion(bytes32,bytes32)',
        _lib.abiEncode(['bytes32', 'bytes32'], [testDiscProvType, serviceVersion1]),
        { from: guardianAddress }
      )

      // Confirm new guardianAddress not yet active
      await _lib.assertRevert(
        governance.guardianExecuteTransaction(
          serviceTypeManagerProxyKey,
          callValue0,
          'setServiceVersion(bytes32,bytes32)',
          _lib.abiEncode(['bytes32', 'bytes32'], [testDiscProvType, serviceVersion2]),
          { from: newGuardianAddress }
        ),
        "Governance::guardianExecuteTransaction: Only guardian."
      )
      
      // Confirm only current guardianAddress can transfer guardianship
      await _lib.assertRevert(
        governance.transferGuardianship(newGuardianAddress, { from: accounts[18] }),
        "Governance::guardianExecuteTransaction: Only guardian."
      )
      
      // Update guardianAddress
      let transferGuardianshipTx = await governance.transferGuardianship(newGuardianAddress, { from: guardianAddress })

      // Confirm event log
      transferGuardianshipTx = _lib.parseTx(transferGuardianshipTx)
      assert.equal(transferGuardianshipTx.event.args.newGuardianAddress, newGuardianAddress, 'Expected newGuardianAddress')

      // Confirm new guardianAddress
      assert.equal(await governance.getGuardianAddress(), newGuardianAddress, 'Expected same guardianAddress')

      // Confirm old guardianAddress inactive
      await _lib.assertRevert(
        governance.guardianExecuteTransaction(
          serviceTypeManagerProxyKey,
          callValue0,
          'setServiceVersion(bytes32,bytes32)',
          _lib.abiEncode(['bytes32', 'bytes32'], [testDiscProvType, serviceVersion2]),
          { from: guardianAddress }
        ),
        "Governance::guardianExecuteTransaction: Only guardian."
      )

      // Confirm new guardianAddress is now active
      await governance.guardianExecuteTransaction(
        serviceTypeManagerProxyKey,
        callValue0,
        'setServiceVersion(bytes32,bytes32)',
        _lib.abiEncode(['bytes32', 'bytes32'], [testDiscProvType, serviceVersion2]),
        { from: newGuardianAddress }
      )
    })

    it('Update voting period', async () => {
      const newVotingPeriod = 15
      assert.equal(
        await governance.getVotingPeriod(),
        votingPeriod,
        "Incorrect expected voting period before update"
      )

      await _lib.assertRevert(
        governance.setVotingPeriod(newVotingPeriod),
        "Only callable by self"
      )
      
      await governance.guardianExecuteTransaction(
        governanceKey,
        callValue0,
        'setVotingPeriod(uint256)',
        _lib.abiEncode(['uint256'], [newVotingPeriod]),
        { from: guardianAddress }
      )

      assert.equal(
        await governance.getVotingPeriod(),
        newVotingPeriod,
        "Incorrect expected voting period after update"
      )

      // set original value
      await governance.guardianExecuteTransaction(
        governanceKey,
        callValue0,
        'setVotingPeriod(uint256)',
        _lib.abiEncode(['uint256'], [votingPeriod]),
        { from: guardianAddress }
      )
    })

    it('Update voting quorum percent', async () => {
      const newVotingQuorumPercent = 20
      assert.equal(
        await governance.getVotingQuorumPercent(),
        votingQuorumPercent,
        "Incorrect expected votingQuorumPercent before update"
      )

      await _lib.assertRevert(
        governance.setVotingQuorumPercent(newVotingQuorumPercent),
        "Only callable by self"
      )
      
      await governance.guardianExecuteTransaction(
        governanceKey,
        callValue0,
        'setVotingQuorumPercent(uint256)',
        _lib.abiEncode(['uint256'], [newVotingQuorumPercent]),
        { from: guardianAddress }
      )

      assert.equal(
        await governance.getVotingQuorumPercent(),
        newVotingQuorumPercent,
        "Incorrect expected votingQuorumPercent after update"
      )

      // set original value
      await governance.guardianExecuteTransaction(
        governanceKey,
        callValue0,
        'setVotingQuorumPercent(uint256)',
        _lib.abiEncode(['uint256'], [votingQuorumPercent]),
        { from: guardianAddress }
      )
    })
  })

  describe('Token governance', async () => {
    it('Perform token actions via governance', async () => {
      // Ensure proxyDeployer no longer has any control over token
      await _lib.assertRevert(
        token.mint(proxyDeployerAddress, 1000, { from: proxyDeployerAddress }),
        "MinterRole: caller does not have the Minter role"
      )

      // Successfully mint tokens via governance
      await governance.guardianExecuteTransaction(
        tokenRegKey,
        callValue0,
        'mint(address,uint256)',
        _lib.abiEncode(['address', 'uint256'], [governance.address, 1000]),
        { from: guardianAddress }
      )
    })

    it('TODO - Upgrade token', async () => {
      // Confirm implementation address points to current token
      assert.equal(
        await tokenProxy.implementation.call({ from: proxyAdminAddress }),
        token0.address
      )

      // Deploy new token contract to later upgrade to
      const tokenUpgraded0 = await AudiusToken.new({ from: proxyDeployerAddress })

      // Ensure proxyAdminAddress no longer has any ability to upgrade
      await _lib.assertRevert(
        tokenProxy.upgradeTo(tokenUpgraded0.address, { from: proxyAdminAddress }),
        "Caller must be current proxy governance address"
      )

      // Successfully upgrade token via governance
      await governance.guardianExecuteTransaction(
        tokenRegKey,
        callValue0,
        'upgradeTo(address)',
        _lib.abiEncode(['address'], [tokenUpgraded0.address]),
        { from: guardianAddress }
      )

      // Confirm implementation address points to new token
      assert.equal(
        await tokenProxy.implementation.call({ from: proxyAdminAddress }),
        tokenUpgraded0.address
      )
    })
  })

  describe('Registry governance', async () => {
    beforeEach(async () => {
      // Register registry to enable governance
      await registry.addContract(registryRegKey, registry.address, { from: proxyDeployerAddress })
    })

    it('Modify registry via governance', async () => {
      const contractRegKey = web3.utils.utf8ToHex('TestContract')

      // Confirm test contract is not yet registered
      assert.equal(await registry.getContract.call(contractRegKey), _lib.addressZero)
      
      // Deploy test contract to register
      const contract0 = await TestContract.new({ from: proxyDeployerAddress })
      const initData = _lib.encodeCall('initialize', [], [])
      const contractProxy = await AudiusAdminUpgradeabilityProxy.new(
        contract0.address,
        proxyAdminAddress,
        initData,
        governance.address,
        { from: proxyDeployerAddress }
      )
      const contract = await TestContract.at(contractProxy.address)

      // Confirm registration via governance fails since governance is not yet registry owner
      await _lib.assertRevert(
        governance.guardianExecuteTransaction(
          registryRegKey,
          callValue0,
          'addContract(bytes32,address)',
          _lib.abiEncode(['bytes32', 'address'], [contractRegKey, contract.address]),
          { from: guardianAddress }
        ),
        "Governance::guardianExecuteTransaction: Transaction failed."
      )

      // Transfer registry ownership to Governance
      await registry.transferOwnership(governance.address, { from: proxyDeployerAddress })

      // Successfully register test contract via governance
      await governance.guardianExecuteTransaction(
        registryRegKey,
        callValue0,
        'addContract(bytes32,address)',
        _lib.abiEncode(['bytes32', 'address'], [contractRegKey, contract.address]),
        { from: guardianAddress }
      )

      // Confirm test contract is now registered
      assert.equal(await registry.getContract.call(contractRegKey), contract.address)
    })

    it('Upgrade registry', async () => {
      // Confirm implementation address points to current registry
      assert.equal(
        await registryProxy.implementation.call({ from: proxyAdminAddress }),
        registry0.address
      )

      // Deploy new logic contract to later upgrade to
      const registryUpgraded0 = await Registry.new({ from: proxyDeployerAddress })

      // Fail to upgrade via governance since registry's governance address has not been set
      await _lib.assertRevert(
        governance.guardianExecuteTransaction(
          registryRegKey,
          callValue0,
          'upgradeTo(address)',
          _lib.abiEncode(['address'], [registryUpgraded0.address]),
          { from: guardianAddress }
        ),
        "Governance::guardianExecuteTransaction: Transaction failed."
      )

      // Update registry's governance address
      await registryProxy.setAudiusGovernanceAddress(governance.address, { from: proxyAdminAddress })

      // Upgrade registry proxy to new logic address
      await governance.guardianExecuteTransaction(
        registryRegKey,
        callValue0,
        'upgradeTo(address)',
        _lib.abiEncode(['address'], [registryUpgraded0.address]),
        { from: guardianAddress }
      )

      // Confirm implementation address points to new registry
      assert.equal(
        await registryProxy.implementation.call({ from: proxyAdminAddress }),
        registryUpgraded0.address
      )

      // Confirm interaction still works & state was preserved
      assert.equal(await registry.getContract.call(registryRegKey), registryProxy.address)
    })
  })
})<|MERGE_RESOLUTION|>--- conflicted
+++ resolved
@@ -42,12 +42,8 @@
   let claimsManager, delegateManager, governance, registry0, registryProxy, token0, tokenProxy
 
   const votingPeriod = 10
-<<<<<<< HEAD
   const votingQuorumPercent = 10
-=======
-  const votingQuorum = 1
   const decreaseStakeLockupDuration = 10
->>>>>>> d00375e5
 
   // intentionally not using acct0 to make sure no TX accidentally succeeds without specifying sender
   const [, proxyAdminAddress, proxyDeployerAddress, newUpdateAddress] = accounts
