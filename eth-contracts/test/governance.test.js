--- conflicted
+++ resolved
@@ -1613,7 +1613,6 @@
     )
   })
 
-<<<<<<< HEAD
   it('Contract content change prevents proposal evaluation', async () => {
     let owner = accounts[9]
     const mockAccountContract = await MockAccount.new(owner, { from: proxyDeployerAddress })
@@ -1690,10 +1689,7 @@
     await _lib.assertRevert(governance.getProposalTargetContractHash(10000), 'Must provide valid non-zero _proposalId')
   })
 
-  it('Test max value of maxInProgressProposals via submit & evaluate', async () => {
-=======
   it('Test max value of maxInProgressProposals', async () => {
->>>>>>> 518dad78
     /**
      * currently confirms ~170 inprogress proposals takes about 1mm gas for submit and ~300k gas for evaluate
      * - could prob handle 1000 easy
