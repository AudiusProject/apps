--- conflicted
+++ resolved
@@ -1067,11 +1067,7 @@
       assert.equal(parseInt(proposal.voteMagnitudeNo), 0, 'Expected same voteMagnitudeNo')
       assert.equal(parseInt(proposal.numVotes), 0, 'Expected same numVotes')
       
-<<<<<<< HEAD
       // Confirm all account vote states - all Vote.None and voteMagnitude 0
-=======
-      // Confirm all vote states - all Vote.None
->>>>>>> f067bd74
       for (const account of accounts) {
         const {vote, voteMagnitude} = await governance.getVoteInfoByProposalAndVoter.call(proposalId, account)
         assert.equal(vote, Vote.None)
@@ -1122,13 +1118,8 @@
       assert.equal(parseInt(proposal.voteMagnitudeYes), 0, 'Expected same voteMagnitudeYes')
       assert.equal(parseInt(proposal.voteMagnitudeNo), 0, 'Expected same voteMagnitudeNo')
       assert.equal(parseInt(proposal.numVotes), 0, 'Expected same numVotes')
-<<<<<<< HEAD
 
       // Confirm all account vote states - all Vote.None and voteMagnitude 0
-=======
-      
-      // Confirm all vote states - all Vote.None
->>>>>>> f067bd74
       for (const account of accounts) {
         const {vote, voteMagnitude} = await governance.getVoteInfoByProposalAndVoter.call(proposalId, account)
         assert.equal(vote, Vote.None)
