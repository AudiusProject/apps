--- conflicted
+++ resolved
@@ -563,11 +563,7 @@
           proposalDescription,
           { from: proposerAddress }
         ),
-<<<<<<< HEAD
-        "Governance: _signature cannot be empty."
-=======
         "_functionSignature cannot be empty."
->>>>>>> 251d3071
       )
     })
 
@@ -695,25 +691,15 @@
         await time.advanceBlockTo(proposalStartBlockNumber + votingPeriod)
 
         await _lib.assertRevert(
-<<<<<<< HEAD
-          governance.submitProposalVote(proposalId, Vote.Yes, { from: stakerAccount1 }),
-          "Governance: Proposal votingPeriod has ended"
-=======
           governance.submitVote(proposalId, Vote.Yes, { from: stakerAccount1 }),
           "Proposal votingPeriod has ended"
->>>>>>> 251d3071
         )
       })
 
       it('Fail to submit invalid vote', async () => {
         await _lib.assertRevert(
-<<<<<<< HEAD
-          governance.submitProposalVote(proposalId, Vote.None, { from: stakerAccount1 }),
-          "Governance: Can only submit a Yes or No vote"
-=======
           governance.submitVote(proposalId, Vote.None, { from: stakerAccount1 }),
           "Can only submit a Yes or No vote"
->>>>>>> 251d3071
         )
       })
 
@@ -895,11 +881,7 @@
       it('Fail to evaluate proposal with invalid proposalId', async () => {
         await _lib.assertRevert(
           governance.evaluateProposalOutcome(5, { from: proposerAddress }),
-<<<<<<< HEAD
-          "Governance: Must provide valid non-zero _proposalId."
-=======
           "Must provide valid non-zero _proposalId."
->>>>>>> 251d3071
         )
       })
 
@@ -925,11 +907,7 @@
             _lib.parseTx(submitProposalTxReceipt).event.args.proposalId,
             { from: proposerAddress }
           ),
-<<<<<<< HEAD
-          "Governance: Proposal votingPeriod must end before evaluation."
-=======
           "Proposal votingPeriod must end before evaluation."
->>>>>>> 251d3071
         )
       })
 
@@ -1158,11 +1136,7 @@
         
         await _lib.assertRevert(
           governance.evaluateProposalOutcome(proposalId, { from: proposerAddress }),
-<<<<<<< HEAD
-          "Governance: Cannot evaluate inactive proposal."
-=======
           "Cannot evaluate inactive proposal."
->>>>>>> 251d3071
         )
       })
 
@@ -1253,11 +1227,7 @@
           // Fail to veto from non-guardian address
           await _lib.assertRevert(
             governance.vetoProposal(proposalId, { from: stakerAccount1 }),
-<<<<<<< HEAD
-            'Governance: Only guardian can veto proposals'
-=======
             'Only guardian can veto proposals'
->>>>>>> 251d3071
           )
         })
 
@@ -1265,11 +1235,7 @@
           const invalidProposalId = 5
           await _lib.assertRevert(
             governance.vetoProposal(invalidProposalId, { from: guardianAddress }),
-<<<<<<< HEAD
-            "Governance: Must provide valid non-zero _proposalId."
-=======
             "Must provide valid non-zero _proposalId."
->>>>>>> 251d3071
           )
         })
 
@@ -1286,11 +1252,7 @@
           // Fail to veto due to inactive proposal
           await _lib.assertRevert(
             governance.vetoProposal(proposalId, { from: guardianAddress }),
-<<<<<<< HEAD
-            'Governance: Cannot veto inactive proposal.'
-=======
             'Cannot veto inactive proposal.'
->>>>>>> 251d3071
           )
         })
 
@@ -1312,22 +1274,13 @@
 
           // Confirm that further actions are blocked
           await _lib.assertRevert(
-<<<<<<< HEAD
-            governance.submitProposalVote(proposalId, voter1Vote, { from: voter1Address }),
-            "Governance: Cannot vote on inactive proposal."
-=======
             governance.submitVote(proposalId, voter1Vote, { from: voter1Address }),
             "Cannot vote on inactive proposal."
->>>>>>> 251d3071
           )
           
           await _lib.assertRevert(
             governance.evaluateProposalOutcome(proposalId, { from: proposerAddress }),
-<<<<<<< HEAD
-            "Governance: Cannot evaluate inactive proposal."
-=======
             "Cannot evaluate inactive proposal."
->>>>>>> 251d3071
           )
         })
       })
@@ -1542,11 +1495,7 @@
           callData,
           { from: stakerAccount1 }
         ),
-<<<<<<< HEAD
-        "Governance: Only guardian."
-=======
         "Only guardian."
->>>>>>> 251d3071
       )
     })
 
@@ -1610,11 +1559,7 @@
           callData,
           { from: guardianAddress }
         ),
-<<<<<<< HEAD
-        "Governance: _targetContractRegistryKey must point to valid registered contract"
-=======
         "_targetContractRegistryKey must point to valid registered contract"
->>>>>>> 251d3071
       )
     })
 
@@ -1627,11 +1572,7 @@
           callData,
           { from: guardianAddress }
         ),
-<<<<<<< HEAD
-        "Governance: _signature cannot be empty."
-=======
         "_functionSignature cannot be empty."
->>>>>>> 251d3071
       )
     })
 
@@ -1722,21 +1663,13 @@
           _lib.abiEncode(['bytes32', 'bytes32'], [testDiscProvType, serviceVersion2]),
           { from: newGuardianAddress }
         ),
-<<<<<<< HEAD
-        "Governance: Only guardian."
-=======
         "Only guardian."
->>>>>>> 251d3071
       )
       
       // Confirm only current guardianAddress can transfer guardianship
       await _lib.assertRevert(
         governance.transferGuardianship(newGuardianAddress, { from: accounts[18] }),
-<<<<<<< HEAD
-        "Governance: Only guardian."
-=======
         "Only guardian."
->>>>>>> 251d3071
       )
       
       // Update guardianAddress
@@ -1758,11 +1691,7 @@
           _lib.abiEncode(['bytes32', 'bytes32'], [testDiscProvType, serviceVersion2]),
           { from: guardianAddress }
         ),
-<<<<<<< HEAD
-        "Governance: Only guardian."
-=======
         "Only guardian."
->>>>>>> 251d3071
       )
 
       // Confirm new guardianAddress is now active
@@ -1797,11 +1726,7 @@
           _lib.abiEncode(['uint256'], [0]),
           { from: guardianAddress }
         ),
-<<<<<<< HEAD
-        "Governance: Transaction failed."
-=======
         "Transaction failed."
->>>>>>> 251d3071
       )
       
       await governance.guardianExecuteTransaction(
@@ -1850,11 +1775,7 @@
           _lib.abiEncode(['uint256'], [0]),
           { from: guardianAddress }
         ),
-<<<<<<< HEAD
-        "Governance: Transaction failed."
-=======
         "Transaction failed."
->>>>>>> 251d3071
       )
       // should revert if attempting to set voting quorum % > 100
       await _lib.assertRevert(
@@ -1865,11 +1786,7 @@
           _lib.abiEncode(['uint256'], [120]),
           { from: guardianAddress }
         ),
-<<<<<<< HEAD
-        "Governance: Transaction failed."
-=======
         "Transaction failed."
->>>>>>> 251d3071
       )
 
       await governance.guardianExecuteTransaction(
@@ -2010,11 +1927,7 @@
           _lib.abiEncode(['bytes32', 'address'], [contractRegKey, contract.address]),
           { from: guardianAddress }
         ),
-<<<<<<< HEAD
-        "Governance: Transaction failed."
-=======
         "Transaction failed."
->>>>>>> 251d3071
       )
 
       // Transfer registry ownership to Governance
@@ -2052,11 +1965,7 @@
           _lib.abiEncode(['address'], [registryUpgraded0.address]),
           { from: guardianAddress }
         ),
-<<<<<<< HEAD
-        "Governance: Transaction failed."
-=======
         "Transaction failed."
->>>>>>> 251d3071
       )
 
       // Update registry's governance address
