import * as _lib from '../utils/lib.js'
const { time } = require('@openzeppelin/test-helpers')

const AudiusAdminUpgradeabilityProxy = artifacts.require('AudiusAdminUpgradeabilityProxy')
const Staking = artifacts.require('Staking')
const StakingUpgraded = artifacts.require('StakingUpgraded')
const Governance = artifacts.require('Governance')
const GovernanceUpgraded = artifacts.require('GovernanceUpgraded')
const ServiceTypeManager = artifacts.require('ServiceTypeManager')
const ServiceProviderFactory = artifacts.require('ServiceProviderFactory')
const DelegateManager = artifacts.require('DelegateManager')
const ClaimsManager = artifacts.require('ClaimsManager')
const TestContract = artifacts.require('TestContract')
const Registry = artifacts.require('Registry')
const AudiusToken = artifacts.require('AudiusToken')

const stakingProxyKey = web3.utils.utf8ToHex('StakingProxy')
const serviceProviderFactoryKey = web3.utils.utf8ToHex('ServiceProviderFactory')
const serviceTypeManagerProxyKey = web3.utils.utf8ToHex('ServiceTypeManagerProxy')
const claimsManagerProxyKey = web3.utils.utf8ToHex('ClaimsManagerProxy')
const governanceKey = web3.utils.utf8ToHex('Governance')
const delegateManagerKey = web3.utils.utf8ToHex('DelegateManagerKey')
const tokenRegKey = web3.utils.utf8ToHex('Token')
const registryRegKey = web3.utils.utf8ToHex('Registry')

const Outcome = Object.freeze({
  InProgress: 0,
  No: 1,
  Yes: 2,
  Invalid: 3,
  TxFailed: 4
})

const Vote = Object.freeze({
  None: 0,
  No: 1,
  Yes: 2
})

contract('Governance.sol', async (accounts) => {
  let token, registry, staking, stakingProxy, serviceTypeManager, serviceProviderFactory
  let claimsManager, delegateManager, governance, registry0, registryProxy, token0, tokenProxy

  const votingPeriod = 10
  const votingQuorumPercent = 10
  const decreaseStakeLockupDuration = 10
  const maxInProgressProposals = 20

  // intentionally not using acct0 to make sure no TX accidentally succeeds without specifying sender
  const [, proxyAdminAddress, proxyDeployerAddress, newUpdateAddress] = accounts
  const tokenOwnerAddress = proxyDeployerAddress
  const guardianAddress = proxyDeployerAddress

  const testDiscProvType = web3.utils.utf8ToHex('discovery-provider')
  const testEndpoint1 = 'https://localhost:5000'
  const testEndpoint2 = 'https://localhost:5001'

  const proposalDescription = "TestDescription"
  const stakerAccount1 = accounts[10]
  const stakerAccount2 = accounts[11]
  const delegatorAccount1 = accounts[12]

  const defaultStakeAmount = _lib.audToWeiBN(1000)
  const callValue0 = _lib.toBN(0)
  const spMinStake = _lib.audToWei(5)
  const spMaxStake = _lib.audToWei(10000000)

  /**
   * Deploy Registry, AudiusAdminUpgradeabilityProxy, AudiusToken, Staking, and Governance contracts
   */
  beforeEach(async () => {
    registry0 = await Registry.new({ from: proxyDeployerAddress })
    const registryInitData = _lib.encodeCall('initialize', [], [])
    registryProxy = await AudiusAdminUpgradeabilityProxy.new(
      registry0.address,
      proxyAdminAddress,
      registryInitData,
      _lib.addressZero,
      { from: proxyDeployerAddress }
    )
    registry = await Registry.at(registryProxy.address)

    // Deploy + register Governance contract
    governance = await _lib.deployGovernance(
      artifacts,
      proxyAdminAddress,
      proxyDeployerAddress,
      registry,
      votingPeriod,
<<<<<<< HEAD
      votingQuorum,
      guardianAddress,
      maxInProgressProposals
=======
      votingQuorumPercent,
      guardianAddress
>>>>>>> 244157e8
    )
    await registry.addContract(governanceKey, governance.address, { from: proxyDeployerAddress })

    // Deploy + register token
    token0 = await AudiusToken.new({ from: proxyDeployerAddress })
    const tokenInitData = _lib.encodeCall(
      'initialize',
      ['address', 'address'],
      [tokenOwnerAddress, governance.address]
    )
    tokenProxy = await AudiusAdminUpgradeabilityProxy.new(
      token0.address,
      proxyAdminAddress,
      tokenInitData,
      governance.address,
      { from: proxyDeployerAddress }
    )
    token = await AudiusToken.at(tokenProxy.address)
    await registry.addContract(tokenRegKey, token.address, { from: proxyDeployerAddress })

    // Deploy + register Staking
    const staking0 = await Staking.new({ from: proxyDeployerAddress })
    const stakingInitializeData = _lib.encodeCall(
      'initialize',
      ['address', 'address'],
      [
        token.address,
        governance.address
      ]
    )
    stakingProxy = await AudiusAdminUpgradeabilityProxy.new(
      staking0.address,
      proxyAdminAddress,
      stakingInitializeData,
      governance.address,
      { from: proxyDeployerAddress }
    )
    staking = await Staking.at(stakingProxy.address)
    await registry.addContract(stakingProxyKey, stakingProxy.address, { from: proxyDeployerAddress })

    // Deploy + register ServiceTypeManager
    const serviceTypeManager0 = await ServiceTypeManager.new({ from: proxyDeployerAddress })
    const serviceTypeInitializeData = _lib.encodeCall(
      'initialize',
      ['address'],
      [governance.address]
    )
    const serviceTypeManagerProxy = await AudiusAdminUpgradeabilityProxy.new(
      serviceTypeManager0.address,
      proxyAdminAddress,
      serviceTypeInitializeData,
      governance.address,
      { from: proxyAdminAddress }
    )
    await registry.addContract(serviceTypeManagerProxyKey, serviceTypeManagerProxy.address, { from: proxyDeployerAddress })
    serviceTypeManager = await ServiceTypeManager.at(serviceTypeManagerProxy.address)

    // Register discprov serviceType
    await _lib.addServiceType(testDiscProvType, spMinStake, spMaxStake, governance, guardianAddress, serviceTypeManagerProxyKey)

    // Deploy + Register ServiceProviderFactory contract
    const serviceProviderFactory0 = await ServiceProviderFactory.new({ from: proxyDeployerAddress })
    const serviceProviderFactoryCalldata = _lib.encodeCall(
      'initialize',
      ['address', 'uint'],
      [governance.address, decreaseStakeLockupDuration]
    )
    const serviceProviderFactoryProxy = await AudiusAdminUpgradeabilityProxy.new(
      serviceProviderFactory0.address,
      proxyAdminAddress,
      serviceProviderFactoryCalldata,
      governance.address,
      { from: proxyAdminAddress }
    )
    serviceProviderFactory = await ServiceProviderFactory.at(serviceProviderFactoryProxy.address)
    await registry.addContract(serviceProviderFactoryKey, serviceProviderFactoryProxy.address, { from: proxyDeployerAddress })

    // Deploy + register claimsManagerProxy
    const claimsManager0 = await ClaimsManager.new({ from: proxyDeployerAddress })
    const claimsInitializeCallData = _lib.encodeCall(
      'initialize',
      ['address', 'address'],
      [token.address, governance.address]
    )
    const claimsManagerProxy = await AudiusAdminUpgradeabilityProxy.new(
      claimsManager0.address,
      proxyAdminAddress,
      claimsInitializeCallData,
      governance.address,
      { from: proxyDeployerAddress }
    )
    claimsManager = await ClaimsManager.at(claimsManagerProxy.address)
    await registry.addContract(
      claimsManagerProxyKey,
      claimsManagerProxy.address,
      { from: proxyDeployerAddress }
    )

    // Register new contract as a minter, from the same address that deployed the contract
    await governance.guardianExecuteTransaction(
      tokenRegKey,
      callValue0,
      'addMinter(address)',
      _lib.abiEncode(['address'], [claimsManager.address]),
      { from: guardianAddress }
    )

    // Deploy + register DelegateManager contract
    const delegateManagerInitializeData = _lib.encodeCall(
      'initialize',
      ['address', 'address'],
      [token.address, governance.address]
    )
    let delegateManager0 = await DelegateManager.new({ from: proxyDeployerAddress })
    let delegateManagerProxy = await AudiusAdminUpgradeabilityProxy.new(
      delegateManager0.address,
      proxyAdminAddress,
      delegateManagerInitializeData,
      governance.address,
      { from: proxyDeployerAddress }
    )
    delegateManager = await DelegateManager.at(delegateManagerProxy.address)
    await registry.addContract(delegateManagerKey, delegateManagerProxy.address, { from: proxyDeployerAddress })

    // ---- Configuring addresses
    await _lib.configureGovernanceStakingAddress(
      governance,
      governanceKey,
      guardianAddress,
      stakingProxy.address
    )
    // ---- Set up staking contract permissions
    await _lib.configureStakingContractAddresses(
      governance,
      guardianAddress,
      stakingProxyKey,
      staking,
      serviceProviderFactoryProxy.address,
      claimsManagerProxy.address,
      delegateManagerProxy.address
    )
    // ---- Set up claims manager contract permissions
    await _lib.configureClaimsManagerContractAddresses(
      governance,
      guardianAddress,
      claimsManagerProxyKey,
      claimsManager,
      staking.address,
      serviceProviderFactory.address,
      delegateManager.address
    )

    // ---- Set up delegateManager contract permissions
    await _lib.configureDelegateManagerAddresses(
      governance,
      guardianAddress,
      delegateManagerKey,
      delegateManager,
      staking.address,
      serviceProviderFactory.address,
      claimsManager.address
    )

    // ---- Set up spFactory contract permissions
    await _lib.configureServiceProviderFactoryAddresses(
      governance,
      guardianAddress,
      serviceProviderFactoryKey,
      serviceProviderFactory,
      staking.address,
      serviceTypeManagerProxy.address,
      claimsManagerProxy.address,
      delegateManager.address
    )
  })

  /**
   * Transfer tokens & register 2 SPs
   */
  beforeEach(async () => {
    // Transfer 1000 tokens to stakerAccount1, stakerAccount2, and delegatorAccount1
    await token.transfer(stakerAccount1, defaultStakeAmount, { from: proxyDeployerAddress })
    await token.transfer(stakerAccount2, defaultStakeAmount, { from: proxyDeployerAddress })
    await token.transfer(delegatorAccount1, defaultStakeAmount, { from: proxyDeployerAddress })

    // Record initial staker account token balance
    const initialBalance = await token.balanceOf(stakerAccount1)

    // Register two SPs with stake
    const tx1 = await _lib.registerServiceProvider(
      token,
      staking,
      serviceProviderFactory,
      testDiscProvType,
      testEndpoint1,
      defaultStakeAmount,
      stakerAccount1
    )
    await _lib.registerServiceProvider(
      token,
      staking,
      serviceProviderFactory,
      testDiscProvType,
      testEndpoint2,
      defaultStakeAmount,
      stakerAccount2
    )

    // Confirm event has correct amount
    assert.isTrue(tx1.stakeAmount.eq(defaultStakeAmount))

    // Confirm new token balances
    const finalBalance = await token.balanceOf(stakerAccount1)
    assert.isTrue(
      initialBalance.eq(
        finalBalance.add(defaultStakeAmount)
      ),
      "Expected initialBalance == finalBalance + defaultStakeAmount"
    )
  })

  it('Initialize require statements', async () => {
    const governance0 = await Governance.new({ from: proxyDeployerAddress })
    
    // Requires non-zero _registryAddress
    let governanceCallData = _lib.encodeCall(
      'initialize',
      ['address', 'uint256', 'uint256', 'address'],
      [0x0, votingPeriod, votingQuorumPercent, proxyDeployerAddress]
    )
    await _lib.assertRevert(
      AudiusAdminUpgradeabilityProxy.new(
        governance0.address,
        proxyAdminAddress,
        governanceCallData,
        _lib.addressZero,
        { from: proxyDeployerAddress }
      ),
      'revert'
    )

    // Requires non-zero _votingPeriod
    governanceCallData = _lib.encodeCall(
      'initialize',
      ['address', 'uint256', 'uint256', 'address'],
      [registry.address, 0, votingQuorumPercent, proxyDeployerAddress]
    )
    await _lib.assertRevert(
      AudiusAdminUpgradeabilityProxy.new(
        governance0.address,
        proxyAdminAddress,
        governanceCallData,
        governance.address,
        { from: proxyDeployerAddress }
      ),
      "revert"
    )

    // Requires non-zero _votingQuorumPercent
    governanceCallData = _lib.encodeCall(
      'initialize',
      ['address', 'uint256', 'uint256', 'address'],
      [registry.address, votingPeriod, 0, proxyDeployerAddress]
    )
    await _lib.assertRevert(
      AudiusAdminUpgradeabilityProxy.new(
        governance0.address,
        proxyAdminAddress,
        governanceCallData,
        governance.address,
        { from: proxyDeployerAddress }
      ),
      "revert"
    )

    // Requires non-zero _guardianAddress
    governanceCallData = _lib.encodeCall(
      'initialize',
      ['address', 'uint256', 'uint256', 'address'],
      [registry.address, votingPeriod, votingQuorumPercent, _lib.addressZero]
    )
    await _lib.assertRevert(
      AudiusAdminUpgradeabilityProxy.new(
        governance0.address,
        proxyAdminAddress,
        governanceCallData,
        governance.address,
        { from: proxyDeployerAddress }
      ),
      "revert"
    )
  })

  it('stakingAddress management', async () => {
    // Deploy new registry + governance
    const registry2 = await _lib.deployRegistry(artifacts, proxyAdminAddress, proxyDeployerAddress)

    // Deploy + register Governance contract
    const governance2 = await _lib.deployGovernance(
      artifacts,
      proxyAdminAddress,
      proxyDeployerAddress,
      registry2,
      votingPeriod,
      votingQuorumPercent,
      guardianAddress
    )
    await registry2.addContract(governanceKey, governance2.address, { from: proxyDeployerAddress })

    // Deploy + register token
    const token2 = await _lib.deployToken(
      artifacts,
      proxyAdminAddress,
      proxyDeployerAddress,
      tokenOwnerAddress,
      governance2.address
    )
    await registry2.addContract(tokenRegKey, token2.address, { from: proxyDeployerAddress })

    // Deploy + register Staking
    const staking2_0 = await Staking.new({ from: proxyDeployerAddress })
    const stakingInitializeData2 = _lib.encodeCall(
      'initialize',
      ['address', 'address'],
      [
        token2.address,
        governance2.address
      ]
    )
    const stakingProxy2 = await AudiusAdminUpgradeabilityProxy.new(
      staking2_0.address,
      proxyAdminAddress,
      stakingInitializeData2,
      governance2.address,
      { from: proxyDeployerAddress }
    )
    const staking2 = await Staking.at(stakingProxy2.address)
    await registry2.addContract(stakingProxyKey, stakingProxy2.address, { from: proxyDeployerAddress })
    
    // Confirm staking address is zero initially
    assert.equal(await governance2.getStakingAddress.call(), _lib.addressZero)

    // Confirm staking address cannot be set from non-governance2 address
    await _lib.assertRevert(
      governance2.setStakingAddress(staking2.address, { from: proxyDeployerAddress }),
      "revert"
    )

    // Confirm staking address cannot be set to zero address
    await _lib.assertRevert(
      governance2.guardianExecuteTransaction(
        governanceKey,
        callValue0,
        'setStakingAddress(address)',
        _lib.abiEncode(['address'], [_lib.addressZero]),
        { from: guardianAddress }
      ),
      "revert"
    )

    // Successfully set staking address via governance
    await governance2.guardianExecuteTransaction(
      governanceKey,
      callValue0,
      'setStakingAddress(address)',
      _lib.abiEncode(['address'], [staking2.address]),
      { from: guardianAddress }
    )

    // Confirm staking address has been set
    assert.equal(await governance2.getStakingAddress.call(), staking2.address)
  })

  it('registryAddress management', async () => {
    // Confirm initial registryAddress value
    assert.equal(await governance.getRegistryAddress.call(), registry.address)

    const registry2 = await _lib.deployRegistry(artifacts, proxyAdminAddress, proxyDeployerAddress)

    // Fail to set registry address from non-governance address
    await _lib.assertRevert(
      governance.setRegistryAddress(registry2.address, { from: proxyDeployerAddress }),
      "revert"
    )

    // Confirm registry address cannot be set to zero address
    await _lib.assertRevert(
      governance.guardianExecuteTransaction(
        governanceKey,
        callValue0,
        'setRegistryAddress(address)',
        _lib.abiEncode(['address'], [_lib.addressZero]),
        { from: guardianAddress }
      ),
      "revert"
    )

    // Successfully set registry address via governance
    let setRegistryAddressTx = await governance.guardianExecuteTransaction(
      governanceKey,
      callValue0,
      'setRegistryAddress(address)',
      _lib.abiEncode(['address'], [registry2.address]),
      { from: guardianAddress }
    )

    // Confirm event log
    setRegistryAddressTx = _lib.parseTx(setRegistryAddressTx)
    assert.equal(setRegistryAddressTx.event.args.newRegistryAddress, registry2.address, 'Expected newRegistryAddress')

    // Confirm registry address has been set
    assert.equal(await governance.getRegistryAddress.call(), registry2.address)
  })

  describe('Proposal end-to-end test - slash action', async () => {
    it('Initial state - Ensure no Proposals exist yet', async () => {
      await _lib.assertRevert(governance.getProposalById(0), 'Must provide valid non-zero _proposalId')
      await _lib.assertRevert(governance.getProposalById(1), 'Must provide valid non-zero _proposalId')

      // getProposalById with invalid proposalId
      await _lib.assertRevert(
        governance.getProposalById(5),
        "Must provide valid non-zero _proposalId"
      )

      // getVoteByProposalAndVogter with invalid proposalId
      await _lib.assertRevert(
        governance.getVoteByProposalAndVoter(5, accounts[5]),
        "Must provide valid non-zero _proposalId"
      )
    })

    it('Should fail to Submit Proposal for unregistered target contract', async () => {
      const proposerAddress = accounts[10]
      const slashAmount = _lib.toBN(1)
      const targetAddress = accounts[11]
      const targetContractRegistryKey = web3.utils.utf8ToHex('invalidKey')
      const callValue = _lib.toBN(0)
      const signature = 'slash(uint256,address)'
      const callData = _lib.abiEncode(['uint256', 'address'], [slashAmount.toNumber(), targetAddress])

      await _lib.assertRevert(
        governance.submitProposal(
          targetContractRegistryKey,
          callValue,
          signature,
          callData,
          proposalDescription,
          { from: proposerAddress }
        ),
        "_targetContractRegistryKey must point to valid registered contract"
      )
    })

    it('Fail to submitProposal with no signature', async () => {
      const proposerAddress = accounts[10]
      const slashAmount = _lib.toBN(1)
      const targetAddress = accounts[11]
      const targetContractRegistryKey = delegateManagerKey
      const callValue = _lib.toBN(0)
      const callData = _lib.abiEncode(['uint256', 'address'], [_lib.fromBN(slashAmount), targetAddress])
      
      await _lib.assertRevert(
        governance.submitProposal(
          targetContractRegistryKey,
          callValue,
          '',
          callData,
          proposalDescription,
          { from: proposerAddress }
        ),
        "Governance::submitProposal: _signature cannot be empty."
      )
    })

    it('Should fail to submitProposal from non-staker caller', async () => {
      const proposerAddress = accounts[15]
      const slashAmount = _lib.toBN(1)
      const targetAddress = accounts[11]
      const targetContractRegistryKey = web3.utils.utf8ToHex("invalidKey")
      const callValue = _lib.toBN(0)
      const signature = 'slash(uint256,address)'
      const callData = _lib.abiEncode(['uint256', 'address'], [_lib.fromBN(slashAmount), targetAddress])

      await _lib.assertRevert(
        governance.submitProposal(
          targetContractRegistryKey,
          callValue,
          signature,
          callData,
          proposalDescription,
          { from: proposerAddress }
        ),
        "Proposer must be active staker with non-zero stake."
      )
    })

    it('Submit Proposal for Slash', async () => {
      const proposalId = 1
      const proposerAddress = accounts[10]
      const slashAmount = _lib.toBN(1)
      const targetAddress = accounts[11]
      const lastBlock = (await _lib.getLatestBlock(web3)).number
      const targetContractRegistryKey = delegateManagerKey
      const targetContractAddress = delegateManager.address
      const signature = 'slash(uint256,address)'
      const callData = _lib.abiEncode(['uint256', 'address'], [slashAmount.toNumber(), targetAddress])

      // Call submitProposal
      const txReceipt = await governance.submitProposal(
        targetContractRegistryKey,
        callValue0,
        signature,
        callData,
        proposalDescription,
        { from: proposerAddress }
      )

      // Confirm event log
      const txParsed = _lib.parseTx(txReceipt)
      assert.equal(txParsed.event.name, 'ProposalSubmitted', 'Expected same event name')
      assert.equal(parseInt(txParsed.event.args.proposalId), proposalId, 'Expected same event.args.proposalId')
      assert.equal(txParsed.event.args.proposer, proposerAddress, 'Expected same event.args.proposer')
      assert.isTrue(parseInt(txParsed.event.args.startBlockNumber) > lastBlock, 'Expected event.args.startBlockNumber > lastBlock')
      assert.equal(txParsed.event.args.description, proposalDescription, "Expected same event.args.description")

      // Call getProposalById() and confirm same values
      const proposal = await governance.getProposalById.call(proposalId)
      assert.equal(parseInt(proposal.proposalId), proposalId, 'Expected same proposalId')
      assert.equal(proposal.proposer, proposerAddress, 'Expected same proposer')
      assert.isTrue(parseInt(proposal.startBlockNumber) > lastBlock, 'Expected startBlockNumber > lastBlock')
      assert.equal(_lib.toStr(proposal.targetContractRegistryKey), _lib.toStr(targetContractRegistryKey), 'Expected same proposal.targetContractRegistryKey')
      assert.equal(proposal.targetContractAddress, targetContractAddress, 'Expected same proposal.targetContractAddress')
      assert.equal(proposal.callValue.toNumber(), callValue0, 'Expected same proposal.callValue')
      assert.equal(proposal.signature, signature, 'Expected same proposal.signature')
      assert.equal(proposal.callData, callData, 'Expected same proposal.callData')
      assert.equal(proposal.outcome, Outcome.InProgress, 'Expected same outcome')
      assert.equal(parseInt(proposal.voteMagnitudeYes), 0, 'Expected same voteMagnitudeYes')
      assert.equal(parseInt(proposal.voteMagnitudeNo), 0, 'Expected same voteMagnitudeNo')
      assert.equal(parseInt(proposal.numVotes), 0, 'Expected same numVotes')

      // Confirm all vote states - all Vote.None
      for (const account of accounts) {
        const vote = await governance.getVoteByProposalAndVoter.call(proposalId, account)
        assert.equal(vote, Vote.None)
      }
    })

    describe('Proposal voting', async () => {
      let proposalId, proposerAddress, slashAmount, targetAddress, voter1Address, voter2Address
      let defaultVote, lastBlock, targetContractRegistryKey, targetContractAddress
      let callValue, signature, callData, submitProposalTxReceipt

      beforeEach(async () => {
        proposalId = 1
        proposerAddress = stakerAccount1
        slashAmount = _lib.toBN(1)
        targetAddress = stakerAccount2
        voter1Address = stakerAccount1
        voter2Address = stakerAccount2
        defaultVote = Vote.None
        lastBlock = (await _lib.getLatestBlock(web3)).number
        targetContractRegistryKey = delegateManagerKey
        targetContractAddress = delegateManager.address
        callValue = _lib.toBN(0)
        signature = 'slash(uint256,address)'
        callData = _lib.abiEncode(['uint256', 'address'], [_lib.fromBN(slashAmount), targetAddress])
  
        // Call submitProposal
        submitProposalTxReceipt = await governance.submitProposal(
          targetContractRegistryKey,
          callValue,
          signature,
          callData,
          proposalDescription,
          { from: proposerAddress }
        )
      })

      it('Fail to vote with invalid proposalId', async () => {
        await _lib.assertRevert(
          governance.submitProposalVote(5, Vote.Yes, { from: stakerAccount1 }),
          "Must provide valid non-zero _proposalId"
        )
      })

      it('Fail to vote with invalid voter', async () => {
        await _lib.assertRevert(
          governance.submitProposalVote(proposalId, Vote.Yes, { from: accounts[15] }),
          "Voter must be active staker with non-zero stake."
        )
      })

      it('Fail to vote after votingPeriod has ended', async () => {
        // Advance blocks to the next valid claim
        const proposalStartBlockNumber = parseInt(_lib.parseTx(submitProposalTxReceipt).event.args.startBlockNumber)
        await time.advanceBlockTo(proposalStartBlockNumber + votingPeriod)

        await _lib.assertRevert(
          governance.submitProposalVote(proposalId, Vote.Yes, { from: stakerAccount1 }),
          "Governance::submitProposalVote: Proposal votingPeriod has ended"
        )
      })

      it('Fail to submit invalid vote', async () => {
        await _lib.assertRevert(
          governance.submitProposalVote(proposalId, Vote.None, { from: stakerAccount1 }),
          "Governance::submitProposalVote: Can only submit a Yes or No vote"
        )
      })

      it('Successfully vote on Proposal for Slash', async () => {
        const vote = Vote.No
        
        // Call submitProposalVote()
        const txReceipt = await governance.submitProposalVote(proposalId, vote, { from: voter1Address })
  
        // Confirm event log
        const txParsed = _lib.parseTx(txReceipt)
        assert.equal(txParsed.event.name, 'ProposalVoteSubmitted', 'Expected same event name')
        assert.equal(parseInt(txParsed.event.args.proposalId), proposalId, 'Expected same event.args.proposalId')
        assert.equal(txParsed.event.args.voter, voter1Address, 'Expected same event.args.voter')
        assert.equal(parseInt(txParsed.event.args.vote), vote, 'Expected same event.args.vote')
        assert.isTrue(txParsed.event.args.voterStake.eq(defaultStakeAmount), 'Expected same event.args.voterStake')
        assert.equal(parseInt(txParsed.event.args.previousVote), defaultVote, 'Expected same event.args.previousVote')
  
        // Call getProposalById() and confirm same values
        const proposal = await governance.getProposalById.call(proposalId)
        assert.equal(parseInt(proposal.proposalId), proposalId, 'Expected same proposalId')
        assert.equal(proposal.proposer, proposerAddress, 'Expected same proposer')
        assert.isTrue(proposal.startBlockNumber > lastBlock, 'Expected startBlockNumber > lastBlock')
        assert.equal(_lib.toStr(proposal.targetContractRegistryKey), _lib.toStr(targetContractRegistryKey), 'Expected same proposal.targetContractRegistryKey')
        assert.equal(proposal.targetContractAddress, targetContractAddress, 'Expected same proposal.targetContractAddress')
        assert.isTrue(proposal.callValue.eq(callValue), 'Expected same proposal.callValue')
        assert.equal(proposal.signature, signature, 'Expected same proposal.signature')
        assert.equal(proposal.callData, callData, 'Expected same proposal.callData')
        assert.equal(proposal.outcome, Outcome.InProgress, 'Expected same outcome')
        assert.isTrue(proposal.voteMagnitudeYes.isZero(), 'Expected same voteMagnitudeYes')
        assert.isTrue(proposal.voteMagnitudeNo.eq(defaultStakeAmount), 'Expected same voteMagnitudeNo')
        assert.equal(parseInt(proposal.numVotes), 1, 'Expected same numVotes')
  
        // Confirm all vote states - Vote.No for Voter, Vote.None for all others
        for (const account of accounts) {
          const voterVote = await governance.getVoteByProposalAndVoter.call(proposalId, account)
          if (account == voter1Address) {
            assert.equal(voterVote, vote)
          } else {
            assert.equal(voterVote, defaultVote)
          }
        }
      })

      it('Successfully vote multiple times with diff accounts', async () => {
        const vote1 = Vote.Yes
        const voteTx1 = await governance.submitProposalVote(proposalId, vote1, { from: voter1Address })
        const voteTxParsed1 = _lib.parseTx(voteTx1)
        assert.equal(parseInt(voteTxParsed1.event.args.vote), vote1, 'Expected same event.args.vote')
        assert.equal(parseInt(voteTxParsed1.event.args.previousVote), defaultVote, 'Expected same event.args.previousVote')
  
        const vote2 = Vote.Yes
        const voteTx2 = await governance.submitProposalVote(proposalId, vote2, { from: voter2Address })
        const voteTxParsed2 = _lib.parseTx(voteTx2)
        assert.equal(parseInt(voteTxParsed2.event.args.vote), vote2, 'Expected same event.args.vote')
        assert.equal(parseInt(voteTxParsed2.event.args.previousVote), defaultVote, 'Expected same event.args.previousVote')
  
        const vote3 = Vote.No
        const voteTx3 = await governance.submitProposalVote(proposalId, vote3, { from: voter1Address })
        const voteTxParsed3 = _lib.parseTx(voteTx3)
        assert.equal(parseInt(voteTxParsed3.event.args.vote), vote3, 'Expected same event.args.vote')
        assert.equal(parseInt(voteTxParsed3.event.args.previousVote), vote1, 'Expected same event.args.previousVote')
  
        const vote4 = Vote.Yes
        const voteTx4 = await governance.submitProposalVote(proposalId, vote4, { from: voter1Address })
        const voteTxParsed4 = _lib.parseTx(voteTx4)
        assert.equal(parseInt(voteTxParsed4.event.args.vote), vote4, 'Expected same event.args.vote')
        assert.equal(parseInt(voteTxParsed4.event.args.previousVote), vote3, 'Expected same event.args.previousVote')

        const vote5 = Vote.Yes
        const voteTx5 = await governance.submitProposalVote(proposalId, vote5, { from: voter1Address })
        const voteTxParsed5 = _lib.parseTx(voteTx5)
        assert.equal(parseInt(voteTxParsed5.event.args.vote), vote5, 'Expected same event.args.vote')
        assert.equal(parseInt(voteTxParsed5.event.args.previousVote), vote4, 'Expected same event.args.previousVote')
  
        // Confirm proposal state
        const proposal = await governance.getProposalById.call(proposalId)
        assert.equal(proposal.outcome, Outcome.InProgress, 'Expected same outcome')
        assert.isTrue(proposal.voteMagnitudeYes.eq(defaultStakeAmount.mul(_lib.toBN(2))), 'Expected same voteMagnitudeYes')
        assert.isTrue(proposal.voteMagnitudeNo.isZero(), 'Expected same voteMagnitudeNo')
        assert.equal(parseInt(proposal.numVotes), 2, 'Expected same numVotes')
  
        // Confirm vote states
        const voter1Vote = await governance.getVoteByProposalAndVoter.call(proposalId, voter1Address)
        assert.equal(voter1Vote, Vote.Yes)
        const voter2Vote = await governance.getVoteByProposalAndVoter.call(proposalId, voter2Address)
        assert.equal(voter2Vote, Vote.Yes)
      })
    })

    describe('Proposal evaluation', async () => {
      let proposalId, proposerAddress, slashAmountNum, slashAmount, targetAddress, voter1Address, voter2Address
      let voter1Vote, defaultVote, lastBlock, targetContractRegistryKey, targetContractAddress, callValue
      let signature, callData, outcome, returnData, initialTotalStake, initialStakeAcct2, initialTokenSupply
      let submitProposalTxReceipt, proposalStartBlockNumber, evaluateTxReceipt

      /** Define vars, submit proposal, submit votes, advance blocks */
      beforeEach(async () => {
        // Define vars
        proposalId = 1
        proposerAddress = stakerAccount1
        slashAmountNum = _lib.audToWei(500)
        slashAmount = _lib.toBN(slashAmountNum)
        targetAddress = stakerAccount2
        voter1Address = stakerAccount1
        voter2Address = stakerAccount2
        voter1Vote = Vote.Yes
        defaultVote = Vote.None
        lastBlock = (await _lib.getLatestBlock(web3)).number
        targetContractRegistryKey = delegateManagerKey
        targetContractAddress = delegateManager.address
        callValue = _lib.audToWei(0)
        signature = 'slash(uint256,address)'
        callData = _lib.abiEncode(['uint256', 'address'], [slashAmountNum, targetAddress])
        outcome = Outcome.Yes 
        returnData = null
  
        // Confirm initial Stake state
        initialTotalStake = await staking.totalStaked()
        assert.isTrue(initialTotalStake.eq(defaultStakeAmount.mul(_lib.toBN(2))))
        initialStakeAcct2 = await staking.totalStakedFor(targetAddress)
        assert.isTrue(initialStakeAcct2.eq(defaultStakeAmount))
        initialTokenSupply = await token.totalSupply()
  
        // Call submitProposal + submitProposalVote
        submitProposalTxReceipt = await governance.submitProposal(
          targetContractRegistryKey,
          callValue,
          signature,
          callData,
          proposalDescription,
          { from: proposerAddress }
        )
        await governance.submitProposalVote(proposalId, voter1Vote, { from: voter1Address })
  
        // Advance blocks to the next valid claim
        proposalStartBlockNumber = parseInt(_lib.parseTx(submitProposalTxReceipt).event.args.startBlockNumber)
        await time.advanceBlockTo(proposalStartBlockNumber + votingPeriod)
      })

      it('Fail to evaluate proposal with invalid proposalId', async () => {
        await _lib.assertRevert(
          governance.evaluateProposalOutcome(5, { from: proposerAddress }),
          "Governance::evaluateProposalOutcome: Must provide valid non-zero _proposalId."
        )
      })

      it('Fail to call evaluate proposal from non-staker', async () => {
        await _lib.assertRevert(
          governance.evaluateProposalOutcome(proposalId, { from: accounts[15] }),
          "Governance::evaluateProposalOutcome: Caller must be active staker with non-zero stake."
        )
      })

      it('Fail to evaluate proposal before votingPeriod has ended', async () => {
        // Evaluate all previous evaluatable proposals so new proposals can be submitted
        await governance.evaluateProposalOutcome(proposalId, { from: proposerAddress })
        
        submitProposalTxReceipt = await governance.submitProposal(
          targetContractRegistryKey,
          callValue,
          signature,
          callData,
          proposalDescription,
          { from: proposerAddress }
        )
        
        await _lib.assertRevert(
          governance.evaluateProposalOutcome(
            _lib.parseTx(submitProposalTxReceipt).event.args.proposalId,
            { from: proposerAddress }
          ),
          "Governance::evaluateProposalOutcome: Proposal votingPeriod must end before evaluation."
        )
      })

      it('Confirm proposal evaluated correctly + transaction executed', async () => {
        // Call evaluateProposalOutcome()
        evaluateTxReceipt = await governance.evaluateProposalOutcome(proposalId, { from: proposerAddress })
        
        // Confirm event logs (2 events)
        const [txParsedEvent0, txParsedEvent1] = _lib.parseTx(evaluateTxReceipt, true)
        assert.equal(txParsedEvent0.event.name, 'ProposalTransactionExecuted', 'Expected same event name')
        assert.equal(parseInt(txParsedEvent0.event.args.proposalId), proposalId, 'Expected same txParsedEvent0.event.args.proposalId')
        assert.equal(txParsedEvent0.event.args.success, true, 'Expected same txParsedEvent0.event.args.returnData')
        assert.equal(txParsedEvent0.event.args.returnData, returnData, 'Expected same txParsedEvent0.event.args.returnData')
        assert.equal(txParsedEvent1.event.name, 'ProposalOutcomeEvaluated', 'Expected same event name')
        assert.equal(parseInt(txParsedEvent1.event.args.proposalId), proposalId, 'Expected same event.args.proposalId')
        assert.equal(txParsedEvent1.event.args.outcome, outcome, 'Expected same event.args.outcome')
        assert.isTrue(txParsedEvent1.event.args.voteMagnitudeYes.eq(defaultStakeAmount), 'Expected same event.args.voteMagnitudeYes')
        assert.isTrue(txParsedEvent1.event.args.voteMagnitudeNo.isZero(), 'Expected same event.args.voteMagnitudeNo')
        assert.equal(parseInt(txParsedEvent1.event.args.numVotes), 1, 'Expected same event.args.numVotes')
  
        // Call getProposalById() and confirm same values
        const proposal = await governance.getProposalById.call(proposalId)
        assert.equal(parseInt(proposal.proposalId), proposalId, 'Expected same proposalId')
        assert.equal(proposal.proposer, proposerAddress, 'Expected same proposer')
        assert.isTrue(parseInt(proposal.startBlockNumber) > lastBlock, 'Expected startBlockNumber > lastBlock')
        assert.equal(_lib.toStr(proposal.targetContractRegistryKey), _lib.toStr(targetContractRegistryKey), 'Expected same proposal.targetContractRegistryKey')
        assert.equal(proposal.targetContractAddress, targetContractAddress, 'Expected same proposal.targetContractAddress')
        assert.equal(_lib.fromBN(proposal.callValue), callValue, 'Expected same proposal.callValue')
        assert.equal(proposal.signature, signature, 'Expected same proposal.signature')
        assert.equal(proposal.callData, callData, 'Expected same proposal.callData')
        assert.equal(proposal.outcome, outcome, 'Expected same outcome')
        assert.equal(parseInt(proposal.voteMagnitudeYes), defaultStakeAmount, 'Expected same voteMagnitudeYes')
        assert.equal(parseInt(proposal.voteMagnitudeNo), 0, 'Expected same voteMagnitudeNo')
        assert.equal(parseInt(proposal.numVotes), 1, 'Expected same numVotes')
  
        // Confirm all vote states - Vote.No for Voter, Vote.None for all others
        for (const account of accounts) {
          const voterVote = await governance.getVoteByProposalAndVoter.call(proposalId, account)
          if (account == voter1Address) {
            assert.equal(voterVote, voter1Vote)
          } else {
            assert.equal(voterVote, defaultVote)
          }
        }

        // Confirm quorum was correctly calculated
        const totalActiveStake = await staking.totalStakedAt.call(proposal.startBlockNumber)
        const totalVotedStake = parseInt(proposal.voteMagnitudeYes) + parseInt(proposal.voteMagnitudeNo)
        // div before mul bc js does large number math incorrectly
        const participationPercent = totalVotedStake / totalActiveStake * 100
        assert.isAtLeast(participationPercent, votingQuorumPercent, 'Quorum met')
  
        // Confirm Slash action succeeded by checking new Stake + Token values
        const finalStakeAcct2 = await staking.totalStakedFor(targetAddress)
        assert.isTrue(
          finalStakeAcct2.eq(defaultStakeAmount.sub(_lib.toBN(slashAmount)))
        )
        assert.isTrue(
          (_lib.toBN(initialTotalStake)).sub(_lib.toBN(slashAmount)).eq(await staking.totalStaked()),
          'Expected same total stake amount'
        )
        assert.equal(
          await token.totalSupply(),
          initialTokenSupply - slashAmount,
          "Expected same token total supply"
        )
      })

      it('Proposal with Outcome.No', async () => {
        // Evaluate all previous evaluatable proposals so new proposals can be submitted
        // Slashes stakerAcct2 stake by 1/2
        await governance.evaluateProposalOutcome(proposalId, { from: proposerAddress })
        
        // create new proposal
        submitProposalTxReceipt = await governance.submitProposal(
          targetContractRegistryKey,
          callValue,
          signature,
          callData,
          proposalDescription,
          { from: proposerAddress }
        )
        proposalId = _lib.parseTx(submitProposalTxReceipt).event.args.proposalId

        // Submit votes to achieve Outcome.No
        await governance.submitProposalVote(proposalId, Vote.No, { from: voter1Address })
        await governance.submitProposalVote(proposalId, Vote.No, { from: voter2Address })

        // Advance blocks to the next valid claim
        proposalStartBlockNumber = parseInt(_lib.parseTx(submitProposalTxReceipt).event.args.startBlockNumber)
        await time.advanceBlockTo(proposalStartBlockNumber + votingPeriod)

        outcome = Outcome.No
        const TWO = _lib.toBN(2)
        const THREE = _lib.toBN(3)

        evaluateTxReceipt = await governance.evaluateProposalOutcome(
          _lib.parseTx(submitProposalTxReceipt).event.args.proposalId,
          { from: proposerAddress }
        )

        // Confirm event log
        const txParsed = _lib.parseTx(evaluateTxReceipt)
        assert.equal(txParsed.event.name, 'ProposalOutcomeEvaluated', 'Expected same event name')
        assert.equal(txParsed.event.args.outcome, outcome, 'Expected same event.args.outcome')
        assert.isTrue(txParsed.event.args.voteMagnitudeYes.isZero(), 'Expected same event.args.voteMagnitudeYes')
        assert.isTrue(txParsed.event.args.voteMagnitudeNo.eq(defaultStakeAmount.mul(THREE).div(TWO)), 'Expected same event.args.voteMagnitudeNo')
        assert.isTrue(txParsed.event.args.numVotes.eq(TWO), 'Expected same event.args.numVotes')
  
        // Call getProposalById() and confirm same values
        const proposal = await governance.getProposalById.call(proposalId)
        assert.equal(proposal.outcome, outcome, 'Expected same outcome')
        assert.isTrue(proposal.voteMagnitudeYes.isZero(), 'Expected same voteMagnitudeYes')
        assert.isTrue(proposal.voteMagnitudeNo.eq(defaultStakeAmount.mul(THREE).div(TWO)), 'Expected same voteMagnitudeNo')
        assert.isTrue(proposal.numVotes.eq(TWO), 'Expected same numVotes')

        // Confirm quorum was correctly calculated
        const totalActiveStake = await staking.totalStakedAt.call(proposal.startBlockNumber)
        const totalVotedStake = parseInt(proposal.voteMagnitudeYes) + parseInt(proposal.voteMagnitudeNo)
        // div before mul bc js does large number math incorrectly
        const participationPercent = totalVotedStake / totalActiveStake * 100
        assert.isAtLeast(participationPercent, votingQuorumPercent, 'Quorum met')
      })

      it('Confirm voting quorum restriction is enforced', async () => {
<<<<<<< HEAD
        // Evaluate all previous evaluatable proposals so new proposals can be submitted
        await governance.evaluateProposalOutcome(proposalId, { from: proposerAddress })
        
        // Call submitProposal + submitProposalVote
=======
        // Call submitProposal
>>>>>>> 244157e8
        submitProposalTxReceipt = await governance.submitProposal(
          targetContractRegistryKey,
          callValue,
          signature,
          callData,
          proposalDescription,
          { from: proposerAddress }
        )
        proposalId = _lib.parseTx(submitProposalTxReceipt).event.args.proposalId
        outcome = Outcome.Invalid

        // Advance blocks to the next valid claim
        proposalStartBlockNumber = parseInt(_lib.parseTx(submitProposalTxReceipt).event.args.startBlockNumber)
        await time.advanceBlockTo(proposalStartBlockNumber + votingPeriod)

        evaluateTxReceipt = await governance.evaluateProposalOutcome(
          _lib.parseTx(submitProposalTxReceipt).event.args.proposalId,
          { from: proposerAddress }
        )

        // Confirm event log
        const txParsed = _lib.parseTx(evaluateTxReceipt)
        assert.equal(txParsed.event.name, 'ProposalOutcomeEvaluated', 'Expected same event name')
        assert.equal(parseInt(txParsed.event.args.proposalId), proposalId, 'Expected same event.args.proposalId')
        assert.equal(txParsed.event.args.outcome, outcome, 'Expected same event.args.outcome')
        assert.isTrue(txParsed.event.args.voteMagnitudeYes.isZero(), 'Expected same event.args.voteMagnitudeYes')
        assert.isTrue(txParsed.event.args.voteMagnitudeNo.isZero(), 'Expected same event.args.voteMagnitudeNo')
        assert.isTrue(txParsed.event.args.numVotes.isZero(), 'Expected same event.args.numVotes')
  
        // Call getProposalById() and confirm same values
        const proposal = await governance.getProposalById.call(proposalId)
        assert.equal(proposal.outcome, outcome, 'Expected same outcome')
        assert.isTrue(proposal.voteMagnitudeYes.isZero(), 'Expected same voteMagnitudeYes')
        assert.isTrue(proposal.voteMagnitudeNo.isZero(), 'Expected same voteMagnitudeNo')
        assert.isTrue(proposal.numVotes.isZero(), 'Expected same numVotes')

        // Confirm quorum was correctly calculated
        const totalActiveStake = await staking.totalStakedAt.call(proposal.startBlockNumber)
        const totalVotedStake = parseInt(proposal.voteMagnitudeYes) + parseInt(proposal.voteMagnitudeNo)
        // div before mul bc js does large number math incorrectly
        const participationPercent = totalVotedStake / totalActiveStake * 100
        assert.isBelow(participationPercent, votingQuorumPercent, 'Quorum not met')

        // Submit new proposal + vote
        const submitProposalTxReceipt2 = await governance.submitProposal(
          targetContractRegistryKey,
          callValue,
          signature,
          callData,
          proposalDescription,
          { from: proposerAddress }
        )
        const proposalId2 = _lib.parseTx(submitProposalTxReceipt2).event.args.proposalId
        await governance.submitProposalVote(proposalId2, Vote.Yes, { from: voter1Address })

        // Confirm proposal would meet quorum
        let proposal2 = await governance.getProposalById.call(proposalId2)
        const totalVotedStake2 = parseInt(proposal2.voteMagnitudeNo) + parseInt(proposal2.voteMagnitudeYes)
        // div before mul bc js does large number math incorrectly
        let participationPercent2 = totalVotedStake2 / totalActiveStake * 100
        let latestVotingQuorumPercent = parseInt(await governance.getVotingQuorumPercent.call())
        assert.isAtLeast(participationPercent2, latestVotingQuorumPercent, 'Quorum would be met')

        // Increase quorum to failure amount
        const newVotingQuorumPercent = 60
        await governance.guardianExecuteTransaction(
          governanceKey,
          callValue0,
          'setVotingQuorumPercent(uint256)',
          _lib.abiEncode(['uint256'], [newVotingQuorumPercent]),
          { from: guardianAddress }
        )

        // Advance blocks to the next valid claim
        const proposal2StartBlockNumber = parseInt(_lib.parseTx(submitProposalTxReceipt2).event.args.startBlockNumber)
        await time.advanceBlockTo(proposal2StartBlockNumber + votingPeriod)

        // Evaluate proposal and confirm it fails
        await governance.evaluateProposalOutcome(
          _lib.parseTx(submitProposalTxReceipt2).event.args.proposalId,
          { from: proposerAddress }
        )
        let proposal2New = await governance.getProposalById.call(proposalId2)
        assert.equal(proposal2New.outcome, outcome, 'Expected Invalid outcome')

        // Confirm quorum was correctly calculated
        const totalVotedStake2New = parseInt(proposal2New.voteMagnitudeYes) + parseInt(proposal2New.voteMagnitudeNo)
        // div before mul bc js does large number math incorrectly
        const participationPercent2New = totalVotedStake2New / totalActiveStake * 100
        latestVotingQuorumPercent = parseInt(await governance.getVotingQuorumPercent.call())
        assert.isBelow(participationPercent2New, latestVotingQuorumPercent, 'Quorum not met')
      })
  
      it('Confirm Repeated evaluateProposal call fails', async () => {
        // Call evaluateProposalOutcome()
        evaluateTxReceipt = await governance.evaluateProposalOutcome(proposalId, { from: proposerAddress })
        
        await _lib.assertRevert(
          governance.evaluateProposalOutcome(proposalId, { from: proposerAddress }),
          "Governance::evaluateProposalOutcome: Cannot evaluate inactive proposal."
        )
      })

      it('evaluateProposal fails after targetContract has been upgraded', async () => {
        const testContract = await TestContract.new()
        await testContract.initialize()

        // Upgrade contract registered at targetContractRegistryKey
        await registry.upgradeContract(targetContractRegistryKey, testContract.address, { from: proxyDeployerAddress })

        await _lib.assertRevert(
          // Call evaluateProposalOutcome()
          governance.evaluateProposalOutcome(proposalId, { from: proposerAddress }),
          "Registered contract address for targetContractRegistryKey has changed"
        )
      })

      it('Call evaluateProposal where transaction execution fails', async () => {
        initialStakeAcct2 = await staking.totalStakedFor(targetAddress)
        assert.isTrue(initialStakeAcct2.eq(defaultStakeAmount))

        // Reduce stake amount below proposed slash amount
        const decreaseStakeAmount = _lib.audToWeiBN(700)
        // Request decrease in stake
        await serviceProviderFactory.requestDecreaseStake(decreaseStakeAmount, { from: stakerAccount2 })
        let requestInfo = await serviceProviderFactory.getPendingDecreaseStakeRequest(stakerAccount2)
        // Advance to valid block
        await time.advanceBlockTo(requestInfo.lockupExpiryBlock)
        await serviceProviderFactory.decreaseStake({ from: stakerAccount2 })
        const decreasedStakeAcct2 = await staking.totalStakedFor.call(stakerAccount2)
        assert.isTrue(decreasedStakeAcct2.eq(initialStakeAcct2.sub(decreaseStakeAmount)))

        // Call evaluateProposalOutcome and confirm that transaction execution failed and proposal outcome is No.
        evaluateTxReceipt = await governance.evaluateProposalOutcome(proposalId, { from: proposerAddress })
        
        // Confirm event logs (2 events)
        const [txParsedEvent0, txParsedEvent1] = _lib.parseTx(evaluateTxReceipt, true)
        assert.equal(txParsedEvent0.event.name, 'ProposalTransactionExecuted', 'Expected same event name')
        assert.equal(txParsedEvent0.event.args.proposalId, proposalId, 'Expected same txParsedEvent0.event.args.proposalId')
        assert.equal(txParsedEvent0.event.args.success, false, 'Expected same txParsedEvent0.event.args.success')
        // TODO - confirm that returnData = web3.utils.utf8ToHex("Cannot slash more than total currently staked")
        // reference: https://solidity.readthedocs.io/en/develop/abi-spec.html#use-of-dynamic-types
        // assert.equal(txParsedEvent0.event.args.returnData, returnData, 'Expected same txParsedEvent0.event.args.returnData')
        assert.equal(txParsedEvent1.event.name, 'ProposalOutcomeEvaluated', 'Expected same event name')
        assert.equal(parseInt(txParsedEvent1.event.args.proposalId), proposalId, 'Expected same event.args.proposalId')
        assert.equal(txParsedEvent1.event.args.outcome, Outcome.TxFailed, 'Expected same event.args.outcome')
        assert.isTrue(txParsedEvent1.event.args.voteMagnitudeYes.eq(defaultStakeAmount), 'Expected same event.args.voteMagnitudeYes')
        assert.isTrue(txParsedEvent1.event.args.voteMagnitudeNo.isZero(), 'Expected same event.args.voteMagnitudeNo')
        assert.equal(parseInt(txParsedEvent1.event.args.numVotes), 1, 'Expected same event.args.numVotes')
  
        // Call getProposalById() and confirm same values
        const proposal = await governance.getProposalById.call(proposalId)
        assert.equal(parseInt(proposal.proposalId), proposalId, 'Expected same proposalId')
        assert.equal(proposal.proposer, proposerAddress, 'Expected same proposer')
        assert.isTrue(parseInt(proposal.startBlockNumber) > lastBlock, 'Expected startBlockNumber > lastBlock')
        assert.equal(_lib.toStr(proposal.targetContractRegistryKey), _lib.toStr(targetContractRegistryKey), 'Expected same proposal.targetContractRegistryKey')
        assert.equal(proposal.targetContractAddress, targetContractAddress, 'Expected same proposal.targetContractAddress')
        assert.equal(_lib.fromBN(proposal.callValue), callValue, 'Expected same proposal.callValue')
        assert.equal(proposal.signature, signature, 'Expected same proposal.signature')
        assert.equal(proposal.callData, callData, 'Expected same proposal.callData')
        assert.equal(proposal.outcome, Outcome.TxFailed, 'Expected same outcome')
        assert.equal(parseInt(proposal.voteMagnitudeYes), defaultStakeAmount, 'Expected same voteMagnitudeYes')
        assert.equal(parseInt(proposal.voteMagnitudeNo), 0, 'Expected same voteMagnitudeNo')
        assert.equal(parseInt(proposal.numVotes), 1, 'Expected same numVotes')
  
        // Confirm all vote states - Vote.No for Voter, Vote.None for all others
        for (const account of accounts) {
          const voterVote = await governance.getVoteByProposalAndVoter.call(proposalId, account)
          if (account == voter1Address) {
            assert.equal(voterVote, voter1Vote)
          } else {
            assert.equal(voterVote, defaultVote)
          }
        }
  
        // Confirm Slash action failed by checking new Stake + Token values
        const finalStakeAcct2 = await staking.totalStakedFor(targetAddress)
        assert.isTrue(finalStakeAcct2.eq(decreasedStakeAcct2), 'ye')
        assert.isTrue(
          (await staking.totalStaked()).eq(initialTotalStake.sub(decreaseStakeAmount)),
          'Expected total stake amount to be unchanged'
        )
        assert.isTrue((await token.totalSupply()).eq(initialTokenSupply), "Expected total token supply to be unchanged")
      })

      describe('Veto logic', async () => {
        it('Ensure only guardian can veto', async () => {
          // Fail to veto from non-guardian address
          await _lib.assertRevert(
            governance.vetoProposal(proposalId, { from: stakerAccount1 }),
            'Governance::vetoProposal: Only guardian can veto proposals'
          )
        })

        it('Fail to veto proposal with invalid proposalId', async () => {
          const invalidProposalId = 5
          await _lib.assertRevert(
            governance.vetoProposal(invalidProposalId, { from: guardianAddress }),
            "Governance::vetoProposal: Must provide valid non-zero _proposalId."
          )
        })

        it('Ensure only active proposal can be vetoed', async () => {
          await governance.evaluateProposalOutcome(proposalId, { from: proposerAddress })

          // Ensure proposal.outcome != InProgress
          assert.notEqual(
            (await governance.getProposalById.call(proposalId)).outcome,
            Outcome.InProgress,
            'Expected outcome != InProgress'
          )
          
          // Fail to veto due to inactive proposal
          await _lib.assertRevert(
            governance.vetoProposal(proposalId, { from: guardianAddress }),
            'Governance::vetoProposal: Cannot veto inactive proposal.'
          )
        })

        it('Successfully veto proposal + ensure further actions are blocked', async () => {
          const vetoTxReceipt = await governance.vetoProposal(proposalId, { from: guardianAddress })

          // Confirm event log
          const vetoTx = _lib.parseTx(vetoTxReceipt)
          assert.equal(vetoTx.event.name, 'ProposalVetoed', 'event.name')
          assert.equal(parseInt(vetoTx.event.args.proposalId), proposalId, 'event.args.proposalId')

          // Call getProposalById() and confirm expected outcome
          const proposal = await governance.getProposalById.call(proposalId)
          assert.equal(proposal.outcome, Outcome.No, 'outcome')
          assert.equal(parseInt(proposal.voteMagnitudeYes), defaultStakeAmount, 'voteMagnitudeYes')
          assert.equal(parseInt(proposal.voteMagnitudeNo), 0, 'voteMagnitudeNo')
          assert.equal(parseInt(proposal.numVotes), 1, 'numVotes')

          // Confirm that further actions are blocked
          await _lib.assertRevert(
            governance.submitProposalVote(proposalId, voter1Vote, { from: voter1Address }),
            "Governance::submitProposalVote: Cannot vote on inactive proposal."
          )
          
          await _lib.assertRevert(
            governance.evaluateProposalOutcome(proposalId, { from: proposerAddress }),
            "Governance::evaluateProposalOutcome: Cannot evaluate inactive proposal."
          )
        })
      })
    })
  })

  it('Proposal end-to-end test - upgrade contract action', async () => {
    // Confirm staking.newFunction() not callable before upgrade
    const stakingCopy = await StakingUpgraded.at(staking.address)
    await _lib.assertRevert(stakingCopy.newFunction.call({ from: proxyDeployerAddress }), 'revert')

    // Deploy new logic contract to later upgrade to
    const stakingUpgraded0 = await StakingUpgraded.new({ from: proxyAdminAddress })
    
    // Define vars
    const targetContractRegistryKey = stakingProxyKey
    const targetContractAddress = staking.address
    const callValue = _lib.audToWei(0)
    const signature = 'upgradeTo(address)'
    const callData = _lib.abiEncode(['address'], [stakingUpgraded0.address])
    const returnData = null

    const proposerAddress = stakerAccount1
    const voterAddress = stakerAccount1
    const outcome = Outcome.Yes
    const lastBlock = (await _lib.getLatestBlock(web3)).number
    
    // Submit proposal
    const submitTxReceipt = await governance.submitProposal(
      targetContractRegistryKey,
      callValue,
      signature,
      callData,
      proposalDescription,
      { from: proposerAddress }
    )
    const proposalId = _lib.parseTx(submitTxReceipt).event.args.proposalId

    // Submit proposal vote for Yes
    await governance.submitProposalVote(proposalId, Vote.Yes, { from: voterAddress })

    // Advance blocks to after proposal evaluation period
    const proposalStartBlock = parseInt(_lib.parseTx(submitTxReceipt).event.args.startBlockNumber)
    await time.advanceBlockTo(proposalStartBlock + votingPeriod)

    // Call evaluateProposalOutcome()
    const evaluateTxReceipt = await governance.evaluateProposalOutcome(proposalId, { from: proposerAddress })

    // Confirm event log states - ProposalTransactionExecuted, ProposalOutcomeEvaluated
    const [txParsedEvent0, txParsedEvent1] = _lib.parseTx(evaluateTxReceipt, true)
    assert.equal(txParsedEvent0.event.name, 'ProposalTransactionExecuted', 'Expected event.name')
    assert.equal(parseInt(txParsedEvent0.event.args.proposalId), proposalId, 'Expected event.args.proposalId')
    assert.equal(txParsedEvent0.event.args.success, true, 'Expected event.args.returnData')
    assert.equal(txParsedEvent0.event.args.returnData, returnData, 'Expected event.args.returnData')
    assert.equal(txParsedEvent1.event.name, 'ProposalOutcomeEvaluated', 'Expected same event name')
    assert.equal(parseInt(txParsedEvent1.event.args.proposalId), proposalId, 'Expected same event.args.proposalId')
    assert.equal(txParsedEvent1.event.args.outcome, outcome, 'Expected same event.args.outcome')
    assert.isTrue(txParsedEvent1.event.args.voteMagnitudeYes.eq(defaultStakeAmount), 'Expected same event.args.voteMagnitudeYes')
    assert.isTrue(txParsedEvent1.event.args.voteMagnitudeNo.isZero(), 'Expected same event.args.voteMagnitudeNo')
    assert.equal(parseInt(txParsedEvent1.event.args.numVotes), 1, 'Expected same event.args.numVotes')

    // Call getProposalById() and confirm same values
    const proposal = await governance.getProposalById.call(proposalId)
    assert.equal(parseInt(proposal.proposalId), proposalId, 'Expected same proposalId')
    assert.equal(proposal.proposer, proposerAddress, 'Expected same proposer')
    assert.isTrue(parseInt(proposal.startBlockNumber) > lastBlock, 'Expected startBlockNumber > lastBlock')
    assert.equal(_lib.toStr(proposal.targetContractRegistryKey), _lib.toStr(targetContractRegistryKey), 'Expected same proposal.targetContractRegistryKey')
    assert.equal(proposal.targetContractAddress, targetContractAddress, 'Expected same proposal.targetContractAddress')
    assert.equal(_lib.fromBN(proposal.callValue), callValue, 'Expected same proposal.callValue')
    assert.equal(proposal.signature, signature, 'Expected same proposal.signature')
    assert.equal(proposal.callData, callData, 'Expected same proposal.callData')
    assert.equal(proposal.outcome, outcome, 'Expected same outcome')
    assert.equal(parseInt(proposal.voteMagnitudeYes), defaultStakeAmount, 'Expected same voteMagnitudeYes')
    assert.equal(parseInt(proposal.voteMagnitudeNo), 0, 'Expected same voteMagnitudeNo')
    assert.equal(parseInt(proposal.numVotes), 1, 'Expected same numVotes')

    // Confirm that contract was upgraded by ensuring staking.newFunction() call succeeds
    const stakingCopy2 = await StakingUpgraded.at(staking.address)
    const newFnResp = await stakingCopy2.newFunction.call({ from: proxyDeployerAddress })
    assert.equal(newFnResp, 5)

    // Confirm that proxy contract's implementation address has upgraded
    assert.equal(
      await stakingProxy.implementation.call({ from: proxyAdminAddress }),
      stakingUpgraded0.address,
      'Expected updated proxy implementation address'
    )
  })

  it('Test max value of maxInProgressProposals via submit & evaluate', async () => {
    /**
     * TODO - finish fleshing out this test
     * currently confirms ~170 inprogress proposals takes about 1mm gas for submit and ~300k gas for evaluate
     * - could prob handle 1000 easy
     * potentially test + confirm real breaking point
     */
    const newMaxInProgressProposals = 100

    // Confirm all InProgress proposals are uptodate since none exist
    assert.isTrue(await governance.inProgressProposalsAreUpToDate.call(), 'Expected all proposals to be uptodate')
    
    const signature = 'slash(uint256,address)'
    const slashAmount = _lib.toBN(1)
    const targetAddress = accounts[11]
    const callData = _lib.abiEncode(['uint256', 'address'], [slashAmount.toNumber(), targetAddress])
    const proposerAddress = accounts[10]

    // Increase votingPeriod so evaluatable checks succeed and new proposals can be submitted
    await governance.guardianExecuteTransaction(
      governanceKey,
      callValue0,
      'setVotingPeriod(uint256)',
      _lib.abiEncode(['uint256'], [newMaxInProgressProposals + 10]),
      { from: guardianAddress }
    )

    // Update maxInProgressProposals to high val
    await governance.guardianExecuteTransaction(
      governanceKey,
      callValue0,
      'setMaxInProgressProposals(uint16)',
      _lib.abiEncode(['uint16'], [newMaxInProgressProposals]),
      { from: guardianAddress }
    )

    // Confirm repeated submitProposal calls succeed without hitting gas limit
    for (let i = 1; i <= newMaxInProgressProposals; i++) {
      const submitProposalTxR = await governance.submitProposal(
        delegateManagerKey,
        callValue0,
        signature,
        callData,
        proposalDescription,
        { from: proposerAddress }
      )
      const submitProposalTx = _lib.parseTx(submitProposalTxR)
      console.log(`Successfully submitted proposalId ${submitProposalTx.event.args.proposalId} with gas usage of ${submitProposalTxR.receipt.gasUsed}`)
    }

    // Confirm all InProgress proposals are uptodate bc votingPeriod is still active
    assert.isTrue(await governance.inProgressProposalsAreUpToDate.call(), 'Expected all proposals to be uptodate')

    // Set voting period down so proposals can be evaluated
    await governance.guardianExecuteTransaction(
      governanceKey,
      callValue0,
      'setVotingPeriod(uint256)',
      _lib.abiEncode(['uint256'], [1]),
      { from: guardianAddress }
    )

    // Confirm all InProgress proposals are not uptodate since votingPeriod has expired
    assert.isFalse(await governance.inProgressProposalsAreUpToDate.call(), 'Expected all proposals to not be uptodate')

    for (let i = 1; i <= newMaxInProgressProposals; i++) {
      const evaluateTxR = await governance.evaluateProposalOutcome(i, { from: proposerAddress })
      const evaluateTx = _lib.parseTx(evaluateTxR)
      console.log(`Successfully evaluated proposalId ${evaluateTx.event.args.proposalId} with gas usage of ${evaluateTxR.receipt.gasUsed}`)
    }

    // Confirm all InProgress proposals are uptodate bc all have been evaluated
    assert.isTrue(await governance.inProgressProposalsAreUpToDate.call(), 'Expected all proposals to be uptodate')

    // Increase votingPeriod so evaluatable checks succeed and new proposals can be submitted
    await governance.guardianExecuteTransaction(
      governanceKey,
      callValue0,
      'setVotingPeriod(uint256)',
      _lib.abiEncode(['uint256'], [newMaxInProgressProposals + 10]),
      { from: guardianAddress }
    )

    // Submit some more proposals to make sure array storage is not corrupted after evaluation, which pops from array
    for (let i = 0; i < 10; i++) {
      const submitProposalTxR = await governance.submitProposal(
        delegateManagerKey,
        callValue0,
        signature,
        callData,
        proposalDescription,
        { from: proposerAddress }
      )
      const submitProposalTx = _lib.parseTx(submitProposalTxR)
      console.log(`Successfully submitted proposalId ${submitProposalTx.event.args.proposalId} with gas usage of ${submitProposalTxR.receipt.gasUsed}`)
    }

    // Confirm all InProgress proposals are uptodate as votingPeriod is active
    assert.isTrue(await governance.inProgressProposalsAreUpToDate.call(), 'Expected all proposals to be uptodate')
  })

  describe('Guardian execute transactions', async () => {
    let slashAmount, targetAddress, targetContractRegistryKey, targetContractAddress
    let callValue, signature, callData, returnData

    beforeEach(async () => {
      slashAmount = _lib.toBN(1)
      targetAddress = stakerAccount2
      targetContractRegistryKey = delegateManagerKey
      targetContractAddress = delegateManager.address
      callValue = _lib.toBN(0)
      signature = 'slash(uint256,address)'
      callData = _lib.abiEncode(['uint256', 'address'], [_lib.fromBN(slashAmount), targetAddress])
      returnData = null
    })

    it('Fail to call from non-guardian address', async () => {
      await _lib.assertRevert(
        governance.guardianExecuteTransaction(
          targetContractRegistryKey,
          callValue,
          signature,
          callData,
          { from: stakerAccount1 }
        ),
        "Governance::guardianExecuteTransaction: Only guardian."
      )
    })

    it('Slash staker', async () => {
      // Confirm initial Stake state
      const initialTotalStake = await staking.totalStaked()
      assert.isTrue(initialTotalStake.eq(defaultStakeAmount.mul(_lib.toBN(2))))
      const initialStakeAcct2 = await staking.totalStakedFor(targetAddress)
      assert.isTrue(initialStakeAcct2.eq(defaultStakeAmount))
      const initialTokenSupply = await token.totalSupply()

      // Execute transaction
      const guardianExecTxReceipt = await governance.guardianExecuteTransaction(
        targetContractRegistryKey,
        callValue,
        signature,
        callData,
        { from: guardianAddress }
      )

      // Confirm tx logs
      const guardianExecTx = _lib.parseTx(guardianExecTxReceipt)
      assert.equal(guardianExecTx.event.name, 'GuardianTransactionExecuted', 'event.name')
      assert.equal(guardianExecTx.event.args.targetContractAddress, targetContractAddress, 'event.args.targetContractAddress')
      assert.isTrue(guardianExecTx.event.args.callValue.eq(callValue), 'event.args.callValue')
      assert.equal(
        guardianExecTx.event.args.signature,
        _lib.keccak256(web3.utils.utf8ToHex(signature)),
        'event.args.signature'
      )
      assert.equal(
        guardianExecTx.event.args.callData,
        _lib.keccak256(callData),
        'event.args.callData'
      )
      assert.equal(guardianExecTx.event.args.returnData, returnData, 'event.args.returnData')

      // Confirm Slash action succeeded by checking new Stake + Token values
      const finalStakeAcct2 = await staking.totalStakedFor(targetAddress)
      assert.isTrue(
        finalStakeAcct2.eq(defaultStakeAmount.sub(slashAmount))
      )
      assert.isTrue(
        (initialTotalStake.sub(slashAmount)).eq(await staking.totalStaked()),
        'Expected same total stake amount'
      )
      assert.isTrue(
        (await token.totalSupply()).eq(initialTokenSupply.sub(slashAmount)),
        "Expected same token total supply"
      )
    })

    it('Fail to execute transaction on unregistered targetContract', async () => {
      const invalidRegistryKey = web3.utils.utf8ToHex('invalidRegistryKey')

      await _lib.assertRevert(
        governance.guardianExecuteTransaction(
          invalidRegistryKey,
          callValue,
          signature,
          callData,
          { from: guardianAddress }
        ),
        "Governance::guardianExecuteTransaction: _targetContractRegistryKey must point to valid registered contract"
      )
    })

    it('Fail to execute transaction with no signature', async () => {
      await _lib.assertRevert(
        governance.guardianExecuteTransaction(
          targetContractRegistryKey,
          callValue,
          '',
          callData,
          { from: guardianAddress }
        ),
        "Governance::guardianExecuteTransaction: _signature cannot be empty."
      )
    })

    it('Upgrade contract', async () => {
      // Confirm staking.newFunction() not callable before upgrade
      const stakingCopy = await StakingUpgraded.at(staking.address)
      await _lib.assertRevert(stakingCopy.newFunction.call({ from: proxyDeployerAddress }), 'revert')
  
      // Deploy new logic contract to later upgrade to
      const stakingUpgraded0 = await StakingUpgraded.new({ from: proxyDeployerAddress })
      
      // Execute tx to upgrade
      await governance.guardianExecuteTransaction(
        stakingProxyKey,
        callValue0,
        'upgradeTo(address)',
        _lib.abiEncode(['address'], [stakingUpgraded0.address]),
        { from: guardianAddress }
      )

      // Confirm that contract was upgraded by ensuring staking.newFunction() call succeeds
      const stakingCopy2 = await StakingUpgraded.at(staking.address)
      const newFnResp = await stakingCopy2.newFunction.call({ from: proxyDeployerAddress })
      assert.equal(newFnResp, 5)

      // Confirm that proxy contract's implementation address has upgraded
      assert.equal(
        await stakingProxy.implementation.call({ from: proxyAdminAddress }),
        stakingUpgraded0.address,
        'Expected updated proxy implementation address'
      )
    })

    it('Upgrade governance contract', async () => {
      // Confirm governance.newFunction() not callable before upgrade
      const governanceCopy = await GovernanceUpgraded.at(governance.address)
      await _lib.assertRevert(governanceCopy.newFunction.call({ from: proxyDeployerAddress }), 'revert')

      // Deploy new logic contract to later upgrade to
      const governanceUpgraded0 = await GovernanceUpgraded.new({ from: proxyDeployerAddress })

      // Execute tx to upgrade
      await governance.guardianExecuteTransaction(
        governanceKey,
        callValue0,
        'upgradeTo(address)',
        _lib.abiEncode(['address'], [governanceUpgraded0.address]),
        { from: guardianAddress }
      )

      // Confirm governance.newFunction() is callable after upgrade
      const governanceCopy2 = await GovernanceUpgraded.at(governance.address)
      const newFnResp = await governanceCopy2.newFunction.call({ from: proxyDeployerAddress })
      assert.equal(newFnResp, 5)

      // Confirm that proxy contract's implementation address has upgraded
      const govProxy = await AudiusAdminUpgradeabilityProxy.at(governance.address)
      assert.equal(
        await govProxy.implementation.call({ from: proxyAdminAddress }),
        governanceUpgraded0.address,
        'Expected updated proxy implementation address'
      )
    })

    it('Transfer guardianship', async () => {
      const newGuardianAddress = accounts[19]
      const serviceVersion1 = web3.utils.utf8ToHex("0.0.1")
      const serviceVersion2 = web3.utils.utf8ToHex("0.0.2")

      // Confirm current guardianAddress is active
      assert.equal(await governance.getGuardianAddress(), guardianAddress, 'Expected same guardianAddress')
      await governance.guardianExecuteTransaction(
        serviceTypeManagerProxyKey,
        callValue0,
        'setServiceVersion(bytes32,bytes32)',
        _lib.abiEncode(['bytes32', 'bytes32'], [testDiscProvType, serviceVersion1]),
        { from: guardianAddress }
      )

      // Confirm new guardianAddress not yet active
      await _lib.assertRevert(
        governance.guardianExecuteTransaction(
          serviceTypeManagerProxyKey,
          callValue0,
          'setServiceVersion(bytes32,bytes32)',
          _lib.abiEncode(['bytes32', 'bytes32'], [testDiscProvType, serviceVersion2]),
          { from: newGuardianAddress }
        ),
        "Governance::guardianExecuteTransaction: Only guardian."
      )
      
      // Confirm only current guardianAddress can transfer guardianship
      await _lib.assertRevert(
        governance.transferGuardianship(newGuardianAddress, { from: accounts[18] }),
        "Governance::guardianExecuteTransaction: Only guardian."
      )
      
      // Update guardianAddress
      let transferGuardianshipTx = await governance.transferGuardianship(newGuardianAddress, { from: guardianAddress })

      // Confirm event log
      transferGuardianshipTx = _lib.parseTx(transferGuardianshipTx)
      assert.equal(transferGuardianshipTx.event.args.newGuardianAddress, newGuardianAddress, 'Expected newGuardianAddress')

      // Confirm new guardianAddress
      assert.equal(await governance.getGuardianAddress(), newGuardianAddress, 'Expected same guardianAddress')

      // Confirm old guardianAddress inactive
      await _lib.assertRevert(
        governance.guardianExecuteTransaction(
          serviceTypeManagerProxyKey,
          callValue0,
          'setServiceVersion(bytes32,bytes32)',
          _lib.abiEncode(['bytes32', 'bytes32'], [testDiscProvType, serviceVersion2]),
          { from: guardianAddress }
        ),
        "Governance::guardianExecuteTransaction: Only guardian."
      )

      // Confirm new guardianAddress is now active
      await governance.guardianExecuteTransaction(
        serviceTypeManagerProxyKey,
        callValue0,
        'setServiceVersion(bytes32,bytes32)',
        _lib.abiEncode(['bytes32', 'bytes32'], [testDiscProvType, serviceVersion2]),
        { from: newGuardianAddress }
      )
    })

    it('Update voting period', async () => {
      const newVotingPeriod = 15
      assert.equal(
        await governance.getVotingPeriod(),
        votingPeriod,
        "Incorrect expected voting period before update"
      )

      await _lib.assertRevert(
        governance.setVotingPeriod(newVotingPeriod),
        "Only callable by self"
      )
      
      await governance.guardianExecuteTransaction(
        governanceKey,
        callValue0,
        'setVotingPeriod(uint256)',
        _lib.abiEncode(['uint256'], [newVotingPeriod]),
        { from: guardianAddress }
      )

      assert.equal(
        await governance.getVotingPeriod(),
        newVotingPeriod,
        "Incorrect expected voting period after update"
      )

      // set original value
      await governance.guardianExecuteTransaction(
        governanceKey,
        callValue0,
        'setVotingPeriod(uint256)',
        _lib.abiEncode(['uint256'], [votingPeriod]),
        { from: guardianAddress }
      )
    })

    it('Update voting quorum percent', async () => {
      const newVotingQuorumPercent = 20
      assert.equal(
        await governance.getVotingQuorumPercent(),
        votingQuorumPercent,
        "Incorrect expected votingQuorumPercent before update"
      )

      await _lib.assertRevert(
        governance.setVotingQuorumPercent(newVotingQuorumPercent),
        "Only callable by self"
      )
      
      await governance.guardianExecuteTransaction(
        governanceKey,
        callValue0,
        'setVotingQuorumPercent(uint256)',
        _lib.abiEncode(['uint256'], [newVotingQuorumPercent]),
        { from: guardianAddress }
      )

      assert.equal(
        await governance.getVotingQuorumPercent(),
        newVotingQuorumPercent,
        "Incorrect expected votingQuorumPercent after update"
      )

      // set original value
      await governance.guardianExecuteTransaction(
        governanceKey,
        callValue0,
        'setVotingQuorumPercent(uint256)',
        _lib.abiEncode(['uint256'], [votingQuorumPercent]),
        { from: guardianAddress }
      )
    })

    it('Update maxInProgressProposals', async () => {
      const newMaxInProgressProposals = maxInProgressProposals * 2

      assert.equal(
        await governance.getMaxInProgressProposals.call(),
        maxInProgressProposals,
        'Incorrect maxInProgressProposals value before update'
      )
      
      await _lib.assertRevert(
        governance.setMaxInProgressProposals(newMaxInProgressProposals),
        "Only callable by self"
      )

      await governance.guardianExecuteTransaction(
        governanceKey,
        callValue0,
        'setMaxInProgressProposals(uint16)',
        _lib.abiEncode(['uint16'], [newMaxInProgressProposals]),
        { from: guardianAddress }
      )

      assert.equal(
        await governance.getMaxInProgressProposals.call(),
        newMaxInProgressProposals,
        'Incorrect maxInProgressProposals value after update'
      )
    })
  })

  describe('Token governance', async () => {
    it('Perform token actions via governance', async () => {
      // Ensure proxyDeployer no longer has any control over token
      await _lib.assertRevert(
        token.mint(proxyDeployerAddress, 1000, { from: proxyDeployerAddress }),
        "MinterRole: caller does not have the Minter role"
      )

      // Successfully mint tokens via governance
      await governance.guardianExecuteTransaction(
        tokenRegKey,
        callValue0,
        'mint(address,uint256)',
        _lib.abiEncode(['address', 'uint256'], [governance.address, 1000]),
        { from: guardianAddress }
      )
    })

    it.skip('TODO - Upgrade token', async () => {
      // Confirm implementation address points to current token
      assert.equal(
        await tokenProxy.implementation.call({ from: proxyAdminAddress }),
        token0.address
      )

      // Deploy new token contract to later upgrade to
      const tokenUpgraded0 = await AudiusToken.new({ from: proxyDeployerAddress })

      // Ensure proxyAdminAddress no longer has any ability to upgrade
      await _lib.assertRevert(
        tokenProxy.upgradeTo(tokenUpgraded0.address, { from: proxyAdminAddress }),
        "Caller must be current proxy governance address"
      )

      // Successfully upgrade token via governance
      await governance.guardianExecuteTransaction(
        tokenRegKey,
        callValue0,
        'upgradeTo(address)',
        _lib.abiEncode(['address'], [tokenUpgraded0.address]),
        { from: guardianAddress }
      )

      // Confirm implementation address points to new token
      assert.equal(
        await tokenProxy.implementation.call({ from: proxyAdminAddress }),
        tokenUpgraded0.address
      )
    })
  })

  describe('Registry governance', async () => {
    beforeEach(async () => {
      // Register registry to enable governance
      await registry.addContract(registryRegKey, registry.address, { from: proxyDeployerAddress })
    })

    it('Modify registry via governance', async () => {
      const contractRegKey = web3.utils.utf8ToHex('TestContract')

      // Confirm test contract is not yet registered
      assert.equal(await registry.getContract.call(contractRegKey), _lib.addressZero)
      
      // Deploy test contract to register
      const contract0 = await TestContract.new({ from: proxyDeployerAddress })
      const initData = _lib.encodeCall('initialize', [], [])
      const contractProxy = await AudiusAdminUpgradeabilityProxy.new(
        contract0.address,
        proxyAdminAddress,
        initData,
        governance.address,
        { from: proxyDeployerAddress }
      )
      const contract = await TestContract.at(contractProxy.address)

      // Confirm registration via governance fails since governance is not yet registry owner
      await _lib.assertRevert(
        governance.guardianExecuteTransaction(
          registryRegKey,
          callValue0,
          'addContract(bytes32,address)',
          _lib.abiEncode(['bytes32', 'address'], [contractRegKey, contract.address]),
          { from: guardianAddress }
        ),
        "Governance::guardianExecuteTransaction: Transaction failed."
      )

      // Transfer registry ownership to Governance
      await registry.transferOwnership(governance.address, { from: proxyDeployerAddress })

      // Successfully register test contract via governance
      await governance.guardianExecuteTransaction(
        registryRegKey,
        callValue0,
        'addContract(bytes32,address)',
        _lib.abiEncode(['bytes32', 'address'], [contractRegKey, contract.address]),
        { from: guardianAddress }
      )

      // Confirm test contract is now registered
      assert.equal(await registry.getContract.call(contractRegKey), contract.address)
    })

    it('Upgrade registry', async () => {
      // Confirm implementation address points to current registry
      assert.equal(
        await registryProxy.implementation.call({ from: proxyAdminAddress }),
        registry0.address
      )

      // Deploy new logic contract to later upgrade to
      const registryUpgraded0 = await Registry.new({ from: proxyDeployerAddress })

      // Fail to upgrade via governance since registry's governance address has not been set
      await _lib.assertRevert(
        governance.guardianExecuteTransaction(
          registryRegKey,
          callValue0,
          'upgradeTo(address)',
          _lib.abiEncode(['address'], [registryUpgraded0.address]),
          { from: guardianAddress }
        ),
        "Governance::guardianExecuteTransaction: Transaction failed."
      )

      // Update registry's governance address
      await registryProxy.setAudiusGovernanceAddress(governance.address, { from: proxyAdminAddress })

      // Upgrade registry proxy to new logic address
      await governance.guardianExecuteTransaction(
        registryRegKey,
        callValue0,
        'upgradeTo(address)',
        _lib.abiEncode(['address'], [registryUpgraded0.address]),
        { from: guardianAddress }
      )

      // Confirm implementation address points to new registry
      assert.equal(
        await registryProxy.implementation.call({ from: proxyAdminAddress }),
        registryUpgraded0.address
      )

      // Confirm interaction still works & state was preserved
      assert.equal(await registry.getContract.call(registryRegKey), registryProxy.address)
    })
  })
})<|MERGE_RESOLUTION|>--- conflicted
+++ resolved
@@ -87,14 +87,9 @@
       proxyDeployerAddress,
       registry,
       votingPeriod,
-<<<<<<< HEAD
-      votingQuorum,
+      votingQuorumPercent,
       guardianAddress,
       maxInProgressProposals
-=======
-      votingQuorumPercent,
-      guardianAddress
->>>>>>> 244157e8
     )
     await registry.addContract(governanceKey, governance.address, { from: proxyDeployerAddress })
 
@@ -1001,14 +996,10 @@
       })
 
       it('Confirm voting quorum restriction is enforced', async () => {
-<<<<<<< HEAD
         // Evaluate all previous evaluatable proposals so new proposals can be submitted
         await governance.evaluateProposalOutcome(proposalId, { from: proposerAddress })
         
-        // Call submitProposal + submitProposalVote
-=======
         // Call submitProposal
->>>>>>> 244157e8
         submitProposalTxReceipt = await governance.submitProposal(
           targetContractRegistryKey,
           callValue,
