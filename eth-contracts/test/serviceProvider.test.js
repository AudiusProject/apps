--- conflicted
+++ resolved
@@ -1030,9 +1030,6 @@
         'Expect invalid version prior to registration'
       )
 
-<<<<<<< HEAD
-      await governance.guardianExecuteTransaction(
-=======
       // Confirm only governance can call set functions
       await _lib.assertRevert(
         serviceTypeManager.setGovernanceAddress(_lib.addressZero),
@@ -1043,8 +1040,7 @@
         'Only callable by Governance contract'
       )
 
-      const setServiceVersionTxR = await governance.guardianExecuteTransaction(
->>>>>>> b4f01e27
+      await governance.guardianExecuteTransaction(
         serviceTypeManagerProxyKey,
         callValue,
         'setServiceVersion(bytes32,bytes32)',
