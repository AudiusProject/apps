import * as _lib from '../utils/lib.js'
const { time } = require('@openzeppelin/test-helpers')

const Staking = artifacts.require('Staking')
const AudiusAdminUpgradeabilityProxy = artifacts.require('AudiusAdminUpgradeabilityProxy')
const ServiceTypeManager = artifacts.require('ServiceTypeManager')
const ServiceProviderFactory = artifacts.require('ServiceProviderFactory')
const ClaimsManager = artifacts.require('ClaimsManager')
const MockDelegateManager = artifacts.require('MockDelegateManager')

const stakingProxyKey = web3.utils.utf8ToHex('StakingProxy')
const serviceProviderFactoryKey = web3.utils.utf8ToHex('ServiceProviderFactory')
const serviceTypeManagerProxyKey = web3.utils.utf8ToHex('ServiceTypeManagerProxy')
const claimsManagerProxyKey = web3.utils.utf8ToHex('ClaimsManagerProxy')
const delegateManagerKey = web3.utils.utf8ToHex('DelegateManager')
const governanceKey = web3.utils.utf8ToHex('Governance')
const tokenRegKey = web3.utils.utf8ToHex('TokenKey')

const testDiscProvType = web3.utils.utf8ToHex('discovery-provider')
const testCreatorNodeType = web3.utils.utf8ToHex('creator-node')
const testInvalidType = web3.utils.utf8ToHex('invalid-type')
const testEndpoint = 'https://localhost:5000'
const testEndpoint1 = 'https://localhost:5001'
const testEndpoint2 = 'https://localhost:5002'

const MIN_STAKE_AMOUNT = 10
const VOTING_PERIOD = 10
const VOTING_QUORUM_PERCENT = 10
const DECREASE_STAKE_LOCKUP_DURATION = 10

const INITIAL_BAL = _lib.audToWeiBN(1000)
const DEFAULT_AMOUNT = _lib.audToWeiBN(120)


contract('ServiceProvider test', async (accounts) => {
  let token, registry, staking0, stakingInitializeData, proxy, claimsManager0, claimsManagerProxy, claimsManager, governance
  let staking, serviceProviderFactory, serviceTypeManager, mockDelegateManager

  // intentionally not using acct0 to make sure no TX accidentally succeeds without specifying sender
  const [, proxyAdminAddress, proxyDeployerAddress, fakeGovernanceAddress] = accounts
  const tokenOwnerAddress = proxyDeployerAddress
  const guardianAddress = proxyDeployerAddress
  const stakerAccount = accounts[11]
  const stakerAccount2 = accounts[12]
  const stakerAccount3 = accounts[13]
  const callValue = _lib.toBN(0)
  const cnTypeMin = _lib.audToWei(10)
  const cnTypeMax = _lib.audToWei(10000000)
  const dpTypeMin = _lib.audToWei(4)
  const dpTypeMax = _lib.audToWei(10000000)

  /* Helper functions */

  const increaseRegisteredProviderStake = async (increase, account) => {
    // Approve token transfer
    await token.approve(
      staking.address,
      increase,
      { from: account }
    )

    const tx = await serviceProviderFactory.increaseStake(
      increase,
      { from: account }
    )

    const args = tx.logs.find(log => log.event === 'UpdatedStakeAmount').args
    return args
  }

  const getStakeAmountForAccount = async (account) => staking.totalStakedFor(account)

  const decreaseRegisteredProviderStake = async (decrease, account) => {
    if(!web3.utils.isBN(decrease)) {
      decrease = web3.utils.toBN(decrease)
    }

    // Request decrease in stake
    await serviceProviderFactory.requestDecreaseStake(decrease, { from: account })

    let requestInfo = await serviceProviderFactory.getPendingDecreaseStakeRequest(account)
    // Advance to valid block
    await time.advanceBlockTo(requestInfo.lockupExpiryBlock)

    // Approve token transfer from staking contract to account
    const tx = await serviceProviderFactory.decreaseStake({ from: account })
    const args = tx.logs.find(log => log.event === 'UpdatedStakeAmount').args
    return args
  }

  const getServiceProviderIdsFromAddress = async (account, type) => {
    return serviceProviderFactory.getServiceProviderIdsFromAddress(account, type)
  }

  const serviceProviderIDRegisteredToAccount = async (account, type, id) => {
    const ids = await getServiceProviderIdsFromAddress(account, type)
    for (let i = 0; i < ids.length; i++) {
      if (ids[i].eq(id)) { return true }
    }
    return false
  }

  /**
   * Initialize Registry, Governance, Token, Staking, ServiceTypeManager, ClaimsManager, ServiceProviderFactory
   * Deploy MockDelegateManager for processClaim
   * add service types creatornode and discprov
   * Transfer 1000 tokens to accounts[11]
   */
  beforeEach(async () => {
    // Deploy registry
    registry = await _lib.deployRegistry(artifacts, proxyAdminAddress, proxyDeployerAddress)

    // Deploy + register governance
    governance = await _lib.deployGovernance(
      artifacts,
      proxyAdminAddress,
      proxyDeployerAddress,
      registry,
      VOTING_PERIOD,
      VOTING_QUORUM_PERCENT,
      guardianAddress
    )
    await registry.addContract(governanceKey, governance.address, { from: proxyDeployerAddress })

    // Deploy + register token
    token = await _lib.deployToken(
      artifacts,
      proxyAdminAddress,
      proxyDeployerAddress,
      tokenOwnerAddress,
      governance.address
    )
    await registry.addContract(tokenRegKey, token.address, { from: proxyDeployerAddress })

    // Deploy + register Staking
    staking0 = await Staking.new({ from: proxyDeployerAddress })
    stakingInitializeData = _lib.encodeCall(
      'initialize',
      ['address', 'address'],
      [
        token.address,
        governance.address
      ]
    )
    proxy = await AudiusAdminUpgradeabilityProxy.new(
      staking0.address,
      proxyAdminAddress,
      stakingInitializeData,
      governance.address,
      { from: proxyDeployerAddress }
    )
    staking = await Staking.at(proxy.address)
    await registry.addContract(stakingProxyKey, proxy.address, { from: proxyDeployerAddress })

    // Deploy + register ServiceTypeManager
    let serviceTypeInitializeData = _lib.encodeCall(
      'initialize', ['address'], [governance.address]
    )
    let serviceTypeManager0 = await ServiceTypeManager.new({ from: proxyDeployerAddress })
    let serviceTypeManagerProxy = await AudiusAdminUpgradeabilityProxy.new(
      serviceTypeManager0.address,
      proxyAdminAddress,
      serviceTypeInitializeData,
      governance.address,
      { from: proxyAdminAddress }
    )
    serviceTypeManager = await ServiceTypeManager.at(serviceTypeManagerProxy.address)
    await registry.addContract(serviceTypeManagerProxyKey, serviceTypeManager.address, { from: proxyDeployerAddress })

    // Deploy + register claimsManagerProxy
    claimsManager0 = await ClaimsManager.new({ from: proxyDeployerAddress })
    const claimsInitializeCallData = _lib.encodeCall(
      'initialize',
      ['address', 'address'],
      [token.address, governance.address]
    )
    claimsManagerProxy = await AudiusAdminUpgradeabilityProxy.new(
      claimsManager0.address,
      proxyAdminAddress,
      claimsInitializeCallData,
      governance.address,
      { from: proxyDeployerAddress }
    )
    claimsManager = await ClaimsManager.at(claimsManagerProxy.address)
    await registry.addContract(claimsManagerProxyKey, claimsManagerProxy.address, { from: proxyDeployerAddress })

    // Deploy mock delegate manager with only function to forward processClaim call
    mockDelegateManager = await MockDelegateManager.new()
    await mockDelegateManager.initialize(claimsManagerProxy.address)
    await registry.addContract(delegateManagerKey, mockDelegateManager.address, { from: proxyDeployerAddress })

    /** addServiceTypes creatornode and discprov via Governance */
    await _lib.addServiceType(testCreatorNodeType, cnTypeMin, cnTypeMax, governance, guardianAddress, serviceTypeManagerProxyKey)
    const serviceTypeCNInfo = await serviceTypeManager.getServiceTypeInfo.call(testCreatorNodeType)
    assert.isTrue(serviceTypeCNInfo.isValid, 'Expected serviceTypeCN isValid')
    assert.isTrue(serviceTypeCNInfo.minStake.eq(_lib.toBN(cnTypeMin)), 'Expected same minStake')
    assert.isTrue(serviceTypeCNInfo.maxStake.eq(_lib.toBN(cnTypeMax)), 'Expected same maxStake')

    await _lib.addServiceType(testDiscProvType, dpTypeMin, dpTypeMax, governance, guardianAddress, serviceTypeManagerProxyKey)
    const serviceTypeDPInfo = await serviceTypeManager.getServiceTypeInfo.call(testDiscProvType)
    assert.isTrue(serviceTypeDPInfo.isValid, 'Expected serviceTypeDP isValid')
    assert.isTrue(serviceTypeDPInfo.minStake.eq(_lib.toBN(dpTypeMin)), 'Expected same minStake')
    assert.isTrue(serviceTypeDPInfo.maxStake.eq(_lib.toBN(dpTypeMax)), 'Expected same maxStake')

    // Deploy + register ServiceProviderFactory
    let serviceProviderFactory0 = await ServiceProviderFactory.new({ from: proxyDeployerAddress })
    const serviceProviderFactoryCalldata = _lib.encodeCall(
      'initialize',
      ['address', 'uint'],
      [governance.address, DECREASE_STAKE_LOCKUP_DURATION]
    )
    let serviceProviderFactoryProxy = await AudiusAdminUpgradeabilityProxy.new(
      serviceProviderFactory0.address,
      proxyAdminAddress,
      serviceProviderFactoryCalldata,
      governance.address,
      { from: proxyAdminAddress }
    )
    serviceProviderFactory = await ServiceProviderFactory.at(serviceProviderFactoryProxy.address)
    await registry.addContract(serviceProviderFactoryKey, serviceProviderFactoryProxy.address, { from: proxyDeployerAddress })

    // Transfer 1000 tokens to accounts[11]
    await token.transfer(accounts[11], INITIAL_BAL, { from: proxyDeployerAddress })

    // ---- Configuring addresses
    await _lib.configureGovernanceStakingAddress(
      governance,
      governanceKey,
      guardianAddress,
      staking.address
    )
    // ---- Set up staking contract permissions
    await _lib.configureStakingContractAddresses(
      governance,
      guardianAddress,
      stakingProxyKey,
      staking,
      serviceProviderFactoryProxy.address,
      claimsManagerProxy.address,
      _lib.addressZero
    )
    // ---- Set up claims manager contract permissions
    await _lib.configureClaimsManagerContractAddresses(
      governance,
      guardianAddress,
      claimsManagerProxyKey,
      claimsManager,
      staking.address,
      serviceProviderFactory.address,
      _lib.addressZero
    )

    await _lib.assertRevert(
      _lib.registerServiceProvider(
        token,
        staking,
        serviceProviderFactory,
        testDiscProvType,
        testEndpoint,
        DEFAULT_AMOUNT,
        stakerAccount
      ),
      'serviceTypeManagerAddress not set'
    )

    await _lib.assertRevert(
      serviceProviderFactory.updateServiceProviderStake(
        stakerAccount,
        _lib.toBN(200)
      ),
      'delegateManagerAddress not set')

    await _lib.configureServiceProviderFactoryAddresses(
      governance,
      guardianAddress,
      serviceProviderFactoryKey,
      serviceProviderFactory,
      staking.address,
      serviceTypeManagerProxy.address,
      claimsManagerProxy.address,
      mockDelegateManager.address
    )
  })

  describe('Registration flow', () => {
    let regTx

    /**
     * Register serviceProvider of testDiscProvType + confirm initial state
     */
    beforeEach(async () => {
      const initialBal = await token.balanceOf(stakerAccount, { from: proxyDeployerAddress })

      regTx = await _lib.registerServiceProvider(
        token,
        staking,
        serviceProviderFactory,
        testDiscProvType,
        testEndpoint,
        DEFAULT_AMOUNT,
        stakerAccount
      )
      // Confirm event has correct amount
      assert.isTrue(regTx.stakeAmount.eq(DEFAULT_AMOUNT))

      const numProviders = await serviceProviderFactory.getTotalServiceTypeProviders(testDiscProvType)
      assert.isTrue(numProviders.eq(web3.utils.toBN(1)), 'Expect 1 for test disc prov type')

      const spDetails = await serviceProviderFactory.getServiceProviderDetails(stakerAccount)
      assert.isTrue(spDetails.numberOfEndpoints.eq(web3.utils.toBN(1)), 'Expect 1 endpoint registered')

      // Confirm balance updated for tokens
      const finalBal = await token.balanceOf(stakerAccount)
      assert.isTrue(initialBal.eq(finalBal.add(DEFAULT_AMOUNT)), 'Expect funds to be transferred')

      const newIdFound = await serviceProviderIDRegisteredToAccount(
        stakerAccount,
        testDiscProvType,
        regTx.spID
      )
      assert.isTrue(
        newIdFound,
        'Expected to find newly registered ID associated with this account'
      )

      assert.isTrue(
        (await getStakeAmountForAccount(stakerAccount)).eq(DEFAULT_AMOUNT),
        'Expected default stake amount'
      )

      // Validate serviceType info
      const serviceTypeDPInfo = await serviceTypeManager.getServiceTypeInfo(testDiscProvType)
      assert.isTrue(serviceTypeDPInfo.minStake.eq(spDetails.minAccountStake), 'Expected serviceTypeDP minStake == sp 1 minAccountStake')
      assert.isTrue(serviceTypeDPInfo.maxStake.eq(spDetails.maxAccountStake), 'Expected serviceTypeDP maxStake == sp 1 maxAccountStake')
    })

    it('Confirm initial decreaseStakeLockupDuration', async () => {
      const decreaseStakeLockupDuration = await serviceProviderFactory.getDecreaseStakeLockupDuration.call()
      assert.equal(
        _lib.fromBN(decreaseStakeLockupDuration),
        DECREASE_STAKE_LOCKUP_DURATION,
        'Expected same decreaseStakeLockupDuration'
      )
    })

    it('Confirm correct stake for account', async () => {
      assert.isTrue((await getStakeAmountForAccount(stakerAccount)).eq(DEFAULT_AMOUNT))
    })

    it('Fail to register invalid type', async () => {
      // Confirm invalid type cannot be registered
      await _lib.assertRevert(
        _lib.registerServiceProvider(
          token,
          staking,
          serviceProviderFactory,
          testInvalidType,
          testEndpoint,
          DEFAULT_AMOUNT,
          stakerAccount
        ),
        'Valid service type required'
      )
    })

    it('Fail to add serviceType with invalid bounds', async () => {
      const testOtherType = web3.utils.utf8ToHex('other')
      
      // Register with zero maxbounds fails
      await _lib.assertRevert(
        _lib.addServiceType(testOtherType, _lib.audToWei(4), _lib.audToWei(0), governance, guardianAddress, serviceTypeManagerProxyKey)
        /* Cannot check revert msg bc call is made via governance */
      )

      // Register with max stake <= min stake fails
      await _lib.assertRevert(
        _lib.addServiceType(testOtherType, _lib.audToWei(4), _lib.audToWei(2), governance, guardianAddress, serviceTypeManagerProxyKey)
        /* Cannot check revert msg bc call is made via governance */
      )

      // Register with zero min and maxbounds fails
      await _lib.assertRevert(
        _lib.addServiceType(testOtherType, _lib.audToWei(0), _lib.audToWei(0), governance, guardianAddress, serviceTypeManagerProxyKey)
        /* Cannot check revert msg bc call is made via governance */
      )
    })

    it('Deregister endpoint and confirm transfer of staking balance to owner', async () => {
      // Confirm staking contract has correct amt
      assert.isTrue((await getStakeAmountForAccount(stakerAccount)).eq(DEFAULT_AMOUNT))

      // Confirm unregistered endpoint cannot be deregistered
      await _lib.assertRevert(
        _lib.deregisterServiceProvider(
          serviceProviderFactory,
          testDiscProvType,
          'http://localhost:1000',
          stakerAccount),
        'Endpoint not registered'
      )

      await _lib.assertRevert(
        _lib.deregisterServiceProvider(
          serviceProviderFactory,
          testDiscProvType,
          testEndpoint,
          accounts[5]
        ),
        'Only callable by endpoint owner'
      )

      // Deregister 4th service provider
      let deregTx = await _lib.deregisterServiceProvider(
        serviceProviderFactory,
        testDiscProvType,
        testEndpoint,
        stakerAccount
      )
      // Query the resulting deregister operation
      let requestInfo = await serviceProviderFactory.getPendingDecreaseStakeRequest(stakerAccount)
      // Advance to valid block
      await time.advanceBlockTo(requestInfo.lockupExpiryBlock)
      // Finalize withdrawal
      await serviceProviderFactory.decreaseStake({ from: stakerAccount })
      assert.isTrue(deregTx.spID.eq(regTx.spID))
      assert.isTrue(deregTx.unstakeAmount.eq(DEFAULT_AMOUNT))
      // Confirm no stake is remaining in staking contract
      assert.isTrue((await staking.totalStakedFor(stakerAccount)).isZero())
      // Test 3
      assert.isTrue(
        (await token.balanceOf(stakerAccount)).eq(INITIAL_BAL),
        'Expect full amount returned to staker after deregistering'
      )
    })

    it('Min deployer stake violation', async () => {
      const dpTypeInfo = await serviceTypeManager.getServiceTypeInfo(testDiscProvType)
      // Calculate an invalid direct stake amount
      let invalidStakeAmount = dpTypeInfo.minStake.sub(_lib.toBN(1))
      await token.transfer(stakerAccount2, invalidStakeAmount, { from: proxyDeployerAddress })

      // Validate that this value won't violate service type minimum
      await _lib.assertRevert(
        _lib.registerServiceProvider(
          token,
          staking,
          serviceProviderFactory,
          testDiscProvType,
          testEndpoint1,
          invalidStakeAmount,
          stakerAccount2),
        'Minimum stake requirement not met'
      )
    })

    it('Update service provider cut', async () => {
      let updatedCutValue = 10
      await _lib.assertRevert(
        serviceProviderFactory.updateServiceProviderCut(
          stakerAccount,
          updatedCutValue,
          { from: accounts[4] }),
        'Service Provider cut update operation restricted to deployer')
      await serviceProviderFactory.updateServiceProviderCut(
        stakerAccount,
        updatedCutValue,
        { from: stakerAccount })
      let info = await serviceProviderFactory.getServiceProviderDetails(stakerAccount)
      assert.isTrue((info.deployerCut).eq(_lib.toBN(updatedCutValue)), 'Expect updated cut')
      let newCut = 110
      let base = await serviceProviderFactory.getServiceProviderDeployerCutBase()
      assert.isTrue(_lib.toBN(newCut).gt(base), 'Expect invalid newCut')
      await _lib.assertRevert(
        serviceProviderFactory.updateServiceProviderCut(stakerAccount, newCut, { from: stakerAccount }),
        'Service Provider cut cannot exceed base value')
    })

    it('Fails to register duplicate endpoint w/same account', async () => {
      // Attempt to register dup endpoint with the same account
      await _lib.assertRevert(
        _lib.registerServiceProvider(
          token,
          staking,
          serviceProviderFactory,
          testDiscProvType,
          testEndpoint,
          DEFAULT_AMOUNT,
          stakerAccount
        ),
        'Endpoint already registered'
      )
    })

    it('Attempt to register first endpoint with zero stake, expect error', async () => {
      await token.transfer(
        stakerAccount2,
        MIN_STAKE_AMOUNT - 1,
        { from: proxyDeployerAddress }
      )

      // Attempt to register first endpoint with zero stake
      await _lib.assertRevert(
        _lib.registerServiceProvider(
          token,
          staking,
          serviceProviderFactory,
          testDiscProvType,
          testEndpoint1,
          MIN_STAKE_AMOUNT - 1,
          stakerAccount2
        ),
        'Minimum stake requirement not met'
      )
    })

    it('Fails to register endpoint w/zero stake', async () => {
      await _lib.assertRevert(
        _lib.registerServiceProvider(
          token,
          staking,
          serviceProviderFactory,
          testDiscProvType,
          testEndpoint1,
          0,
          stakerAccount2
        ),
        'Minimum stake requirement not met'
      )
    })

    it('Increases stake value', async () => {
      // Confirm initial amount in staking contract
      assert.isTrue((await getStakeAmountForAccount(stakerAccount)).eq(DEFAULT_AMOUNT))

      await _lib.assertRevert(
        increaseRegisteredProviderStake(_lib.audToWeiBN(10), accounts[4]),
        'Registered endpoint required to increase stake'
      )

      await increaseRegisteredProviderStake(
        DEFAULT_AMOUNT,
        stakerAccount
      )

      // Confirm increased amount in staking contract
      assert.isTrue((await getStakeAmountForAccount(stakerAccount)).eq(DEFAULT_AMOUNT.mul(_lib.toBN(2))))
    })

    it('Decreases stake value', async () => {
      // Confirm initial amount in staking contract
      assert.isTrue((await getStakeAmountForAccount(stakerAccount)).eq(DEFAULT_AMOUNT))

      const initialBal = await token.balanceOf(stakerAccount)
      const decreaseStakeAmount = DEFAULT_AMOUNT.div(_lib.toBN(2))

      // Subtraction overflow when subtracting decrease amount of 10 AUD from 0 balance
      await _lib.assertRevert(
        decreaseRegisteredProviderStake(_lib.audToWeiBN(10), accounts[4]),
        'SafeMath: subtraction overflow'
      )

      await decreaseRegisteredProviderStake(decreaseStakeAmount, stakerAccount)

      // Confirm decreased amount in staking contract
      assert.isTrue((await getStakeAmountForAccount(stakerAccount)).eq(decreaseStakeAmount))

      // Confirm balance
      assert.isTrue(
        (await token.balanceOf(stakerAccount)).eq(initialBal.add(decreaseStakeAmount)),
        'Expect increase in token balance after decreasing stake'
      )
    })

    it('Fails to decrease more than staked', async () => {
      // Confirm initial amount in staking contract
      assert.isTrue((await getStakeAmountForAccount(stakerAccount)).eq(DEFAULT_AMOUNT))

      let decreaseStakeAmount = DEFAULT_AMOUNT + 2
      await _lib.assertRevert(
        decreaseRegisteredProviderStake(decreaseStakeAmount, stakerAccount)
      )
    })

    it('Fails to decrease stake to zero without deregistering SPs', async () => {
      // Confirm initial amount in staking contract
      const initialStake = await staking.totalStakedFor(stakerAccount)
      assert.isTrue(initialStake.eq(DEFAULT_AMOUNT))

      // TODO - Confirm this is the right behavior?
      await _lib.assertRevert(
        decreaseRegisteredProviderStake(
          initialStake,
          stakerAccount
        ),
        'Minimum stake requirement not met'
      )
    })

    it('Update delegateOwnerWallet & validate function restrictions', async () => {
      let spID = await serviceProviderFactory.getServiceProviderIdFromEndpoint(testEndpoint)
      let info = await serviceProviderFactory.getServiceEndpointInfo(testDiscProvType, spID)
      let currentDelegateOwnerWallet = info.delegateOwnerWallet

      assert.equal(
        stakerAccount,
        currentDelegateOwnerWallet,
        'Expect initial delegateOwnerWallet equal to registrant')
      // Confirm wrong owner update is rejected
      await _lib.assertRevert(
        serviceProviderFactory.updateDelegateOwnerWallet(
          testDiscProvType,
          testEndpoint,
          accounts[7],
          { from: accounts[8] }
        ),
        'Invalid update'
      )
      // Perform and validate update
      let newDelegateOwnerWallet = accounts[4]
      let tx = await serviceProviderFactory.updateDelegateOwnerWallet(
        testDiscProvType,
        testEndpoint,
        newDelegateOwnerWallet,
        { from: stakerAccount })

      info = await serviceProviderFactory.getServiceEndpointInfo(testDiscProvType, spID)
      let newDelegateFromChain = info.delegateOwnerWallet

      assert.equal(
        newDelegateOwnerWallet,
        newDelegateFromChain,
        'Expect updated delegateOwnerWallet equivalency')
    })

    /*
     * Register a new endpoint under the same account, adding stake to the account
     */
    it('Multiple endpoints w/same account, increase stake', async () => {
      let increaseAmt = DEFAULT_AMOUNT
      let initialBal = await token.balanceOf(stakerAccount)
      let initialStake = await getStakeAmountForAccount(stakerAccount)

      let registerInfo = await _lib.registerServiceProvider(
        token,
        staking,
        serviceProviderFactory,
        testDiscProvType,
        testEndpoint1,
        increaseAmt,
        stakerAccount
      )
      let newSPId = registerInfo.spID

      // Confirm change in token balance
      let finalBal = await token.balanceOf(stakerAccount)
      let finalStake = await getStakeAmountForAccount(stakerAccount)

      assert.equal(
        (initialBal - finalBal),
        increaseAmt,
        'Expected decrease in final balance')

      assert.equal(
        (finalStake - initialStake),
        increaseAmt,
        'Expected increase in total stake')

      let newIdFound = await serviceProviderIDRegisteredToAccount(
        stakerAccount,
        testDiscProvType,
        newSPId)
      assert.isTrue(newIdFound, 'Expected valid new ID')
    })

    it('Multiple endpoints w/multiple accounts varying stake', async () => {
      let increaseAmt = DEFAULT_AMOUNT
      let initialBal = await token.balanceOf(stakerAccount)
      let initialStake = await getStakeAmountForAccount(stakerAccount)

      // 2nd endpoint for stakerAccount = https://localhost:5001
      // discovery-provider
      // Total Stake = 240 AUD
      let registerInfo = await _lib.registerServiceProvider(
        token,
        staking,
        serviceProviderFactory,
        testDiscProvType,
        testEndpoint1,
        increaseAmt,
        stakerAccount)
      let newSPId = registerInfo.spID

      // Confirm change in token balance
      let finalBal = await token.balanceOf(stakerAccount)
      let finalStake = await getStakeAmountForAccount(stakerAccount)

      assert.equal(
        (initialBal - finalBal),
        increaseAmt,
        'Expected decrease in final balance')

      assert.equal(
        (finalStake - initialStake),
        increaseAmt,
        'Expected increase in total stake')

      let newIdFound = await serviceProviderIDRegisteredToAccount(
        stakerAccount,
        testDiscProvType,
        newSPId)
      assert.isTrue(newIdFound, 'Expected valid new ID')

      // 3rd endpoint for stakerAccount
      // Transfer 1000 tokens to staker for test
      await token.transfer(stakerAccount, INITIAL_BAL, { from: proxyDeployerAddress })

      let stakedAmount = await staking.totalStakedFor(stakerAccount)
      let spDetails = await serviceProviderFactory.getServiceProviderDetails(stakerAccount)
      let accountMin = _lib.fromWei(spDetails.minAccountStake)
      let accountMax = _lib.fromWei(spDetails.maxAccountStake)

      let accountDiff = _lib.fromWei(stakedAmount) - accountMin

      await decreaseRegisteredProviderStake(_lib.audToWeiBN(accountDiff), stakerAccount)
      stakedAmount = await staking.totalStakedFor(stakerAccount)

      let testCnodeEndpoint1 = 'https://localhost:4000'
      let testCnodeEndpoint2 = 'https://localhost:4001'

      let cnTypeInfo = await serviceTypeManager.getServiceTypeInfo(testCreatorNodeType)
      let cnTypeMin = cnTypeInfo.minStake
      let cnTypeMax = cnTypeInfo.maxStake
      let dpTypeInfo = await serviceTypeManager.getServiceTypeInfo(testDiscProvType)
      let dpTypeMin = dpTypeInfo.minStake

      // Total Stake = 240 AUD <-- Expect failure
      await _lib.assertRevert(
        _lib.registerServiceProvider(
          token,
          staking,
          serviceProviderFactory,
          testCreatorNodeType,
          testCnodeEndpoint1,
          0,
          stakerAccount),
        'Minimum stake requirement not met')

      // 3rd endpoint for stakerAccount = https://localhost:4001
      // creator-node
      await _lib.registerServiceProvider(
        token,
        staking,
        serviceProviderFactory,
        testCreatorNodeType,
        testCnodeEndpoint1,
        cnTypeMin,
        stakerAccount)

      let testDiscProvs = await getServiceProviderIdsFromAddress(stakerAccount, testDiscProvType)
      let testCnodes = await getServiceProviderIdsFromAddress(stakerAccount, testCreatorNodeType)
      let cnodeMinStake = cnTypeMin * testCnodes.length
      let dpMinStake = dpTypeMin * testDiscProvs.length

      stakedAmount = await staking.totalStakedFor(stakerAccount)
      assert.equal(stakedAmount, dpMinStake + cnodeMinStake, 'Expect min staked with total endpoints')

      spDetails = await serviceProviderFactory.getServiceProviderDetails(stakerAccount)
      let stakedAmountWei = _lib.fromWei(stakedAmount)
      accountMin = _lib.fromWei(spDetails.minAccountStake)
      accountMax = _lib.fromWei(spDetails.maxAccountStake)
      assert.equal(stakedAmountWei, accountMin, 'Expect min staked with total endpoints')

      accountDiff = accountMax - stakedAmountWei
      // Generate BNjs value
      let transferAmount = web3.utils.toBN(accountDiff)
        .add(web3.utils.toBN(_lib.fromWei(cnTypeMax)))
        .add(web3.utils.toBN(200))

      // Transfer greater than max tokens
      await token.transfer(stakerAccount, _lib.audToWeiBN(transferAmount), { from: proxyDeployerAddress })

      // Attempt to register, expect max stake bounds to be exceeded
      await _lib.assertRevert(
        _lib.registerServiceProvider(
          token,
          staking,
          serviceProviderFactory,
          testCreatorNodeType,
          testCnodeEndpoint2,
          _lib.audToWeiBN(transferAmount),
          stakerAccount),
        'Maximum stake'
      )

      let numCnodeEndpoints = await getServiceProviderIdsFromAddress(stakerAccount, testCreatorNodeType)

      // 4th endpoint for service provider
      // creator-node
      await _lib.registerServiceProvider(
        token,
        staking,
        serviceProviderFactory,
        testCreatorNodeType,
        testCnodeEndpoint2,
        cnTypeMin,
        stakerAccount)

      assert.equal(
        numCnodeEndpoints.length + 1,
        (await getServiceProviderIdsFromAddress(stakerAccount, testCreatorNodeType)).length,
        'Expect increase in number of endpoints')

      stakedAmount = await staking.totalStakedFor(stakerAccount)
      numCnodeEndpoints = await getServiceProviderIdsFromAddress(stakerAccount, testCreatorNodeType)

      // Confirm failure to deregister invalid endpoint and service type combination
      await _lib.assertRevert(
        _lib.deregisterServiceProvider(
          serviceProviderFactory,
          testCreatorNodeType,
          testEndpoint,
          stakerAccount
        ),
        'Invalid endpoint for service type'
      )

      // Successfully deregister
      await _lib.deregisterServiceProvider(
        serviceProviderFactory,
        testCreatorNodeType,
        testCnodeEndpoint2,
        stakerAccount)
      assert.isTrue(stakedAmount.eq(await staking.totalStakedFor(stakerAccount)), 'Expect no stake change')
    })

    /*
     * Register a new endpoint under the same account, without adding stake to the account
     */
    it('Multiple endpoints w/same account, static stake', async () => {
      const initialBal = await token.balanceOf(stakerAccount)
      const registerInfo = await _lib.registerServiceProvider(
        token,
        staking,
        serviceProviderFactory,
        testDiscProvType,
        testEndpoint1,
        0,
        stakerAccount
      )
      const newSPId = registerInfo.spID

      // Confirm change in token balance
      const finalBal = await token.balanceOf(stakerAccount)
      assert.isTrue(
        initialBal.sub(finalBal).isZero(),
        'Expected no change in final balance'
      )
      const newIdFound = await serviceProviderIDRegisteredToAccount(
        stakerAccount,
        testDiscProvType,
        newSPId
      )
      assert.isTrue(newIdFound, 'Expected valid new ID')
    })

    it('Fail to update service provider stake', async () => {
      await _lib.assertRevert(
        serviceProviderFactory.updateServiceProviderStake(stakerAccount, _lib.audToWeiBN(10)),
        'only callable by DelegateManager')
    })

    it('Modify the dns endpoint for an existing service', async () => {
      const spId = await serviceProviderFactory.getServiceProviderIdFromEndpoint(testEndpoint)
      const { endpoint } = await serviceProviderFactory.getServiceEndpointInfo(testDiscProvType, spId)
      assert.equal(testEndpoint, endpoint)

      // update the endpoint from testEndpoint to testEndpoint1
      await serviceProviderFactory.updateEndpoint(testDiscProvType, testEndpoint, testEndpoint1, { from: stakerAccount })
      const { endpoint: endpointAfter } = await serviceProviderFactory.getServiceEndpointInfo(testDiscProvType, spId)
      assert.equal(testEndpoint1, endpointAfter)

      // it should replace the service provider in place so spId should be consistent
      const spIdNew = await serviceProviderFactory.getServiceProviderIdFromEndpoint(testEndpoint1)
      assert.isTrue(spId.eq(spIdNew))
    })

    it('Fail to modify the dns endpoint for the wrong owner', async () => {
      // will try to update the endpoint from the incorrect account
      await _lib.assertRevert(
        serviceProviderFactory.updateEndpoint(testDiscProvType, testEndpoint, testEndpoint1),
        'Invalid update endpoint operation, wrong owner'
      )
    })

    it('Fail to modify the dns endpoint if the dns endpoint doesnt exist', async () => {
      // will try to update the endpoint from the incorrect account
      const fakeEndpoint = 'https://does.not.exist.com'
      await _lib.assertRevert(
        serviceProviderFactory.updateEndpoint(testDiscProvType, fakeEndpoint, testEndpoint1),
        'Could not find service provider with that endpoint'
      )
    })

    it('Fail to set service addresses from non-governance contract', async () => {
      await _lib.assertRevert(
        serviceProviderFactory.setGovernanceAddress(fakeGovernanceAddress),
        'Only callable by Governance contract'
      )
      await _lib.assertRevert(
        serviceProviderFactory.setStakingAddress(fakeGovernanceAddress),
        'Only callable by Governance contract'
      )

      await _lib.assertRevert(
        serviceProviderFactory.setDelegateManagerAddress(fakeGovernanceAddress),
        'Only callable by Governance contract'
      )

      await _lib.assertRevert(
        serviceProviderFactory.setServiceTypeManagerAddress(fakeGovernanceAddress),
        'Only callable by Governance contract'
      )

      await _lib.assertRevert(
        serviceProviderFactory.setClaimsManagerAddress(fakeGovernanceAddress),
        'Only callable by Governance contract'
      )
    })

    it('Will set the new governance address if called from current governance contract', async () => {
      assert.equal(
        governance.address,
        await serviceProviderFactory.getGovernanceAddress(),
        "expected governance address before changing"  
      )

      await governance.guardianExecuteTransaction(
        serviceProviderFactoryKey,
        callValue,
        'setGovernanceAddress(address)',
        _lib.abiEncode(['address'], [fakeGovernanceAddress]),
        { from: guardianAddress }
      )

      assert.equal(
        fakeGovernanceAddress,
        await serviceProviderFactory.getGovernanceAddress(),
        "updated governance addresses don't match"
      )
    })

    it('Claim pending and decrease stake restrictions', async () => {
      await claimsManager.initiateRound({ from: stakerAccount })
      await _lib.assertRevert(
        _lib.registerServiceProvider(
          token,
          staking,
          serviceProviderFactory,
          testDiscProvType,
          testEndpoint,
          DEFAULT_AMOUNT,
          stakerAccount
        ),
        'No claim expected to be pending prior to stake transfer'
      )

      await _lib.assertRevert(
        serviceProviderFactory.requestDecreaseStake(
          DEFAULT_AMOUNT.div(_lib.toBN(2)),
          { from: stakerAccount }
        ),
        'No claim expected to be pending prior to stake transfer'
      )

      await _lib.assertRevert(
        serviceProviderFactory.decreaseStake({ from: stakerAccount }),
        'Decrease stake request must be pending'
      )

      await _lib.assertRevert(
        serviceProviderFactory.cancelDecreaseStakeRequest(stakerAccount),
        'Only callable from owner or DelegateManager'
      )
      await _lib.assertRevert(
        serviceProviderFactory.cancelDecreaseStakeRequest(stakerAccount, { from: stakerAccount }),
        'Decrease stake request must be pending'
      )
    })

    it('Service type operations test', async () => {
      let typeMinVal = _lib.audToWei(200)
      let typeMaxVal = _lib.audToWei(20000)
      let typeMin = _lib.toBN(typeMinVal)
      let typeMax = _lib.toBN(typeMaxVal)
      let testType = web3.utils.utf8ToHex('test-service')
      const addServiceTypeSignature = 'addServiceType(bytes32,uint256,uint256)'

      let isValid = await serviceTypeManager.serviceTypeIsValid(testType)
      assert.isFalse(isValid, 'Invalid type expected')

      // Expect failure as service type has not been registered
      await _lib.assertRevert(
        serviceTypeManager.getCurrentVersion(testType),
        'No registered version of serviceType'
      )

      // Expect failure when not called from governance
      await _lib.assertRevert(
        serviceTypeManager.addServiceType(testDiscProvType, typeMin, typeMax, { from: accounts[12] }),
        'Only callable by Governance contract.'
      )

      // Expect failure as type is already present
      const callDataDP = _lib.abiEncode(
        ['bytes32', 'uint256', 'uint256'],
        [testDiscProvType, typeMinVal, typeMaxVal]
      )
      await _lib.assertRevert(
        governance.guardianExecuteTransaction(
          serviceTypeManagerProxyKey,
          callValue,
          addServiceTypeSignature,
          callDataDP,
          { from: guardianAddress }
        ),
        "Governance::guardianExecuteTransaction: Transaction failed."
      )

      // Add new serviceType
      const callDataT = _lib.abiEncode(
        ['bytes32', 'uint256', 'uint256'],
        [testType, typeMinVal, typeMaxVal]
      )
      await governance.guardianExecuteTransaction(
        serviceTypeManagerProxyKey,
        callValue,
        addServiceTypeSignature,
        callDataT,
        { from: guardianAddress }
      )

      // Confirm presence of test type in list
      let validTypes = (await serviceTypeManager.getValidServiceTypes()).map(x => web3.utils.hexToUtf8(x))
      let typeFound = false
      for (let type of validTypes) {
        if (type === web3.utils.hexToUtf8(testType)) typeFound = true
      }
      assert.isTrue(typeFound, 'Expect type to be found in valid list')

      // bytes32 version string
      let testVersion = web3.utils.utf8ToHex('0.0.1')
      assert.isFalse(
        await serviceTypeManager.serviceVersionIsValid(testType, testVersion),
        'Expect invalid version prior to registration'
      )

      // Confirm only governance can call set functions
      await _lib.assertRevert(
        serviceTypeManager.setGovernanceAddress(_lib.addressZero),
        'Only governance'
      )
      await _lib.assertRevert(
        serviceTypeManager.setServiceVersion(web3.utils.utf8ToHex('fake-type'), web3.utils.utf8ToHex('0.0')),
        'Only callable by Governance contract'
      )

      await governance.guardianExecuteTransaction(
        serviceTypeManagerProxyKey,
        callValue,
        'setServiceVersion(bytes32,bytes32)',
        _lib.abiEncode(['bytes32', 'bytes32'], [testType, testVersion]),
        { from: guardianAddress }
      )

      assert.isTrue(
        await serviceTypeManager.serviceVersionIsValid(testType, testVersion),
        'Expect version after registration'
      )

      // Fail to setServiceVersion to version that is already registered
      await _lib.assertRevert(
        governance.guardianExecuteTransaction(
          serviceTypeManagerProxyKey,
          callValue,
          'setServiceVersion(bytes32,bytes32)',
          _lib.abiEncode(['bytes32', 'bytes32'], [testType, testVersion]),
          { from: guardianAddress }
        ),
        "Governance::guardianExecuteTransaction: Transaction failed."
      )

      let chainVersion = await serviceTypeManager.getCurrentVersion(testType)
      assert.equal(
        web3.utils.hexToUtf8(testVersion),
        web3.utils.hexToUtf8(chainVersion),
        'Expect test version to be set')

      let numberOfVersions = await serviceTypeManager.getNumberOfVersions(testType)
      // Expect failure to retrieve version without decrementing numberOfVersions to index 0
      await _lib.assertRevert(
        serviceTypeManager.getVersion(testType, numberOfVersions),
        'No registered version of serviceType')

      // Confirm valid version at 0 index when queried
      assert.equal(
        web3.utils.hexToUtf8(await serviceTypeManager.getVersion(testType, numberOfVersions.sub(_lib.toBN(1)))),
        web3.utils.hexToUtf8(testVersion),
        'Expect initial test type version at 0 index')

      let testVersion2 = web3.utils.utf8ToHex('0.0.2')

      // Update version again
      await governance.guardianExecuteTransaction(
        serviceTypeManagerProxyKey,
        callValue,
        'setServiceVersion(bytes32,bytes32)',
        _lib.abiEncode(['bytes32', 'bytes32'], [testType, testVersion2]),
        { from: guardianAddress }
      )

      // Validate number of versions
      let numVersions = await serviceTypeManager.getNumberOfVersions(testType)
      assert.isTrue(numVersions.eq(web3.utils.toBN(2)), 'Expect 2 versions')
      let lastIndex = numVersions.sub(web3.utils.toBN(1))
      let lastIndexVersionFromChain = await serviceTypeManager.getVersion(testType, lastIndex)
      // Additional validation
      assert.equal(
        web3.utils.hexToUtf8(lastIndexVersionFromChain),
        web3.utils.hexToUtf8(testVersion2),
        'Latest version equals expected')
      assert.equal(
        lastIndexVersionFromChain,
        await serviceTypeManager.getCurrentVersion(testType),
        'Expect equal current and last index')

      isValid = await serviceTypeManager.serviceTypeIsValid(testType)
      assert.isTrue(isValid, 'Expect valid type after registration')

      const info = await serviceTypeManager.getServiceTypeInfo(testType)
      assert.isTrue(info.isValid, 'Expected testType to be valid')
      assert.isTrue(info.minStake.eq(_lib.toBN(typeMin)), 'Min values not equal')
      assert.isTrue(info.maxStake.eq(_lib.toBN(typeMax)), 'Max values not equal')

      const unregisteredType = web3.utils.utf8ToHex('invalid-service')
<<<<<<< HEAD
      await _lib.assertRevert(
        governance.guardianExecuteTransaction(
          serviceTypeManagerProxyKey,
          callValue,
          'updateServiceType(bytes32,uint256,uint256)',
          _lib.abiEncode(['bytes32', 'uint256', 'uint256'], [unregisteredType, newMinVal, newMaxVal]),
          { from: guardianAddress }
        ),
        "Governance::guardianExecuteTransaction: Transaction failed."
      )

      // updateServiceType should fail with zero min
      await _lib.assertRevert(
        governance.guardianExecuteTransaction(
          serviceTypeManagerProxyKey,
          callValue,
          'updateServiceType(bytes32,uint256,uint256)',
          _lib.abiEncode(['bytes32', 'uint256', 'uint256'], [testType, 0, newMaxVal]),
          { from: guardianAddress }
        ),
        "Governance::guardianExecuteTransaction: Transaction failed."
      )

      // updateServiceType should fail with zero max
      await _lib.assertRevert(
        governance.guardianExecuteTransaction(
          serviceTypeManagerProxyKey,
          callValue,
          'updateServiceType(bytes32,uint256,uint256)',
          _lib.abiEncode(['bytes32', 'uint256', 'uint256'], [testType, newMinVal, 0]),
          { from: guardianAddress }
        ),
        "Governance::guardianExecuteTransaction: Transaction failed."
      )

      // updateServiceType should fail with min > max
      await _lib.assertRevert(
        governance.guardianExecuteTransaction(
          serviceTypeManagerProxyKey,
          callValue,
          'updateServiceType(bytes32,uint256,uint256)',
          _lib.abiEncode(['bytes32', 'uint256', 'uint256'], [testType, newMaxVal, newMinVal]),
          { from: guardianAddress }
        ),
        "Governance::guardianExecuteTransaction: Transaction failed."
      )

      // updateServiceType successfully
      await governance.guardianExecuteTransaction(
        serviceTypeManagerProxyKey,
        callValue,
        'updateServiceType(bytes32,uint256,uint256)',
        _lib.abiEncode(['bytes32', 'uint256', 'uint256'], [testType, newMinVal, newMaxVal]),
        { from: guardianAddress }
      )

      // Confirm serviceType was updated
      info = await serviceTypeManager.getServiceTypeStakeInfo(testType)
      assert.isTrue(newMin.eq(info.min), 'Min values not equal')
      assert.isTrue(newMax.eq(info.max), 'Max values not equal')
=======
>>>>>>> d04ebcc5

      // removeServiceType fails when not called from Governance
      await _lib.assertRevert(
        serviceTypeManager.removeServiceType(testType, { from: accounts[12] }), 'Only callable by Governance contract.'
      )

      // removeServiceType fails with unregistered serviceType
      await _lib.assertRevert(
        governance.guardianExecuteTransaction(
          serviceTypeManagerProxyKey,
          callValue,
          'removeServiceType(bytes32)',
          _lib.abiEncode(['bytes32'], [unregisteredType]),
          { from: guardianAddress }
        ),
        "Governance::guardianExecuteTransaction: Transaction failed."
      )

      // removeServiceType successfully
      await governance.guardianExecuteTransaction(
        serviceTypeManagerProxyKey,
        callValue,
        'removeServiceType(bytes32)',
        _lib.abiEncode(['bytes32'], [testType]),
        { from: guardianAddress }
      )

      // Confirm serviceType is no longer valid after removal
      isValid = await serviceTypeManager.serviceTypeIsValid(testType)
      assert.isFalse(isValid, 'Expect invalid type after deregistration')

      const registry2 = await _lib.deployRegistry(artifacts, proxyAdminAddress, proxyDeployerAddress)
      const governance2 = await _lib.deployGovernance(
        artifacts,
        proxyAdminAddress,
        proxyDeployerAddress,
        registry2,
        10, /*votingPeriod*/
        1, /*votingQuorum*/
        guardianAddress
      )
      // setGovernanceAddress in ServiceTypeManager.sol
      await governance.guardianExecuteTransaction(
        serviceTypeManagerProxyKey,
        callValue,
        'setGovernanceAddress(address)',
        _lib.abiEncode(['address'], [governance2.address]),
        { from: guardianAddress }
      )
      assert.equal(
        await serviceTypeManager.getGovernanceAddress(),
        governance2.address,
        "Didn't update governance address correctly in ServiceTypeManager"
      )
    })

    it('Operations after serviceType removal', async () => {
      /** 
       * Confirm initial state of serviceType and serviceProvider
       * Remove serviceType
       * Confirm new state of serviceType and serviceProvider
       * Deregister SP of serviceType
       * Confirm new state of serviceType and serviceProvider
       * Attempt to register new SP after serviceType removal
       * Confirm serviceType cannot be re-added
       */

      const minStakeBN = _lib.toBN(dpTypeMin)
      const maxStakeBN = _lib.toBN(dpTypeMax)

      // Confirm initial serviceType info
      const stakeInfo0 = await serviceTypeManager.getServiceTypeInfo.call(testDiscProvType)
      assert.isTrue(stakeInfo0.isValid, 'Expected isValid == true')
      assert.isTrue(stakeInfo0.minStake.eq(minStakeBN), 'Expected same minStake')
      assert.isTrue(stakeInfo0.maxStake.eq(maxStakeBN), 'Expected same maxStake')

      // Confirm initial SP details
      const spDetails0 = await serviceProviderFactory.getServiceProviderDetails.call(stakerAccount)
      assert.isTrue(spDetails0.deployerStake.eq(DEFAULT_AMOUNT), 'Expected deployerStake == default amount')
      assert.isTrue(spDetails0.validBounds, 'Expected validBounds == true')
      assert.isTrue(spDetails0.numberOfEndpoints.eq(_lib.toBN(1)), 'Expected one endpoint')
      assert.isTrue(spDetails0.minAccountStake.eq(minStakeBN), 'Expected minAccountStake == dpTypeMin')
      assert.isTrue(spDetails0.maxAccountStake.eq(maxStakeBN), 'Expected maxAccountStake == dpTypeMax')

      // Remove serviceType
      await governance.guardianExecuteTransaction(
        serviceTypeManagerProxyKey,
        callValue,
        'removeServiceType(bytes32)',
        _lib.abiEncode(['bytes32'], [testDiscProvType]),
        { from: guardianAddress }
      )

      // Confirm serviceType info is changed after serviceType removal
      const stakeInfo1 = await serviceTypeManager.getServiceTypeInfo.call(testDiscProvType)
      assert.isFalse(stakeInfo1.isValid, 'Expected isValid == false')
      assert.isTrue(stakeInfo1.minStake.eq(minStakeBN), 'Expected same minStake')
      assert.isTrue(stakeInfo1.maxStake.eq(maxStakeBN), 'Expected same maxStake')

      // Confirm SP details are unchanged after serviceType removal
      const spDetails1 = await serviceProviderFactory.getServiceProviderDetails.call(stakerAccount)
      assert.isTrue(spDetails1.deployerStake.eq(DEFAULT_AMOUNT), 'Expected deployerStake == default amount')
      assert.isTrue(spDetails1.validBounds, 'Expected validBounds == true')
      assert.isTrue(spDetails1.numberOfEndpoints.eq(_lib.toBN(1)), 'Expected one endpoint')
      assert.isTrue(spDetails1.minAccountStake.eq(minStakeBN), 'Expected minAccountStake == dpTypeMin')
      assert.isTrue(spDetails1.maxAccountStake.eq(maxStakeBN), 'Expected maxAccountStake == dpTypeMax')

      // Deregister SP + unstake
      await _lib.deregisterServiceProvider(
        serviceProviderFactory,
        testDiscProvType,
        testEndpoint,
        stakerAccount
      )
      const deregisterRequestInfo = await serviceProviderFactory.getPendingDecreaseStakeRequest.call(stakerAccount)
      await time.advanceBlockTo(deregisterRequestInfo.lockupExpiryBlock)
      await serviceProviderFactory.decreaseStake({ from: stakerAccount })

      // Confirm SP details are changed after deregistration
      const spDetails2 = await serviceProviderFactory.getServiceProviderDetails.call(stakerAccount)
      assert.isTrue(spDetails2.deployerStake.isZero(), 'Expected deployerStake == 0')
      assert.isTrue(spDetails2.validBounds, 'Expected validBounds == true')
      assert.isTrue(spDetails2.numberOfEndpoints.isZero(), 'Expected numberOfEndpoints == 0')
      assert.isTrue(spDetails2.minAccountStake.isZero(), 'Expected minAccountStake == 0')
      assert.isTrue(spDetails2.maxAccountStake.isZero(), 'Expected maxAccountStake == 0')

      // Confirm new SP cannot be registered after serviceType removal
      await _lib.assertRevert(
        _lib.registerServiceProvider(
          token,
          staking,
          serviceProviderFactory,
          testDiscProvType,
          testEndpoint2,
          DEFAULT_AMOUNT,
          stakerAccount3
        ),
        "Valid service type required"
      )

      // Confirm serviceType cannot be re-added
      await _lib.assertRevert(
        _lib.addServiceType(testDiscProvType, dpTypeMin, dpTypeMax, governance, guardianAddress, serviceTypeManagerProxyKey)
        /* Cannot check revert msg bc call is made via governance */
      )
    })
  })
})<|MERGE_RESOLUTION|>--- conflicted
+++ resolved
@@ -1142,69 +1142,6 @@
       assert.isTrue(info.maxStake.eq(_lib.toBN(typeMax)), 'Max values not equal')
 
       const unregisteredType = web3.utils.utf8ToHex('invalid-service')
-<<<<<<< HEAD
-      await _lib.assertRevert(
-        governance.guardianExecuteTransaction(
-          serviceTypeManagerProxyKey,
-          callValue,
-          'updateServiceType(bytes32,uint256,uint256)',
-          _lib.abiEncode(['bytes32', 'uint256', 'uint256'], [unregisteredType, newMinVal, newMaxVal]),
-          { from: guardianAddress }
-        ),
-        "Governance::guardianExecuteTransaction: Transaction failed."
-      )
-
-      // updateServiceType should fail with zero min
-      await _lib.assertRevert(
-        governance.guardianExecuteTransaction(
-          serviceTypeManagerProxyKey,
-          callValue,
-          'updateServiceType(bytes32,uint256,uint256)',
-          _lib.abiEncode(['bytes32', 'uint256', 'uint256'], [testType, 0, newMaxVal]),
-          { from: guardianAddress }
-        ),
-        "Governance::guardianExecuteTransaction: Transaction failed."
-      )
-
-      // updateServiceType should fail with zero max
-      await _lib.assertRevert(
-        governance.guardianExecuteTransaction(
-          serviceTypeManagerProxyKey,
-          callValue,
-          'updateServiceType(bytes32,uint256,uint256)',
-          _lib.abiEncode(['bytes32', 'uint256', 'uint256'], [testType, newMinVal, 0]),
-          { from: guardianAddress }
-        ),
-        "Governance::guardianExecuteTransaction: Transaction failed."
-      )
-
-      // updateServiceType should fail with min > max
-      await _lib.assertRevert(
-        governance.guardianExecuteTransaction(
-          serviceTypeManagerProxyKey,
-          callValue,
-          'updateServiceType(bytes32,uint256,uint256)',
-          _lib.abiEncode(['bytes32', 'uint256', 'uint256'], [testType, newMaxVal, newMinVal]),
-          { from: guardianAddress }
-        ),
-        "Governance::guardianExecuteTransaction: Transaction failed."
-      )
-
-      // updateServiceType successfully
-      await governance.guardianExecuteTransaction(
-        serviceTypeManagerProxyKey,
-        callValue,
-        'updateServiceType(bytes32,uint256,uint256)',
-        _lib.abiEncode(['bytes32', 'uint256', 'uint256'], [testType, newMinVal, newMaxVal]),
-        { from: guardianAddress }
-      )
-
-      // Confirm serviceType was updated
-      info = await serviceTypeManager.getServiceTypeStakeInfo(testType)
-      assert.isTrue(newMin.eq(info.min), 'Min values not equal')
-      assert.isTrue(newMax.eq(info.max), 'Max values not equal')
-=======
->>>>>>> d04ebcc5
 
       // removeServiceType fails when not called from Governance
       await _lib.assertRevert(
