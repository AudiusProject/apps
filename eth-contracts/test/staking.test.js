--- conflicted
+++ resolved
@@ -138,13 +138,7 @@
     // stake tokens
     await mockStakingCaller.stakeFor(
       staker,
-<<<<<<< HEAD
       DEFAULT_AMOUNT)
-=======
-      DEFAULT_AMOUNT,
-      web3.utils.utf8ToHex(EMPTY_STRING)
-    )
->>>>>>> dde6adad
 
     assert.isTrue(
       (await staking.totalStaked()).eq(DEFAULT_AMOUNT),
