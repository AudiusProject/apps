--- conflicted
+++ resolved
@@ -124,19 +124,15 @@
         treasuryAddress,
         DEFAULT_AMOUNT + 1,
         web3.utils.utf8ToHex(EMPTY_STRING)
-<<<<<<< HEAD
-      ))
+      ),
+      "Cannot decrease greater than current balance"
+    )
     await _lib.assertRevert(
       mockStakingCaller.unstakeFor(
         treasuryAddress,
         0,
         web3.utils.utf8ToHex(EMPTY_STRING)
       ))
-=======
-      ),
-      "Cannot decrease greater than current balance"
-    )
->>>>>>> e8e70362
   })
 
   it('fails staking with insufficient balance', async () => {
