--- conflicted
+++ resolved
@@ -1,12 +1,8 @@
 import * as _lib from './_lib/lib.js'
 const encodeCall = require('./encodeCall')
 
-<<<<<<< HEAD
 const Registry = artifacts.require('Registry')
-const OwnedUpgradeabilityProxy = artifacts.require('OwnedUpgradeabilityProxy')
-=======
 const AdminUpgradeabilityProxy = artifacts.require('AdminUpgradeabilityProxy')
->>>>>>> f88c032b
 const Staking = artifacts.require('Staking')
 const StakingUpgraded = artifacts.require('StakingUpgraded')
 const AudiusToken = artifacts.require('AudiusToken')
@@ -30,8 +26,6 @@
 const DEFAULT_AMOUNT = toWei(120)
 
 contract('Upgrade proxy test', async (accounts) => {
-<<<<<<< HEAD
-  let treasuryAddress = accounts[0]
   let testStakingCallerAddress = accounts[6] // Dummy stand in for sp factory in actual deployment
   let proxyOwner = treasuryAddress
   let proxy
@@ -42,14 +36,12 @@
   let initializeData
   let staking0
   let staking1
+  let staking
+  let stakingUpgraded
+  let stakingInitializeData
   let mockStakingCaller
-=======
-  // let staking, stakingUpgraded, stakingInitializeData, token, proxy, stakingInstance
-  let token, staking0, stakingInitializeData, proxy, stakingUpgraded, staking
 
   const [treasuryAddress, proxyAdminAddress, proxyDeployerAddress] = accounts
-  const stakingOwnerAddress = accounts[9] // Dummy stand in for sp factory in actual deployment
->>>>>>> f88c032b
 
   const approveAndStake = async (amount, staker, staking) => {
     // Transfer default tokens to
@@ -60,16 +52,17 @@
     await mockStakingCaller.stakeFor(
       staker,
       amount,
-<<<<<<< HEAD
       web3.utils.utf8ToHex(''))
   }
 
   beforeEach(async function () {
-    proxy = await OwnedUpgradeabilityProxy.new({ from: proxyOwner })
+    console.log('bfo')
     token = await AudiusToken.new({ from: accounts[0] })
-    impl0 = await Staking.new()
-    impl1 = await StakingTest.new()
     registry = await Registry.new()
+
+    staking0 = await Staking.new({ from: proxyAdminAddress })
+    stakingUpgraded = await StakingUpgraded.new({ from: proxyAdminAddress })
+    assert.notEqual(staking0.address, stakingUpgraded.address)
 
     // Register mock contract as claimFactory, spFactory, delegateManager
     mockStakingCaller = await MockStakingCaller.new(proxy.address, token.address)
@@ -78,7 +71,7 @@
     await registry.addContract(delegateManagerKey, mockStakingCaller.address)
 
     // Create initialization data
-    initializeData = encodeCall(
+    stakingInitializeData = encodeCall(
       'initialize',
       ['address', 'address', 'address', 'bytes32', 'bytes32', 'bytes32'],
       [
@@ -89,22 +82,6 @@
         delegateManagerKey,
         serviceProviderFactoryKey
       ]
-    )
-=======
-      web3.utils.utf8ToHex(''),
-      { from: stakingOwnerAddress }
-    )
-  }
-
-  beforeEach(async function () {
-    token = await AudiusToken.new({ from: treasuryAddress })
-    staking0 = await Staking.new({ from: proxyAdminAddress })
-    stakingUpgraded = await StakingUpgraded.new({ from: proxyAdminAddress })
-    assert.notEqual(staking0.address, stakingUpgraded.address)
-    stakingInitializeData = encodeCall(
-      'initialize',
-      ['address', 'address'],
-      [token.address, treasuryAddress]
     )
   })
 
@@ -118,9 +95,7 @@
 
     staking = await Staking.at(proxy.address)
     const totalStaked = await staking.totalStaked.call({ from: proxyDeployerAddress })
-    assert.equal(fromBn(totalStaked), 0)
->>>>>>> f88c032b
-
+    assert.equal(totalStaked, 0)
     assert.equal(await proxy.implementation.call({ from: proxyAdminAddress }), staking0.address)
   })
 
@@ -156,7 +131,12 @@
     const newFunctionResp = await staking.newFunction.call({ from: proxyDeployerAddress })
     assert.equal(newFunctionResp, 5)
   })
+  /*
+  describe('Confirm staking logic', function () {
+  })
+  */
 
+  /*
   describe('Confirm staking logic', function () {
     beforeEach(async function () {
       const spAccount1 = accounts[3]
@@ -166,9 +146,6 @@
       await token.transfer(spAccount1, 1000, { from: treasuryAddress })
       await token.transfer(spAccount2, 1000, { from: treasuryAddress })
 
-<<<<<<< HEAD
-      await proxy.upgradeToAndCall(impl0.address, initializeData, { from: proxyOwner })
-=======
       proxy = await AdminUpgradeabilityProxy.new(
         staking0.address,
         proxyAdminAddress,
@@ -178,8 +155,6 @@
 
       // Permission test address as caller
       staking = await Staking.at(proxy.address)
-      await staking.setStakingOwnerAddress(stakingOwnerAddress, { from: treasuryAddress })
->>>>>>> f88c032b
     })
 
     it('upgrade and confirm initial staking state at proxy', async () => {
@@ -209,4 +184,5 @@
       )
     })
   })
+  */
 })