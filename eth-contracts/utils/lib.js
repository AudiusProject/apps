const ethers = require('ethers')
const abi = require('ethereumjs-abi')
const assert = require('assert')

/** ensures use of pre-configured web3 if provided */
let web3New
if (typeof web3 === 'undefined') {
  web3New = require('web3')
} else {
  web3New = web3
}

export const testContractKey = web3New.utils.utf8ToHex('TestContract')

/** Constant string values */
export const strings = {
  first: web3New.utils.utf8ToHex('first'),
  second: web3New.utils.utf8ToHex('second'),
  third: web3New.utils.utf8ToHex('third'),
  test: web3New.utils.utf8ToHex('test')
}
export const addressZero = '0x0000000000000000000000000000000000000000'

/** hex to utf8
 * @param {string} arg - Raw hex-encoded string returned from contract code
 * @returns {string} utf8 converted string value
 */
 export const toStr = (arg) => {
  return web3New.utils.hexToUtf8(arg)
}

/** TODO - change all duplicate func declarations to reference this */
export const getLatestBlock = async (web3) => {
  return web3.eth.getBlock('latest')
}

/** Returns formatted transaction receipt object with event and arg info
 * @param {object} txReceipt - transaction receipt object
 * @returns {object} w/event + args array from txReceipt
 */
export const parseTx = (txReceipt, multipleEvents = false) => {
  if (!txReceipt.logs.length >= 1) {
    throw new Error('Invalid txReceipt length')
  }
  
  if (multipleEvents) {
    let resp = []
    for (const log of txReceipt.logs) {
      if (!log.hasOwnProperty('event')) {
        throw new Error('Missing event log in tx receipt')
      }
      resp.push({
        'event': {
          'name': log.event,
          'args': log.args
        }
      })
    }
    return resp
  } else {
    if (!(txReceipt.logs[0].hasOwnProperty('event'))) {
      throw new Error('Missing event log in tx receipt')
    }
  
    return {
      'event': {
        'name': txReceipt.logs[0].event,
        'args': txReceipt.logs[0].args
      }
    }
  }
}

/** TODO */
export const assertThrows = async (blockOrPromise, expectedErrorCode, expectedReason) => {
  try {
    (typeof blockOrPromise === 'function') ? await blockOrPromise() : await blockOrPromise
  } catch (error) {
    assert(error.message.search(expectedErrorCode) > -1, `Expected error code "${expectedErrorCode}" but failed with "${error}" instead.`)
    return error
  }
  // assert.fail() for some reason does not have its error string printed 🤷
  assert(false, `Expected "${expectedErrorCode}"${expectedReason ? ` (with reason: "${expectedReason}")` : ''} but it did not fail`)
}

/** TODO */
export const assertRevert = async (blockOrPromise, expectedReason) => {
  const error = await assertThrows(blockOrPromise, 'revert', expectedReason)
  if (!expectedReason) {
    return
  }
  const expectedMsgFound = error.message.indexOf(expectedReason) >= 0
  assert.equal(expectedMsgFound, true, `Expected revert reason not found. Expected '${expectedReason}'. Found '${error.message}'`)
}

export const toBN = (val) => web3New.utils.toBN(val)

export const fromBN = (val) => val.toNumber()

export const audToWei = (val) => web3New.utils.toWei(val.toString(), 'ether')

export const audToWeiBN = (aud) => toBN(audToWei(aud))

export const fromWei = (wei) => web3New.utils.fromWei(wei)

export const abiEncode = (types, values) => {
  const abi = new ethers.utils.AbiCoder()
  return abi.encode(types, values)
}

export const abiDecode = (types, data) => {
  const abi = new ethers.utils.AbiCoder()
  return abi.decode(types, data)
}

export const keccak256 = (values) => {
  return ethers.utils.keccak256(values)
}

export const encodeCall = (name, args, values) => {
  const methodId = abi.methodID(name, args).toString('hex')
  const params = abi.rawEncode(args, values).toString('hex')
  return '0x' + methodId + params
}

export const registerServiceProvider = async (token, staking, serviceProviderFactory, type, endpoint, amount, account) => {
  // Approve staking transfer
  try{
    await token.approve(staking.address, amount, { from: account })
    console.log("getServiceTypeManagerAddress", await serviceProviderFactory.getServiceTypeManagerAddress())
    // register service provider
    const tx = await serviceProviderFactory.register(
      type,
      endpoint,
      amount,
      account,
      { from: account }
    )

    // parse and return args
    const args = tx.logs.find(log => log.event === 'RegisteredServiceProvider').args
    args.stakeAmount = args._stakeAmount
    args.spID = args._spID
    return args
  } catch(e) {
    console.error(e)
  }
}

export const deregisterServiceProvider = async (serviceProviderFactory, type, endpoint, account) => {
  const deregTx = await serviceProviderFactory.deregister(
    type,
    endpoint,
    { from: account }
  )

  // parse and return args
  const args = deregTx.logs.find(log => log.event === 'DeregisteredServiceProvider').args
  args.unstakeAmount = args._unstakeAmount
  args.spID = args._spID
  return args
}

export const initiateFundingRound = async (governance, claimsManagerRegKey, guardianAddress, expectedSuccess) => {
  const callValue0 = toBN(0)
  const signature = 'initiateRound()'
  const callData = abiEncode([], [])

  const txReceipt = await governance.guardianExecuteTransaction(
    claimsManagerRegKey,
    callValue0,
    signature,
    callData,
    { from: guardianAddress }
  )
  const tx = parseTx(txReceipt)

  assert.equal(tx.event.args.success, expectedSuccess, 'Expected event.args.success')

  return tx
}

export const deployToken = async (
  artifacts,
  proxyAdminAddress,
  proxyDeployerAddress,
  tokenOwnerAddress,
  governanceAddress
) => {
  const AudiusToken = artifacts.require('AudiusToken')
  const AudiusAdminUpgradeabilityProxy = artifacts.require('AudiusAdminUpgradeabilityProxy')

  const token0 = await AudiusToken.new({ from: proxyDeployerAddress })
  const tokenInitData = encodeCall(
    'initialize',
    ['address', 'address'],
    [tokenOwnerAddress, governanceAddress]
  )
  const tokenProxy = await AudiusAdminUpgradeabilityProxy.new(
    token0.address,
    proxyAdminAddress,
    tokenInitData,
    governanceAddress,
    { from: proxyDeployerAddress }
  )
  const token = await AudiusToken.at(tokenProxy.address)

  return token
}

export const deployRegistry = async (artifacts, proxyAdminAddress, proxyDeployerAddress) => {
  const Registry = artifacts.require('Registry')
  const AdminUpgradeabilityProxy = artifacts.require('AdminUpgradeabilityProxy')

  const registry0 = await Registry.new({ from: proxyDeployerAddress })
  const registryInitData = encodeCall('initialize', [], [])
  const registryProxy = await AdminUpgradeabilityProxy.new(
    registry0.address,
    proxyAdminAddress,
    registryInitData,
    { from: proxyDeployerAddress }
  )
  const registry = await Registry.at(registryProxy.address)

  return registry
}

export const deployGovernance = async (
  artifacts,
  proxyAdminAddress,
  proxyDeployerAddress,
  registry,
  votingPeriod,
  votingQuorum,
  guardianAddress
) => {
  const Governance = artifacts.require('Governance')
  const AudiusAdminUpgradeabilityProxy = artifacts.require('AudiusAdminUpgradeabilityProxy')

  const governance0 = await Governance.new({ from: proxyDeployerAddress })
  const governanceInitializeData = encodeCall(
    'initialize',
    ['address', 'uint256', 'uint256', 'address'],
    [registry.address, votingPeriod, votingQuorum, guardianAddress]
  )
  // Initialize proxy with zero address
  const governanceProxy = await AudiusAdminUpgradeabilityProxy.new(
    governance0.address,
    proxyAdminAddress,
    governanceInitializeData,
    addressZero,
    { from: proxyDeployerAddress }
  )
  await governanceProxy.setAudiusGovernanceAddress(governanceProxy.address, { from: proxyAdminAddress })

  const governance = await Governance.at(governanceProxy.address)
  return governance
}

export const addServiceType = async (serviceType, typeMin, typeMax, governance, guardianAddress, serviceTypeManagerRegKey, expectedSuccess) => {
  const addServiceTypeSignature = 'addServiceType(bytes32,uint256,uint256)'
  const callValue0 = toBN(0)

  const callData = abiEncode(
    ['bytes32', 'uint256', 'uint256'],
    [serviceType, typeMin, typeMax]
  )
  const addServiceTypeTxReceipt = await governance.guardianExecuteTransaction(
    serviceTypeManagerRegKey,
    callValue0,
    addServiceTypeSignature,
    callData,
    { from: guardianAddress }
  )
  assert.equal(parseTx(addServiceTypeTxReceipt).event.args.success, expectedSuccess, 'Expected event.args.success')
}

export const slash = async (slashAmount, slashAccount, governance, delegateManagerRegKey, guardianAddress, expectedSuccess) => {
  const callValue0 = toBN(0)
  const signature = 'slash(uint256,address)'
  const callData = abiEncode(['uint256', 'address'], [slashAmount, slashAccount])

  const txReceipt = await governance.guardianExecuteTransaction(
    delegateManagerRegKey,
    callValue0,
    signature,
    callData,
    { from: guardianAddress }
  )
  const tx = parseTx(txReceipt)

  assert.equal(tx.event.args.success, expectedSuccess, 'Expected event.args.success')

  return tx
}

// Set staking address in Governance
export const configureGovernanceStakingAddress = async (
  governance,
  governanceKey,
  guardianAddress,
  stakingAddress
) => {
  await governance.guardianExecuteTransaction(
    governanceKey,
    toBN(0),
    'setStakingAddress(address)',
    abiEncode(['address'], [stakingAddress]),
    { from: guardianAddress }
  )
  assert.equal(stakingAddress, await governance.getStakingAddress(), 'Expect staking in governance to be set')
}

// Test helper to set staking addresses
export const configureStakingContractAddresses = async (
  governance,
  guardianAddress,
  stakingProxyKey,
  staking,
  spAddress,
  claimsManagerAddress,
  delegateManagerAddress
) => {
  // console.log(`configureStakingContractAddresses::guardianAddress : ${guardianAddress}`)
  // Configure staking address references from governance contract
  let tx = await governance.guardianExecuteTransaction(
    stakingProxyKey,
    toBN(0),
    'setServiceProviderFactoryAddress(address)',
    abiEncode(['address'], [spAddress]),
    { from: guardianAddress })
  // console.dir(tx, { depth: 5 })
  await governance.guardianExecuteTransaction(
    stakingProxyKey,
    toBN(0),
    'setClaimsManagerAddress(address)',
    abiEncode(['address'], [claimsManagerAddress]),
    { from: guardianAddress })
  await governance.guardianExecuteTransaction(
    stakingProxyKey,
    toBN(0),
    'setDelegateManagerAddress(address)',
    abiEncode(['address'], [delegateManagerAddress]),
    { from: guardianAddress })
  assert.equal(spAddress, await staking.getServiceProviderFactoryAddress(), 'Unexpected sp address')
  assert.equal(claimsManagerAddress, await staking.getClaimsManagerAddress(), 'Unexpected claims address')
  assert.equal(delegateManagerAddress, await staking.getDelegateManagerAddress(), 'Unexpected delegate manager address')
}

<<<<<<< HEAD
// if you're trying to set the Staking address in ServiceProviderFactory
// contractName - Staking
// contractToUpdateName - ServiceProviderFactory
export const executeGuardianTxHelper = async (
  governance,
  guardianAddress,
  registryKey,
  callValue,
  signature,
  callData,
  contractName,
  contractAddress,
  contractToUpdateName,
  getterFn // getter function to get address from contract
  ) => {
  const txReceipt = await governance.guardianExecuteTransaction(
    registryKey,
    callValue,
    signature,
    callData,
    { from: guardianAddress })
  console.log(`${contractName} Address: ${contractAddress}`)
  let addressFromGetter = await getterFn()
  console.log(`${contractName} Address from ${contractToUpdateName}.sol: ${addressFromGetter}`)
  assert(contractAddress === addressFromGetter, "Addresses don't match")

  return txReceipt
=======
// Test helper to set claimsManager contract addresses
export const configureClaimsManagerContractAddresses = async (
  governance,
  guardianAddress,
  claimsManagerRegKey,
  claimsManager,
  stakingAddress,
  spFactoryAddress,
  delegateManagerAddress
) => {
  await governance.guardianExecuteTransaction(
    claimsManagerRegKey,
    toBN(0),
    'setStakingAddress(address)',
    abiEncode(['address'], [stakingAddress]),
    { from: guardianAddress })
  assert.equal(stakingAddress, await claimsManager.getStakingAddress(), 'Unexpected staking address')
  await governance.guardianExecuteTransaction(
    claimsManagerRegKey,
    toBN(0),
    'setServiceProviderFactoryAddress(address)',
    abiEncode(['address'], [spFactoryAddress]),
    { from: guardianAddress })
  assert.equal(spFactoryAddress, await claimsManager.getServiceProviderFactoryAddress(), 'Unexpected sp address')
  await governance.guardianExecuteTransaction(
    claimsManagerRegKey,
    toBN(0),
    'setDelegateManagerAddress(address)',
    abiEncode(['address'], [delegateManagerAddress]),
    { from: guardianAddress })
  assert.equal(delegateManagerAddress, await claimsManager.getDelegateManagerAddress(), 'Unexpected delegate managere')
}

// Test helper to set delegateManager contract addresses
export const configureDelegateManagerAddresses = async (
  governance,
  guardianAddress,
  key,
  delegateManager,
  stakingAddress,
  spFactoryAddress,
  claimsManagerAddress
) => {
  await governance.guardianExecuteTransaction(
    key,
    toBN(0),
    'setStakingAddress(address)',
    abiEncode(['address'], [stakingAddress]),
    { from: guardianAddress })
  assert.equal(stakingAddress, await delegateManager.getStakingAddress(), 'Unexpected staking address')
  await governance.guardianExecuteTransaction(
    key,
    toBN(0),
    'setServiceProviderFactoryAddress(address)',
    abiEncode(['address'], [spFactoryAddress]),
    { from: guardianAddress })
  assert.equal(spFactoryAddress, await delegateManager.getServiceProviderFactoryAddress(), 'Unexpected sp address')
  await governance.guardianExecuteTransaction(
    key,
    toBN(0),
    'setClaimsManagerAddress(address)',
    abiEncode(['address'], [claimsManagerAddress]),
    { from: guardianAddress })
  assert.equal(claimsManagerAddress, await delegateManager.getClaimsManagerAddress(), 'Unexpected claim manager addr')
}

export const registerContract = async (governance, contractKey, contractAddress, guardianAddress, expectedSuccess = true) => {
  const txR = await governance.guardianExecuteTransaction(
    web3New.utils.utf8ToHex("registry"),
    toBN(0),
    'addContract(bytes32,address)',
    abiEncode(['bytes32', 'address'], [contractKey, contractAddress]),
    { from: guardianAddress }
  )

  const tx = parseTx(txR)
  assert.equal(tx.event.args.success, expectedSuccess)

  return tx
>>>>>>> 418f3902
}<|MERGE_RESOLUTION|>--- conflicted
+++ resolved
@@ -347,35 +347,6 @@
   assert.equal(delegateManagerAddress, await staking.getDelegateManagerAddress(), 'Unexpected delegate manager address')
 }
 
-<<<<<<< HEAD
-// if you're trying to set the Staking address in ServiceProviderFactory
-// contractName - Staking
-// contractToUpdateName - ServiceProviderFactory
-export const executeGuardianTxHelper = async (
-  governance,
-  guardianAddress,
-  registryKey,
-  callValue,
-  signature,
-  callData,
-  contractName,
-  contractAddress,
-  contractToUpdateName,
-  getterFn // getter function to get address from contract
-  ) => {
-  const txReceipt = await governance.guardianExecuteTransaction(
-    registryKey,
-    callValue,
-    signature,
-    callData,
-    { from: guardianAddress })
-  console.log(`${contractName} Address: ${contractAddress}`)
-  let addressFromGetter = await getterFn()
-  console.log(`${contractName} Address from ${contractToUpdateName}.sol: ${addressFromGetter}`)
-  assert(contractAddress === addressFromGetter, "Addresses don't match")
-
-  return txReceipt
-=======
 // Test helper to set claimsManager contract addresses
 export const configureClaimsManagerContractAddresses = async (
   governance,
@@ -455,5 +426,4 @@
   assert.equal(tx.event.args.success, expectedSuccess)
 
   return tx
->>>>>>> 418f3902
 }