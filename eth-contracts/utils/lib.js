--- conflicted
+++ resolved
@@ -330,12 +330,6 @@
     stakingProxyKey,
     toBN(0),
     'setDelegateManagerAddress(address)',
-<<<<<<< HEAD
-    abiEncode(['address'], [delegateManagerAddress]),  
-    { from: guardianAddress }
-  )
-
-=======
     abiEncode(['address'], [delegateManagerAddress]),
     { from: guardianAddress })
   await governance.guardianExecuteTransaction(
@@ -344,7 +338,6 @@
     'setGovernanceAddress(address)',
     abiEncode(['address'], [governance.address]),
     { from: guardianAddress })
->>>>>>> b4f01e27
   assert.equal(spAddress, await staking.getServiceProviderFactoryAddress(), 'Unexpected sp address')
   assert.equal(claimsManagerAddress, await staking.getClaimsManagerAddress(), 'Unexpected claims address')
   assert.equal(delegateManagerAddress, await staking.getDelegateManagerAddress(), 'Unexpected delegate manager address')
@@ -399,19 +392,7 @@
   spFactoryAddress,
   claimsManagerAddress
 ) => {
-<<<<<<< HEAD
-  await governance.guardianExecuteTransaction(
-    key,
-    toBN(0),
-    'setStakingAddress(address)',
-    abiEncode(['address'], [stakingAddress]),
-    { from: guardianAddress }
-  )
-  assert.equal(stakingAddress, await delegateManager.getStakingAddress(), 'Unexpected staking address')
-
-=======
   await assertRevert(delegateManager.claimRewards(), 'serviceProviderFactoryAddress not set')
->>>>>>> b4f01e27
   await governance.guardianExecuteTransaction(
     key,
     toBN(0),
@@ -420,11 +401,7 @@
     { from: guardianAddress }
   )
   assert.equal(spFactoryAddress, await delegateManager.getServiceProviderFactoryAddress(), 'Unexpected sp address')
-<<<<<<< HEAD
-
-=======
   await assertRevert(delegateManager.claimRewards(), 'claimsManagerAddress not set')
->>>>>>> b4f01e27
   await governance.guardianExecuteTransaction(
     key,
     toBN(0),
@@ -465,34 +442,18 @@
   await governance.guardianExecuteTransaction(
     key,
     toBN(0),
-<<<<<<< HEAD
+    'setServiceTypeManagerAddress(address)',
+    abiEncode(['address'], [serviceTypeManagerAddress]),
+    { from: guardianAddress })
+  assert.equal(serviceTypeManagerAddress, await spFactory.getServiceTypeManagerAddress(), 'Unexpected service type manager address')
+
+  await governance.guardianExecuteTransaction(
+    key,
+    toBN(0),
     'setStakingAddress(address)',
     abiEncode(['address'], [stakingAddress]),
-    { from: guardianAddress }
-  )
+    { from: guardianAddress })
   assert.equal(stakingAddress, await spFactory.getStakingAddress(), 'Unexpected staking address')
-=======
-    'setServiceTypeManagerAddress(address)',
-    abiEncode(['address'], [serviceTypeManagerAddress]),
-    { from: guardianAddress })
-  assert.equal(serviceTypeManagerAddress, await spFactory.getServiceTypeManagerAddress(), 'Unexpected service type manager address')
->>>>>>> b4f01e27
-
-  await governance.guardianExecuteTransaction(
-    key,
-    toBN(0),
-<<<<<<< HEAD
-    'setServiceTypeManagerAddress(address)',
-    abiEncode(['address'], [serviceTypeManagerAddress]),
-    { from: guardianAddress }
-  )
-  assert.equal(serviceTypeManagerAddress, await spFactory.getServiceTypeManagerAddress(), 'Unexpected service type manager address')
-=======
-    'setStakingAddress(address)',
-    abiEncode(['address'], [stakingAddress]),
-    { from: guardianAddress })
-  assert.equal(stakingAddress, await spFactory.getStakingAddress(), 'Unexpected staking address')
->>>>>>> b4f01e27
 
   await governance.guardianExecuteTransaction(
     key,
