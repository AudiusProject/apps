FROM node:14.16 as builder
RUN apt-get install make

WORKDIR /app
COPY package*.json ./
RUN npm install --loglevel verbose

FROM node:14.16-alpine

WORKDIR /usr/src/app

RUN apk update && apk add rsyslog python3 python3-dev py3-pip curl

COPY --from=builder /app/node_modules ./node_modules
COPY . .

# Add the wait script to the image
# Script originally from https://github.com/ufoscout/docker-compose-wait/releases/download/2.4.0/wait /usr/bin/wait
<<<<<<< HEAD
RUN cp scripts/wait /usr/bin/wait && chmod +x /usr/bin/wait
=======
COPY scripts/wait /usr/bin/wait
RUN chmod +x /usr/bin/wait

# Handle unreachable Alpine repo, revert this eventually:
# https://github.com/gliderlabs/docker-alpine/issues/155
RUN sed -i -e 's/dl-cdn/dl-4/' /etc/apk/repositories

RUN apk update && \
    apk add rsyslog && \
    apk add python3 && \
    apk add python3-dev && \
    apk add py3-pip && \
    apk add curl && \
    apk add bash
>>>>>>> 64e2a1ed

EXPOSE 7000

ARG git_sha
ARG audius_loggly_disable
ARG audius_loggly_token
ARG audius_loggly_tags

ENV GIT_SHA=$git_sha
ENV logglyDisable=$audius_loggly_disable
ENV logglyToken=$audius_loggly_token
ENV logglyTags=$audius_loggly_tags

HEALTHCHECK --interval=5s --timeout=5s \
    CMD curl -f http://localhost:7000/health_check || exit 1

CMD ["bash", "scripts/start.sh"]<|MERGE_RESOLUTION|>--- conflicted
+++ resolved
@@ -9,31 +9,14 @@
 
 WORKDIR /usr/src/app
 
-RUN apk update && apk add rsyslog python3 python3-dev py3-pip curl
+RUN apk update && apk add rsyslog python3 python3-dev py3-pip curl bash
 
 COPY --from=builder /app/node_modules ./node_modules
 COPY . .
 
 # Add the wait script to the image
 # Script originally from https://github.com/ufoscout/docker-compose-wait/releases/download/2.4.0/wait /usr/bin/wait
-<<<<<<< HEAD
 RUN cp scripts/wait /usr/bin/wait && chmod +x /usr/bin/wait
-=======
-COPY scripts/wait /usr/bin/wait
-RUN chmod +x /usr/bin/wait
-
-# Handle unreachable Alpine repo, revert this eventually:
-# https://github.com/gliderlabs/docker-alpine/issues/155
-RUN sed -i -e 's/dl-cdn/dl-4/' /etc/apk/repositories
-
-RUN apk update && \
-    apk add rsyslog && \
-    apk add python3 && \
-    apk add python3-dev && \
-    apk add py3-pip && \
-    apk add curl && \
-    apk add bash
->>>>>>> 64e2a1ed
 
 EXPOSE 7000
 
