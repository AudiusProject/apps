const config = require('./config')
const models = require('./models')
const { logger } = require('./logging')

const accessKeyId = config.get('awsAccessKeyId')
const secretAccessKey = config.get('awsSecretAccessKey')

// AWS SNS init
const AWS = require('aws-sdk')
const sns = new AWS.SNS({
  accessKeyId,
  secretAccessKey,
  region: 'us-west-1'
})

// TODO (DM) - move this into redis
let PUSH_NOTIFICATIONS_BUFFER = []

let PUSH_ANNOUNCEMENTS_BUFFER = []

// the aws sdk doesn't like when you set the function equal to a variable and try to call it
// eg. const func = sns.<functionname>; func() returns an error, so util.promisify doesn't work
function _promisifySNS (functionName) {
  return function (...args) {
    return new Promise(function (resolve, reject) {
      if (!accessKeyId || !secretAccessKey) {
        reject(new Error('Missing SNS config'))
      }
      sns[functionName](...args, function (err, data) {
        if (err) reject(err)
        else resolve(data)
      })
    })
  }
}

/**
 * Formats a push notification in a way that's compatible with SNS
 * @param {String} title title of push notification
 * @param {String} body body of push notification
 * @param {String} targetARN aws arn address for device
 *                           `arn:aws:sns:us-west-1:<id>:endpoint/APNS/<namespace>/<uuid>`
 * @param {Boolean=True} playSound should play a sound when it's sent
 */
function _formatIOSMessage (message, targetARN, playSound = true, title = null) {
  let type = null
  if (targetARN.includes('APNS_SANDBOX')) type = 'APNS_SANDBOX'
  else if (targetARN.includes('APNS')) type = 'APNS'

  const jsonMessage = {
    'default': 'You have new notifications in Audius!'
  }

  // set iphone specific properties here
  if (type) {
    let apnsConfig = {
      'aps': {
        'alert': `${message}`,
        'sound': playSound && 'default'
        // TODO: Enable title/body for iOS, makes a much better notification
        // keeping these properties here so we can use them if we want to
        // "alert": {
        //   "title" : `${title}`,
        //   "body" : `${body}`
        // },
        // "badge": 19
      }
    }

    if (title) {
      apnsConfig['aps']['alert'] = {
        'title': `${title}`,
        'body': `${message}`
      }
    }

    jsonMessage[type] = JSON.stringify(apnsConfig)
  }

  var params = {
    Message: JSON.stringify(jsonMessage), /* required */
    MessageStructure: 'json',
    TargetArn: targetARN
  }

  return params
}

const listEndpointsByPlatformApplication = _promisifySNS('listEndpointsByPlatformApplication')
const createPlatformEndpoint = _promisifySNS('createPlatformEndpoint')
const publishPromisified = _promisifySNS('publish')
const deleteEndpoint = _promisifySNS('deleteEndpoint')

async function publish (message, userId, tx, playSound = true) {
<<<<<<< HEAD
  const devices = await models.NotificationDeviceToken.findAll({ where: { userId }, transaction: tx })
  // no devices registered for that user
  if (devices.length === 0) return

  for (let device of devices) {
    let formattedMessage = null
    if (device.deviceType === 'ios') {
      formattedMessage = _formatIOSMessage(message, device.awsARN, playSound)
    }
    // TODO add android formatting here

    if (formattedMessage) {
      logger.debug('AWS SNS formattedMessage', formattedMessage)
      const bufferObj = {
        metadata: { userId, deviceToken: device.deviceToken },
        notification: formattedMessage
      }
      PUSH_NOTIFICATIONS_BUFFER.push(bufferObj)
    } else return null
  }
=======
  bufferMessages(message, userId, tx, PUSH_NOTIFICATIONS_BUFFER, playSound)
}

async function publishAnnouncement (message, userId, tx, playSound = true, title = null) {
  bufferMessages(message, userId, tx, PUSH_ANNOUNCEMENTS_BUFFER, playSound, title)
}

async function bufferMessages (message, userId, tx, buffer, playSound, title) {
  const deviceInfo = await models.NotificationDeviceToken.findOne({ where: { userId }, transaction: tx })
  if (!deviceInfo) return

  let formattedMessage = null
  if (deviceInfo.deviceType === 'ios') {
    formattedMessage = _formatIOSMessage(message, deviceInfo.awsARN, playSound, title)
  }

  if (formattedMessage) {
    logger.debug('AWS SNS formattedMessage', formattedMessage)
    const bufferObj = {
      metadata: { userId, deviceToken: deviceInfo.deviceToken },
      notification: formattedMessage
    }
    buffer.push(bufferObj)
  } else return null
>>>>>>> 3636311b
}

// Actually send the messages from the buffer to SNS
// If a device token is invalid attempt to remove it
//
// DON'T throw errors in this function because it stops execution,
// we want it to continue
async function drainPublishedMessages () {
  for (let bufferObj of PUSH_NOTIFICATIONS_BUFFER) {
<<<<<<< HEAD
    try {
      const { notification } = bufferObj
      await publishPromisified(notification)
    } catch (e) {
      logger.error('Error sending push notification to device', e)

      if (e && e.code && (e.code === 'EndpointDisabled' || e.code === 'InvalidParameter')) {
        try {
          const { deviceToken, userId } = bufferObj.metadata
          // this notification is not deliverable to this device
          // remove from deviceTokens table and de-register from AWS
          const tokenObj = await models.NotificationDeviceToken.findOne({
            where: {
              deviceToken,
              userId
            }
          })

          if (tokenObj) {
            // delete the endpoint from AWS SNS
            await deleteEndpoint({ EndpointArn: tokenObj.awsARN })
            await tokenObj.destroy()
=======
    await drainMessageObject(bufferObj)
  }

  PUSH_NOTIFICATIONS_BUFFER = []
}

async function drainPublishedAnnouncements () {
  for (let bufferObj of PUSH_ANNOUNCEMENTS_BUFFER) {
    await drainMessageObject(bufferObj)
  }

  PUSH_ANNOUNCEMENTS_BUFFER = []
}

async function drainMessageObject (bufferObj) {
  try {
    const { notification } = bufferObj
    await publishPromisified(notification)
  } catch (e) {
    if (e && e.code && (e.code === 'EndpointDisabled' || e.code === 'InvalidParameter')) {
      try {
        const { deviceToken, userId } = bufferObj.metadata
        // this notification is not deliverable to this device
        // remove from deviceTokens table and de-register from AWS
        const tokenObj = await models.NotificationDeviceToken.findOne({
          where: {
            deviceToken,
            userId
>>>>>>> 3636311b
          }
        })

        if (tokenObj) {
          // delete the endpoint from AWS SNS
          await deleteEndpoint({ EndpointArn: tokenObj.awsARN })
          await tokenObj.destroy()
        }
<<<<<<< HEAD
=======
      } catch (e) {
        logger.error('Error removing an outdated record from the NotificationDeviceToken table', e, bufferObj.metadata)
>>>>>>> 3636311b
      }
    } else {
      logger.error('Error sending push notification to device', e)
    }
  }
}

module.exports = {
  listEndpointsByPlatformApplication,
  createPlatformEndpoint,
  publish,
  publishAnnouncement,
  deleteEndpoint,
  publishPromisified,
  drainPublishedMessages,
  drainPublishedAnnouncements
}<|MERGE_RESOLUTION|>--- conflicted
+++ resolved
@@ -92,28 +92,6 @@
 const deleteEndpoint = _promisifySNS('deleteEndpoint')
 
 async function publish (message, userId, tx, playSound = true) {
-<<<<<<< HEAD
-  const devices = await models.NotificationDeviceToken.findAll({ where: { userId }, transaction: tx })
-  // no devices registered for that user
-  if (devices.length === 0) return
-
-  for (let device of devices) {
-    let formattedMessage = null
-    if (device.deviceType === 'ios') {
-      formattedMessage = _formatIOSMessage(message, device.awsARN, playSound)
-    }
-    // TODO add android formatting here
-
-    if (formattedMessage) {
-      logger.debug('AWS SNS formattedMessage', formattedMessage)
-      const bufferObj = {
-        metadata: { userId, deviceToken: device.deviceToken },
-        notification: formattedMessage
-      }
-      PUSH_NOTIFICATIONS_BUFFER.push(bufferObj)
-    } else return null
-  }
-=======
   bufferMessages(message, userId, tx, PUSH_NOTIFICATIONS_BUFFER, playSound)
 }
 
@@ -138,7 +116,6 @@
     }
     buffer.push(bufferObj)
   } else return null
->>>>>>> 3636311b
 }
 
 // Actually send the messages from the buffer to SNS
@@ -148,30 +125,6 @@
 // we want it to continue
 async function drainPublishedMessages () {
   for (let bufferObj of PUSH_NOTIFICATIONS_BUFFER) {
-<<<<<<< HEAD
-    try {
-      const { notification } = bufferObj
-      await publishPromisified(notification)
-    } catch (e) {
-      logger.error('Error sending push notification to device', e)
-
-      if (e && e.code && (e.code === 'EndpointDisabled' || e.code === 'InvalidParameter')) {
-        try {
-          const { deviceToken, userId } = bufferObj.metadata
-          // this notification is not deliverable to this device
-          // remove from deviceTokens table and de-register from AWS
-          const tokenObj = await models.NotificationDeviceToken.findOne({
-            where: {
-              deviceToken,
-              userId
-            }
-          })
-
-          if (tokenObj) {
-            // delete the endpoint from AWS SNS
-            await deleteEndpoint({ EndpointArn: tokenObj.awsARN })
-            await tokenObj.destroy()
-=======
     await drainMessageObject(bufferObj)
   }
 
@@ -200,7 +153,6 @@
           where: {
             deviceToken,
             userId
->>>>>>> 3636311b
           }
         })
 
@@ -209,11 +161,8 @@
           await deleteEndpoint({ EndpointArn: tokenObj.awsARN })
           await tokenObj.destroy()
         }
-<<<<<<< HEAD
-=======
       } catch (e) {
         logger.error('Error removing an outdated record from the NotificationDeviceToken table', e, bufferObj.metadata)
->>>>>>> 3636311b
       }
     } else {
       logger.error('Error sending push notification to device', e)
