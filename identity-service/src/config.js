const convict = require('convict')
const fs = require('fs')

// custom array parsing for arrays passed in via string env vars
convict.addFormat({
  name: 'string-array',
  validate: function (val) {
    return Array.isArray(val)
  },
  coerce: function (val) {
    if (!val || val === '') return {}
    return JSON.parse(val)
  }
})

// Define a schema
const config = convict({
  dbUrl: {
    doc: 'Database URL connection string',
    format: String,
    env: 'dbUrl',
    default: null
  },
  redisHost: {
    doc: 'Redis host name',
    format: String,
    env: 'redisHost',
    default: null
  },
  redisPort: {
    doc: 'Redis port',
    format: 'port',
    env: 'redisPort',
    default: null
  },
  web3Provider: {
    doc: 'web3 provider url',
    format: String,
    env: 'web3Provider',
    default: null
  },
  secondaryWeb3Provider: {
    doc: 'secondary web3 provider url',
    format: String,
    env: 'secondaryWeb3Provider',
    default: null
  },
  port: {
    doc: 'Port to run service on',
    format: 'port',
    env: 'port',
    default: null
  },
  logLevel: {
    doc: 'Log level',
    format: ['fatal', 'error', 'warn', 'info', 'debug', 'trace'],
    env: 'logLevel',
    default: 'info'
  },
  twitterAPIKey: {
    doc: 'Twitter API key',
    format: String,
    env: 'twitterAPIKey',
    default: null
  },
  twitterAPISecret: {
    doc: 'Twitter API Secret',
    format: String,
    env: 'twitterAPISecret',
    default: null
  },
  instagramAPIKey: {
    doc: 'Instagram API Key',
    format: String,
    env: 'instagramAPIKey',
    default: null
  },
  instagramAPISecret: {
    doc: 'Instagram API Secret',
    format: String,
    env: 'instagramAPISecret',
    default: null
  },
  instagramRedirectUrl: {
    doc: 'Instagram API Redirect url',
    format: String,
    env: 'instagramRedirectUrl',
    default: null
  },
  instagramProfileUrl: {
    doc: 'Instagram profile url',
    format: String,
    env: 'instagramProfileUrl',
    default: 'https://www.instagram.com/%USERNAME%/channel/?__a=1'
  },
  relayerPrivateKey: {
    doc: 'L2 Relayer(used to make relay transactions) private key. The source of the funds when funding wallet.',
    format: String,
    env: 'relayerPrivateKey',
    default: null,
    sensitive: true
  },
  relayerPublicKey: {
    doc: 'L2 Relayer(used to make relay transactions) public key. The source of the funds when funding wallet.',
    format: String,
    env: 'relayerPublicKey',
    default: null
  },
  relayerWallets: {
    doc: 'L2 Relayer wallet objects to send transactions. Stringified array like[{ publicKey, privateKey}, ...]',
    format: 'string-array',
    env: 'relayerWallets',
    default: null
  },
  ethFunderAddress: {
    doc: 'L1 Relayer Address. The source of the funds when funding wallets. (Only used in balance_check and eth_balance_check to check if enough funds exist)',
    format: String,
    env: 'ethFunderAddress',
    default: null
  },
  ethRelayerWallets: {
    doc: 'L1 Relayer wallet objects to send transactions. Stringified array like[{ publicKey, privateKey}, ...]',
    format: 'string-array',
    env: 'ethRelayerWallets',
    default: null
  },
  userVerifierPrivateKey: {
    doc: 'User verifier(used to write users to chain as isVerified) private key',
    format: String,
    env: 'userVerifierPrivateKey',
    default: null,
    sensitive: true
  },
  userVerifierPublicKey: {
    doc: 'User verifier(used to write users to chain as isVerified) public key',
    format: String,
    env: 'userVerifierPublicKey',
    default: null
  },
  blacklisterPrivateKey: {
    doc: 'Blacklister(used to write multihashes as blacklisted on chain) private key',
    format: String,
    env: 'blacklisterPrivateKey',
    default: null,
    sensitive: true
  },
  blacklisterPublicKey: {
    doc: 'Blacklister(used to write multihashes as blacklisted on chain) public key',
    format: String,
    env: 'blacklisterPublicKey',
    default: null
  },
  rateLimitingReqLimit: {
    doc: 'Total request per hour rate limit',
    format: 'nat',
    env: 'rateLimitingReqLimit',
    default: null
  },
  rateLimitingAuthLimit: {
    doc: 'Auth requests per hour rate limit',
    format: 'nat',
    env: 'rateLimitingAuthLimit',
    default: null
  },
  rateLimitingTwitterLimit: {
    doc: 'Twitter requests per hour rate limit',
    format: 'nat',
    env: 'rateLimitingTwitterLimit',
    default: null
  },
  rateLimitingListensPerTrackPerHour: {
    doc: 'Listens per track per user per Hour',
    format: 'nat',
    env: 'rateLimitingListensPerTrackPerHour',
    default: null
  },
  rateLimitingListensPerIPPerHour: {
    doc: 'Listens per track per IP per Hour',
    format: 'nat',
    env: 'rateLimitingListensPerIPPerHour',
    default: null
  },
  rateLimitingListensPerTrackPerDay: {
    doc: 'Listens per track per user per Day',
    format: 'nat',
    env: 'rateLimitingListensPerTrackPerDay',
    default: null
  },
  rateLimitingListensPerIPPerDay: {
    doc: 'Listens per track per IP per Day',
    format: 'nat',
    env: 'rateLimitingListensPerIPPerDay',
    default: null
  },
  rateLimitingEthRelaysPerIPPerDay: {
    doc: 'Eth relay operations per IP per day',
    format: 'nat',
    env: 'rateLimitingEthRelaysPerIPPerDay',
    default: 50
  },
  rateLimitingEthRelaysPerWalletPerDay: {
    doc: 'Listens per track per IP per Day',
    format: 'nat',
    env: 'rateLimitingEthRelaysPerWalletPerDay',
    default: 10
  },
  rateLimitingListensPerTrackPerWeek: {
    doc: 'Listens per track per user per Week',
    format: 'nat',
    env: 'rateLimitingListensPerTrackPerWeek',
    default: null
  },
  rateLimitingListensPerIPPerWeek: {
    doc: 'Listens per track per IP per Week',
    format: 'nat',
    env: 'rateLimitingListensPerIPPerWeek',
    default: null
  },
  rateLimitingListensIPWhitelist: {
    doc: 'Regex of IP addresses that should not get rate limited',
    format: String,
    env: 'rateLimitingListensIPWhitelist',
    default: null
  },
  endpointRateLimits: {
    doc: `A serialized objects of rate limits with the form {
      <req.path>: {
        <req.method>:
          [
            {
              expiry: <seconds>,
              max: <count>
            },
            ...
          ],
          ...
        }
      }
    `,
    format: String,
    env: 'endpointRateLimits',
    default: '{}'
  },
  minimumBalance: {
    doc: 'Minimum token balance below which /balance_check fails',
    format: Number,
    env: 'minimumBalance',
    default: null
  },
  minimumRelayerBalance: {
    doc: 'Minimum token balance for relayer below which /balance_check fails',
    format: Number,
    env: 'minimumRelayerBalance',
    default: null
  },
  ethMinimumBalance: {
    doc: 'Minimum ETH balance below which /eth_balance_check fails',
    format: Number,
    env: 'ethMinimumBalance',
    default: 0.5
  },
  ethMinimumFunderBalance: {
    doc: 'Minimum eth balance for funder below which /eth_balance_check fails',
    format: Number,
    env: 'ethMinimumFunderBalance',
    default: 0.5
  },
  mailgunApiKey: {
    doc: 'Mailgun API key used to send emails',
    format: String,
    env: 'mailgunApiKey',
    default: ''
  },
  // loaded through contract-config.json, if an env variable declared, env var takes precendence
  registryAddress: {
    doc: 'Registry address of contracts deployed on web3Provider',
    format: String,
    default: null,
    env: 'registryAddress'
  },
  audiusNotificationUrl: {
    doc: 'Url of audius notifications',
    format: String,
    default: null,
    env: 'audiusNotificationUrl'
  },
  notificationStartBlock: {
    doc: 'First block to start notification indexing from',
    format: Number,
    default: 0,
    env: 'notificationStartBlock'
  },
  ethTokenAddress: {
    doc: 'ethTokenAddress',
    format: String,
    default: null,
    env: 'ethTokenAddress'
  },
  ethRegistryAddress: {
    doc: 'ethRegistryAddress',
    format: String,
    default: null,
    env: 'ethRegistryAddress'
  },
  ethProviderUrl: {
    doc: 'ethProviderUrl',
    format: String,
    default: null,
    env: 'ethProviderUrl'
  },
  ethOwnerWallet: {
    doc: 'ethOwnerWallet',
    format: String,
    default: null,
    env: 'ethOwnerWallet'
  },
  isTestRun: {
    doc: 'Sets some configs and excludes some processes if this is a test run',
    format: Boolean,
    default: false,
    env: 'isTestRun'
  },
  awsAccessKeyId: {
    doc: 'AWS access key with SNS permissions',
    format: String,
    default: null,
    env: 'awsAccessKeyId'
  },
  awsSecretAccessKey: {
    doc: 'AWS access key secret with SNS permissions',
    format: String,
    default: null,
    env: 'awsSecretAccessKey'
  },
  awsSNSiOSARN: {
    doc: 'AWS ARN for iOS in SNS',
    format: String,
    default: null,
    env: 'awsSNSiOSARN'
  },
  awsSNSAndroidARN: {
    doc: 'AWS ARN for Android in SNS',
    format: String,
    default: null,
    env: 'awsSNSAndroidARN'
  },
  minGasPrice: {
    doc: 'minimum gas price; 10 GWei, 10 * POA default gas price',
    format: 'nat',
    default: 10 * Math.pow(10, 9),
    env: 'minGasPrice'
  },
  highGasPrice: {
    doc: 'max gas price; 25 GWei, 2.5 * minGasPrice',
    format: 'nat',
    default: 25 * Math.pow(10, 9),
    env: 'highGasPrice'
  },
  // ganache gas price is extremely high, so we hardcode a lower value (0x09184e72a0 from docs here)
  ganacheGasPrice: {
    doc: 'ganache gas price',
    format: 'nat',
    default: 39062500000,
    env: 'ganacheGasPrice'
  },
  // 1011968 is used by default; 0xf7100 in hex
  defaultGasLimit: {
    doc: 'default gas limit',
    format: String,
    default: '0xf7100',
    env: 'defaultGasLimit'
  },
  browserPushGCMAPIKey: {
    doc: 'Google Cloud Messaging Browser Push Key',
    format: String,
    default: '',
    env: 'browserPushGCMAPIKey'
  },
  browserPushVapidPublicKey: {
    doc: 'Vapid Public Key for browser push notification',
    format: String,
    default: '',
    env: 'browserPushVapidPublicKey'
  },
  browserPushVapidPrivateKey: {
    doc: 'Vapid Private Key for browser push notifications',
    format: String,
    default: '',
    env: 'browserPushVapidPrivateKey'
  },
  apnKeyId: {
    doc: 'APN Key ID for safari browser push notifications',
    format: String,
    default: '',
    env: 'apnKeyId'
  },
  apnTeamId: {
    doc: 'APN Team ID for safari browser push notifications',
    format: String,
    default: '',
    env: 'apnTeamId'
  },
  apnAuthKey: {
    doc: 'APN Auth Key, read from a string into a file',
    format: String,
    default: '',
    env: 'apnAuthKey'
  },
  environment: {
    doc: 'Determines running on development, staging, or production',
    format: String,
    default: 'development',
    env: 'environment'
  },
  pgConnectionPoolMin: {
    doc: 'The max count for the pool of connections',
    format: 'nat',
    default: 5,
    env: 'pgConnectionPoolMin'
  },
  pgConnectionPoolMax: {
    doc: 'The minimum count for the pool of connections',
    format: 'nat',
    default: 50,
    env: 'pgConnectionPoolMax'
  },
  pgConnectionPoolAcquireTimeout: {
    doc:
      'The maximum time (ms) the pool will try to get the connection before throwing an error',
    format: 'nat',
    default: 60000,
    env: 'pgConnectionPoolAcquireTimeout'
  },
  pgConnectionPoolIdleTimeout: {
    doc:
      'The maximum time (ms) that a connection can be idle before being released',
    format: 'nat',
    default: 10000,
    env: 'pgConnectionPoolIdleTimeout'
  },
  setTimeout: {
    doc: `
      Sets the timeout value (in ms) for sockets
      https://nodejs.org/dist/latest-v6.x/docs/api/http.html#http_server_settimeout_msecs_callback
    `,
    format: 'nat',
    env: 'setTimeout',
    default: 10 * 60 * 1000 // 10 minutes
  },
  timeout: {
    doc: `
      Sets the timeout value (in ms) for socket inactivity
      https://nodejs.org/dist/latest-v6.x/docs/api/http.html#http_server_timeout
    `,
    format: 'nat',
    env: 'timeout',
    default: 10 * 60 * 1000 // 10 minutes
  },
  keepAliveTimeout: {
    doc: `
      Server keep alive timeout
      https://nodejs.org/dist/latest-v6.x/docs/api/http.html#http_server_keepalivetimeout
    `,
    format: 'nat',
    env: 'keepAliveTimeout',
    default: 5000 // node.js default value
  },
  headersTimeout: {
    doc: `
      Server headers timeout
      https://nodejs.org/dist/latest-v6.x/docs/api/http.html#http_server_headerstimeout
    `,
    format: 'nat',
    env: 'headersTimeout',
    default: 60 * 1000 // 60s - node.js default value
  },
  defiPulseApiKey: {
    doc: 'API Key used to query eth gas station info',
    format: String,
    env: 'defiPulseApiKey',
    default: ''
  },
  ethRelayerProdGasTier: {
    doc: 'One of averageGweiHex/fastGweiHex/fastestGweiHex',
    format: String,
    env: 'ethRelayerProdGasTier',
    default: 'fastestGweiHex'
  },
  captchaScoreSecret: {
    doc: 'The secret necessary to view user captcha scores',
    format: String,
    env: 'captchaScoreSecret',
    default: 'captcha_score_secret'
  },
  recaptchaServiceKey: {
    doc: 'The service key for Google recaptcha v3 API',
    format: String,
    env: 'recaptchaServiceKey',
    default: ''
  },
<<<<<<< HEAD
  solanaCreateAndVerifyAddress: {
    doc: 'solanaCreateAndVerifyAddress',
    format: String,
    default: null,
    env: 'solanaCreateAndVerifyAddress'
  },
  solanaProgramAddress: {
    doc: 'solanaProgramAddress',
    format: String,
    default: null,
    env: 'solanaProgramAddress'
  },
  solanaValidSigner: {
    doc: 'solanaValidSigner',
    format: String,
    default: null,
    env: 'solanaValidSigner'
=======
  sentryDSN: {
    doc: 'Sentry DSN key',
    format: String,
    env: 'sentryDSN',
    default: ''
>>>>>>> f478a22b
  }
})

// if you wanted to load a file
// this is lower precendence than env variables, so if registryAddress or ownerWallet env
// variables are defined, they take precendence

// TODO(DM) - remove these defaults
const defaultConfigExists = fs.existsSync('default-config.json')
if (defaultConfigExists) config.loadFile('default-config.json')

if (fs.existsSync('eth-contract-config.json')) {
  let ethContractConfig = require('../eth-contract-config.json')
  config.load({
    ethTokenAddress: ethContractConfig.audiusTokenAddress,
    ethRegistryAddress: ethContractConfig.registryAddress,
    ethOwnerWallet: ethContractConfig.ownerWallet,
    ethWallets: ethContractConfig.allWallets
  })
}

if (fs.existsSync('solana-contract-config.json')) {
  let solanaContractConfig = require('../solana-contract-config.json')
  config.load({
    solanaCreateAndVerifyAddress: solanaContractConfig.createAndVerifyAddress,
    solanaProgramAddress: solanaContractConfig.programAddress,
    solanaValidSigner: solanaContractConfig.validSigner
  })
}

// the contract-config.json file is used to load registry address locally
// during development
const contractConfigExists = fs.existsSync('contract-config.json')
if (contractConfigExists) config.loadFile('contract-config.json')

// Perform validation and error any properties are not present on schema
config.validate()

module.exports = config<|MERGE_RESOLUTION|>--- conflicted
+++ resolved
@@ -498,7 +498,6 @@
     env: 'recaptchaServiceKey',
     default: ''
   },
-<<<<<<< HEAD
   solanaCreateAndVerifyAddress: {
     doc: 'solanaCreateAndVerifyAddress',
     format: String,
@@ -516,13 +515,12 @@
     format: String,
     default: null,
     env: 'solanaValidSigner'
-=======
+  },
   sentryDSN: {
     doc: 'Sentry DSN key',
     format: String,
     env: 'sentryDSN',
     default: ''
->>>>>>> f478a22b
   }
 })
 
