--- conflicted
+++ resolved
@@ -175,19 +175,17 @@
     default: null,
     env: 'registryAddress'
   },
-<<<<<<< HEAD
   audiusNotificationUrl: {
     doc: 'Url of audius notifications',
     format: String,
     default: null,
     env: 'audiusNotificationUrl'
-=======
+  },
   notificationStartBlock: {
     doc: 'First block to start notification indexing from',
     format: Number,
     default: 0,
     env: 'notificationStartBlock'
->>>>>>> 302526b7
   }
 })
 
