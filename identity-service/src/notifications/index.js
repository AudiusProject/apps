--- conflicted
+++ resolved
@@ -414,14 +414,9 @@
       time = Date.now()
 
       // Fetch additional metadata from DP, query for the user's notification settings, and send push notifications (mobile/browser)
-<<<<<<< HEAD
-      await sendNotifications(audiusLibs, processedNotifications, tx)
+      await sendNotifications(audiusLibs, processedNotifications, tx, optimizelyClient)
       logger.info(`${logLabel} - sendNotifications complete in ${Date.now() - time}ms`)
       time = Date.now()
-=======
-      await sendNotifications(audiusLibs, processedNotifications, tx, optimizelyClient)
-      logger.info(`${logLabel} - sendNotifications complete`)
->>>>>>> a77b0292
 
       // Commit
       await tx.commit()
