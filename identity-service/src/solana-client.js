--- conflicted
+++ resolved
@@ -158,11 +158,7 @@
     [feePayer]
   )
 
-<<<<<<< HEAD
-  return txInfo
-=======
   return signature
->>>>>>> 7c8aaa70
 }
 
 exports.createAndVerifyMessage = createAndVerifyMessage