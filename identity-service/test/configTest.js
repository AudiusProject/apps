const assert = require('assert')
const config = require('../src/config')
const {
  generateRandomUUID,
  generateRandomPort,
  generateRandomNaturalNumber,
  generateRandomBoolean,
  generateRandomLogLevel
} = require('./lib/generateRandomValues')
const convict = require('convict')

describe('convict configuration test', function () {
  it('Env key and object key names are equal', function () {
    const schema = config.getSchema().properties

    for (var key in schema) {
      assert(key === schema[key]['env'], `The key ${key} and the env key ${schema[key]['env']} do not match.`)
    }
  })

  it('[pass] Adding a number with format as type string will cause config to take its string value', function () {
    const c = convict({
      randomKey: {
        format: String,
        default: null,
        env: 'randomKey'
      }
    })

    process.env['randomKey'] = 123
    assert(process.env['randomKey'] === '123')

    c.load({})

    assert(c.get('randomKey') === '123')

    // Calling validate() should not throw an error. If an error is thrown, call assert.fail() to fail test
    try {
      c.validate()
    } catch (e) {
      assert.fail(e)
    }
  })

  it('[pass] Adding a number with format as type nat will cause config to take its numeric value', function () {
    const c = convict({
      randomKey: {
        format: 'nat',
        default: null,
        env: 'randomKey'
      }
    })

    process.env['randomKey'] = '123'

    c.load({})

    assert(c.get('randomKey') === 123)

    // Calling validate() should not throw an error. If an error is thrown, call assert.fail() to fail test
    try {
      c.validate()
    } catch (e) {
      assert.fail(e)
    }
  })

  it('setting a value through env key, and ensuring the new value is set in config', function () {
    const schema = config.getSchema().properties

    for (var key in schema) {
      // special case this property since config.load will override the test value in the env var because of custom type coercion
<<<<<<< HEAD
      if (key === 'relayerWallets' || key === 'ethRelayerWallets' || key === 'solanaSignerPrivateKey') {
=======
      if (key === 'relayerWallets' || key === 'ethRelayerWallets' || key === 'solanaFeePayerWallet') {
>>>>>>> 21540e61
        assert.deepStrictEqual(Array.isArray(config.get(key)), true)
        continue
      }

      let oldValue = config.get(key)

      let format = schema[key].format.toString()

      // setting invalid values
      const invalidValue = getInvalidConfigValue(format)

      if (invalidValue) {
        setAndValidateEnvVar(key, invalidValue)

        // Reload config to grab env vars
        config.load({})

        assert.throws(() => {
          config.validate()
          assert.fail('Did not properly validate config')
        }, Error)
      }

      const validValue = getValidConfigValue(format)

      setAndValidateEnvVar(key, validValue)

      config.load({})

      // convict js converts env vars to its proper type
      assert(
        config.get(key) === validValue,
        `The config key '${key}' with format type '${schema[key].format}' is still retaining its old value of '${oldValue}' instead of '${validValue}'`)
    }
  })
})

// Retrieves proper values for validation tests
function getValidConfigValue (format) {
  let validValue

  switch (format) {
    case 'fatal,error,warn,info,debug,trace':
      validValue = generateRandomLogLevel()
      break
    case 'string':
      validValue = generateRandomUUID()
      break
    case 'number':
    case 'nat':
      validValue = generateRandomNaturalNumber()
      break
    case 'port':
      validValue = generateRandomPort()
      break
    case 'boolean':
      validValue = generateRandomBoolean()
  }
  return validValue
}

// Retrieves bad values for validation tests
function getInvalidConfigValue (format) {
  let invalidValue

  switch (format) {
    case 'fatal,error,warn,info,debug,trace':
      invalidValue = generateRandomNaturalNumber()
      break
    case 'nat':
      invalidValue = generateRandomUUID()
      break
    case 'port':
      invalidValue = generateRandomUUID()
      break
    // A format of type string will convert any new value to its string value
    // A format of type boolean will convert any new value to its t/f value
    // A format of type number will convert any new value to NaN, which is a type of number
    case 'string':
    case 'boolean':
    case 'number':
      invalidValue = null
      break
  }
  return invalidValue
}

// Sets and validates env var
function setAndValidateEnvVar (key, newValue) {
  process.env[key] = newValue

  // everything in process.env is typeof string
  assert(process.env[key] === newValue.toString(), 'Env var was not set properly.')
}<|MERGE_RESOLUTION|>--- conflicted
+++ resolved
@@ -70,11 +70,7 @@
 
     for (var key in schema) {
       // special case this property since config.load will override the test value in the env var because of custom type coercion
-<<<<<<< HEAD
-      if (key === 'relayerWallets' || key === 'ethRelayerWallets' || key === 'solanaSignerPrivateKey') {
-=======
       if (key === 'relayerWallets' || key === 'ethRelayerWallets' || key === 'solanaFeePayerWallet') {
->>>>>>> 21540e61
         assert.deepStrictEqual(Array.isArray(config.get(key)), true)
         continue
       }
