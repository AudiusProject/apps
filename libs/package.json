--- conflicted
+++ resolved
@@ -1,10 +1,6 @@
 {
   "name": "@audius/libs",
-<<<<<<< HEAD
-  "version": "1.2.18",
-=======
   "version": "1.2.19",
->>>>>>> 461de42f
   "description": "",
   "main": "src/index.js",
   "browser": {
