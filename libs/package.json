--- conflicted
+++ resolved
@@ -1,10 +1,6 @@
 {
   "name": "@audius/libs",
-<<<<<<< HEAD
-  "version": "0.11.81",
-=======
   "version": "0.12.0",
->>>>>>> e23360d5
   "description": "",
   "main": "src/index.js",
   "browser": {
@@ -22,11 +18,7 @@
     "lint-fix": "./node_modules/.bin/standard --fix"
   },
   "dependencies": {
-<<<<<<< HEAD
-    "@audius/hedgehog": "^1.0.7",
-=======
     "@audius/hedgehog": "^1.0.8",
->>>>>>> e23360d5
     "abi-decoder": "^1.2.0",
     "async-retry": "^1.2.3",
     "axios": "^0.19.0",
