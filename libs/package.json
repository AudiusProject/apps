--- conflicted
+++ resolved
@@ -33,12 +33,8 @@
     "web3": "^1.2.7"
   },
   "devDependencies": {
-<<<<<<< HEAD
-    "nyc": "^15.0.0",
-=======
     "mocha": "^5.2.0",
     "nock": "^10.0.6",
->>>>>>> ee7a567e
     "standard": "^12.0.1"
   },
   "repository": {
