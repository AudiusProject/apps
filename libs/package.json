{
  "name": "@audius/libs",
<<<<<<< HEAD
  "version": "0.11.80",
=======
  "version": "0.11.81",
>>>>>>> 69ed7a1f
  "description": "",
  "main": "src/index.js",
  "browser": {
    "fs": false,
    "node-localstorage": false,
    "crypto": false
  },
  "scripts": {
    "test": "./scripts/test.sh",
    "test-circle-ci": "./scripts/circleci-test.sh",
    "test:units": "mocha './src/**/*.test.js' --exit",
    "setup": "./scripts/migrate_contracts.sh",
    "lint": "./node_modules/.bin/standard",
    "lint-fix": "./node_modules/.bin/standard --fix"
  },
  "dependencies": {
    "@audius/hedgehog": "^1.0.7",
    "abi-decoder": "^1.2.0",
    "async-retry": "^1.2.3",
    "axios": "^0.19.0",
    "bs58": "^4.0.1",
    "eth-sig-util": "^2.1.0",
    "ethereumjs-tx": "^1.3.7",
    "form-data": "^2.3.3",
    "lodash": "^4.17.11",
    "node-localstorage": "^1.3.1",
    "proper-url-join": "^1.2.0",
    "semver": "^6.3.0",
    "web3": "^1.2.7"
  },
  "devDependencies": {
    "mocha": "^5.2.0",
    "nock": "^10.0.6",
    "standard": "^12.0.1"
  },
  "repository": {
    "type": "git",
    "url": "git+https://github.com/AudiusProject/audius-protocol/tree/master/libs"
  },
  "engines": {
    "node": ">=10.15.3"
  },
  "author": "Audius",
  "license": "Apache-2.0",
  "bugs": {
    "url": "https://github.com/AudiusProject/audius-protocol/issues"
  },
  "homepage": "https://github.com/AudiusProject/audius-protocol/tree/master/libs",
  "standard": {
    "globals": [
      "assert",
      "beforeEach",
      "it",
      "before",
      "describe",
      "afterEach",
      "Blob",
      "self",
      "Worker",
      "postMessage"
    ],
    "ignore": [
      "examples/*.js",
      "tests/*.js"
    ]
  }
}<|MERGE_RESOLUTION|>--- conflicted
+++ resolved
@@ -1,10 +1,6 @@
 {
   "name": "@audius/libs",
-<<<<<<< HEAD
-  "version": "0.11.80",
-=======
   "version": "0.11.81",
->>>>>>> 69ed7a1f
   "description": "",
   "main": "src/index.js",
   "browser": {
