import type { provider } from 'web3-core'
import type { Merge } from 'type-fest'

import { EthWeb3Config, EthWeb3Manager } from './services/ethWeb3Manager'

import { version } from './version'
import {
  AnchorAudiusDataConfig,
  SolanaAudiusData
} from './services/solanaAudiusData'
import { Web3Config, Web3Manager } from './services/web3Manager'
import { EthContracts } from './services/ethContracts'
import {
  SolanaWeb3Manager,
  SolanaUtils,
<<<<<<< HEAD
  RewardsAttester
} = require('./services/solana')
const { AudiusContracts } = require('./services/dataContracts')
const { IdentityService } = require('./services/identity')
const { Comstock } = require('./services/comstock')
const { Hedgehog } = require('./services/hedgehog')
const { CreatorNode } = require('./services/creatorNode')
const { DiscoveryProvider } = require('./services/discoveryProvider')
const { Wormhole } = require('./services/wormhole')
const { AudiusABIDecoder } = require('./services/ABIDecoder')
const { SchemaValidator } = require('./services/schemaValidator')
const { UserStateManager } = require('./userStateManager')
const SanityChecks = require('./sanityChecks')
const { Utils, Captcha } = require('./utils')
const { ServiceProvider } = require('./api/ServiceProvider')

const { Account } = require('./api/Account')
const { Users } = require('./api/Users')
const { Track } = require('./api/Track')
const { Playlists } = require('./api/Playlist')
const { File } = require('./api/File')
const { Rewards } = require('./api/Rewards')
const { Reactions } = require('./api/Reactions')
const Web3 = require('./web3')

const { Keypair } = require('@solana/web3.js')
const { PublicKey } = require('@solana/web3.js')
const { EntityManager } = require('./api/entityManager')
const { getPlatformLocalStorage } = require('./utils/localStorage')

class AudiusLibs {
=======
  SolanaWeb3Config
} from './services/solana'
import { AudiusContracts } from './services/dataContracts'
import { IdentityService } from './services/identity'
import { Comstock } from './services/comstock'
import { Hedgehog, HedgehogConfig } from './services/hedgehog'
import type { Hedgehog as HedgehogBase } from '@audius/hedgehog'
import { CreatorNode, CreatorNodeConfig } from './services/creatorNode'
import {
  DiscoveryProvider,
  DiscoveryProviderConfig
} from './services/discoveryProvider'
import { Wormhole, WormholeConfig } from './services/wormhole'
import { AudiusABIDecoder } from './services/ABIDecoder'
import { Schemas, SchemaValidator } from './services/schemaValidator'
import { UserStateManager } from './userStateManager'
import { Utils, Captcha, Nullable, Logger, CaptchaConfig } from './utils'
import { ServiceProvider } from './api/ServiceProvider'

import { Account } from './api/Account'
import { Users } from './api/Users'
import { Track } from './api/Track'
import { Playlists } from './api/Playlist'
import { File } from './api/File'
import { Rewards } from './api/Rewards'
import { Reactions } from './api/Reactions'
import Web3 from './LibsWeb3'

import { Keypair, PublicKey } from '@solana/web3.js'
import { getPlatformLocalStorage, LocalStorage } from './utils/localStorage'
import type { BaseConstructorArgs } from './api/base'
import type { MonitoringCallbacks } from './services/types'

type LibsIdentityServiceConfig = {
  url: string
  useHedgehogLocalStorage: boolean
}

type LibsHedgehogConfig = Omit<
  HedgehogConfig,
  'identityService' | 'localStorage'
>

type LibsSolanaWeb3Config = SolanaWeb3Config & {
  // fee payer secret keys, if client wants to switch between different fee payers during relay
  feePayerSecretKeys?: Uint8Array[]
}

type LibsWormholeConfig = Merge<WormholeConfig, { rpcHosts: string | string[] }>

type LibsDiscoveryProviderConfig = Omit<
  DiscoveryProviderConfig,
  'userStateManager' | 'ethContracts' | 'web3Manager'
>

type LibsComstockConfig = {
  url: string
}

type AudiusLibsConfig = {
  web3Config: Web3Config
  ethWeb3Config: EthWeb3Config
  solanaWeb3Config: SolanaWeb3Config
  solanaAudiusDataConfig: AnchorAudiusDataConfig
  identityServiceConfig: LibsIdentityServiceConfig
  discoveryProviderConfig: LibsDiscoveryProviderConfig
  creatorNodeConfig: CreatorNodeConfig
  comstockConfig: LibsComstockConfig
  wormholeConfig: WormholeConfig
  captchaConfig: CaptchaConfig
  hedgehogConfig: LibsHedgehogConfig
  isServer: boolean
  logger: Logger
  isDebug: boolean
  preferHigherPatchForPrimary: boolean
  preferHigherPatchForSecondaries: boolean
  localStorage: LocalStorage
}

export class AudiusLibs {
>>>>>>> d6acc56d
  /**
   * Configures an identity service wrapper
   */
  static configIdentityService(
    url: string,
    // whether or not to read hedgehog entropy in local storage
    useHedgehogLocalStorage = true
  ) {
    return { url, useHedgehogLocalStorage }
  }

  /**
   * Configures an identity service wrapper
   */
  static configComstock(url: string) {
    return { url }
  }

  static configCreatorNode(
    // creator node endpoint to fall back to on requests
    fallbackUrl: string,
    // whether to delay connection to the node until the first request that requires a connection is made.
    lazyConnect = false,
    // whether or not to include only specified nodes (default null)
    passList: Nullable<Set<string>> = null,
    // whether or not to exclude any nodes (default null)
    blockList: Nullable<Set<string>> = null,
    // callbacks to be invoked with metrics from requests sent to a service
    monitoringCallbacks: Nullable<MonitoringCallbacks> = {},
    // whether or not to enforce waiting for replication to 2/3 nodes when writing data
    writeQuorumEnabled = false
  ) {
    return {
      fallbackUrl,
      lazyConnect,
      passList,
      blockList,
      monitoringCallbacks,
      writeQuorumEnabled
    }
  }

  /**
   * Configures an external web3 to use with Audius Libs (e.g. MetaMask)
   */
  static async configExternalWeb3(
    registryAddress: string,
    // equal to web.currentProvider
    web3Provider: string,
    // network chain id
    networkId: string,
    // wallet address to force use instead of the first wallet on the provided web3
    walletOverride: Nullable<string> = null
    // entity manager address
    entityManagerAddress: Nullable<string> = null
  ) {
    const web3Instance = await Utils.configureWeb3(web3Provider, networkId)
    if (!web3Instance) {
      throw new Error('External web3 incorrectly configured')
    }
    const wallets = await web3Instance.eth.getAccounts()
    return {
      registryAddress,
      entityManagerAddress,
      useExternalWeb3: true,
      externalWeb3Config: {
        web3: web3Instance,
        ownerWallet: walletOverride ?? wallets[0]
      }
    }
  }

  /**
   * Configures an internal web3 to use (via Hedgehog)
   */
  static configInternalWeb3(
    registryAddress: string,
    providers: provider,
    privateKey: string,
    entityManagerAddress?: string
  ) {
    let providerList
    if (typeof providers === 'string') {
      providerList = providers.split(',')
    } else if (providers instanceof Web3) {
      providerList = [providers]
    } else if (Array.isArray(providers)) {
      providerList = providers
    } else {
      throw new Error(
        'Providers must be of type string, Array, or Web3 instance'
      )
    }

    return {
      registryAddress,
      entityManagerAddress,
      useExternalWeb3: false,
      internalWeb3Config: {
        web3ProviderEndpoints: providerList,
        privateKey
      }
    }
  }

  /**
   * Configures an eth web3
   */
  static configEthWeb3 (
    tokenAddress,
    registryAddress,
    providers,
    ownerWallet,
    claimDistributionContractAddress,
    wormholeContractAddress
  ) {
    let providerList
    if (typeof providers === 'string') {
      providerList = providers.split(',')
    } else if (providers instanceof Web3) {
      providerList = [providers]
    } else if (Array.isArray(providers)) {
      providerList = providers
    } else {
      throw new Error(
        'Providers must be of type string, Array, or Web3 instance'
      )
    }

    return {
      tokenAddress,
      registryAddress,
      providers: providerList,
      ownerWallet,
      claimDistributionContractAddress,
      wormholeContractAddress
    }
  }

  /**
   * Configures wormhole
   */
  static configWormhole({
    rpcHosts,
    solBridgeAddress,
    solTokenBridgeAddress,
    ethBridgeAddress,
    ethTokenBridgeAddress
  }: LibsWormholeConfig): WormholeConfig {
    let rpcHostList
    if (typeof rpcHosts === 'string') {
      rpcHostList = rpcHosts.split(',')
    } else if (Array.isArray(rpcHosts)) {
      rpcHostList = rpcHosts
    } else {
      throw new Error('rpcHosts must be of type string or Array')
    }
    return {
      rpcHosts: rpcHostList,
      solBridgeAddress,
      solTokenBridgeAddress,
      ethBridgeAddress,
      ethTokenBridgeAddress
    }
  }

  /**
   * Configures a solana web3
   */
  static configSolanaWeb3({
    solanaClusterEndpoint,
    mintAddress,
    solanaTokenAddress,
    claimableTokenPDA,
    feePayerAddress,
    claimableTokenProgramAddress,
    rewardsManagerProgramId,
    rewardsManagerProgramPDA,
    rewardsManagerTokenPDA,
    useRelay,
    feePayerSecretKeys,
    confirmationTimeout,
    audiusDataAdminStorageKeypairPublicKey,
    audiusDataProgramId,
    audiusDataIdl
  }: LibsSolanaWeb3Config): SolanaWeb3Config {
    if (audiusDataAdminStorageKeypairPublicKey instanceof String) {
      audiusDataAdminStorageKeypairPublicKey = new PublicKey(
        audiusDataAdminStorageKeypairPublicKey
      )
    }
    if (audiusDataProgramId instanceof String) {
      audiusDataProgramId = new PublicKey(audiusDataProgramId)
    }
    return {
      solanaClusterEndpoint,
      mintAddress,
      solanaTokenAddress,
      claimableTokenPDA,
      feePayerAddress,
      claimableTokenProgramAddress,
      rewardsManagerProgramId,
      rewardsManagerProgramPDA,
      rewardsManagerTokenPDA,
      useRelay,
      feePayerKeypairs: feePayerSecretKeys?.map((key) =>
        Keypair.fromSecretKey(key)
      ),
      confirmationTimeout,
      audiusDataAdminStorageKeypairPublicKey,
      audiusDataProgramId,
      audiusDataIdl
    }
  }

  /**
   * Configures a solana audius-data
   */
  static configSolanaAudiusData({
    programId,
    adminAccount
  }: AnchorAudiusDataConfig) {
    return {
      programId,
      adminAccount
    }
  }

  version: string

  ethWeb3Config: EthWeb3Config
  web3Config: Web3Config
  solanaWeb3Config: SolanaWeb3Config
  solanaAudiusDataConfig: AnchorAudiusDataConfig
  identityServiceConfig: LibsIdentityServiceConfig
  creatorNodeConfig: CreatorNodeConfig
  discoveryProviderConfig: LibsDiscoveryProviderConfig
  comstockConfig: LibsComstockConfig
  wormholeConfig: WormholeConfig
  captchaConfig: CaptchaConfig
  hedgehogConfig: LibsHedgehogConfig
  isServer: boolean
  isDebug: boolean
  logger: Logger

  AudiusABIDecoder: AudiusABIDecoder
  Utils: Utils

  // Services to initialize. Initialized in .init().
  userStateManager: Nullable<UserStateManager>
  identityService: Nullable<IdentityService>
  hedgehog: Nullable<HedgehogBase>
  discoveryProvider: Nullable<DiscoveryProvider>
  ethWeb3Manager: Nullable<EthWeb3Manager>
  ethContracts: Nullable<EthContracts>
  web3Manager: Nullable<Web3Manager>
  solanaWeb3Manager: Nullable<SolanaWeb3Manager>
  solanaAudiusData: Nullable<SolanaAudiusData>
  contracts: Nullable<AudiusContracts>
  wormholeClient: Nullable<Wormhole>
  creatorNode: Nullable<CreatorNode>
  captcha: Nullable<Captcha>
  schemas?: Schemas
  comstock: Nullable<Comstock>

  // API
  ServiceProvider: Nullable<ServiceProvider>
  Account: Nullable<Account>
  User: Nullable<Users>
  Track: Nullable<Track>
  Playlist: Nullable<Playlists>
  File: Nullable<File>
  Rewards: Nullable<Rewards>
  Reactions: Nullable<Reactions>

  preferHigherPatchForPrimary: boolean
  preferHigherPatchForSecondaries: boolean
  localStorage: LocalStorage

  /**
   * Constructs an Audius Libs instance with configs.
   * Unless default-valued, all configs are optional.
   * @example
   *  const audius = AudiusLibs({
   *    discoveryProviderConfig: {},
   *    creatorNodeConfig: configCreatorNode('https://my-creator.node')
   *  })
   *  await audius.init()
   */
  constructor({
    web3Config,
    ethWeb3Config,
    solanaWeb3Config,
    solanaAudiusDataConfig,
    identityServiceConfig,
    discoveryProviderConfig,
    creatorNodeConfig,
    comstockConfig,
    wormholeConfig,
    captchaConfig,
    hedgehogConfig,
    isServer,
    logger = console,
    isDebug = false,
    preferHigherPatchForPrimary = true,
    preferHigherPatchForSecondaries = true,
    localStorage = getPlatformLocalStorage()
  }: AudiusLibsConfig) {
    // set version

    this.version = version

    this.ethWeb3Config = ethWeb3Config
    this.web3Config = web3Config
    this.solanaWeb3Config = solanaWeb3Config
    this.solanaAudiusDataConfig = solanaAudiusDataConfig
    this.identityServiceConfig = identityServiceConfig
    this.creatorNodeConfig = creatorNodeConfig
    this.discoveryProviderConfig = discoveryProviderConfig
    this.comstockConfig = comstockConfig
    this.wormholeConfig = wormholeConfig
    this.captchaConfig = captchaConfig
    this.hedgehogConfig = hedgehogConfig
    this.isServer = isServer
    this.isDebug = isDebug
    this.logger = logger

    this.AudiusABIDecoder = AudiusABIDecoder
    this.Utils = Utils

    // Services to initialize. Initialized in .init().
    this.userStateManager = null
    this.identityService = null
    this.hedgehog = null
    this.discoveryProvider = null
    this.ethWeb3Manager = null
    this.ethContracts = null
    this.web3Manager = null
    this.solanaWeb3Manager = null
    this.solanaAudiusData = null
    this.wormholeClient = null
    this.contracts = null
    this.creatorNode = null
    this.captcha = null
    this.comstock = null

    // API
    this.ServiceProvider = null
    this.Account = null
    this.User = null
    this.Track = null
    this.Playlist = null
    this.File = null
    this.Rewards = null
    this.Reactions = null

    this.preferHigherPatchForPrimary = preferHigherPatchForPrimary
    this.preferHigherPatchForSecondaries = preferHigherPatchForSecondaries
    this.localStorage = localStorage

    // Schemas
    const schemaValidator = new SchemaValidator()
    schemaValidator.init()
    this.schemas = schemaValidator.getSchemas()
  }

  /** Init services based on presence of a relevant config. */
  async init() {
    this.userStateManager = new UserStateManager({
      localStorage: this.localStorage
    })
    // Config external web3 is an async function, so await it here in case it needs to be
    this.web3Config = await this.web3Config

    /** Captcha */
    if (this.captchaConfig) {
      this.captcha = new Captcha(this.captchaConfig)
    }

    /** Identity Service */
    if (this.identityServiceConfig) {
      this.identityService = new IdentityService({
        identityServiceEndpoint: this.identityServiceConfig.url,
        captcha: this.captcha
      })
      const hedgehogService = new Hedgehog({
        identityService: this.identityService,
        useLocalStorage: this.identityServiceConfig.useHedgehogLocalStorage,
        localStorage: this.localStorage,
        ...this.hedgehogConfig
      })
      this.hedgehog = hedgehogService.instance
      await this.hedgehog.waitUntilReady()
    } else if (this.web3Config && !this.web3Config.useExternalWeb3) {
      throw new Error('Identity Service required for internal Web3')
    }

    /** Web3 Managers */
    if (this.ethWeb3Config) {
      this.ethWeb3Manager = new EthWeb3Manager({
        web3Config: this.ethWeb3Config,
        identityService: this.identityService,
        hedgehog: this.hedgehog
      })
    }
    if (this.web3Config) {
      this.web3Manager = new Web3Manager({
        web3Config: this.web3Config,
        identityService: this.identityService,
        hedgehog: this.hedgehog,
        isServer: this.isServer
      })
      await this.web3Manager.init()
      if (this.identityService) {
        this.identityService.setWeb3Manager(this.web3Manager)
      }
    }
    if (this.solanaWeb3Config) {
      this.solanaWeb3Manager = new SolanaWeb3Manager(
        this.solanaWeb3Config,
        this.identityService,
        this.web3Manager
      )
      await this.solanaWeb3Manager.init()
    }
    if (this.solanaWeb3Manager && this.solanaAudiusDataConfig) {
      this.solanaAudiusData = new SolanaAudiusData(
        this.solanaAudiusDataConfig,
        this.solanaWeb3Manager,
        this.web3Manager
      )
      await this.solanaAudiusData.init()
    }

    /** Contracts - Eth and Data Contracts */
    const contractsToInit = []
    if (this.ethWeb3Manager) {
      const {
        tokenAddress = null,
        registryAddress = null,
        claimDistributionContractAddress = null,
        wormholeContractAddress = null
      } = this.ethWeb3Config ?? {}

      this.ethContracts = new EthContracts({
        ethWeb3Manager: this.ethWeb3Manager,
        tokenContractAddress: tokenAddress!,
        registryAddress: registryAddress!,
        claimDistributionContractAddress: claimDistributionContractAddress!,
        wormholeContractAddress: wormholeContractAddress!,
        isServer: this.isServer,
        logger: this.logger,
        isDebug: this.isDebug
      })

      contractsToInit.push(this.ethContracts.init())
    }
    if (this.web3Manager) {
      this.contracts = new AudiusContracts(
        this.web3Manager,
        this.web3Config ? this.web3Config.registryAddress : null,
        this.web3Config ? this.web3Config.entityManagerAddress : null,
        this.isServer,
        this.logger
      )
      contractsToInit.push(this.contracts.init())
    }
    await Promise.all(contractsToInit)
    if (
      this.hedgehog &&
      this.wormholeConfig &&
      this.ethWeb3Manager &&
      this.ethContracts &&
      this.identityService &&
      this.solanaWeb3Manager
    ) {
      this.wormholeClient = new Wormhole(
        this.hedgehog,
        this.ethWeb3Manager,
        this.ethContracts,
        this.identityService,
        this.solanaWeb3Manager,
        this.wormholeConfig.rpcHosts,
        this.wormholeConfig.solBridgeAddress,
        this.wormholeConfig.solTokenBridgeAddress,
        this.wormholeConfig.ethBridgeAddress,
        this.wormholeConfig.ethTokenBridgeAddress
      )
    }

    /** Discovery Provider */
    if (this.discoveryProviderConfig) {
      this.discoveryProvider = new DiscoveryProvider({
        userStateManager: this.userStateManager,
        ethContracts: this.ethContracts,
        web3Manager: this.web3Manager,
        localStorage: this.localStorage,
        ...this.discoveryProviderConfig
      })
      await this.discoveryProvider.init()
    }

    /** Creator Node */
    if (this.creatorNodeConfig) {
      const currentUser = this.userStateManager.getCurrentUser()
      const creatorNodeEndpoint = currentUser
        ? CreatorNode.getPrimary(currentUser.creator_node_endpoint) ||
          this.creatorNodeConfig.fallbackUrl
        : this.creatorNodeConfig.fallbackUrl

      this.creatorNode = new CreatorNode(
        this.web3Manager,
        creatorNodeEndpoint,
        this.isServer,
        this.userStateManager,
        this.creatorNodeConfig.lazyConnect,
        this.schemas,
        this.creatorNodeConfig.passList,
        this.creatorNodeConfig.blockList,
        this.creatorNodeConfig.monitoringCallbacks,
        this.creatorNodeConfig.writeQuorumEnabled
      )
      await this.creatorNode.init()
    }

    /** Comstock */
    if (this.comstockConfig) {
      this.comstock = new Comstock(this.comstockConfig.url)
    }

    // Initialize apis
    const services = [
      this.userStateManager,
      this.identityService,
      this.hedgehog,
      this.discoveryProvider,
      this.web3Manager,
      this.contracts,
      this.ethWeb3Manager,
      this.ethContracts,
      this.solanaWeb3Manager,
      this.solanaAudiusData,
      this.wormholeClient,
      this.creatorNode,
      this.comstock,
      this.captcha,
      this.isServer,
      this.logger
    ] as BaseConstructorArgs

    this.ServiceProvider = new ServiceProvider(...services)
    this.User = new Users(
      this.ServiceProvider,
      this.preferHigherPatchForPrimary,
      this.preferHigherPatchForSecondaries,
      ...services
    )
    this.Account = new Account(this.User, ...services)
    this.Track = new Track(...services)
    this.Playlist = new Playlists(...services)
    this.File = new File(this.User, ...services)
    this.Rewards = new Rewards(this.ServiceProvider, ...services)
    this.Reactions = new Reactions(...services)
    this.EntityManager = new EntityManager(...services)
  }
}

export { AudiusABIDecoder, Utils, SolanaUtils, CreatorNode }

export { SanityChecks } from './sanityChecks'
export { RewardsAttester } from './services/solana'<|MERGE_RESOLUTION|>--- conflicted
+++ resolved
@@ -13,39 +13,6 @@
 import {
   SolanaWeb3Manager,
   SolanaUtils,
-<<<<<<< HEAD
-  RewardsAttester
-} = require('./services/solana')
-const { AudiusContracts } = require('./services/dataContracts')
-const { IdentityService } = require('./services/identity')
-const { Comstock } = require('./services/comstock')
-const { Hedgehog } = require('./services/hedgehog')
-const { CreatorNode } = require('./services/creatorNode')
-const { DiscoveryProvider } = require('./services/discoveryProvider')
-const { Wormhole } = require('./services/wormhole')
-const { AudiusABIDecoder } = require('./services/ABIDecoder')
-const { SchemaValidator } = require('./services/schemaValidator')
-const { UserStateManager } = require('./userStateManager')
-const SanityChecks = require('./sanityChecks')
-const { Utils, Captcha } = require('./utils')
-const { ServiceProvider } = require('./api/ServiceProvider')
-
-const { Account } = require('./api/Account')
-const { Users } = require('./api/Users')
-const { Track } = require('./api/Track')
-const { Playlists } = require('./api/Playlist')
-const { File } = require('./api/File')
-const { Rewards } = require('./api/Rewards')
-const { Reactions } = require('./api/Reactions')
-const Web3 = require('./web3')
-
-const { Keypair } = require('@solana/web3.js')
-const { PublicKey } = require('@solana/web3.js')
-const { EntityManager } = require('./api/entityManager')
-const { getPlatformLocalStorage } = require('./utils/localStorage')
-
-class AudiusLibs {
-=======
   SolanaWeb3Config
 } from './services/solana'
 import { AudiusContracts } from './services/dataContracts'
@@ -78,6 +45,8 @@
 import { getPlatformLocalStorage, LocalStorage } from './utils/localStorage'
 import type { BaseConstructorArgs } from './api/base'
 import type { MonitoringCallbacks } from './services/types'
+import type { EntityManager } from './api/entityManager'
+
 
 type LibsIdentityServiceConfig = {
   url: string
@@ -126,7 +95,6 @@
 }
 
 export class AudiusLibs {
->>>>>>> d6acc56d
   /**
    * Configures an identity service wrapper
    */
