import { Base, Services } from './base'
import type { PlaylistMetadata } from '../services/creatorNode'
import {
  Action,
  EntityType
} from '../services/dataContracts/EntityManagerClient'
import { Utils } from '../utils'

export type EntityManagerSuccessResponse = {
  blockHash: string
  blockNumber: number
  error: null
}
export type EntityManagerErrorResponse = {
  blockHash: null
  blockNumber: null
  error: string
}

export type EntityManagerResponse =
  | EntityManagerSuccessResponse
  | EntityManagerErrorResponse

type PlaylistTrack = { time: number; metadata_time?: number; track: number }

type PlaylistParam = {
  playlist_id: number
  playlist_name: string
  artwork?: { file?: File; url?: string }
  playlist_contents: { track_ids: PlaylistTrack[] } // number[] for playlist upload flow
  cover_art_sizes: string
  description: string
  is_private: boolean
  is_album: boolean
}

/*
  API surface for updated data contract interactions.
  Provides simplified entity management in a generic fashion
  Handles metadata + file upload etc. for entities such as Playlist/Track/User
*/
export class EntityManager extends Base {
  /**
   * Generate random integer between two known values
   */

  mapTimestamps(addedTimestamps: PlaylistTrack[]) {
    const trackIds = addedTimestamps.map((trackObj) => ({
      track: trackObj.track,
      time: trackObj.metadata_time ?? trackObj.time // default to time for legacy playlists
    }))

    return trackIds
  }

  getCurrentUserId() {
    const userId: number | null = this.userStateManager.getCurrentUserId()
    if (!userId) {
      throw new Error('Missing current user ID')
    }
    return userId
  }

  getDefaultEntityManagerResponseValues(): EntityManagerResponse {
    return {
      blockHash: null,
      blockNumber: null,
      error: ''
    }
  }

  /** Social Features */
  createSocialMethod =
    (entityType: EntityType, action: Action) =>
    async (entityId: number, metadata = ''): Promise<EntityManagerResponse> => {
      const responseValues: EntityManagerResponse =
        this.getDefaultEntityManagerResponseValues()
      try {
        return await this.manageEntity({
          userId: this.getCurrentUserId(),
          entityType,
          entityId,
          action,
          metadata
        })
      } catch (e) {
        const error = (e as Error).message
        responseValues.error = error
        return responseValues
      }
    }

  followUser = this.createSocialMethod(EntityType.USER, Action.FOLLOW)
  unfollowUser = this.createSocialMethod(EntityType.USER, Action.UNFOLLOW)
  saveTrack = this.createSocialMethod(EntityType.TRACK, Action.SAVE)
  unsaveTrack = this.createSocialMethod(EntityType.TRACK, Action.UNSAVE)
  savePlaylist = this.createSocialMethod(EntityType.PLAYLIST, Action.SAVE)
  unsavePlaylist = this.createSocialMethod(EntityType.PLAYLIST, Action.UNSAVE)
  repostTrack = this.createSocialMethod(EntityType.TRACK, Action.REPOST)
  unrepostTrack = this.createSocialMethod(EntityType.TRACK, Action.UNREPOST)
  repostPlaylist = this.createSocialMethod(EntityType.PLAYLIST, Action.REPOST)
  unrepostPlaylist = this.createSocialMethod(
    EntityType.PLAYLIST,
    Action.UNREPOST
  )

  /** Playlist */

  async createPlaylist(
    playlist: PlaylistParam,
<<<<<<< HEAD
    storageV2UploadEnabled = false
=======
    writeMetadataThroughChain = false
>>>>>>> 89720668
  ): Promise<EntityManagerResponse> {
    const responseValues: EntityManagerResponse =
      this.getDefaultEntityManagerResponseValues()
    try {
      const userId: number | null = this.userStateManager.getCurrentUserId()
      if (!userId) {
        responseValues.error = 'Missing current user ID'
        return responseValues
      }
      const createAction = Action.CREATE
      const entityType = EntityType.PLAYLIST
      this.REQUIRES(Services.CREATOR_NODE)
      let dirCID
      if (playlist?.artwork?.file) {
        if (storageV2UploadEnabled) {
          const updatedPlaylistImage =
            await this.creatorNode.uploadTrackCoverArtV2(
              playlist.artwork.file,
              () => {}
            )
          dirCID = updatedPlaylistImage.id
        } else {
          const updatedPlaylistImage = await this.creatorNode.uploadImage(
            playlist.artwork.file,
            true // square
          )
          dirCID = updatedPlaylistImage.dirCID
        }
      }
      const tracks = this.mapTimestamps(playlist.playlist_contents.track_ids)

      const metadata: PlaylistMetadata = {
        playlist_id: playlist.playlist_id,
        playlist_contents: { track_ids: tracks },
        playlist_name: playlist.playlist_name,
        playlist_image_sizes_multihash: dirCID ?? playlist.cover_art_sizes, // default to cover_art_sizes for new playlists from tracks
        description: playlist.description,
        is_album: playlist.is_album,
        is_private: playlist.is_private
      }

<<<<<<< HEAD
      if (storageV2UploadEnabled) {
        const metadataCid = await Utils.fileHasher.generateMetadataCidV1(
          metadata
        )
        if (this.contracts.EntityManagerClient === undefined) {
          throw new Error('EntityManagerClient is undefined')
        }
        const { txReceipt } =
          await this.contracts.EntityManagerClient.manageEntity(
            userId,
            EntityType.PLAYLIST,
            playlist.playlist_id,
            Action.CREATE,
            JSON.stringify({ cid: metadataCid.toString(), data: metadata })
          )
        responseValues.blockHash = txReceipt.blockHash
        responseValues.blockNumber = txReceipt.blockNumber
        return responseValues
      } else {
        const { metadataMultihash } =
          await this.creatorNode.uploadPlaylistMetadata(metadata)
        return await this.manageEntity({
          userId,
          entityType,
          entityId: playlist.playlist_id,
          action: createAction,
          metadataMultihash
        })
      }
=======
      const { metadataMultihash } =
        await this.creatorNode.uploadPlaylistMetadata(metadata)
      const entityManagerMetadata = writeMetadataThroughChain
        ? JSON.stringify({ cid: metadataMultihash, data: metadata })
        : metadataMultihash
      return await this.manageEntity({
        userId: userId,
        entityType,
        entityId: playlist.playlist_id,
        action: createAction,
        metadata: entityManagerMetadata
      })
>>>>>>> 89720668
    } catch (e) {
      const error = (e as Error).message
      responseValues.error = error
      return responseValues
    }
  }

  async deletePlaylist(playlistId: number): Promise<EntityManagerResponse> {
    const responseValues: EntityManagerResponse =
      this.getDefaultEntityManagerResponseValues()
    const userId: number | null = this.userStateManager.getCurrentUserId()
    if (!userId) {
      responseValues.error = 'Missing current user ID'
      return responseValues
    }
    try {
      return await this.manageEntity({
        userId,
        entityType: EntityType.PLAYLIST,
        entityId: playlistId,
        action: Action.DELETE,
        metadata: ''
      })
    } catch (e) {
      const error = (e as Error).message
      responseValues.error = error
      return responseValues
    }
  }

  async updatePlaylist(
    playlist: PlaylistParam,
<<<<<<< HEAD
    storageV2UploadEnabled = false
=======
    writeMetadataThroughChain = false
>>>>>>> 89720668
  ): Promise<EntityManagerResponse> {
    const responseValues: EntityManagerResponse =
      this.getDefaultEntityManagerResponseValues()

    try {
      const userId: number | null = this.userStateManager.getCurrentUserId()

      if (!playlist || playlist === undefined) {
        responseValues.error = 'Missing current playlist'
        return responseValues
      }
      if (!userId) {
        responseValues.error = 'Missing current user ID'
        return responseValues
      }
      const updateAction = Action.UPDATE
      const entityType = EntityType.PLAYLIST
      this.REQUIRES(Services.CREATOR_NODE)
      let dirCID
      if (playlist?.artwork?.file) {
        if (storageV2UploadEnabled) {
          const updatedPlaylistImage =
            await this.creatorNode.uploadTrackCoverArtV2(
              playlist.artwork.file,
              () => {}
            )
          dirCID = updatedPlaylistImage.id
        } else {
          const updatedPlaylistImage = await this.creatorNode.uploadImage(
            playlist.artwork.file,
            true // square
          )
          dirCID = updatedPlaylistImage.dirCID
        }
      }

      const trackIds = this.mapTimestamps(playlist.playlist_contents.track_ids)

      const metadata: PlaylistMetadata = {
        playlist_id: playlist.playlist_id,
        playlist_contents: { track_ids: trackIds },
        playlist_name: playlist.playlist_name,
        playlist_image_sizes_multihash: dirCID ?? playlist.cover_art_sizes,
        description: playlist.description,
        is_album: playlist.is_album,
        is_private: playlist.is_private
      }
<<<<<<< HEAD
      if (storageV2UploadEnabled) {
        const metadataCid = await Utils.fileHasher.generateMetadataCidV1(
          metadata
        )
        if (this.contracts.EntityManagerClient === undefined) {
          throw new Error('EntityManagerClient is undefined')
        }
        const { txReceipt } =
          await this.contracts.EntityManagerClient.manageEntity(
            userId,
            EntityType.PLAYLIST,
            playlist.playlist_id,
            Action.UPDATE,
            JSON.stringify({ cid: metadataCid.toString(), data: metadata })
          )
        responseValues.blockHash = txReceipt.blockHash
        responseValues.blockNumber = txReceipt.blockNumber
        return responseValues
      } else {
        const { metadataMultihash } =
          await this.creatorNode.uploadPlaylistMetadata(metadata)
        return await this.manageEntity({
          userId,
          entityType,
          entityId: playlist.playlist_id,
          action: updateAction,
          metadataMultihash
        })
      }
=======
      const { metadataMultihash } =
        await this.creatorNode.uploadPlaylistMetadata(metadata)
      const entityManagerMetadata = writeMetadataThroughChain
        ? JSON.stringify({ cid: metadataMultihash, data: metadata })
        : metadataMultihash
      return await this.manageEntity({
        userId,
        entityType,
        entityId: playlist.playlist_id,
        action: updateAction,
        metadata: entityManagerMetadata
      })
>>>>>>> 89720668
    } catch (e) {
      const error = (e as Error).message
      responseValues.error = error
      return responseValues
    }
  }

  /**
   * Manage an entity with the updated data contract flow
   * Leveraged to manipulate User/Track/Playlist/+ other entities
   */
  async manageEntity({
    userId,
    entityType,
    entityId,
    action,
    metadata
  }: {
    userId: number
    entityType: EntityType
    entityId: number
    action: Action
    metadata?: string
  }): Promise<EntityManagerResponse> {
    const responseValues: EntityManagerResponse =
      this.getDefaultEntityManagerResponseValues()
    try {
      if (this.contracts.EntityManagerClient === undefined) {
        throw new Error('EntityManagerClient is undefined')
      }

      const resp = await this.contracts.EntityManagerClient.manageEntity(
        userId,
        entityType,
        entityId,
        action,
        metadata ?? ''
      )
      responseValues.blockHash = resp.txReceipt.blockHash
      responseValues.blockNumber = resp.txReceipt.blockNumber
      return responseValues
    } catch (e) {
      const error = (e as Error).message
      responseValues.error = error
      return responseValues
    }
  }
}<|MERGE_RESOLUTION|>--- conflicted
+++ resolved
@@ -72,23 +72,23 @@
   /** Social Features */
   createSocialMethod =
     (entityType: EntityType, action: Action) =>
-    async (entityId: number, metadata = ''): Promise<EntityManagerResponse> => {
-      const responseValues: EntityManagerResponse =
-        this.getDefaultEntityManagerResponseValues()
-      try {
-        return await this.manageEntity({
-          userId: this.getCurrentUserId(),
-          entityType,
-          entityId,
-          action,
-          metadata
-        })
-      } catch (e) {
-        const error = (e as Error).message
-        responseValues.error = error
-        return responseValues
-      }
-    }
+      async (entityId: number, metadata = ''): Promise<EntityManagerResponse> => {
+        const responseValues: EntityManagerResponse =
+          this.getDefaultEntityManagerResponseValues()
+        try {
+          return await this.manageEntity({
+            userId: this.getCurrentUserId(),
+            entityType,
+            entityId,
+            action,
+            metadata
+          })
+        } catch (e) {
+          const error = (e as Error).message
+          responseValues.error = error
+          return responseValues
+        }
+      }
 
   followUser = this.createSocialMethod(EntityType.USER, Action.FOLLOW)
   unfollowUser = this.createSocialMethod(EntityType.USER, Action.UNFOLLOW)
@@ -108,11 +108,8 @@
 
   async createPlaylist(
     playlist: PlaylistParam,
-<<<<<<< HEAD
-    storageV2UploadEnabled = false
-=======
+    storageV2UploadEnabled = false,
     writeMetadataThroughChain = false
->>>>>>> 89720668
   ): Promise<EntityManagerResponse> {
     const responseValues: EntityManagerResponse =
       this.getDefaultEntityManagerResponseValues()
@@ -131,7 +128,7 @@
           const updatedPlaylistImage =
             await this.creatorNode.uploadTrackCoverArtV2(
               playlist.artwork.file,
-              () => {}
+              () => { }
             )
           dirCID = updatedPlaylistImage.id
         } else {
@@ -154,7 +151,6 @@
         is_private: playlist.is_private
       }
 
-<<<<<<< HEAD
       if (storageV2UploadEnabled) {
         const metadataCid = await Utils.fileHasher.generateMetadataCidV1(
           metadata
@@ -176,28 +172,17 @@
       } else {
         const { metadataMultihash } =
           await this.creatorNode.uploadPlaylistMetadata(metadata)
+        const entityManagerMetadata = writeMetadataThroughChain
+          ? JSON.stringify({ cid: metadataMultihash, data: metadata })
+          : metadataMultihash
         return await this.manageEntity({
-          userId,
+          userId: userId,
           entityType,
           entityId: playlist.playlist_id,
           action: createAction,
-          metadataMultihash
+          metadata: entityManagerMetadata
         })
       }
-=======
-      const { metadataMultihash } =
-        await this.creatorNode.uploadPlaylistMetadata(metadata)
-      const entityManagerMetadata = writeMetadataThroughChain
-        ? JSON.stringify({ cid: metadataMultihash, data: metadata })
-        : metadataMultihash
-      return await this.manageEntity({
-        userId: userId,
-        entityType,
-        entityId: playlist.playlist_id,
-        action: createAction,
-        metadata: entityManagerMetadata
-      })
->>>>>>> 89720668
     } catch (e) {
       const error = (e as Error).message
       responseValues.error = error
@@ -230,11 +215,8 @@
 
   async updatePlaylist(
     playlist: PlaylistParam,
-<<<<<<< HEAD
-    storageV2UploadEnabled = false
-=======
+    storageV2UploadEnabled = false,
     writeMetadataThroughChain = false
->>>>>>> 89720668
   ): Promise<EntityManagerResponse> {
     const responseValues: EntityManagerResponse =
       this.getDefaultEntityManagerResponseValues()
@@ -259,7 +241,7 @@
           const updatedPlaylistImage =
             await this.creatorNode.uploadTrackCoverArtV2(
               playlist.artwork.file,
-              () => {}
+              () => { }
             )
           dirCID = updatedPlaylistImage.id
         } else {
@@ -282,7 +264,6 @@
         is_album: playlist.is_album,
         is_private: playlist.is_private
       }
-<<<<<<< HEAD
       if (storageV2UploadEnabled) {
         const metadataCid = await Utils.fileHasher.generateMetadataCidV1(
           metadata
@@ -304,28 +285,17 @@
       } else {
         const { metadataMultihash } =
           await this.creatorNode.uploadPlaylistMetadata(metadata)
+        const entityManagerMetadata = writeMetadataThroughChain
+          ? JSON.stringify({ cid: metadataMultihash, data: metadata })
+          : metadataMultihash
         return await this.manageEntity({
           userId,
           entityType,
           entityId: playlist.playlist_id,
           action: updateAction,
-          metadataMultihash
+          metadata: entityManagerMetadata
         })
       }
-=======
-      const { metadataMultihash } =
-        await this.creatorNode.uploadPlaylistMetadata(metadata)
-      const entityManagerMetadata = writeMetadataThroughChain
-        ? JSON.stringify({ cid: metadataMultihash, data: metadata })
-        : metadataMultihash
-      return await this.manageEntity({
-        userId,
-        entityType,
-        entityId: playlist.playlist_id,
-        action: updateAction,
-        metadata: entityManagerMetadata
-      })
->>>>>>> 89720668
     } catch (e) {
       const error = (e as Error).message
       responseValues.error = error
