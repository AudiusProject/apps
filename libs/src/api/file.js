const { Base, Services } = require('./base')
const axios = require('axios')
const Utils = require('../utils')

<<<<<<< HEAD
const DEFAULT_TIMEOUT = 1000
=======
const DEFAULT_TIMEOUT = 500
>>>>>>> 189d17a4

// Public gateways to send requests to, ordered by precidence.
const publicGateways = [
  // 'https://ipfs.io/ipfs/',
  // 'https://cloudflare-ipfs.com/ipfs/'
]

async function batchRace (
  urls,
  batchSize,
  batchTimeout = DEFAULT_TIMEOUT,
  callback = () => {},
  batch = 0
) {
  if (batch >= urls.length) throw new Error('Failed to get result')

  const requests = urls.slice(batch, batch + batchSize).map(async url =>
    axios({
      method: 'get',
      url,
      responseType: 'blob',
      timeout: batchTimeout
    }).then(response => ({
      blob: response,
      url
    }))
  )

  let response
  try {
    response = await Utils.promiseFight(requests)
  } catch (e) {
    // Continue to next batch
    return batchRace(urls, batchSize, batchTimeout, callback, batch + batchSize)
  }
  callback(response.url)
  return response.blob
}

class File extends Base {
  /**
   * Fetches a file from IPFS with a given CID. Public gateways are tried first, then
   * fallback to a specified gateway and then to the default gateway.
   * @param {string} cid IPFS content identifier
   * @param {Array<string>} creatorNodeGateways fallback ipfs gateways from creator nodes
   * @param {?function} callback callback called on each successful/failed fetch with
   *  [String, Bool](gateway, succeeded)
   *  Can be used for tracking metrics on which gateways were used.
   */
  async fetchCID (cid, creatorNodeGateways, callback = null) {
<<<<<<< HEAD
    console.log(`cid, ${cid}`, creatorNodeGateways)
    let gateways = publicGateways
      .concat(creatorNodeGateways)

    for (let i = 0; i < gateways.length; ++i) {
      const gateway = gateways[i]
      if (gateway) {
        const url = `${gateway}${cid}`
        console.log('make req', url)
        // No timeout if this is the last request.
        const timeout = i === gateways.length - 1 ? 0 : DEFAULT_TIMEOUT
        try {
          const response = await axios({
            method: 'get',
            url: url,
            responseType: 'blob',
            timeout: timeout
          })
          console.log('resp', url, response)
          if (callback) callback(gateway, true)
          return response
        } catch (e) {
          if (callback) callback(gateway, false)
        }
      }
=======
    this.REQUIRES(Services.IPFS_GATEWAY)

    const gateways = publicGateways
      .concat(creatorNodeGateways)
      .concat([this.ipfsGateway])
    const urls = gateways.map(gateway => `${gateway}${cid}`)

    try {
      return batchRace(urls, 3, DEFAULT_TIMEOUT, callback)
    } catch (e) {
      throw new Error(`Failed to retrieve ${cid}`)
>>>>>>> 189d17a4
    }
  }

  /**
   * Uploads an image to the connected creator node.
   * @param {File} file
   */
  async uploadImage (file, square) {
    this.REQUIRES(Services.CREATOR_NODE)
    this.FILE_IS_VALID(file)
    const resp = await this.creatorNode.uploadImage(file, square)
    return resp
  }
}

module.exports = File<|MERGE_RESOLUTION|>--- conflicted
+++ resolved
@@ -2,46 +2,44 @@
 const axios = require('axios')
 const Utils = require('../utils')
 
-<<<<<<< HEAD
-const DEFAULT_TIMEOUT = 1000
-=======
-const DEFAULT_TIMEOUT = 500
->>>>>>> 189d17a4
+const CancelToken = axios.CancelToken
 
 // Public gateways to send requests to, ordered by precidence.
 const publicGateways = [
-  // 'https://ipfs.io/ipfs/',
-  // 'https://cloudflare-ipfs.com/ipfs/'
+  'https://ipfs.io/ipfs/',
+  'https://cloudflare-ipfs.com/ipfs/'
 ]
 
-async function batchRace (
+// Races requests for file content
+async function raceRequests (
   urls,
-  batchSize,
-  batchTimeout = DEFAULT_TIMEOUT,
-  callback = () => {},
-  batch = 0
+  callback
 ) {
-  if (batch >= urls.length) throw new Error('Failed to get result')
+  const sources = []
+  const requests = urls.map(async url => {
+    const source = CancelToken.source()
+    sources.push(source)
 
-  const requests = urls.slice(batch, batch + batchSize).map(async url =>
-    axios({
+    return axios({
       method: 'get',
       url,
       responseType: 'blob',
-      timeout: batchTimeout
-    }).then(response => ({
-      blob: response,
-      url
-    }))
-  )
-
-  let response
-  try {
-    response = await Utils.promiseFight(requests)
-  } catch (e) {
-    // Continue to next batch
-    return batchRace(urls, batchSize, batchTimeout, callback, batch + batchSize)
-  }
+      cancelToken: source.token
+    })
+      .then(response => ({
+        blob: response,
+        url
+      }))
+      .catch((thrown) => {
+        // no-op.
+        // If debugging `axios.isCancel(thrown)`
+        // can be used to check if the throw was from a cancel.
+      })
+  })
+  const response = await Utils.promiseFight(requests)
+  sources.forEach(source => {
+    source.cancel('Fetch already succeeded')
+  })
   callback(response.url)
   return response.blob
 }
@@ -57,45 +55,14 @@
    *  Can be used for tracking metrics on which gateways were used.
    */
   async fetchCID (cid, creatorNodeGateways, callback = null) {
-<<<<<<< HEAD
-    console.log(`cid, ${cid}`, creatorNodeGateways)
-    let gateways = publicGateways
-      .concat(creatorNodeGateways)
-
-    for (let i = 0; i < gateways.length; ++i) {
-      const gateway = gateways[i]
-      if (gateway) {
-        const url = `${gateway}${cid}`
-        console.log('make req', url)
-        // No timeout if this is the last request.
-        const timeout = i === gateways.length - 1 ? 0 : DEFAULT_TIMEOUT
-        try {
-          const response = await axios({
-            method: 'get',
-            url: url,
-            responseType: 'blob',
-            timeout: timeout
-          })
-          console.log('resp', url, response)
-          if (callback) callback(gateway, true)
-          return response
-        } catch (e) {
-          if (callback) callback(gateway, false)
-        }
-      }
-=======
-    this.REQUIRES(Services.IPFS_GATEWAY)
-
     const gateways = publicGateways
       .concat(creatorNodeGateways)
-      .concat([this.ipfsGateway])
     const urls = gateways.map(gateway => `${gateway}${cid}`)
 
     try {
-      return batchRace(urls, 3, DEFAULT_TIMEOUT, callback)
+      return raceRequests(urls, callback)
     } catch (e) {
       throw new Error(`Failed to retrieve ${cid}`)
->>>>>>> 189d17a4
     }
   }
 
