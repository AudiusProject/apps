--- conflicted
+++ resolved
@@ -61,21 +61,13 @@
   }
 
   /**
-<<<<<<< HEAD
-   * Fetches healthy creator nodes, and then autoselects a primary and two secondaries
-   * @param {Object} param
-   * @param {number} param.[numberOfNodes=3] total number of nodes to fetch (3 = 1 primary, 2 secondaries)
-   * @param {Set<string>} param.[whitelist=null] whether or not to include only specified nodes
-   * @param {Set<string>} param.[blacklist=null]  whether or not to exclude any nodes
-   * @param {boolean} param.[performSyncCheck=true] flag to perform sync check or not
-=======
    * Fetches healthy creator nodes and autoselects a primary
    * and two secondaries
    * @param {number} numberOfNodes total number of nodes to fetch (2 secondaries means 3 total)
    * @param {Set<string>?} whitelist whether or not to include only specified nodes (default no whiltelist)
    * @param {Set<string?} blacklist whether or not to exclude any nodes (default no blacklist)
+   * @param {boolean} performSyncCheck whether or not to perform sync check
    * @param {number?} timeout ms applied to each request made to a content node
->>>>>>> fa8c4f94
    * @returns { primary, secondaries, services }
    * // primary: string
    * // secondaries: string[]
@@ -85,13 +77,9 @@
     numberOfNodes = 3,
     whitelist = null,
     blacklist = null,
-<<<<<<< HEAD
-    performSyncCheck = true
+    performSyncCheck = true,
+    timeout = CONTENT_NODE_DEFAULT_SELECTION_TIMEOUT
   }) {
-=======
-    timeout = CONTENT_NODE_DEFAULT_SELECTION_TIMEOUT
-  ) {
->>>>>>> fa8c4f94
     const creatorNodeSelection = new CreatorNodeSelection({
       creatorNode: this.creatorNode,
       ethContracts: this.ethContracts,
