--- conflicted
+++ resolved
@@ -40,16 +40,12 @@
     this.updateIsVerified = this.updateIsVerified.bind(this)
     this.addUserFollow = this.addUserFollow.bind(this)
     this.deleteUserFollow = this.deleteUserFollow.bind(this)
-<<<<<<< HEAD
 
     // For adding replica set to users on sign up
     this.updateUserMetadata = this.updateUserMetadata.bind(this)
     this.assignReplicaSet = this.assignReplicaSet.bind(this)
 
-    this._waitForCreatorNodeUpdate = this._waitForCreatorNodeUpdate.bind(this)
-=======
     this._waitForCreatorNodeEndpointIndexing = this._waitForCreatorNodeEndpointIndexing.bind(this)
->>>>>>> a8b8dab2
     this._addUserOperations = this._addUserOperations.bind(this)
     this._updateUserOperations = this._updateUserOperations.bind(this)
     this._validateUserMetadata = this._validateUserMetadata.bind(this)
