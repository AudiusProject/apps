const { pick } = require('lodash')
const { Base, Services } = require('./base')
const Utils = require('../utils')
const CreatorNode = require('../services/creatorNode')

const USER_PROPS = [
  'is_creator',
  'is_verified',
  'name',
  'handle',
  'profile_picture',
  'profile_picture_sizes',
  'cover_photo',
  'cover_photo_sizes',
  'bio',
  'location',
  'creator_node_endpoint'
]
const USER_REQUIRED_PROPS = [
  'name',
  'handle'
]
const UPDATE_USER_PROPS = Object.freeze({
  NAME: 'name',
  IS_CREATOR: 'is_creator',
  BIO: 'bio',
  LOCATION: 'location',
  PROFILE_PICTURE_SIZES: 'profile_picture_sizes',
  COVER_PHOTO_SIZES: 'cover_photo_sizes',
  CREATOR_NODE_ENDPOINT: 'creator_node_endpoint'
})

class Users extends Base {
  constructor (serviceProvider, ...args) {
    super(...args)

    this.ServiceProvider = serviceProvider

    this.getUsers = this.getUsers.bind(this)
    this.getMutualFollowers = this.getMutualFollowers.bind(this)
    this.getFollowersForUser = this.getFollowersForUser.bind(this)
    this.getFolloweesForUser = this.getFolloweesForUser.bind(this)
    this.getUserRepostFeed = this.getUserRepostFeed.bind(this)
    this.getSocialFeed = this.getSocialFeed.bind(this)
    this.getTopCreatorsByGenres = this.getTopCreatorsByGenres.bind(this)
    this.uploadProfileImages = this.uploadProfileImages.bind(this)
    this.addUser = this.addUser.bind(this)
    this.updateUser = this.updateUser.bind(this)
    this.updateCreator = this.updateCreator.bind(this)
    this.upgradeToCreator = this.upgradeToCreator.bind(this)
    this.updateIsVerified = this.updateIsVerified.bind(this)
    this.addUserFollow = this.addUserFollow.bind(this)
    this.deleteUserFollow = this.deleteUserFollow.bind(this)

    // For adding replica set to users on sign up
    this.assignReplicaSet = this.assignReplicaSet.bind(this)

    this.getClockValuesFromReplicaSet = this.getClockValuesFromReplicaSet.bind(this)
    this._waitForCreatorNodeEndpointIndexing = this._waitForCreatorNodeEndpointIndexing.bind(this)
    this._addUserOperations = this._addUserOperations.bind(this)
    this._updateUserOperations = this._updateUserOperations.bind(this)
    this._validateUserMetadata = this._validateUserMetadata.bind(this)
    this._cleanUserMetadata = this._cleanUserMetadata.bind(this)
  }

  /* ----------- GETTERS ---------- */

  /**
   * get users with all relevant user data
   * can be filtered by providing an integer array of ids
   * @param {number} limit
   * @param {number} offset
   * @param {Object} idsArray
   * @param {String} walletAddress
   * @param {String} handle
   * @param {Boolean} isCreator null returns all users, true returns creators only, false returns users only
   * @param {number} currentUserId the currently logged in user
   * @returns {Object} {Array of User metadata Objects}
   * additional metadata fields on user objects:
   *  {Integer} track_count - track count for given user
   *  {Integer} playlist_count - playlist count for given user
   *  {Integer} album_count - album count for given user
   *  {Integer} follower_count - follower count for given user
   *  {Integer} followee_count - followee count for given user
   *  {Integer} repost_count - repost count for given user
   *  {Integer} track_blocknumber - blocknumber of latest track for user
   *  {Boolean} does_current_user_follow - does current user follow given user
   *  {Array} followee_follows - followees of current user that follow given user
   * @example
   * await getUsers()
   * await getUsers(100, 0, [3,2,6]) - Invalid user ids will not be accepted
   */
  async getUsers (limit = 100, offset = 0, idsArray = null, walletAddress = null, handle = null, isCreator = null, minBlockNumber = null) {
    this.REQUIRES(Services.DISCOVERY_PROVIDER)
    return this.discoveryProvider.getUsers(limit, offset, idsArray, walletAddress, handle, isCreator, minBlockNumber)
  }

  /**
   * get intersection of users that follow followeeUserId and users that are followed by followerUserId
   * @param {number} followeeUserId user that is followed
   * @example
   * getMutualFollowers(100, 0, 1, 1) - IDs must be valid
   */
  async getMutualFollowers (limit = 100, offset = 0, followeeUserId) {
    this.REQUIRES(Services.DISCOVERY_PROVIDER)
    const followerUserId = this.userStateManager.getCurrentUserId()
    if (followerUserId) {
      return this.discoveryProvider.getFollowIntersectionUsers(limit, offset, followeeUserId, followerUserId)
    }
    return []
  }

  /**
   * get users that follow followeeUserId, sorted by follower count descending
   * @param {number} currentUserId the currently logged in user
   * @param {number} followeeUserId user that is followed
   * @return {Array} array of user objects with standard user metadata
   */
  async getFollowersForUser (limit = 100, offset = 0, followeeUserId) {
    this.REQUIRES(Services.DISCOVERY_PROVIDER)
    return this.discoveryProvider.getFollowersForUser(limit, offset, followeeUserId)
  }

  /**
   * get users that are followed by followerUserId, sorted by follower count descending
   * @param {number} currentUserId the currently logged in user
   * @param {number} followerUserId user - i am the one who follows
   * @return {Array} array of user objects with standard user metadata
   */
  async getFolloweesForUser (limit = 100, offset = 0, followerUserId) {
    this.REQUIRES(Services.DISCOVERY_PROVIDER)
    return this.discoveryProvider.getFolloweesForUser(limit, offset, followerUserId)
  }

  /**
   * Return repost feed for requested user
   * @param {number} userId - requested user id
   * @param {filter} string - filter by "all", "original", or "repost"
   * @param {number} limit - max # of items to return (for pagination)
   * @param {number} offset - offset into list to return from (for pagination)
   * @returns {Object} {Array of track and playlist metadata objects}
   * additional metadata fields on track and playlist objects:
   *  {String} activity_timestamp - timestamp of requested user's repost for given track or playlist,
   *    used for sorting feed
   *  {Integer} repost_count - repost count of given track/playlist
   *  {Integer} save_count - save count of given track/playlist
   *  {Boolean} has_current_user_reposted - has current user reposted given track/playlist
   *  {Array} followee_reposts - followees of current user that have reposted given track/playlist
   */
  async getUserRepostFeed (userId, filter, limit = 100, offset = 0, withUsers = false) {
    this.REQUIRES(Services.DISCOVERY_PROVIDER)
    return this.discoveryProvider.getUserRepostFeed(userId, filter, limit, offset, withUsers)
  }

  /**
   * Return social feed for current user
   * @param {number} limit - max # of items to return
   * @param {filter} string - filter by "all", "original", or "repost"
   * @param {number} offset - offset into list to return from (for pagination)
   * @returns {Object} {Array of track and playlist metadata objects}
   * additional metadata fields on track and playlist objects:
   *  {String} activity_timestamp - timestamp of requested user's repost for given track or playlist,
   *    used for sorting feed
   *  {Integer} repost_count - repost count of given track/playlist
   *  {Integer} save_count - save count of given track/playlist
   *  {Boolean} has_current_user_reposted - has current user reposted given track/playlist
   *  {Array} followee_reposts - followees of current user that have reposted given track/playlist
   */
  async getSocialFeed (filter, limit = 100, offset = 0, withUsers = false, tracksOnly = false) {
    this.REQUIRES(Services.DISCOVERY_PROVIDER)
    const owner = this.userStateManager.getCurrentUser()
    if (owner) {
      return this.discoveryProvider.getSocialFeed(filter, limit, offset, withUsers, tracksOnly)
    }

    return []
  }

  /**
   * Returns the top users for the specified genres
   * @param {number} limit - max # of items to return
   * @param {number} offset - offset into list to return from (for pagination)
   * @param {Object} {Array of genres} - filter by genres ie. "Rock", "Alternative"
   * @param {Boolean} with_users - If the userIds should be returned or the full user metadata
   * @returns {Object} {Array of user objects if with_users set, else array of userIds}
   */
  async getTopCreatorsByGenres (genres, limit = 30, offset = 0, withUsers = false) {
    this.REQUIRES(Services.DISCOVERY_PROVIDER)
    return this.discoveryProvider.getTopCreatorsByGenres(genres, limit, offset, withUsers)
  }

  /* ------- SETTERS ------- */

  /**
   * Assigns a replica set to the user's metadata and adds new metadata to chain.
   * This creates a record for that user on the connected creator node.
   * @param {Object} param
   * @param {number} param.userId
   * @param {Set<string>} param.[passList=null] whether or not to include only specified nodes
   * @param {Set<string>} param.[blockList=null]  whether or not to exclude any nodes
   */
  async assignReplicaSet ({
    userId,
    passList = null,
    blockList = null
  }) {
    this.REQUIRES(Services.CREATOR_NODE)
    const phases = {
      CLEAN_AND_VALIDATE_METADATA: 'CLEAN_AND_VALIDATE_METADATA',
      AUTOSELECT_CONTENT_NODES: 'AUTOSELECT_CONTENT_NODES',
      SYNC_ACROSS_CONTENT_NODES: 'SYNC_ACROSS_CONTENT_NODES',
      SET_PRIMARY: 'SET_PRIMARY',
      UPLOAD_METADATA_AND_UPDATE_ON_CHAIN: 'UPLOAD_METADATA_AND_UPDATE_ON_CHAIN'
    }
    let phase = ''
    const numNodes = 3

    const user = this.userStateManager.getCurrentUser()
    // Failed the addUser() step
    if (!user) { throw new Error('No current user') }
    // No-op if the user already has a replica set assigned under creator_node_endpoint
    if (user.creator_node_endpoint && user.creator_node_endpoint.length > 0) return

    // The new metadata object that will contain the replica set
    const newMetadata = { ...user }
    try {
      // Create starter metadata and validate
      phase = phases.CLEAN_AND_VALIDATE_METADATA

      // Autoselect a new replica set and update the metadata object with new content node endpoints
      phase = phases.AUTOSELECT_CONTENT_NODES
      const response = await this.ServiceProvider.autoSelectCreatorNodes({
        performSyncCheck: false,
        whitelist: passList,
        blacklist: blockList
      })
      const { primary, secondaries } = response
      if (!primary || !secondaries || secondaries.length < numNodes - 1) {
        throw new Error(`Could not select a primary=${primary} and/or ${numNodes - 1} secondaries=${secondaries}`)
      }
      const newContentNodeEndpoints = CreatorNode.buildEndpoint(primary, secondaries)
      newMetadata.creator_node_endpoint = newContentNodeEndpoints

      // Update the new primary to the auto-selected primary
      phase = phases.SET_PRIMARY
      await this.creatorNode.setEndpoint(primary)

      // In signUp(), a replica set is assigned before uploading profile images.
      // Should associate new metadata after profile photo upload.
      phase = phases.UPLOAD_METADATA_AND_UPDATE_ON_CHAIN
      await this.updateAndUploadMetadata({
        newMetadata,
        userId
      })
    } catch (e) {
      throw new Error(`assignReplicaSet() Error -- Phase ${phase}: ${e}`)
    }

    return newMetadata
  }

  /**
   * Util to upload profile picture and cover photo images and update
   * a metadata object. This method inherently calls triggerSecondarySyncs().
   * @param {?File} profilePictureFile an optional file to upload as the profile picture
   * @param {?File} coverPhotoFile an optional file to upload as the cover phtoo
   * @param {Object} metadata to update
   * @returns {Object} the passed in metadata object with profile_picture and cover_photo fields added
   */
  async uploadProfileImages (profilePictureFile, coverPhotoFile, metadata) {
    let didMetadataUpdate = false
    if (profilePictureFile) {
      const resp = await this.creatorNode.uploadImage(profilePictureFile, true)
      metadata.profile_picture_sizes = resp.dirCID
      didMetadataUpdate = true
    }
    if (coverPhotoFile) {
      const resp = await this.creatorNode.uploadImage(coverPhotoFile, false)
      metadata.cover_photo_sizes = resp.dirCID
      didMetadataUpdate = true
    }

    if (didMetadataUpdate) {
      await this.updateAndUploadMetadata({
        newMetadata: metadata,
        userId: metadata.user_id
      })
    }

    return metadata
  }

  /**
   * Create an on-chain non-creator user. Some fields are restricted (ex.
   * creator_node_endpoint); this should error if the metadata given attempts to set them.
   * @param {Object} metadata metadata to associate with the user
   */
  async addUser (metadata) {
    this.IS_OBJECT(metadata)
    const newMetadata = this._cleanUserMetadata(metadata)
    this._validateUserMetadata(newMetadata)

    newMetadata.wallet = this.web3Manager.getWalletAddress()

    let userId
    const currentUser = this.userStateManager.getCurrentUser()
    if (currentUser && currentUser.handle) {
      userId = currentUser.user_id
    } else {
      userId = (await this.contracts.UserFactoryClient.addUser(newMetadata.handle)).userId
    }
    await this._addUserOperations(userId, newMetadata)

    this.userStateManager.setCurrentUser({ ...newMetadata })
    return userId
  }

  /**
   * Updates a user
   * @param {number} userId
   * @param {Object} metadata
   */
  async updateUser (userId, metadata) {
    this.REQUIRES(Services.DISCOVERY_PROVIDER)
    this.IS_OBJECT(metadata)
    const newMetadata = this._cleanUserMetadata(metadata)
    this._validateUserMetadata(newMetadata)

    // Retrieve the current user metadata
    let users = await this.discoveryProvider.getUsers(1, 0, [userId], null, null, false, null)
    if (!users || !users[0]) throw new Error(`Cannot update user because no current record exists for user id ${userId}`)

    const oldMetadata = users[0]
    await this._updateUserOperations(newMetadata, oldMetadata, userId)
    this.userStateManager.setCurrentUser({ ...oldMetadata, ...newMetadata })
  }

  /**
   * Updates a creator (updates their data on the creator node)
   * @param {number} userId
   * @param {Object} metadata
   */
  async updateCreator (userId, metadata) {
    this.REQUIRES(Services.CREATOR_NODE, Services.DISCOVERY_PROVIDER)
    this.IS_OBJECT(metadata)
    const newMetadata = this._cleanUserMetadata(metadata)
    this._validateUserMetadata(newMetadata)

    // Error if libs instance does not already have existing user state
    const user = this.userStateManager.getCurrentUser()
    if (!user) {
      throw new Error('No current user')
    }

    // Ensure libs is connected to correct CN
    if (this.creatorNode.getEndpoint() !== CreatorNode.getPrimary(newMetadata['creator_node_endpoint'])) {
      throw new Error(`Not connected to correct content node. Expected ${CreatorNode.getPrimary(newMetadata['creator_node_endpoint'])}, got ${this.creatorNode.getEndpoint()}`)
    }

    // Preserve old metadata object
    const oldMetadata = { ...user }

    // Update user creator_node_endpoint on chain if applicable
    let updateEndpointTxBlockNumber = null
    if (newMetadata.creator_node_endpoint !== oldMetadata.creator_node_endpoint) {
      const { txReceipt: updateEndpointTxReceipt } = await this.contracts.UserFactoryClient.updateCreatorNodeEndpoint(userId, newMetadata['creator_node_endpoint'])
      updateEndpointTxBlockNumber = updateEndpointTxReceipt.blockNumber

      // Ensure DN has indexed creator_node_endpoint change
      await this._waitForCreatorNodeEndpointIndexing(newMetadata.user_id, newMetadata.creator_node_endpoint)
    }

    // Upload new metadata object to CN
    const { metadataMultihash, metadataFileUUID } = await this.creatorNode.uploadCreatorContent(newMetadata, updateEndpointTxBlockNumber)

    // Write metadata multihash to chain
    const updatedMultihashDecoded = Utils.decodeMultihash(metadataMultihash)
    const { txReceipt } = await this.contracts.UserFactoryClient.updateMultihash(userId, updatedMultihashDecoded.digest)

    // Write remaining metadata fields to chain
    const { latestBlockNumber } = await this._updateUserOperations(newMetadata, oldMetadata, userId, ['creator_node_endpoint'])

    // Write to CN to associate blockchain user id with updated metadata and block number
    await this.creatorNode.associateCreator(userId, metadataFileUUID, Math.max(txReceipt.blockNumber, latestBlockNumber))

    // Update libs instance with new user metadata object
    this.userStateManager.setCurrentUser({ ...oldMetadata, ...newMetadata })

    return userId
  }

  /**
   * Upgrades a user to a creator using their metadata object.
   * This creates a record for that user on the connected creator node.
   * @param {string} existingEndpoint
   * @param {string} newCreatorNodeEndpoint comma delineated
   */
  async upgradeToCreator (existingEndpoint, newCreatorNodeEndpoint) {
    this.REQUIRES(Services.CREATOR_NODE)

    // Error if libs instance does not already have existing user state
    const user = this.userStateManager.getCurrentUser()
    if (!user) {
      throw new Error('No current user')
    }

    // No-op if the user is already a creator.
    // Consider them a creator iff they have is_creator=true AND a creator node endpoint
    if (user.is_creator && user.creator_node_endpoint) return

    const userId = user.user_id
    const oldMetadata = { ...user }

    // Clean and validate metadata
    const newMetadata = this._cleanUserMetadata({ ...user })
    this._validateUserMetadata(newMetadata)

    // Populate metadata with required fields - wallet, is_creator, creator_node_endpoint
    newMetadata.wallet = this.web3Manager.getWalletAddress()
    newMetadata.is_creator = true

    if (oldMetadata.creator_node_endpoint) {
      // Update the newMetadata with the existing creator_node_endpoint field from oldMetadata
      newMetadata.creator_node_endpoint = oldMetadata.creator_node_endpoint
    } else {
      // If there is no creator_node_endpoint field, update the field with newCreatorNodeEndpoint.
      // This is because new users on signup will now be assigned an rset and do not need to
      // be assigned a new one via newCreatorNodeEndpoint.
      newMetadata.creator_node_endpoint = newCreatorNodeEndpoint
      const newPrimary = CreatorNode.getPrimary(newCreatorNodeEndpoint)

      // Sync user data from old primary to new endpoint
      if (existingEndpoint) {
        // Don't validate what we're syncing from because the user isn't
        // a creator yet.
        await this.creatorNode.syncSecondary(
          newPrimary,
          existingEndpoint,
          /* immediate= */ true,
          /* validate= */ false
        )
      }

      // Update local libs state with new CN endpoint
      await this.creatorNode.setEndpoint(newPrimary)

<<<<<<< HEAD
      // Update user creator_node_endpoint on chain if applicable
      await this.contracts.UserFactoryClient.updateCreatorNodeEndpoint(userId, newMetadata['creator_node_endpoint'])
=======
    // Update user creator_node_endpoint on chain if applicable
    let updateEndpointTxBlockNumber = null
    if (newMetadata.creator_node_endpoint !== oldMetadata.creator_node_endpoint) {
      const { txReceipt: updateEndpointTxReceipt } = await this.contracts.UserFactoryClient.updateCreatorNodeEndpoint(userId, newMetadata['creator_node_endpoint'])
      updateEndpointTxBlockNumber = updateEndpointTxReceipt.blockNumber
>>>>>>> 079ef2f9

      // Ensure DN has indexed creator_node_endpoint change
      await this._waitForCreatorNodeEndpointIndexing(newMetadata.user_id, newMetadata.creator_node_endpoint)
    }

    // Upload new metadata object to CN
    const { metadataMultihash, metadataFileUUID } = await this.creatorNode.uploadCreatorContent(newMetadata, updateEndpointTxBlockNumber)

    // Write metadata multihash to chain
    const updatedMultihashDecoded = Utils.decodeMultihash(metadataMultihash)
    const { txReceipt } = await this.contracts.UserFactoryClient.updateMultihash(userId, updatedMultihashDecoded.digest)

    // Write remaining metadata fields to chain
    const { latestBlockNumber } = await this._updateUserOperations(newMetadata, oldMetadata, userId, ['creator_node_endpoint'])

    // Write to CN to associate blockchain user id with updated metadata and block number
    await this.creatorNode.associateCreator(userId, metadataFileUUID, Math.max(txReceipt.blockNumber, latestBlockNumber))

    // Update libs instance with new user metadata object
    this.userStateManager.setCurrentUser({ ...oldMetadata, ...newMetadata })

    return userId
  }

  /**
   * Updates a user on whether they are verified on Audius
   * @param {number} userId
   * @param {boolean} isVerified
   */
  async updateIsVerified (userId, isVerified, privateKey) {
    return this.contracts.UserFactoryClient.updateIsVerified(userId, isVerified, privateKey)
  }

  /**
   * Adds a user follow for a given follower and followee
   * @param {number} followerUserId who is following
   * @param {number} followeeUserId who is being followed...
  */
  async addUserFollow (followeeUserId) {
    const followerUserId = this.userStateManager.getCurrentUserId()
    return this.contracts.SocialFeatureFactoryClient.addUserFollow(followerUserId, followeeUserId)
  }

  /**
   * Deletes a user follow for a given follower and followee
   * @param {number} followerUserId who is no longer following
   * @param {number} followeeUserId who is no longer being followed...
  */
  async deleteUserFollow (followeeUserId) {
    const followerUserId = this.userStateManager.getCurrentUserId()
    return this.contracts.SocialFeatureFactoryClient.deleteUserFollow(followerUserId, followeeUserId)
  }

  /**
   * Gets the clock status for user in userStateManager across replica set.
   */
  async getClockValuesFromReplicaSet () {
    return this.creatorNode.getClockValuesFromReplicaSet()
  }

  /* ------- PRIVATE  ------- */

  /**
   * 1. Uploads metadata to primary Content Node (which inherently calls a sync accross secondaries)
   * 2. Updates metadata on chain
   * @param {Object} param
   * @param {Object} param.newMetadata new metadata object
   * @param {number} param.userId
   */
  async updateAndUploadMetadata ({ newMetadata, userId }) {
    this.REQUIRES(Services.CREATOR_NODE, Services.DISCOVERY_PROVIDER)
    this.IS_OBJECT(newMetadata)
    const phases = {
      UPDATE_CONTENT_NODE_ENDPOINT_ON_CHAIN: 'UPDATE_CONTENT_NODE_ENDPOINT_ON_CHAIN',
      UPLOAD_METADATA: 'UPLOAD_METADATA',
      UPDATE_METADATA_ON_CHAIN: 'UPDATE_METADATA_ON_CHAIN',
      ASSOCIATE_USER: 'ASSOCIATE_USER'
    }
    let phase = ''

    const oldMetadata = this.userStateManager.getCurrentUser()
    if (!oldMetadata) { throw new Error('No current user.') }

    newMetadata = this._cleanUserMetadata(newMetadata)
    this._validateUserMetadata(newMetadata)

    // If the new metadata is the same as the original, it is a no-op and exit early
    // NOTE: be careful -- this implies that the userStateManager is the source of truth
    // if userStateManager is not up to date, can cause issues
    const metadataFields = this._getMetadataFieldsToUpdate(newMetadata)
    if (metadataFields.include.length === 0) { return }

    try {
      // Update user creator_node_endpoint on chain if applicable
      if (newMetadata.creator_node_endpoint !== oldMetadata.creator_node_endpoint) {
        phase = phases.UPDATE_CONTENT_NODE_ENDPOINT_ON_CHAIN
        await this.contracts.UserFactoryClient.updateCreatorNodeEndpoint(userId, newMetadata['creator_node_endpoint'])
        // Ensure DN has indexed creator_node_endpoint change
        await this._waitForCreatorNodeEndpointIndexing(userId, newMetadata.creator_node_endpoint)
      }

      // Upload new metadata object to CN
      phase = phases.UPLOAD_METADATA
      const { metadataMultihash, metadataFileUUID } = await this.creatorNode.uploadCreatorContent(newMetadata)

      // Write metadata multihash to chain
      phase = phases.UPDATE_METADATA_ON_CHAIN
      const updatedMultihashDecoded = Utils.decodeMultihash(metadataMultihash)
      const { txReceipt } = await this.contracts.UserFactoryClient.updateMultihash(userId, updatedMultihashDecoded.digest)

      // Write remaining metadata fields to chain
      const { latestBlockNumber } = await this._updateUserOperations(newMetadata, oldMetadata, userId, metadataFields.exclude)

      // Write to CN to associate blockchain user id with updated metadata and block number
      phase = phases.ASSOCIATE_USER
      await this.creatorNode.associateCreator(userId, metadataFileUUID, Math.max(txReceipt.blockNumber, latestBlockNumber))

      // Update libs instance with new user metadata object
      this.userStateManager.setCurrentUser({ ...oldMetadata, ...newMetadata })
    } catch (e) {
      // TODO: think about handling the update metadata on chain and associating..
      throw new Error(`updateAndUploadMetadata() Error -- Phase ${phase}: ${e}`)
    }
  }

  /**
  * Compares the original user state to an updated state. Determines the fields to include or exclude
  * in the metadata update on chain.
  * @param {Object} newMetadata fields to update in the current user state
  */
  _getMetadataFieldsToUpdate (newMetadata) {
    const originalMetadata = this.userStateManager.getCurrentUser()
    const updatedMetadata = { ...originalMetadata, ...newMetadata }

    let metadataFields = {
      include: [],
      exclude: []
    }

    Object.values(UPDATE_USER_PROPS).forEach(prop => {
      if (updatedMetadata[prop] === originalMetadata[prop]) {
        metadataFields.exclude.push(prop)
      } else {
        metadataFields.include.push(prop)
      }
    })

    return metadataFields
  }

  /** Waits for a discovery provider to confirm that a creator node endpoint is updated. */
  async _waitForCreatorNodeEndpointIndexing (userId, creatorNodeEndpoint) {
    let isUpdated = false
    while (!isUpdated) {
      const user = (await this.discoveryProvider.getUsers(1, 0, [userId]))[0]
      if (user && user.creator_node_endpoint === creatorNodeEndpoint) isUpdated = true
      await Utils.wait(500)
    }
  }

  async _addUserOperations (userId, newMetadata, exclude = []) {
    let addOps = []

    // Remove excluded keys from metadata object
    let metadata = { ...newMetadata }
    exclude.map(excludedKey => delete metadata[excludedKey])

    if (metadata[UPDATE_USER_PROPS.NAME]) {
      addOps.push(this.contracts.UserFactoryClient.updateName(userId, metadata[UPDATE_USER_PROPS.NAME]))
    }
    if (metadata[UPDATE_USER_PROPS.LOCATION]) {
      addOps.push(this.contracts.UserFactoryClient.updateLocation(userId, metadata[UPDATE_USER_PROPS.LOCATION]))
    }
    if (metadata[UPDATE_USER_PROPS.BIO]) {
      addOps.push(this.contracts.UserFactoryClient.updateBio(userId, metadata[UPDATE_USER_PROPS.BIO]))
    }
    if (metadata[UPDATE_USER_PROPS.PROFILE_PICTURE_SIZES]) {
      addOps.push(this.contracts.UserFactoryClient.updateProfilePhoto(
        userId,
        Utils.decodeMultihash(metadata[UPDATE_USER_PROPS.PROFILE_PICTURE_SIZES]).digest
      ))
    }
    if (metadata[UPDATE_USER_PROPS.COVER_PHOTO_SIZES]) {
      addOps.push(this.contracts.UserFactoryClient.updateCoverPhoto(
        userId,
        Utils.decodeMultihash(metadata[UPDATE_USER_PROPS.COVER_PHOTO_SIZES]).digest
      ))
    }
    if (metadata[UPDATE_USER_PROPS.IS_CREATOR]) {
      addOps.push(this.contracts.UserFactoryClient.updateIsCreator(userId, metadata[UPDATE_USER_PROPS.IS_CREATOR]))
    }
    if (metadata[UPDATE_USER_PROPS.CREATOR_NODE_ENDPOINT]) {
      addOps.push(this.contracts.UserFactoryClient.updateCreatorNodeEndpoint(userId, metadata[UPDATE_USER_PROPS.CREATOR_NODE_ENDPOINT]))
    }

    // Execute update promises concurrently
    // TODO - what if one or more of these fails?
    const ops = await Promise.all(addOps)
    return { ops: ops, latestBlockNumber: Math.max(...ops.map(op => op.txReceipt.blockNumber)) }
  }

  async _updateUserOperations (newMetadata, currentMetadata, userId, exclude = []) {
    let updateOps = []

    // Remove excluded keys from metadata object
    let metadata = { ...newMetadata }
    exclude.map(excludedKey => delete metadata[excludedKey])

    // Compare the existing metadata with the new values and conditionally
    // perform update operations
    for (const key in metadata) {
      if (metadata.hasOwnProperty(key) && currentMetadata.hasOwnProperty(key) && metadata[key] !== currentMetadata[key]) {
        if (key === UPDATE_USER_PROPS.NAME) {
          updateOps.push(this.contracts.UserFactoryClient.updateName(userId, metadata[UPDATE_USER_PROPS.NAME]))
        }
        if (key === UPDATE_USER_PROPS.IS_CREATOR) {
          updateOps.push(this.contracts.UserFactoryClient.updateIsCreator(userId, metadata[UPDATE_USER_PROPS.IS_CREATOR]))
        }
        if (key === UPDATE_USER_PROPS.BIO) {
          updateOps.push(this.contracts.UserFactoryClient.updateBio(userId, metadata[UPDATE_USER_PROPS.BIO]))
        }
        if (key === UPDATE_USER_PROPS.LOCATION) {
          updateOps.push(this.contracts.UserFactoryClient.updateLocation(userId, metadata[UPDATE_USER_PROPS.LOCATION]))
        }
        if (key === UPDATE_USER_PROPS.PROFILE_PICTURE_SIZES) {
          updateOps.push(this.contracts.UserFactoryClient.updateProfilePhoto(
            userId,
            Utils.decodeMultihash(metadata[UPDATE_USER_PROPS.PROFILE_PICTURE_SIZES]).digest
          ))
        }
        if (key === UPDATE_USER_PROPS.COVER_PHOTO_SIZES) {
          updateOps.push(this.contracts.UserFactoryClient.updateCoverPhoto(
            userId,
            Utils.decodeMultihash(metadata[UPDATE_USER_PROPS.COVER_PHOTO_SIZES]).digest
          ))
        }
        if (key === UPDATE_USER_PROPS.CREATOR_NODE_ENDPOINT) {
          updateOps.push(this.contracts.UserFactoryClient.updateCreatorNodeEndpoint(userId, metadata[UPDATE_USER_PROPS.CREATOR_NODE_ENDPOINT]))
        }
      }
    }

    const ops = await Promise.all(updateOps)
    const latestBlockNumber = Math.max(...ops.map(op => op.txReceipt.blockNumber))

    return { ops: ops, latestBlockNumber }
  }

  _validateUserMetadata (metadata) {
    this.OBJECT_HAS_PROPS(metadata, USER_PROPS, USER_REQUIRED_PROPS)
  }

  _cleanUserMetadata (metadata) {
    return pick(metadata, USER_PROPS.concat('user_id'))
  }
}

module.exports = Users<|MERGE_RESOLUTION|>--- conflicted
+++ resolved
@@ -419,6 +419,7 @@
     newMetadata.wallet = this.web3Manager.getWalletAddress()
     newMetadata.is_creator = true
 
+    let updateEndpointTxBlockNumber = null
     if (oldMetadata.creator_node_endpoint) {
       // Update the newMetadata with the existing creator_node_endpoint field from oldMetadata
       newMetadata.creator_node_endpoint = oldMetadata.creator_node_endpoint
@@ -444,16 +445,9 @@
       // Update local libs state with new CN endpoint
       await this.creatorNode.setEndpoint(newPrimary)
 
-<<<<<<< HEAD
       // Update user creator_node_endpoint on chain if applicable
-      await this.contracts.UserFactoryClient.updateCreatorNodeEndpoint(userId, newMetadata['creator_node_endpoint'])
-=======
-    // Update user creator_node_endpoint on chain if applicable
-    let updateEndpointTxBlockNumber = null
-    if (newMetadata.creator_node_endpoint !== oldMetadata.creator_node_endpoint) {
       const { txReceipt: updateEndpointTxReceipt } = await this.contracts.UserFactoryClient.updateCreatorNodeEndpoint(userId, newMetadata['creator_node_endpoint'])
       updateEndpointTxBlockNumber = updateEndpointTxReceipt.blockNumber
->>>>>>> 079ef2f9
 
       // Ensure DN has indexed creator_node_endpoint change
       await this._waitForCreatorNodeEndpointIndexing(newMetadata.user_id, newMetadata.creator_node_endpoint)
@@ -540,12 +534,6 @@
     newMetadata = this._cleanUserMetadata(newMetadata)
     this._validateUserMetadata(newMetadata)
 
-    // If the new metadata is the same as the original, it is a no-op and exit early
-    // NOTE: be careful -- this implies that the userStateManager is the source of truth
-    // if userStateManager is not up to date, can cause issues
-    const metadataFields = this._getMetadataFieldsToUpdate(newMetadata)
-    if (metadataFields.include.length === 0) { return }
-
     try {
       // Update user creator_node_endpoint on chain if applicable
       if (newMetadata.creator_node_endpoint !== oldMetadata.creator_node_endpoint) {
@@ -565,7 +553,7 @@
       const { txReceipt } = await this.contracts.UserFactoryClient.updateMultihash(userId, updatedMultihashDecoded.digest)
 
       // Write remaining metadata fields to chain
-      const { latestBlockNumber } = await this._updateUserOperations(newMetadata, oldMetadata, userId, metadataFields.exclude)
+      const { latestBlockNumber } = await this._updateUserOperations(newMetadata, oldMetadata, userId, ['creator_node_endpoint'])
 
       // Write to CN to associate blockchain user id with updated metadata and block number
       phase = phases.ASSOCIATE_USER
