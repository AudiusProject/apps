--- conflicted
+++ resolved
@@ -34,14 +34,6 @@
 
 const { Keypair } = require('@solana/web3.js')
 const { PublicKey } = require('@solana/web3.js')
-<<<<<<< HEAD
-const {
-  RewardsAttester
-} = require('./services/solanaWeb3Manager/rewardsAttester')
-const { Reactions } = require('./api/reactions')
-const { EntityManager } = require('./api/entityManager')
-=======
->>>>>>> b39fcc9a
 const { getPlatformLocalStorage } = require('./utils/localStorage')
 
 class AudiusLibs {
@@ -50,7 +42,7 @@
    * @param {string} url
    * @param {boolean?} useHedgehogLocalStorage whether or not to read hedgehog entropy in local storage
    */
-  static configIdentityService (url, useHedgehogLocalStorage = true) {
+  static configIdentityService(url, useHedgehogLocalStorage = true) {
     return { url, useHedgehogLocalStorage }
   }
 
@@ -58,7 +50,7 @@
    * Configures an identity service wrapper
    * @param {string} url
    */
-  static configComstock (url) {
+  static configComstock(url) {
     return { url }
   }
 
@@ -74,7 +66,7 @@
    * @param {function} monitoringCallbacks.healthCheck
    * @param {boolean} writeQuorumEnabled whether or not to enforce waiting for replication to 2/3 nodes when writing data
    */
-  static configCreatorNode (
+  static configCreatorNode(
     fallbackUrl,
     lazyConnect = false,
     passList = null,
@@ -100,7 +92,7 @@
    * @param {?string} walletOverride wallet address to force use instead of the first wallet on the provided web3
    * @param {?number} walletIndex if using a wallet returned from web3, pick the wallet at this index
    */
-  static async configExternalWeb3 (
+  static async configExternalWeb3(
     registryAddress,
     web3Provider,
     networkId,
@@ -128,7 +120,7 @@
    * @param {string} registryAddress
    * @param {string | Web3 | Array<string>} providers web3 provider endpoint(s)
    */
-  static configInternalWeb3 (registryAddress, providers, privateKey, entityManagerAddress = null) {
+  static configInternalWeb3(registryAddress, providers, privateKey, entityManagerAddress = null) {
     let providerList
     if (typeof providers === 'string') {
       providerList = providers.split(',')
@@ -162,7 +154,7 @@
    * @param {string?} claimDistributionContractAddress
    * @param {string?} wormholeContractAddress
    */
-  static configEthWeb3 (
+  static configEthWeb3(
     tokenAddress,
     registryAddress,
     providers,
@@ -202,7 +194,7 @@
    * @param {string} config.ethBridgeAddress
    * @param {string} config.ethTokenBridgeAddress
    */
-  static configWormhole ({
+  static configWormhole({
     rpcHosts,
     solBridgeAddress,
     solTokenBridgeAddress,
@@ -246,7 +238,7 @@
    * @param {PublicKey|string} audiusDataProgramId program ID for the audius-data Anchor program
    * @param {Idl} audiusDataIdl IDL for the audius-data Anchor program.
    */
-  static configSolanaWeb3 ({
+  static configSolanaWeb3({
     solanaClusterEndpoint,
     mintAddress,
     solanaTokenAddress,
@@ -298,7 +290,7 @@
    * @param {string} config.programId Program ID of the audius data program
    * @param {string} config.adminAccount Public Key of admin account
    */
-  static configSolanaAudiusData ({ programId, adminAccount }) {
+  static configSolanaAudiusData({ programId, adminAccount }) {
     return {
       programId,
       adminAccount
@@ -315,7 +307,7 @@
    *  })
    *  await audius.init()
    */
-  constructor ({
+  constructor({
     web3Config,
     ethWeb3Config,
     solanaWeb3Config,
@@ -389,7 +381,7 @@
   }
 
   /** Init services based on presence of a relevant config. */
-  async init () {
+  async init() {
     this.userStateManager = new UserStateManager({
       localStorage: this.localStorage
     })
@@ -529,7 +521,7 @@
       const currentUser = this.userStateManager.getCurrentUser()
       const creatorNodeEndpoint = currentUser
         ? CreatorNode.getPrimary(currentUser.creator_node_endpoint) ||
-          this.creatorNodeConfig.fallbackUrl
+        this.creatorNodeConfig.fallbackUrl
         : this.creatorNodeConfig.fallbackUrl
 
       this.creatorNode = new CreatorNode(
