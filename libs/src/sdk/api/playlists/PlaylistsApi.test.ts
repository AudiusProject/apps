--- conflicted
+++ resolved
@@ -10,9 +10,7 @@
 import { TrackUploadHelper } from '../tracks/TrackUploadHelper'
 import { Mood } from '../../types/Mood'
 import { Genre } from '../../types/Genre'
-<<<<<<< HEAD
 import { Logger } from '../../services/Logger'
-=======
 import fs from 'fs'
 import path from 'path'
 
@@ -22,7 +20,6 @@
 const pngFile = fs.readFileSync(
   path.resolve(__dirname, '../../test/png-file.png')
 )
->>>>>>> 36794e53
 
 jest.mock('../../services/EntityManager')
 jest.mock('../../services/DiscoveryNodeSelector')
