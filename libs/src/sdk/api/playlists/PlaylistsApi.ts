--- conflicted
+++ resolved
@@ -43,11 +43,8 @@
 import { generateMetadataCidV1 } from '../../utils/cid'
 import { TrackUploadHelper } from '../tracks/TrackUploadHelper'
 import { encodeHashId } from '../../utils/hashId'
-<<<<<<< HEAD
 import { pick } from 'lodash'
-=======
 import type { LoggerService } from '../../services/Logger'
->>>>>>> 9d7f1cf2
 
 export class PlaylistsApi extends GeneratedPlaylistsApi {
   private readonly trackUploadHelper: TrackUploadHelper
