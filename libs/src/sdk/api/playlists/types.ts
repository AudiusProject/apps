--- conflicted
+++ resolved
@@ -35,29 +35,6 @@
       coverArtFile: z.optional(
         z.custom<File>((data: unknown) => isFileValid(data as File))
       ),
-<<<<<<< HEAD
-      metadata: createUploadPlaylistMetadataSchema()
-        .omit({ genre: true })
-        .merge(
-          z
-            .object({
-              genre: z.optional(
-                z.enum(Object.values(Genre) as [Genre, ...Genre[]])
-              ),
-              isPrivate: z.optional(z.boolean()),
-              playlistContents: z.optional(
-                z.array(
-                  z.object({
-                    timestamp: z.number(),
-                    metadataTimestamp: z.optional(z.number()),
-                    trackId: HashId
-                  })
-                )
-              )
-            })
-            .strict()
-        ),
-=======
       metadata: createUploadPlaylistMetadataSchema().merge(
         z.object({
           coverArtSizes: z.optional(z.string()),
@@ -73,7 +50,6 @@
           )
         })
       ),
->>>>>>> 85f0521b
       onProgress: z.optional(z.function().args(z.number()))
     })
     .strict()
