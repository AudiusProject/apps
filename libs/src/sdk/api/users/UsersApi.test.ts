--- conflicted
+++ resolved
@@ -6,16 +6,13 @@
 import { StorageNodeSelector } from '../../services/StorageNodeSelector'
 import { Storage } from '../../services/Storage'
 import { UsersApi } from './UsersApi'
-<<<<<<< HEAD
 import { Logger } from '../../services/Logger'
-=======
 import fs from 'fs'
 import path from 'path'
 
 const pngFile = fs.readFileSync(
   path.resolve(__dirname, '../../test/png-file.png')
 )
->>>>>>> 36794e53
 
 jest.mock('../../services/EntityManager')
 
