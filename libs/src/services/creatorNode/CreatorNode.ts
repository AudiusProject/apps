--- conflicted
+++ resolved
@@ -395,7 +395,6 @@
 
   async uploadTrackAudioAndCoverArtV2(
     trackFile: File,
-<<<<<<< HEAD
     coverArtFile: File,
     metadata: TrackMetadata,
     onProgress: ProgressCB = () => { }
@@ -433,29 +432,12 @@
     formData.append('template', template)
     formData.append('files', file, file.name)
     const response = await this._makeRequestV2({
-=======
-    // coverArtFile: File,
-    // metadata: TrackMetadata,
-    _: File,
-    __: TrackMetadata,
-    onProgress: ProgressCB = () => {}
-  ) {
-    // Upload track file
-    const trackFileFormData = new FormData()
-    trackFileFormData.append('template', 'audio')
-    trackFileFormData.append('files', trackFile, {
-      contentType: 'audio',
-      filename: trackFile.name
-    })
-    const trackFileUploadResponse = await axios({
->>>>>>> 7d486395
       method: 'post',
       url: '/mediorum/uploads',
       data: formData,
       headers: { 'Content-Type': 'multipart/form-data' },
       onUploadProgress: (progressEvent) => onProgress(progressEvent.loaded, progressEvent.total)
     })
-<<<<<<< HEAD
     return this.pollProcessingStatusV2(
       response.data[0].id,
       template === 'audio' ? MAX_TRACK_TRANSCODE_TIMEOUT : MAX_IMAGE_RESIZE_TIMEOUT_MS
@@ -483,19 +465,6 @@
       }
 
       await wait(POLL_STATUS_INTERVAL)
-=======
-    const trackFileUploadResponseData = trackFileUploadResponse.data
-    console.log(
-      'trackFileUploadResponseData for v2 upload',
-      JSON.stringify(trackFileUploadResponseData)
-    )
-
-    return {
-      metadataMultihash: '',
-      metadataFileUUID: '',
-      transcodedTrackUUID: '',
-      transcodedTrackCID: ''
->>>>>>> 7d486395
     }
 
     throw new Error(`Upload took over ${maxPollingMs}ms. id=${id}`)
