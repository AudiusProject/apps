const ServiceSelection = require('../../service-selection/ServiceSelection')
const { timeRequestsAndSortByVersion } = require('../../utils/network')
const { CREATOR_NODE_SERVICE_NAME, DECISION_TREE_STATE } = require('./constants')

/**
 * In memory dictionary used to query spID from endpoint
 * Eliminates duplicate web3 calls within same session
 */
let contentNodeEndpointToSpID = { }
function getSpIDForEndpoint (endpoint) {
  return contentNodeEndpointToSpID[endpoint]
}

function setSpIDForEndpoint (endpoint, spID) {
  contentNodeEndpointToSpID[endpoint] = spID
}

class CreatorNodeSelection extends ServiceSelection {
  constructor ({
    creatorNode,
    numberOfNodes,
    ethContracts,
    whitelist,
    blacklist,
    maxStorageUsedPercent = 95,
    timeout = null,
    equivalencyDelta = null
  }) {
    super({
      getServices: async () => {
        this.currentVersion = await ethContracts.getCurrentVersion(CREATOR_NODE_SERVICE_NAME)
        const services = await this.ethContracts.getServiceProviderList(CREATOR_NODE_SERVICE_NAME)
        return services.map((e) => {
          setSpIDForEndpoint(e.endpoint, e.spID)
          return e.endpoint
        })
      },
      // Use the content node's configured whitelist if not provided
      whitelist: whitelist || (creatorNode && creatorNode.passList),
      blacklist: blacklist || (creatorNode && creatorNode.blockList)
    })
    this.creatorNode = creatorNode
    this.numberOfNodes = numberOfNodes
    this.ethContracts = ethContracts
    this.timeout = timeout
<<<<<<< HEAD
    this.healthCheckPath = 'health_check'
=======
    this.equivalencyDelta = equivalencyDelta
    this.healthCheckPath = 'health_check/verbose'
>>>>>>> 335aabcc
    // String array of healthy Content Node endpoints
    this.backupsList = []
    // Max percentage (represented out of 100) allowed before determining CN is unsuitable for selection
    this.maxStorageUsedPercent = maxStorageUsedPercent
  }

  /**
   * Selects a primary and secondary Content Nodes. Order of preference is highest version, then response time.
   *
   * 1. Retrieve all the Content Node services
   * 2. Filter from/out Content Nodes based off of the whitelist and blacklist
   * 3. Filter out unhealthy, outdated, and still syncing nodes via health and sync check
   * 4. Sort by healthiest (highest version -> lowest version); secondary check if equal version based off of responseTime
   * 5. Select a primary and numberOfNodes-1 number of secondaries (most likely 2) from backups
   * @param {boolean?} performSyncCheck whether or not to check whether the nodes need syncs before selection
   */
  async select (performSyncCheck = true, log = true) {
    // Reset decision tree and backups
    this.decisionTree = []
    this.clearBackups()
    this.clearUnhealthy()

    // Get all the Content Node endpoints on chain and filter
    let services = await this.getServices()
    this.decisionTree.push({ stage: DECISION_TREE_STATE.GET_ALL_SERVICES, val: services })

    if (this.whitelist) { services = this.filterToWhitelist(services) }
    this.decisionTree.push({ stage: DECISION_TREE_STATE.FILTER_TO_WHITELIST, val: services })

    if (this.blacklist) { services = this.filterFromBlacklist(services) }
    this.decisionTree.push({ stage: DECISION_TREE_STATE.FILTER_FROM_BLACKLIST, val: services })

    // TODO: add a sample size selection round to not send requests to all available nodes

    if (performSyncCheck) { services = await this._performSyncChecks(services, this.timeout) }
    const { healthyServicesList, healthyServicesMap: servicesMap } = await this._performHealthChecks(services)
    services = healthyServicesList

    // Set index 0 from services as the primary
    const primary = this.getPrimary(services)
    // Set index 1 - services.length as the backups. Used in selecting secondaries
    this.setBackupsList(services.slice(1))
    const secondaries = this.getSecondaries()
    this.decisionTree.push({
      stage: DECISION_TREE_STATE.SELECT_PRIMARY_AND_SECONDARIES,
      val: { primary, secondaries: secondaries.toString(), services: Object.keys(servicesMap).toString() }
    })

    if (log) {
      console.info('CreatorNodeSelection - final decision tree state', this.decisionTree)
    }
    return { primary, secondaries, services: servicesMap }
  }

  /**
   * Checks the sync progress of a Content Node
   * @param {string} service Content Node endopint
   * @param {number?} timeout ms
   */
  async getSyncStatus (service, timeout = null) {
    try {
      const syncStatus = await this.creatorNode.getSyncStatus(service, timeout)
      return { service, syncStatus, error: null }
    } catch (e) {
      return { service, syncStatus: null, error: e }
    }
  }

  /**
   * Sets backupsList to input
   * @param {string[]} services string array of Content Node endpoints
   */
  setBackupsList (services) {
    // Rest of services that are not selected as the primary are valid backups. Add as backup
    // This backups list will also be in order of descending highest version/fastest
    this.backupsList = services
  }

  /**
   * Get backups in the form of an array
   */
  getBackupsList () {
    return this.backupsList
  }

  /**
   * Select a primary Content Node
   * @param {string[]} services all healthy Content Node endpoints
   */
  getPrimary (services) {
    // Index 0 of services will be the most optimal Content Node candidate
    return services[0]
  }

  /**
   * Selects secondary Content Nodes
   */
  getSecondaries () {
    // Index 1 to n of services will be sorted in highest version -> lowest version
    // Select up to numberOfNodes-1 of secondaries
    const backups = this.getBackupsList()
    const secondaries = backups.slice(0, this.numberOfNodes - 1)

    return secondaries
  }

  /**
   * Performs a sync check for every endpoint in services. Returns an array of successful sync checked endpoints and
   * adds the err'd sync checked endpoints to this.unhealthy
   * @param {string[]} services content node endpoints
   * @param {number?} timeout ms applied to each request
   */
  async _performSyncChecks (services, timeout = null) {
    const successfulSyncCheckServices = []
    const syncResponses = await Promise.all(services.map(service => this.getSyncStatus(service, timeout)))
    // Perform sync checks on all services
    for (const response of syncResponses) {
      // Could not perform a sync check. Add to unhealthy
      if (response.error) {
        console.warn(`CreatorNodeSelection - Failed sync status check for ${response.service}: ${response.error}`)
        this.addUnhealthy(response.service)
        continue
      }

      const { isBehind, isConfigured } = response.syncStatus
      // a first time creator will have a sync status as isBehind = true and isConfigured = false. this is ok
      const firstTimeCreator = isBehind && !isConfigured
      // an existing creator will have a sync status (assuming healthy) as isBehind = false and isConfigured = true. this is also ok
      const existingCreator = !isBehind && isConfigured
      // if either of these two are true, the cnode is suited to be selected
      if (firstTimeCreator || existingCreator) {
        successfulSyncCheckServices.push(response.service)
      } else {
        // else, add to unhealthy
        this.addUnhealthy(response.service)
      }
    }

    this.decisionTree.push({
      stage: DECISION_TREE_STATE.FILTER_OUT_SYNC_IN_PROGRESS,
      val: successfulSyncCheckServices
    })

    return successfulSyncCheckServices
  }

  /**
   * Performs a health check for every endpoint in services. Returns an array of successful health checked endpoints and
   * adds the err'd health checked endpoints to this.unhealthy, and a mapping of successful endpoint to its health check response.
   * @param {string[]} services content node endpoints
   */
  async _performHealthChecks (services) {
    // Perform a health check on services that passed the sync checks
    const healthCheckedServices = await timeRequestsAndSortByVersion(
      services.map(node => ({
        id: node,
        url: `${node}/${this.healthCheckPath}`
      })),
      this.timeout,
      this.equivalencyDelta
    )

    const healthyServices = healthCheckedServices.filter(resp => {
      const endpoint = resp.request.id
      let isHealthy = false

      // Check that the health check:
      // 1. Responded with status code 200
      // 2. Version is up to date on major and minor
      // 3. Has enough storage space
      //    - Max capacity percent is defined from CN health check response. If not present,
      //      use existing value from `this.maxStorageUsedPercent`
      if (resp.response) {
        const isUp = resp.response.status === 200
        const versionIsUpToDate = this.ethContracts.hasSameMajorAndMinorVersion(
          this.currentVersion,
          resp.response.data.data.version
        )
        let { storagePathSize, storagePathUsed, maxStorageUsedPercent } = resp.response.data.data
        if (maxStorageUsedPercent) {
          this.maxStorageUsedPercent = maxStorageUsedPercent
        } else {
          console.warn(`maxStorageUsedPercent not found in health check response. Using constructor value of ${this.maxStorageUsedPercent}% as maxStorageUsedPercent.`)
        }
        const hasEnoughStorage = this._hasEnoughStorageSpace({ storagePathSize, storagePathUsed })
        isHealthy = isUp && versionIsUpToDate && hasEnoughStorage
      }

      if (!isHealthy) { this.addUnhealthy(endpoint) }

      return isHealthy
    })

    // Create a mapping of healthy services and their responses. Used on dapp to display the healthy services for selection
    // Also update services to be healthy services
    let servicesMap = {}
    const healthyServicesList = healthyServices.map(service => {
      servicesMap[service.request.id] = service.response.data
      return service.request.id
    })

    this.decisionTree.push({ stage: DECISION_TREE_STATE.FILTER_OUT_UNHEALTHY_OUTDATED_AND_NO_STORAGE_SPACE, val: healthyServicesList })

    // Record metrics
    if (this.creatorNode && this.creatorNode.monitoringCallbacks.healthCheck) {
      healthCheckedServices.forEach(check => {
        if (check.response && check.response.data) {
          const url = new URL(check.request.url)
          const data = check.response.data.data
          try {
            this.creatorNode.monitoringCallbacks.healthCheck({
              endpoint: url.origin,
              pathname: url.pathname,
              queryString: url.queryrString,
              version: data.version,
              git: data.git,
              selectedDiscoveryNode: data.selectedDiscoveryProvider,
              databaseSize: data.databaseSize,
              databaseConnections: data.databaseConnections,
              totalMemory: data.totalMemory,
              usedMemory: data.usedMemory,
              totalStorage: data.storagePathSize,
              usedStorage: data.storagePathUsed,
              maxFileDescriptors: data.maxFileDescriptors,
              allocatedFileDescriptors: data.allocatedFileDescriptors,
              receivedBytesPerSec: data.receivedBytesPerSec,
              transferredBytesPerSec: data.transferredBytesPerSec,
              transcodeWaiting: data.transcodeWaiting,
              transcodeActive: data.transcodeActive,
              fileProcessingWaiting: data.fileProcessingWaiting,
              fileProcessingActive: data.fileProcessingActive
            })
          } catch (e) {
            // Swallow errors -- this method should not throw generally
            console.error(e)
          }
        }
      })
    }

    return { healthyServicesList, healthyServicesMap: servicesMap }
  }

  _hasEnoughStorageSpace ({ storagePathSize, storagePathUsed }) {
    // If for any reason these values off the response is falsy value, default to enough storage
    if (
      storagePathSize === null ||
      storagePathSize === undefined ||
      storagePathUsed === null ||
      storagePathUsed === undefined
    ) { return true }

    return (100 * storagePathUsed / storagePathSize) < this.maxStorageUsedPercent
  }
}

module.exports = {
  CreatorNodeSelection,
  getSpIDForEndpoint,
  setSpIDForEndpoint
}<|MERGE_RESOLUTION|>--- conflicted
+++ resolved
@@ -43,12 +43,8 @@
     this.numberOfNodes = numberOfNodes
     this.ethContracts = ethContracts
     this.timeout = timeout
-<<<<<<< HEAD
     this.healthCheckPath = 'health_check'
-=======
     this.equivalencyDelta = equivalencyDelta
-    this.healthCheckPath = 'health_check/verbose'
->>>>>>> 335aabcc
     // String array of healthy Content Node endpoints
     this.backupsList = []
     // Max percentage (represented out of 100) allowed before determining CN is unsuitable for selection
