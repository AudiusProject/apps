const axios = require('axios')
const FormData = require('form-data')

const SchemaValidator = require('../schemaValidator')

// Currently only supports a single logged-in audius user
class CreatorNode {
  /* Static Utils */

  /**
   * Pulls off the primary creator node from a creator node endpoint string.
   * @param {string} endpoints user.creator_node_endpoint
   */
  static getPrimary (endpoints) { return endpoints ? endpoints.split(',')[0] : '' }

  /**
   * Pulls off the secondary creator nodes from a creator node endpoint string.
   * @param {string} endpoints user.creator_node_endpoint
   */
  static getSecondaries (endpoints) { return endpoints ? endpoints.split(',').slice(1) : [] }

  /**
   * Pulls off the user's clock value from a creator node endpoint and the user's wallet address.
   * @param {string} endpoint creator node endpoint
   * @param {string} wallet user wallet address
   */
  static async getClockValue (endpoint, wallet) {
<<<<<<< HEAD
    try {
      return (await axios({
        url: `/users/clock_status/${wallet}`,
        method: 'get',
        baseURL: endpoint
      })).data.clockValue
    } catch (err) {
      throw new Error(`Failed to get clock value for endpoint: ${endpoint} and wallet: ${wallet} with ${err}`)
    }
=======
    return (await axios({
      url: `/users/clock_status/${wallet}`,
      method: 'get',
      baseURL: endpoint
    })).data.clockValue
>>>>>>> 95b85e4d
  }

  /**
   * Pulls the user's creator nodes out of the list
   * @param {string} endpoints user.creator_node_endpoint
   */
  static getEndpoints (endpoints) { return endpoints ? endpoints.split(',') : [] }

  /**
   * Checks if a download is available from provided creator node endpoints
   * @param {string} endpoints creator node endpoints
   * @param {number} trackId
   */
  static async checkIfDownloadAvailable (endpoints, trackId) {
    const primary = CreatorNode.getPrimary(endpoints)
    if (primary) {
      const req = {
        baseURL: primary,
        url: `/tracks/download_status/${trackId}`,
        method: 'get'
      }
      const res = await axios(req)
      if (res.data.cid) return res.data.cid
    }
    // Download is not available, clients should display "processing"
    return null
  }

  /* -------------- */

  constructor (web3Manager, creatorNodeEndpoint, isServer, userStateManager, lazyConnect, schemas) {
    this.web3Manager = web3Manager
    this.creatorNodeEndpoint = creatorNodeEndpoint
    this.isServer = isServer
    this.userStateManager = userStateManager
    this.schemas = schemas

    this.lazyConnect = lazyConnect
    this.connected = false
    this.connecting = false
    this.authToken = null
    this.maxBlockNumber = 0
  }

  async init () {
    if (!this.web3Manager) throw new Error('Failed to initialize CreatorNode')
    if (!this.lazyConnect) {
      await this.connect()
    }
  }

  /** Establishes a connection to a creator node endpoint */
  async connect () {
    this.connecting = true
    await this._signupNodeUser(this.web3Manager.getWalletAddress())
    await this._loginNodeUser()
    this.connected = true
    this.connecting = false
  }

  /** Checks if connected, otherwise establishing a connection */
  async ensureConnected () {
    if (!this.connected && !this.connecting) {
      await this.connect()
    } else if (this.connecting) {
      let interval
      // We were already connecting so wait for connection
      await new Promise((resolve, reject) => {
        interval = setInterval(() => {
          if (this.connected) resolve()
        }, 100)
      })
      clearInterval(interval)
    }
  }

  getEndpoint () {
    return this.creatorNodeEndpoint
  }

  async setEndpoint (creatorNodeEndpoint) {
    // If the endpoints are the same, no-op.
    if (this.creatorNodeEndpoint === creatorNodeEndpoint) return

    if (this.connected) {
      try {
        await this._logoutNodeUser()
      } catch (e) {
        console.error(e.message)
      }
    }
    this.connected = false
    this.creatorNodeEndpoint = creatorNodeEndpoint
    if (!this.lazyConnect) {
      await this.connect()
    }
  }

  /**
   * Uploads creator content to a creator node
   * @param {object} metadata the creator metadata
   */
  async uploadCreatorContent (metadata) {
    // this does the actual validation before sending to the creator node
    // if validation fails, validate() will throw an error
    try {
      this.schemas[SchemaValidator.userSchemaType].validate(metadata)

      return this._makeRequest({
        url: '/audius_users/metadata',
        method: 'post',
        data: {
          metadata
        }
      })
    } catch (e) {
      console.error('Error validating creator metadata', e)
    }
  }

  /**
   * Creates a creator on the creator node, associating user id with file content
   * @param {number} audiusUserId returned by user creation on-blockchain
   * @param {string} metadataFileUUID unique ID for metadata file
   * @param {number} blockNumber
   */
  async associateCreator (audiusUserId, metadataFileUUID, blockNumber) {
    this.maxBlockNumber = Math.max(this.maxBlockNumber, blockNumber)
    await this._makeRequest({
      url: `/audius_users`,
      method: 'post',
      data: {
        blockchainUserId: audiusUserId,
        metadataFileUUID,
        blockNumber: this.maxBlockNumber
      }
    })
  }

  /**
   * Uploads a track (including audio and image content) to a creator node
   * @param {File} trackFile the audio content
   * @param {File} coverArtFile the image content
   * @param {object} metadata the metadata for the track
   * @param {function?} onProgress an optional on progerss callback
   */
  async uploadTrackContent (trackFile, coverArtFile, metadata, onProgress = () => {}) {
    let loadedImageBytes = 0
    let loadedTrackBytes = 0
    let totalImageBytes = 0
    let totalTrackBytes = 0
    const onImageProgress = (loaded, total) => {
      loadedImageBytes = loaded
      if (!totalImageBytes) totalImageBytes += total
      if (totalImageBytes && totalTrackBytes) {
        onProgress(loadedImageBytes + loadedTrackBytes, totalImageBytes + totalTrackBytes)
      }
    }
    const onTrackProgress = (loaded, total) => {
      loadedTrackBytes = loaded
      if (!totalTrackBytes) totalTrackBytes += total
      if ((!coverArtFile || totalImageBytes) && totalTrackBytes) {
        onProgress(loadedImageBytes + loadedTrackBytes, totalImageBytes + totalTrackBytes)
      }
    }

    let uploadPromises = []
    uploadPromises.push(this.uploadTrackAudio(trackFile, onTrackProgress))
    if (coverArtFile) uploadPromises.push(this.uploadImage(coverArtFile, true, onImageProgress))

    const [trackContentResp, coverArtResp] = await Promise.all(uploadPromises)
    metadata.track_segments = trackContentResp.track_segments
    if (metadata.download && metadata.download.is_downloadable) {
      metadata.download.cid = trackContentResp.transcodedTrackCID
    }

    const sourceFile = trackContentResp.source_file
    if (!sourceFile) {
      throw new Error(`Invalid or missing sourceFile in response: ${JSON.stringify(trackContentResp)}`)
    }

    if (coverArtResp) {
      metadata.cover_art_sizes = coverArtResp.dirCID
    }
    // Creates new track entity on creator node, making track's metadata available on IPFS
    // @returns {Object} {cid: cid of track metadata on IPFS, id: id of track to be used with associate function}
    const metadataResp = await this.uploadTrackMetadata(metadata, sourceFile)
    return { ...metadataResp, ...trackContentResp }
  }

  /**
   * Uploads track metadata to a creator node
   * The metadata object must include a `track_id` field or a
   * source file must be provided (returned from uploading track content).
   * @param {object} metadata
   * @param {string?} sourceFile
   */
  async uploadTrackMetadata (metadata, sourceFile) {
    // this does the actual validation before sending to the creator node
    // if validation fails, validate() will throw an error
    try {
      this.schemas[SchemaValidator.trackSchemaType].validate(metadata)
    } catch (e) {
      console.error('Error validating track metadata', e)
    }

    return this._makeRequest({
      url: '/tracks/metadata',
      method: 'post',
      data: {
        metadata,
        sourceFile
      }
    }, true)
  }

  /**
   * Creates a track on the creator node, associating track id with file content
   * @param {number} audiusTrackId returned by track creation on-blockchain
   * @param {string} metadataFileUUID unique ID for metadata file
   * @param {number} blockNumber
   * @param {string?} transcodedTrackUUID the CID for the transcoded master if this is a first-time upload
   */
  async associateTrack (audiusTrackId, metadataFileUUID, blockNumber, transcodedTrackUUID) {
    this.maxBlockNumber = Math.max(this.maxBlockNumber, blockNumber)
    await this._makeRequest({
      url: '/tracks',
      method: 'post',
      data: {
        blockchainTrackId: audiusTrackId,
        metadataFileUUID,
        blockNumber: this.maxBlockNumber,
        transcodedTrackUUID
      }
    })
  }

  async uploadImage (file, square = true, onProgress) {
    return this._uploadFile(file, '/image_upload', onProgress, { 'square': square })
  }

  async uploadTrackAudio (file, onProgress) {
    return this._uploadFile(file, '/track_content', onProgress)
  }

  /**
   * Gets all unlisted track for a user.
   * Will only return tracks for the currently authed user.
   *
   * @returns {(Array)} tracks array of tracks
   */
  async getUnlistedTracks () {
    const request = {
      url: 'tracks/unlisted',
      method: 'get'
    }
    const resp = await this._makeRequest(request)
    return resp.tracks
  }

  async getHealthy () {
    return this._makeRequest({
      url: '/health_check',
      method: 'get'
    })
  }

  /**
   * Given a particular endpoint to a creator node, check whether
   * this user has a sync in progress on that node.
   * @param {string} endpoint
   */
  async getSyncStatus (endpoint) {
    const user = this.userStateManager.getCurrentUser()
    if (user) {
      const req = {
        baseURL: endpoint,
        url: `/sync_status/${user.wallet}`,
        method: 'get'
      }
      const status = await axios(req)
      return {
        status: status.data,
        userBlockNumber: user.blocknumber,
        trackBlockNumber: user.track_blocknumber,
        // Whether or not the endpoint is behind in syncing
        isBehind: status.data.latestBlockNumber < Math.max(user.blocknumber, user.track_blocknumber),
        isConfigured: status.data.latestBlockNumber !== -1
      }
    }
    throw new Error(`No current user`)
  }

  /**
   * Syncs a secondary creator node for a given user
   * @param {string} secondary
   * @param {string} primary specific primary to use
   * @param {boolean} immediate whether or not this is a blocking request and handled right away
   * @param {boolean} validate whether or not to validate the provided secondary is valid
   */
  async syncSecondary (
    secondary,
    primary = null,
    immediate = false,
    validate = true
  ) {
    const user = this.userStateManager.getCurrentUser()
    if (!primary) {
      primary = CreatorNode.getPrimary(user.creator_node_endpoint)
    }
    const secondaries = new Set(CreatorNode.getSecondaries(user.creator_node_endpoint))
    if (primary && secondary && (!validate || secondaries.has(secondary))) {
      const req = {
        baseURL: secondary,
        url: '/sync',
        method: 'post',
        data: {
          wallet: [user.wallet],
          creator_node_endpoint: primary,
          immediate
        }
      }
      return axios(req)
    }
  }

  /* ------- INTERNAL FUNCTIONS ------- */

  /**
   * Signs up a creator node user with a wallet address
   * @param {string} walletAddress
   */
  async _signupNodeUser (walletAddress) {
    await this._makeRequest({
      url: '/users',
      method: 'post',
      data: { walletAddress }
    }, false)
  }

  /**
   * Logs user into cnode, if not already logged in.
   * Requests a challenge from cnode, sends signed challenge response to cn.
   * If successful, receive and set authToken locally.
   */
  async _loginNodeUser () {
    if (this.authToken) {
      return
    }

    let walletPublicKey = this.web3Manager.getWalletAddress()
    let clientChallengeKey
    let url

    try {
      let challengeResp = await this._makeRequest({
        url: '/users/login/challenge',
        method: 'get',
        params: {
          walletPublicKey
        }
      }, false)

      clientChallengeKey = challengeResp.challenge
      url = '/users/login/challenge'
    } catch (e) {
      // If '/users/login/get_challenge' returns 404, login using legacy non-challenge route
      if (e.response && e.response.status === 404) {
        clientChallengeKey = Math.round((new Date()).getTime() / 1000)
        url = '/users/login'
      } else {
        const requestUrl = this.creatorNodeEndpoint + '/users/login/challenge'
        _handleErrorHelper(e, requestUrl)
      }
    }

    const signature = await this.web3Manager.sign(clientChallengeKey)

    const resp = await this._makeRequest({
      url,
      method: 'post',
      data: {
        data: clientChallengeKey,
        signature
      }
    }, false)
    this.authToken = resp.sessionToken
  }

  async _logoutNodeUser () {
    if (!this.authToken) {
      return
    }
    await this._makeRequest({
      url: '/users/logout',
      method: 'post'
    }, false)
    this.authToken = null
  }

  /**
   * Gets the clock values across the replica set for the wallet in userStateManager.
   *
   * Returns clock values across replica set in the structure:
   *
   * {
   *  type: 'primary' or 'secondary',
   *  endpoint: <Content Node endpoint>,
   *  wallet: wallet in userStateManager
   *  clockValue: /users/clock_status/:wallet response OR null
   * }
   */
  async getClockValuesFromReplicaSet () {
    const user = this.userStateManager.getCurrentUser()
    if (!user || !user.creator_node_endpoint) {
      console.error('No user or Content Node endpoint found')
    }

    const primary = CreatorNode.getPrimary(user.creator_node_endpoint)
    const secondaries = CreatorNode.getSecondaries(user.creator_node_endpoint)
    const replicaSet = CreatorNode.getEndpoints(user.creator_node_endpoint)

    const clockValueRequest = async (endpoint) => {
      let type = ''
      if (primary === endpoint) type = 'primary'
      else if (secondaries.includes(endpoint)) type = 'secondary'

      try {
        const resp = await axios({
          method: 'get',
          baseURL: endpoint,
          url: `/users/clock_status/${user.wallet}`
        })

        return {
          type,
          endpoint,
          wallet: user.wallet,
          clockValue: resp.data.data.clockValue
        }
      } catch (e) {
        console.error(`Error in getting clock status for ${user.wallet} at ${endpoint}: ${e}`)
        return {
          type,
          endpoint,
          wallet: user.wallet,
          clockValue: null
        }
      }
    }

    const clockValueResponses = await Promise.all(
      replicaSet.map(endpoint => clockValueRequest(endpoint))
    )

    return clockValueResponses
  }

  /**
   * Makes an axios request to the connected creator node.
   * @param {Object} axiosRequestObj
   * @param {bool} requiresConnection if set, the currently configured creator node
   * is connected to before the request is made.
   */
  async _makeRequest (axiosRequestObj, requiresConnection = true) {
    if (requiresConnection) {
      await this.ensureConnected()
    }

    axiosRequestObj.headers = axiosRequestObj.headers || {}

    if (this.authToken) {
      axiosRequestObj.headers['X-Session-ID'] = this.authToken
    }

    const user = this.userStateManager.getCurrentUser()
    if (user && user.wallet && user.user_id) {
      axiosRequestObj.headers['User-Wallet-Addr'] = user.wallet
      axiosRequestObj.headers['User-Id'] = user.user_id
    }

    axiosRequestObj.baseURL = this.creatorNodeEndpoint

    // Axios throws for non-200 responses
    try {
      const resp = await axios(axiosRequestObj)
      return resp.data
    } catch (e) {
      _handleErrorHelper(e, axiosRequestObj.url)
    }
  }

  /**
   * Uploads a file to the connected creator node.
   * @param {File} file
   * @param {string} route route to handle upload (image_upload, track_upload, etc.)
   * @param {?function} onProgress called with loaded bytes and total bytes
   * @param {Object<string, any>} extraFormDataOptions extra FormData fields passed to the upload
   */
  async _uploadFile (file, route, onProgress = (loaded, total) => {}, extraFormDataOptions = {}) {
    await this.ensureConnected()

    // form data is from browser, not imported npm module
    let formData = new FormData()
    formData.append('file', file)
    Object.keys(extraFormDataOptions).forEach(key => {
      formData.append(key, extraFormDataOptions[key])
    })

    let headers = {}
    if (this.isServer) {
      headers = formData.getHeaders()
    }
    headers['X-Session-ID'] = this.authToken

    let total
    const url = this.creatorNodeEndpoint + route
    try {
      // Hack alert!
      //
      // Axios auto-detects browser vs node based on
      // the existance of XMLHttpRequest at the global namespace, which
      // is imported by a web3 module, causing Axios to incorrectly
      // presume we're in a browser env when we're in a node env.
      // For uploads to work in a node env,
      // axios needs to correctly detect we're in node and use the `http` module
      // rather than XMLHttpRequest. We force that here.
      // https://github.com/axios/axios/issues/1180
      const isBrowser = typeof window !== 'undefined'
      console.debug(`Uploading file to ${url}`)
      const resp = await axios.post(
        url,
        formData,
        {
          headers: headers,
          adapter: isBrowser ? require('axios/lib/adapters/xhr') : require('axios/lib/adapters/http'),
          // Add a 10% inherit processing time for the file upload.
          onUploadProgress: (progressEvent) => {
            if (!total) total = progressEvent.total
            onProgress(progressEvent.loaded, total)
          }
        }
      )
      if (resp.data && resp.data.error) {
        throw new Error(resp.data.error)
      }
      onProgress(total, total)
      return resp.data
    } catch (e) {
      _handleErrorHelper(e, url)
    }
  }
}

function _handleErrorHelper (e, requestUrl) {
  if (e.response && e.response.data && e.response.data.error) {
    const cnRequestID = e.response.headers['cn-request-id']
    const errMessage = `Server returned error: [${e.response.status.toString()}] [${e.response.data.error}] for request: [${cnRequestID}]`

    console.error(errMessage)
    throw new Error(errMessage)
  } else if (!e.response) {
    // delete headers, may contain tokens
    if (e.config && e.config.headers) delete e.config.headers

    console.error(`Network error while making request to ${requestUrl}:\nStringified Error:${JSON.stringify(e)}\nError: ${e}`)
    throw new Error(`Network error while making request to ${requestUrl}:\nStringified Error:${JSON.stringify(e)}\nError: ${e}`)
  } else {
    throw e
  }
}

module.exports = CreatorNode<|MERGE_RESOLUTION|>--- conflicted
+++ resolved
@@ -25,7 +25,6 @@
    * @param {string} wallet user wallet address
    */
   static async getClockValue (endpoint, wallet) {
-<<<<<<< HEAD
     try {
       return (await axios({
         url: `/users/clock_status/${wallet}`,
@@ -35,13 +34,6 @@
     } catch (err) {
       throw new Error(`Failed to get clock value for endpoint: ${endpoint} and wallet: ${wallet} with ${err}`)
     }
-=======
-    return (await axios({
-      url: `/users/clock_status/${wallet}`,
-      method: 'get',
-      baseURL: endpoint
-    })).data.clockValue
->>>>>>> 95b85e4d
   }
 
   /**
