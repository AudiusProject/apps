const axios = require('axios')
const FormData = require('form-data')

const SchemaValidator = require('../schemaValidator')

// Currently only supports a single logged-in audius user
class CreatorNode {
  /* Static Utils */

  /**
   * Pulls off the primary creator node from a creator node endpoint string.
   * @param {string} endpoints user.creator_node_endpoint
   */
  static getPrimary (endpoints) { return endpoints ? endpoints.split(',')[0] : '' }

  /**
   * Pulls off the secondary creator nodes from a creator node endpoint string.
   * @param {string} endpoints user.creator_node_endpoint
   */
  static getSecondaries (endpoints) { return endpoints ? endpoints.split(',').slice(1) : [] }

  /**
   * Pulls off the user's clock value from a creator node endpoint and the user's wallet address.
   * @param {string} endpoint creator node endpoint
   * @param {string} wallet user wallet address
   */
  static async getClockValue (endpoint, wallet) {
    return (await axios({
      url: `/users/clock_status/${wallet}`,
      method: 'get',
      baseURL: endpoint
    })).data.clockValue
  }

  /**
   * Pulls the user's creator nodes out of the list
   * @param {string} endpoints user.creator_node_endpoint
   */
  static getEndpoints (endpoints) { return endpoints ? endpoints.split(',') : [] }

  /**
<<<<<<< HEAD
   * Builds the creator_node_endpoint value off of a primary and secondaries list
   * @param {string} primary the primary endpoint
   * @param {string[]} secondaries a list of secondary endpoints
   */
  static buildEndpoint (primary, secondaries) {
    return [primary, ...secondaries].join()
=======
   * Pulls off the user's clock value from a creator node endpoint and the user's wallet address.
   * @param {string} endpoint creator node endpoint
   * @param {string} wallet user wallet address
   */
  static async getClockValue (endpoint, wallet, timeout) {
    try {
      return (await axios({
        url: `/users/clock_status/${wallet}`,
        method: 'get',
        baseURL: endpoint,
        timeout
      })).data.clockValue
    } catch (err) {
      throw new Error(`Failed to get clock value for endpoint: ${endpoint} and wallet: ${wallet} with ${err}`)
    }
>>>>>>> 2db34ace
  }

  /**
   * Checks if a download is available from provided creator node endpoints
   * @param {string} endpoints creator node endpoints
   * @param {number} trackId
   */
  static async checkIfDownloadAvailable (endpoints, trackId) {
    const primary = CreatorNode.getPrimary(endpoints)
    if (primary) {
      const req = {
        baseURL: primary,
        url: `/tracks/download_status/${trackId}`,
        method: 'get'
      }
      const res = await axios(req)
      if (res.data.cid) return res.data.cid
    }
    // Download is not available, clients should display "processing"
    return null
  }

  /* -------------- */

  constructor (web3Manager, creatorNodeEndpoint, isServer, userStateManager, lazyConnect, schemas) {
    this.web3Manager = web3Manager
    // This is just 1 endpoint (primary), unlike the creator_node_endpoint field in user metadata
    this.creatorNodeEndpoint = creatorNodeEndpoint
    this.isServer = isServer
    this.userStateManager = userStateManager
    this.schemas = schemas

    this.lazyConnect = lazyConnect
    this.connected = false
    this.connecting = false
    this.authToken = null
    this.maxBlockNumber = 0
  }

  async init () {
    if (!this.web3Manager) throw new Error('Failed to initialize CreatorNode')
    if (!this.lazyConnect) {
      await this.connect()
    }
  }

  /** Establishes a connection to a creator node endpoint */
  async connect () {
    this.connecting = true
    await this._signupNodeUser(this.web3Manager.getWalletAddress())
    await this._loginNodeUser()
    this.connected = true
    this.connecting = false
  }

  /** Checks if connected, otherwise establishing a connection */
  async ensureConnected () {
    if (!this.connected && !this.connecting) {
      await this.connect()
    } else if (this.connecting) {
      let interval
      // We were already connecting so wait for connection
      await new Promise((resolve, reject) => {
        interval = setInterval(() => {
          if (this.connected) resolve()
        }, 100)
      })
      clearInterval(interval)
    }
  }

  getEndpoint () {
    return this.creatorNodeEndpoint
  }

  async setEndpoint (creatorNodeEndpoint) {
    // If the endpoints are the same, no-op.
    if (this.creatorNodeEndpoint === creatorNodeEndpoint) return

    if (this.connected) {
      try {
        await this._logoutNodeUser()
      } catch (e) {
        console.error(e.message)
      }
    }
    this.connected = false
    this.creatorNodeEndpoint = creatorNodeEndpoint
    if (!this.lazyConnect) {
      await this.connect()
    }
  }

  /**
   * Uploads creator content to a creator node
   * @param {object} metadata the creator metadata
   */
  async uploadCreatorContent (metadata) {
    // this does the actual validation before sending to the creator node
    // if validation fails, validate() will throw an error
    try {
      this.schemas[SchemaValidator.userSchemaType].validate(metadata)

      return this._makeRequest({
        url: '/audius_users/metadata',
        method: 'post',
        data: {
          metadata
        }
      })
    } catch (e) {
      console.error('Error validating creator metadata', e)
    }
  }

  /**
   * Creates a creator on the creator node, associating user id with file content
   * @param {number} audiusUserId returned by user creation on-blockchain
   * @param {string} metadataFileUUID unique ID for metadata file
   * @param {number} blockNumber
   */
  async associateCreator (audiusUserId, metadataFileUUID, blockNumber) {
    this.maxBlockNumber = Math.max(this.maxBlockNumber, blockNumber)
    await this._makeRequest({
      url: `/audius_users`,
      method: 'post',
      data: {
        blockchainUserId: audiusUserId,
        metadataFileUUID,
        blockNumber: this.maxBlockNumber
      }
    })
  }

  /**
   * Uploads a track (including audio and image content) to a creator node
   * @param {File} trackFile the audio content
   * @param {File} coverArtFile the image content
   * @param {object} metadata the metadata for the track
   * @param {function?} onProgress an optional on progerss callback
   */
  async uploadTrackContent (trackFile, coverArtFile, metadata, onProgress = () => {}) {
    let loadedImageBytes = 0
    let loadedTrackBytes = 0
    let totalImageBytes = 0
    let totalTrackBytes = 0
    const onImageProgress = (loaded, total) => {
      loadedImageBytes = loaded
      if (!totalImageBytes) totalImageBytes += total
      if (totalImageBytes && totalTrackBytes) {
        onProgress(loadedImageBytes + loadedTrackBytes, totalImageBytes + totalTrackBytes)
      }
    }
    const onTrackProgress = (loaded, total) => {
      loadedTrackBytes = loaded
      if (!totalTrackBytes) totalTrackBytes += total
      if ((!coverArtFile || totalImageBytes) && totalTrackBytes) {
        onProgress(loadedImageBytes + loadedTrackBytes, totalImageBytes + totalTrackBytes)
      }
    }

    let uploadPromises = []
    uploadPromises.push(this.uploadTrackAudio(trackFile, onTrackProgress))
    if (coverArtFile) uploadPromises.push(this.uploadImage(coverArtFile, true, onImageProgress))

    const [trackContentResp, coverArtResp] = await Promise.all(uploadPromises)
    metadata.track_segments = trackContentResp.track_segments
    if (metadata.download && metadata.download.is_downloadable) {
      metadata.download.cid = trackContentResp.transcodedTrackCID
    }

    const sourceFile = trackContentResp.source_file
    if (!sourceFile) {
      throw new Error(`Invalid or missing sourceFile in response: ${JSON.stringify(trackContentResp)}`)
    }

    if (coverArtResp) {
      metadata.cover_art_sizes = coverArtResp.dirCID
    }
    // Creates new track entity on creator node, making track's metadata available on IPFS
    // @returns {Object} {cid: cid of track metadata on IPFS, id: id of track to be used with associate function}
    const metadataResp = await this.uploadTrackMetadata(metadata, sourceFile)
    return { ...metadataResp, ...trackContentResp }
  }

  /**
   * Uploads track metadata to a creator node
   * The metadata object must include a `track_id` field or a
   * source file must be provided (returned from uploading track content).
   * @param {object} metadata
   * @param {string?} sourceFile
   */
  async uploadTrackMetadata (metadata, sourceFile) {
    // this does the actual validation before sending to the creator node
    // if validation fails, validate() will throw an error
    try {
      this.schemas[SchemaValidator.trackSchemaType].validate(metadata)
    } catch (e) {
      console.error('Error validating track metadata', e)
    }

    return this._makeRequest({
      url: '/tracks/metadata',
      method: 'post',
      data: {
        metadata,
        sourceFile
      }
    }, true)
  }

  /**
   * Creates a track on the creator node, associating track id with file content
   * @param {number} audiusTrackId returned by track creation on-blockchain
   * @param {string} metadataFileUUID unique ID for metadata file
   * @param {number} blockNumber
   * @param {string?} transcodedTrackUUID the CID for the transcoded master if this is a first-time upload
   */
  async associateTrack (audiusTrackId, metadataFileUUID, blockNumber, transcodedTrackUUID) {
    this.maxBlockNumber = Math.max(this.maxBlockNumber, blockNumber)
    await this._makeRequest({
      url: '/tracks',
      method: 'post',
      data: {
        blockchainTrackId: audiusTrackId,
        metadataFileUUID,
        blockNumber: this.maxBlockNumber,
        transcodedTrackUUID
      }
    })
  }

  async uploadImage (file, square = true, onProgress) {
    return this._uploadFile(file, '/image_upload', onProgress, { 'square': square })
  }

  async uploadTrackAudio (file, onProgress) {
    return this._uploadFile(file, '/track_content', onProgress)
  }

  /**
   * Gets all unlisted track for a user.
   * Will only return tracks for the currently authed user.
   *
   * @returns {(Array)} tracks array of tracks
   */
  async getUnlistedTracks () {
    const request = {
      url: 'tracks/unlisted',
      method: 'get'
    }
    const resp = await this._makeRequest(request)
    return resp.tracks
  }

  async getHealthy () {
    return this._makeRequest({
      url: '/health_check',
      method: 'get'
    })
  }

  /**
   * Given a particular endpoint to a creator node, check whether
   * this user has a sync in progress on that node.
   * @param {string} endpoint
   */
  async getSyncStatus (endpoint) {
    const user = this.userStateManager.getCurrentUser()
    if (user) {
      const req = {
        baseURL: endpoint,
        url: `/sync_status/${user.wallet}`,
        method: 'get'
      }
      const status = await axios(req)
      return {
        status: status.data,
        userBlockNumber: user.blocknumber,
        trackBlockNumber: user.track_blocknumber,
        // Whether or not the endpoint is behind in syncing
        isBehind: status.data.latestBlockNumber < Math.max(user.blocknumber, user.track_blocknumber),
        isConfigured: status.data.latestBlockNumber !== -1
      }
    }
    throw new Error(`No current user`)
  }

  /**
   * Syncs a secondary creator node for a given user
   * @param {string} secondary
   * @param {string} primary specific primary to use
   * @param {boolean} immediate whether or not this is a blocking request and handled right away
   * @param {boolean} validate whether or not to validate the provided secondary is valid
   */
  async syncSecondary (
    secondary,
    primary = null,
    immediate = false,
    validate = true
  ) {
    const user = this.userStateManager.getCurrentUser()
    if (!primary) {
      primary = CreatorNode.getPrimary(user.creator_node_endpoint)
    }
    const secondaries = new Set(CreatorNode.getSecondaries(user.creator_node_endpoint))
    if (primary && secondary && (!validate || secondaries.has(secondary))) {
      const req = {
        baseURL: secondary,
        url: '/sync',
        method: 'post',
        data: {
          wallet: [user.wallet],
          creator_node_endpoint: primary,
          immediate
        }
      }
      return axios(req)
    }
  }

  /* ------- INTERNAL FUNCTIONS ------- */

  /**
   * Signs up a creator node user with a wallet address
   * @param {string} walletAddress
   */
  async _signupNodeUser (walletAddress) {
    await this._makeRequest({
      url: '/users',
      method: 'post',
      data: { walletAddress }
    }, false)
  }

  /**
   * Logs user into cnode, if not already logged in.
   * Requests a challenge from cnode, sends signed challenge response to cn.
   * If successful, receive and set authToken locally.
   */
  async _loginNodeUser () {
    if (this.authToken) {
      return
    }

    let walletPublicKey = this.web3Manager.getWalletAddress()
    let clientChallengeKey
    let url

    try {
      let challengeResp = await this._makeRequest({
        url: '/users/login/challenge',
        method: 'get',
        params: {
          walletPublicKey
        }
      }, false)

      clientChallengeKey = challengeResp.challenge
      url = '/users/login/challenge'
    } catch (e) {
      // If '/users/login/get_challenge' returns 404, login using legacy non-challenge route
      if (e.response && e.response.status === 404) {
        clientChallengeKey = Math.round((new Date()).getTime() / 1000)
        url = '/users/login'
      } else {
        const requestUrl = this.creatorNodeEndpoint + '/users/login/challenge'
        _handleErrorHelper(e, requestUrl)
      }
    }

    const signature = await this.web3Manager.sign(clientChallengeKey)

    const resp = await this._makeRequest({
      url,
      method: 'post',
      data: {
        data: clientChallengeKey,
        signature
      }
    }, false)
    this.authToken = resp.sessionToken
  }

  async _logoutNodeUser () {
    if (!this.authToken) {
      return
    }
    await this._makeRequest({
      url: '/users/logout',
      method: 'post'
    }, false)
    this.authToken = null
  }

  /**
   * Gets and returns the clock values across the replica set for the wallet in userStateManager.
   * @returns {Object[]} Array of objects with the structure:
   *
   * {
   *  type: 'primary' or 'secondary',
   *  endpoint: <Content Node endpoint>,
   *  clockValue: clock value (should be an integer) or null
   * }
   *
   * 'clockValue' may be null if the request to fetch the clock value fails
   */
  async getClockValuesFromReplicaSet () {
    const user = this.userStateManager.getCurrentUser()
    if (!user || !user.creator_node_endpoint) {
      console.error('No user or Content Node endpoint found')
      return
    }

    const replicaSet = CreatorNode.getEndpoints(user.creator_node_endpoint)
    const clockValueResponses = await Promise.all(
      replicaSet.map(endpoint => this._clockValueRequest({ user, endpoint }))
    )

    return clockValueResponses
  }

  /**
   * Wrapper around getClockValue() to return either a proper or null clock value
   * @param {Object} param
   * @param {Object} param.user user metadata object from userStateManager
   * @param {string} param.endpoint the Content Node endpoint to check the clock value for
   */
  async _clockValueRequest ({ user, endpoint }) {
    const primary = CreatorNode.getPrimary(user.creator_node_endpoint)
    let type = primary === endpoint ? 'primary' : 'secondary'

    try {
      const clockValue = await CreatorNode.getClockValue(endpoint, user.wallet)
      return {
        type,
        endpoint,
        clockValue
      }
    } catch (e) {
      console.error(`Error in getting clock status for ${user.wallet} at ${endpoint}: ${e}`)
      return {
        type,
        endpoint,
        clockValue: null
      }
    }
  }

  /**
   * Makes an axios request to the connected creator node.
   * @param {Object} axiosRequestObj
   * @param {bool} requiresConnection if set, the currently configured creator node
   * is connected to before the request is made.
   */
  async _makeRequest (axiosRequestObj, requiresConnection = true) {
    if (requiresConnection) {
      await this.ensureConnected()
    }

    axiosRequestObj.headers = axiosRequestObj.headers || {}

    if (this.authToken) {
      axiosRequestObj.headers['X-Session-ID'] = this.authToken
    }

    const user = this.userStateManager.getCurrentUser()
    if (user && user.wallet && user.user_id) {
      axiosRequestObj.headers['User-Wallet-Addr'] = user.wallet
      axiosRequestObj.headers['User-Id'] = user.user_id
    }

    axiosRequestObj.baseURL = this.creatorNodeEndpoint

    // Axios throws for non-200 responses
    try {
      const resp = await axios(axiosRequestObj)
      return resp.data
    } catch (e) {
      _handleErrorHelper(e, axiosRequestObj.url)
    }
  }

  /**
   * Uploads a file to the connected creator node.
   * @param {File} file
   * @param {string} route route to handle upload (image_upload, track_upload, etc.)
   * @param {?function} onProgress called with loaded bytes and total bytes
   * @param {Object<string, any>} extraFormDataOptions extra FormData fields passed to the upload
   */
  async _uploadFile (file, route, onProgress = (loaded, total) => {}, extraFormDataOptions = {}) {
    await this.ensureConnected()

    // form data is from browser, not imported npm module
    let formData = new FormData()
    formData.append('file', file)
    Object.keys(extraFormDataOptions).forEach(key => {
      formData.append(key, extraFormDataOptions[key])
    })

    let headers = {}
    if (this.isServer) {
      headers = formData.getHeaders()
    }
    headers['X-Session-ID'] = this.authToken

    let total
    const url = this.creatorNodeEndpoint + route
    try {
      // Hack alert!
      //
      // Axios auto-detects browser vs node based on
      // the existance of XMLHttpRequest at the global namespace, which
      // is imported by a web3 module, causing Axios to incorrectly
      // presume we're in a browser env when we're in a node env.
      // For uploads to work in a node env,
      // axios needs to correctly detect we're in node and use the `http` module
      // rather than XMLHttpRequest. We force that here.
      // https://github.com/axios/axios/issues/1180
      const isBrowser = typeof window !== 'undefined'
      console.debug(`Uploading file to ${url}`)
      const resp = await axios.post(
        url,
        formData,
        {
          headers: headers,
          adapter: isBrowser ? require('axios/lib/adapters/xhr') : require('axios/lib/adapters/http'),
          // Add a 10% inherit processing time for the file upload.
          onUploadProgress: (progressEvent) => {
            if (!total) total = progressEvent.total
            onProgress(progressEvent.loaded, total)
          }
        }
      )
      if (resp.data && resp.data.error) {
        throw new Error(resp.data.error)
      }
      onProgress(total, total)
      return resp.data
    } catch (e) {
      _handleErrorHelper(e, url)
    }
  }
}

function _handleErrorHelper (e, requestUrl) {
  if (e.response && e.response.data && e.response.data.error) {
    const cnRequestID = e.response.headers['cn-request-id']
    const errMessage = `Server returned error: [${e.response.status.toString()}] [${e.response.data.error}] for request: [${cnRequestID}]`

    console.error(errMessage)
    throw new Error(errMessage)
  } else if (!e.response) {
    // delete headers, may contain tokens
    if (e.config && e.config.headers) delete e.config.headers

    console.error(`Network error while making request to ${requestUrl}:\nStringified Error:${JSON.stringify(e)}\nError: ${e}`)
    throw new Error(`Network error while making request to ${requestUrl}:\nStringified Error:${JSON.stringify(e)}\nError: ${e}`)
  } else {
    throw e
  }
}

module.exports = CreatorNode<|MERGE_RESOLUTION|>--- conflicted
+++ resolved
@@ -20,33 +20,21 @@
   static getSecondaries (endpoints) { return endpoints ? endpoints.split(',').slice(1) : [] }
 
   /**
-   * Pulls off the user's clock value from a creator node endpoint and the user's wallet address.
-   * @param {string} endpoint creator node endpoint
-   * @param {string} wallet user wallet address
-   */
-  static async getClockValue (endpoint, wallet) {
-    return (await axios({
-      url: `/users/clock_status/${wallet}`,
-      method: 'get',
-      baseURL: endpoint
-    })).data.clockValue
-  }
-
-  /**
    * Pulls the user's creator nodes out of the list
    * @param {string} endpoints user.creator_node_endpoint
    */
   static getEndpoints (endpoints) { return endpoints ? endpoints.split(',') : [] }
 
   /**
-<<<<<<< HEAD
    * Builds the creator_node_endpoint value off of a primary and secondaries list
    * @param {string} primary the primary endpoint
    * @param {string[]} secondaries a list of secondary endpoints
    */
   static buildEndpoint (primary, secondaries) {
     return [primary, ...secondaries].join()
-=======
+  }
+
+  /**
    * Pulls off the user's clock value from a creator node endpoint and the user's wallet address.
    * @param {string} endpoint creator node endpoint
    * @param {string} wallet user wallet address
@@ -62,7 +50,6 @@
     } catch (err) {
       throw new Error(`Failed to get clock value for endpoint: ${endpoint} and wallet: ${wallet} with ${err}`)
     }
->>>>>>> 2db34ace
   }
 
   /**
