--- conflicted
+++ resolved
@@ -29,7 +29,6 @@
   data?: Record<string, unknown>
 }
 
-<<<<<<< HEAD
 export type DiscoveryProviderConfig = {
   whitelist?: Set<string>
   blacklist?: Set<string>
@@ -43,7 +42,8 @@
   selectionRequestRetries?: number
   unhealthySlotDiffPlays?: number
   unhealthyBlockDiff?: number
-=======
+}
+
 export type UserProfile = {
   userId: number
   email: string
@@ -53,7 +53,6 @@
   imageURL?: string
   sub: number
   iat: string
->>>>>>> 8f9fe4c3
 }
 
 /**
