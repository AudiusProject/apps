import axios, { AxiosError, AxiosRequestConfig, AxiosResponse } from 'axios'
import { AuthHeaders } from '../../constants'
import { uuid } from '../../utils/uuid'
import type { Nullable } from '../../utils'

import { getTrackListens, TimeFrame } from './requests'
import type { Web3Manager } from '../web3Manager'
import type { TransactionReceipt } from 'web3-core'
import type Wallet from 'ethereumjs-wallet'
import type BN from 'bn.js'

type Data = Record<string, unknown>

type RelayTransactionInstruction = {
  programId: string
  data: Buffer
  keys: Array<{
    pubkey: string
    isSigner: boolean
    isWritable: boolean
  }>
}

export type RelayTransaction = {
  resp: {
    txHash: string
    txParams: {
      data: string
      gasLimit: string
      gasPrice: number
      nonce: string
      to: string
      value: string
    }
  }
}

export type RelayTransactionData = {
  instructions: RelayTransactionInstruction[]
  skipPreflight?: boolean
  feePayerOverride?: string | null
  signatures?: Array<{ publicKey: string; signature: Buffer }> | null
  retry?: boolean
  recentBlockhash?: string
}

type AttestationResult = {
  status: string
  userId: string
  challengeId: string
  amount: number
  source: string
  specifier: string
  error?: string
  phase?: string
  reason?: string
}

type Reaction = {
  reactedTo: string
  reactionValue: number
}

enum TransactionMetadataType {
  PURCHASE_SOL_AUDIO_SWAP = 'PURCHASE_SOL_AUDIO_SWAP'
}

type InAppAudioPurchaseMetadata = {
  discriminator: TransactionMetadataType.PURCHASE_SOL_AUDIO_SWAP
  usd: string
  sol: string
  audio: string
  purchaseTransactionId: string
  setupTransactionId?: string
  swapTransactionId: string
  cleanupTransactionId?: string
}

type CreateStripeSessionRequest = {
  destinationWallet: string
  amount: string
}

type CreateStripeSessionResponse = {
  id: string
  client_secret: string
  status: string
}

export type IdentityServiceConfig = {
  identityServiceEndpoint: string
}

export class IdentityService {
  identityServiceEndpoint: string
  web3Manager: Web3Manager | null

  constructor({ identityServiceEndpoint }: IdentityServiceConfig) {
    this.identityServiceEndpoint = identityServiceEndpoint
    this.web3Manager = null
  }

  setWeb3Manager(web3Manager: Web3Manager) {
    this.web3Manager = web3Manager
  }

  /* ------- HEDGEHOG AUTH ------- */

  async getFn(params: {
    lookupKey: string
    username: string
  }): Promise<{ iv: string; cipherText: string }> {
    return await this._makeRequest({
      url: '/authentication',
      method: 'get',
      params
    })
  }

  async setAuthFn(obj: Data) {
    return await this._makeRequest({
      url: '/authentication',
      method: 'post',
      data: obj
    })
  }

  async setUserFn(obj: Data & { token?: string }) {
    return await this._makeRequest({
      url: '/user',
      method: 'post',
      data: obj
    })
  }

  async getUserEvents(walletAddress: string) {
    return await this._makeRequest<{ needsRecoveryEmail: boolean }>({
      url: '/userEvents',
      method: 'get',
      params: { walletAddress }
    })
  }

  async sendRecoveryInfo(obj: Record<string, unknown>) {
    return await this._makeRequest<{ status: true }>({
      url: '/recovery',
      method: 'post',
      data: obj
    })
  }

  /**
   * Check if an email address has been previously registered.
   */
  async checkIfEmailRegistered(email: string) {
    return await this._makeRequest<{ exists: boolean }>({
      url: '/users/check',
      method: 'get',
      params: {
        email: email
      }
    })
  }

  async getUserEmail() {
    const headers = await this._signData()
    if (headers[AuthHeaders.MESSAGE] && headers[AuthHeaders.SIGNATURE]) {
      return await this._makeRequest<{ email: string | undefined | null }>({
        url: '/user/email',
        method: 'get',
        headers
      })
    } else {
      throw new Error('Cannot get user email - user is not authenticated')
    }
  }

  /**
   * Associates a user with a twitter uuid.
   * @param uuid from the Twitter API
   * @param userId
   * @param handle User handle
   */
  async associateTwitterUser(uuid: string, userId: number, handle: string) {
    return await this._makeRequest({
      url: '/twitter/associate',
      method: 'post',
      data: {
        uuid,
        userId,
        handle
      }
    })
  }

  /**
   * Associates a user with an instagram uuid.
   * @param uuid from the Instagram API
   * @param userId
   * @param handle
   */
  async associateInstagramUser(uuid: string, userId: number, handle: string) {
    return await this._makeRequest({
      url: '/instagram/associate',
      method: 'post',
      data: {
        uuid,
        userId,
        handle
      }
    })
  }

  /**
   * Associates a user with an TikTok uuid.
   * @param uuid from the TikTok API
   * @param userId
   * @param handle
   */
  async associateTikTokUser(uuid: string, userId: number, handle: string) {
    return await this._makeRequest({
      url: '/tiktok/associate',
      method: 'post',
      data: {
        uuid,
        userId,
        handle
      }
    })
  }

  /**
   * Logs a track listen for a given user id.
   * @param trackId
   * @param userId
   * @param listenerAddress if logging this listen on behalf of another IP address, pass through here
   * @param signatureData if logging this listen via a 3p service, a signed piece of data proving authenticity
   */
  async logTrackListen(
    trackId: number,
    userId: number,
    listenerAddress: Nullable<string>,
    signatureData: Nullable<{ signature: string; timestamp: string }>,
    solanaListen = false
  ) {
    const data: {
      userId: number
      solanaListen: boolean
      signature?: string
      timestamp?: string
    } = { userId, solanaListen }
    if (signatureData) {
      data.signature = signatureData.signature
      data.timestamp = signatureData.timestamp
    }
    const request: AxiosRequestConfig = {
      url: `/tracks/${trackId}/listen`,
      method: 'post',
      data
    }

    if (listenerAddress) {
      request.headers = {
        'x-forwarded-for': listenerAddress
      }
    }
    return await this._makeRequest(request)
  }

  /**
   * Return listen history tracks for a given user id.
   * @param userId - User ID
   * @param limit - max # of items to return
   * @param offset - offset into list to return from (for pagination)
   */
  async getListenHistoryTracks(userId: number, limit = 100, offset = 0) {
    const req: AxiosRequestConfig = {
      method: 'get',
      url: '/tracks/history',
      params: { userId, limit, offset }
    }
    return await this._makeRequest(req)
  }

  /**
   * Looks up a Twitter account by handle.
   * @returns twitter API response.
   */
  async lookupTwitterHandle(handle: string) {
    if (handle) {
      return await this._makeRequest({
        url: '/twitter/handle_lookup',
        method: 'get',
        params: { handle: handle }
      })
    } else {
      throw new Error('No handle passed into function lookupTwitterHandle')
    }
  }

  /**
   * Gets tracks trending on Audius.
   * @param timeFrame one of day, week, month, or year
   * @param idsArray track ids
   * @param limit
   * @param offset
   */
  async getTrendingTracks(
    timeFrame: string | null = null,
    idsArray: number[] | null = null,
    limit: number | null = null,
    offset: number | null = null
  ) {
    let queryUrl = '/tracks/trending/'

    if (timeFrame != null) {
      switch (timeFrame) {
        case 'day':
        case 'week':
        case 'month':
        case 'year':
          break
        default:
          throw new Error('Invalid timeFrame value provided')
      }
      queryUrl += timeFrame
    }

    const queryParams: { id?: number[]; limit?: number; offset?: number } = {}
    if (idsArray !== null) {
      queryParams.id = idsArray
    }

    if (limit !== null) {
      queryParams.limit = limit
    }

    if (offset !== null) {
      queryParams.offset = offset
    }

    return await this._makeRequest<{
      listenCounts: Array<{ trackId: number; listens: number }>
    }>({
      url: queryUrl,
      method: 'get',
      params: queryParams
    })
  }

  /**
   * Gets listens for tracks bucketted by timeFrame.
   * @param timeFrame one of day, week, month, or year
   * @param idsArray track ids
   * @param startTime parseable by Date.parse
   * @param endTime parseable by Date.parse
   * @param limit
   * @param offset
   */
  async getTrackListens(
    timeFrame: TimeFrame | null = null,
    idsArray: number[] | null = null,
    startTime: string | null = null,
    endTime: string | null = null,
    limit: number | null = null,
    offset: number | null = null
  ): Promise<{
    bucket: Array<{ trackId: number; date: string; listens: number }>
  }> {
    const req = getTrackListens(
      timeFrame,
      idsArray,
      startTime,
      endTime,
      limit,
      offset
    )
    return await this._makeRequest(req)
  }

  async createUserRecord(email: string, walletAddress: string) {
    return await this._makeRequest({
      url: '/user',
      method: 'post',
      data: {
        username: email,
        walletAddress
      }
    })
  }

  async relay(
    contractRegistryKey: string | null | undefined,
    contractAddress: string | null | undefined,
    senderAddress: string,
    encodedABI: string,
    gasLimit: number,
    handle: string | null = null,
    nethermindContractAddress: string | null | undefined,
    nethermindEncodedAbi: string
  ): Promise<{ receipt: TransactionReceipt }> {
<<<<<<< HEAD
    const shouldCaptcha = Math.random() < RELAY_CAPTCHA_SAMPLE_RATE
    let token
    if (this.captcha && shouldCaptcha) {
      try {
        token = await this.captcha.generate('identity/relay')
      } catch (e) {
        console.warn('CAPTCHA (relay) - Recaptcha failed to generate token:', e)
      }
    }
=======
>>>>>>> 7bab12b1
    return await this._makeRequest({
      url: '/relay',
      method: 'post',
      data: {
        contractRegistryKey,
        contractAddress,
        senderAddress,
        encodedABI,
        gasLimit,
<<<<<<< HEAD
        token,
        handle,
        nethermindContractAddress,
        nethermindEncodedAbi
=======
        handle
>>>>>>> 7bab12b1
      }
    })
  }

  async ethRelay(
    contractAddress: string,
    senderAddress: Wallet | string,
    encodedABI: string,
    gasLimit: string
  ): Promise<RelayTransaction> {
    return await this._makeRequest({
      url: '/eth_relay',
      method: 'post',
      data: {
        contractAddress,
        senderAddress,
        encodedABI,
        gasLimit
      }
    })
  }

  async wormholeRelay({
    senderAddress,
    permit,
    transferTokens
  }: {
    senderAddress: string
    permit: {
      contractAddress: string
      encodedABI: string
      gasLimit: number
    }
    transferTokens: {
      contractAddress: string
      encodedABI: string
      gasLimit: number
    }
  }) {
    return await this._makeRequest({
      url: '/wormhole_relay',
      method: 'post',
      data: {
        senderAddress,
        permit,
        transferTokens
      }
    })
  }

  /**
   * Gets the correct wallet that will relay a txn for `senderAddress`
   * @param senderAddress wallet
   */
  async getEthRelayer(senderAddress: string) {
    return await this._makeRequest<{ selectedEthWallet: string }>({
      url: '/eth_relayer',
      method: 'get',
      params: {
        wallet: senderAddress
      }
    })
  }

  async getRandomFeePayer() {
    return await this._makeRequest({
      url: '/solana/random_fee_payer',
      method: 'get',
      headers: {
        'Content-Type': 'application/json'
      }
    })
  }

  // Relays tx data through the solana relay endpoint
  async solanaRelay(transactionData: RelayTransactionData) {
    const headers = await this._signData()

    return await this._makeRequest<{ transactionSignature: string }>({
      url: '/solana/relay',
      method: 'post',
      data: transactionData,
      headers
    })
  }

  async solanaRelayRaw(transactionData: RelayTransactionData) {
    return await this._makeRequest<{ transactionSignature: string }>({
      url: '/solana/relay/raw',
      method: 'post',
      data: transactionData
    })
  }

  async getMinimumDelegationAmount(wallet: string) {
    return await this._makeRequest({
      url: `/protocol/${wallet}/delegation/minimum`,
      method: 'get'
    })
  }

  async updateMinimumDelegationAmount(
    wallet: string,
    minimumDelegationAmount: BN,
    signedData: AxiosRequestConfig['headers']
  ) {
    return await this._makeRequest({
      url: `/protocol/${wallet}/delegation/minimum`,
      method: 'post',
      headers: signedData,
      data: { minimumDelegationAmount }
    })
  }

  /**
   * Sends an attestation result to identity.
   *
   */
  async sendAttestationResult(data: AttestationResult) {
    return await this._makeRequest({
      url: '/rewards/attestation_result',
      method: 'post',
      data
    })
  }

  /**
   * Post a reaction to identity.
   */
  async submitReaction(data: Reaction) {
    const headers = await this._signData()

    return await this._makeRequest({
      url: '/reactions',
      method: 'post',
      data,
      headers
    })
  }

  /**
   * Gets $AUDIO purchase metadata
   */
  async getUserBankTransactionMetadata(transactionId: string) {
    const headers = await this._signData()

    return await this._makeRequest({
      url: `/transaction_metadata?id=${transactionId}`,
      method: 'get',
      headers
    })
  }

  /**
   * Saves $AUDIO purchase metadata
   */
  async saveUserBankTransactionMetadata(data: {
    transactionSignature: string
    metadata: InAppAudioPurchaseMetadata
  }) {
    const headers = await this._signData()

    return await this._makeRequest({
      url: '/transaction_metadata',
      method: 'post',
      data,
      headers
    })
  }

  async createStripeSession(
    data: CreateStripeSessionRequest
  ): Promise<CreateStripeSessionResponse> {
    const headers = await this._signData()

    return await this._makeRequest({
      url: '/stripe/session',
      method: 'post',
      data,
      headers
    })
  }

  /* ------- INTERNAL FUNCTIONS ------- */

  async _makeRequest<T = unknown>(axiosRequestObj: AxiosRequestConfig) {
    axiosRequestObj.baseURL = this.identityServiceEndpoint

    const requestId = uuid()
    axiosRequestObj.headers = {
      ...(axiosRequestObj.headers || {}),
      'X-Request-ID': requestId
    }

    // Axios throws for non-200 responses
    try {
      const resp: AxiosResponse<T> = await axios(axiosRequestObj)
      if (!resp.data) {
        throw new Error(
          `Identity response missing data field for url: ${axiosRequestObj.url}, req-id: ${requestId}`
        )
      }
      return resp.data
    } catch (e) {
      const error = e as AxiosError
      if (error.response?.data?.error) {
        console.error(
          `Server returned error for requestId ${requestId}: [${error.response.status.toString()}] ${
            error.response.data.error
          }`
        )
      }
      throw error
    }
  }

  async _signData() {
    if (this.web3Manager) {
      const unixTs = Math.round(new Date().getTime() / 1000) // current unix timestamp (sec)
      const message = `Click sign to authenticate with identity service: ${unixTs}`
      const signature = await this.web3Manager?.sign(
        Buffer.from(message, 'utf-8')
      )
      return {
        [AuthHeaders.MESSAGE]: message,
        [AuthHeaders.SIGNATURE]: signature
      }
    } else {
      return {}
    }
  }
}<|MERGE_RESOLUTION|>--- conflicted
+++ resolved
@@ -399,7 +399,6 @@
     nethermindContractAddress: string | null | undefined,
     nethermindEncodedAbi: string
   ): Promise<{ receipt: TransactionReceipt }> {
-<<<<<<< HEAD
     const shouldCaptcha = Math.random() < RELAY_CAPTCHA_SAMPLE_RATE
     let token
     if (this.captcha && shouldCaptcha) {
@@ -409,8 +408,6 @@
         console.warn('CAPTCHA (relay) - Recaptcha failed to generate token:', e)
       }
     }
-=======
->>>>>>> 7bab12b1
     return await this._makeRequest({
       url: '/relay',
       method: 'post',
@@ -420,14 +417,10 @@
         senderAddress,
         encodedABI,
         gasLimit,
-<<<<<<< HEAD
         token,
         handle,
         nethermindContractAddress,
         nethermindEncodedAbi
-=======
-        handle
->>>>>>> 7bab12b1
       }
     })
   }
