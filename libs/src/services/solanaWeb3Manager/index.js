const solanaWeb3 = require('@solana/web3.js')
const splToken = require('@solana/spl-token')
const { transferWAudioBalance } = require('./transfer')
const { getBankAccountAddress, createUserBankFrom } = require('./userBank')
const {
  createAssociatedTokenAccount,
  getAssociatedTokenAccountInfo,
  findAssociatedTokenAddress
} = require('./tokenAccount')
const { wAudioFromWeiAudio } = require('./wAudio')
const Utils = require('../../utils')
const SolanaUtils = require('./utils')
const { TransactionHandler } = require('./transactionHandler')
<<<<<<< HEAD
const { submitAttestations, evaluateAttestations, createSender } = require('./rewards')
=======
const { WAUDIO_DECMIALS } = require('../../constants')
>>>>>>> 94dca47e

const { PublicKey } = solanaWeb3

/**
 * @typedef {import("./rewards.js").AttestationMeta} AttestationMeta
 */

/**
 * SolanaWeb3Manager acts as the interface to solana contracts from a client.
 * It wraps methods to create and lookup user banks, transfer balances, and
 * interact with the @solana/web3 library.
 *
 * Note: Callers of this class should specify all $AUDIO amounts in units of wei.
 * The internals of this class should handle the conversion from wei AUDIO to wormhole
 * $AUDIO amounts.
 */
class SolanaWeb3Manager {
  /**
   * @param {Object} solanaWeb3Config
   * @param {string} solanaWeb3Config.solanaClusterEndpoint
   *  the solana cluster RPC endpoint
   * @param {string} solanaWeb3Config.mintAddress
   *  address for the wAudio mint - Audius (Wormhole) token
   * @param {string} solanaWeb3Config.solanaTokenAddress
   *  the SPL token program address
   * @param {string} solanaWeb3Config.claimableTokenPDA
   *  the program derived address for the claimable token program (using the mint)
   * @param {string} solanaWeb3Config.feePayerAddress
   *  the address for the specific fee payer to be used in relayed transactions
   * @param {string} solanaWeb3Config.claimableTokenProgramAddress
   *  the address for the claimable token program used to create banks and transfer wAudio
   * @param {string} solanaWeb3Config.rewardsManagerProgramId
   *  the ID of the rewards manager program
   * @param {string} solanaWeb3Config.rewardsManagerProgramPDA
   *  the manager account of the rewards manager program
   * @param {string} solanaWeb3Config.rewardsManagerTokenPDA
   *  the token holder account of the rewards manager program
   * @param {boolean} solanaWeb3Config.shouldUseRelay
   *  whether to submit transactions via a relay, or locally
   * @param {KeyPair} solanaWeb3Config.feePayerKepair
   *  KeyPair for feepayer
   * @param {IdentityService} identityService
   * @param {Web3Manager} web3Manager
   */
  constructor (
    solanaWeb3Config,
    identityService,
    web3Manager
  ) {
    this.solanaWeb3Config = solanaWeb3Config
    this.identityService = identityService
    this.web3Manager = web3Manager

    this.solanaWeb3 = solanaWeb3
    this.splToken = splToken
  }

  async init () {
    const {
      solanaClusterEndpoint,
      mintAddress,
      solanaTokenAddress,
      claimableTokenPDA,
      feePayerAddress,
      claimableTokenProgramAddress,
      rewardsManagerProgramId,
      rewardsManagerProgramPDA,
      rewardsManagerTokenPDA,
      useRelay,
      feePayerKeypair
    } = this.solanaWeb3Config

    // Helper to safely create pubkey from nullable val
    const newPublicKeyNullable = (val) => val ? new PublicKey(val) : null

    this.solanaClusterEndpoint = solanaClusterEndpoint
    this.connection = new solanaWeb3.Connection(this.solanaClusterEndpoint)

    this.transactionHandler = new TransactionHandler({
      connection: this.connection,
      useRelay,
      identityService: this.identityService,
      feePayerKeypair
    })

    this.mintAddress = mintAddress
    this.mintKey = newPublicKeyNullable(mintAddress)

    this.solanaTokenAddress = solanaTokenAddress
    this.solanaTokenKey = newPublicKeyNullable(solanaTokenAddress)

    this.feePayerAddress = feePayerAddress
    this.feePayerKey = newPublicKeyNullable(feePayerAddress)

    this.claimableTokenProgramKey = newPublicKeyNullable(claimableTokenProgramAddress)
    this.claimableTokenPDA = claimableTokenPDA || (
      this.claimableTokenProgramKey ? ((await SolanaUtils.findProgramAddressFromPubkey(this.claimableTokenProgramKey, this.mintKey))[0].toString()) : null
    )
    this.claimableTokenPDAKey = newPublicKeyNullable(this.claimableTokenPDA)
    this.rewardManagerProgramId = newPublicKeyNullable(rewardsManagerProgramId)
    this.rewardManagerProgramPDA = newPublicKeyNullable(rewardsManagerProgramPDA)
    this.rewardManagerTokenPDA = newPublicKeyNullable(rewardsManagerTokenPDA)
  }

  /**
   * Creates a solana bank account from the web3 provider's eth address
   */
  async createUserBank () {
    if (!this.web3Manager) {
      throw new Error('A web3Manager is required for this solanaWeb3Manager method')
    }

    const ethAddress = this.web3Manager.getWalletAddress()
    await createUserBankFrom({
      ethAddress,
      claimableTokenPDAKey: this.claimableTokenPDAKey,
      feePayerKey: this.feePayerKey,
      mintKey: this.mintKey,
      solanaTokenProgramKey: this.solanaTokenKey,
      claimableTokenProgramKey: this.claimableTokenProgramKey,
      connection: this.connection,
      identityService: this.identityService
    })
  }

  /**
   * Creates a token account for the provided solana address (a wallet)
   * See https://spl.solana.com/associated-token-account
   * @param {string} solanaAddress
   */
  async createAssociatedTokenAccount (solanaAddress) {
    await createAssociatedTokenAccount({
      feePayerKey: this.feePayerKey,
      solanaWalletKey: new PublicKey(solanaAddress),
      mintKey: this.mintKey,
      solanaTokenProgramKey: this.solanaTokenKey,
      connection: this.connection,
      identityService: this.identityService
    })
  }

  /**
   * Finds the wAudio token account for a provided solana address (a wallet)
   * See https://spl.solana.com/associated-token-account
   * @param {string} solanaAddress
   */
  async findAssociatedTokenAddress (solanaAddress) {
    return findAssociatedTokenAddress({
      solanaWalletKey: new PublicKey(solanaAddress),
      mintKey: this.mintKey,
      solanaTokenProgramKey: this.solanaTokenKey
    })
  }

  /**
   * Gets a solana bank account from the current we3 provider's eth address
   * @returns {PublicKey} UserBank
   */
  async getUserBank () {
    if (!this.web3Manager) {
      throw new Error('A web3Manager is required for this solanaWeb3Manager method')
    }
    const ethAddress = this.web3Manager.getWalletAddress()
    const bank = await getBankAccountAddress(
      ethAddress,
      this.claimableTokenPDAKey,
      this.solanaTokenKey
    )
    return bank
  }

  /**
   * Gets the info for a user bank/wAudio token account given a solana address.
   * If the solanaAddress is not a valid token account, returns `null`
   * @returns {AccountInfo | null}
   */
  async getAssociatedTokenAccountInfo (solanaAddress) {
    try {
      const res = await getAssociatedTokenAccountInfo({
        tokenAccountAddressKey: new PublicKey(solanaAddress),
        mintKey: this.mintKey,
        solanaTokenProgramKey: this.solanaTokenKey,
        connection: this.connection
      })
      return res
    } catch (e) {
      return null
    }
  }

  /**
   * Gets the SPL waudio balance for a solana address in wei with 18 decimals
   * @returns {BN | null}
   */
  async getWAudioBalance (solanaAddress) {
    try {
      const tokenAccount = await this.getAssociatedTokenAccountInfo(solanaAddress)
      if (!tokenAccount) return null

      // Multiply by 10^10 to maintain same decimals as eth $AUDIO
      return tokenAccount.amount.mul(Utils.toBN('1'.padEnd(WAUDIO_DECMIALS + 1, '0')))
    } catch (e) {
      return null
    }
  }

  /**
   * Transfers audio from the web3 provider's eth address
   * @param {string} recipientSolanaAddress
   *  Recipient solana address which is either a user bank, wAudio token account,
   *  or a solana account. In the last case, an associated token account is created
   *  if one does not already exist for the solana account
   * @param {BN} amount the amount of $AUDIO to send in wei units of $AUDIO.
   * **IMPORTANT NOTE**
   * wAudio (Solana) does not support 10^-18 (wei) units of $AUDIO. The smallest
   * demarcation on that side is 10^-8, so the $AUDIO amount must be >= 10^8 and have no
   * remainder after a division with 10^8 or this method will throw.
   *
   * Generally speaking, callers into the solanaWeb3Manager should use BN.js representation
   * of wei $AUDIO for all method calls
   */
  async transferWAudio (recipientSolanaAddress, amount) {
    if (!this.web3Manager) {
      throw new Error('A web3Manager is required for this solanaWeb3Manager method')
    }

    // Check if the solana address is a token account
    let tokenAccountInfo = await this.getAssociatedTokenAccountInfo(recipientSolanaAddress)
    if (!tokenAccountInfo) {
      console.info('Provided recipient solana address was not a token account')
      // If not, check to see if it already has an associated token account.
      const associatedTokenAccount = await this.findAssociatedTokenAddress(recipientSolanaAddress)
      tokenAccountInfo = await this.getAssociatedTokenAccountInfo(associatedTokenAccount.toString())

      // If it's not a valid token account, we need to make one first
      if (!tokenAccountInfo) {
        console.info('Provided recipient solana address has no associated token account, creating')
        await this.createAssociatedTokenAccount(recipientSolanaAddress)
      }
      recipientSolanaAddress = associatedTokenAccount.toString()
    }

    console.info(`Transfering ${amount.toString()} wei $AUDIO to ${recipientSolanaAddress}`)

    const wAudioAmount = wAudioFromWeiAudio(amount)

    const ethAddress = this.web3Manager.getWalletAddress()
    const senderSolanaAddress = await getBankAccountAddress(
      ethAddress,
      this.claimableTokenPDAKey,
      this.solanaTokenKey
    )
    await transferWAudioBalance({
      amount: wAudioAmount,
      senderEthAddress: ethAddress,
      feePayerKey: this.feePayerKey,
      senderEthPrivateKey: this.web3Manager.getOwnerWalletPrivateKey(),
      senderSolanaAddress,
      recipientSolanaAddress,
      claimableTokenPDA: this.claimableTokenPDAKey,
      solanaTokenProgramKey: this.solanaTokenKey,
      claimableTokenProgramKey: this.claimableTokenProgramKey,
      connection: this.connection,
      mintKey: this.mintKey,
      transactionHandler: this.transactionHandler
    })
  }

  /**
   * Submits attestations for challenge completion to the RewardsManager program on Solana.
   *
   * @param {{
   *     attestations: AttestationMeta[],
   *     oracleAttestation: AttestationMeta,
   *     challengeId: string,
   *     specifier: string,
   *     recipientEthAddress: string,
   *     tokenAmount: BN,
   * }} {
   *     attestations,
   *     oracleAttestation,
   *     challengeId,
   *     specifier,
   *     recipientEthAddress,
   *     tokenAmount,
   *    }
   * @memberof SolanaWeb3Manager
   */
  async submitChallengeAttestations ({
    attestations,
    oracleAttestation,
    challengeId,
    specifier,
    recipientEthAddress,
    tokenAmount
  }) {
    return submitAttestations({
      rewardManagerProgramId: this.rewardManagerProgramId,
      rewardManagerAccount: this.rewardManagerProgramPDA,
      attestations,
      oracleAttestation,
      challengeId,
      specifier,
      feePayer: this.feePayerKey,
      recipientEthAddress,
      tokenAmount,
      transactionHandler: this.transactionHandler
    })
  }

  /**
   * Evaluates existing submitted attestations, disbursing if successful.
   *
   * @param {{
   *    challengeId: string,
   *    specifier: string,
   *    recipientEthAddress: string
   *    oracleEthAddress: string
   * }} {
   *     challengeId,
   *     specifier,
   *     recipientEthAddress,
   *     oracleEthAddress,
   *     tokenAmount
   *   }
   * @memberof SolanaWeb3Manager
   */
  async evaluateChallengeAttestations ({
    challengeId,
    specifier,
    recipientEthAddress,
    oracleEthAddress,
    tokenAmount
  }) {
    return evaluateAttestations({
      rewardManagerProgramId: this.rewardManagerProgramId,
      rewardManagerAccount: this.rewardManagerProgramPDA,
      rewardManagerTokenSource: this.rewardManagerTokenPDA,
      challengeId,
      specifier,
      recipientEthAddress,
      userBankProgramAccount: this.claimableTokenPDAKey,
      oracleEthAddress,
      feePayer: this.feePayerKey,
      tokenAmount,
      transactionHandler: this.transactionHandler
    })
  }

  /**
   * Creates a new rewards signer (one that can attest)
   * @param {{
   *   senderEthAddress: string,
   *   operatorEthAddress: string,
   *   attestations: AttestationMeta[],
   * }} {
   * @memberof SolanaWeb3Manager
   */
  async createSender ({
    senderEthAddress,
    operatorEthAddress,
    attestations
  }) {
    return createSender({
      rewardManagerProgramId: this.rewardManagerProgramId,
      rewardManagerAccount: this.rewardManagerProgramPDA,
      senderEthAddress,
      feePayer: this.feePayerKey,
      operatorEthAddress,
      attestations,
      identityService: this.identityService,
      connection: this.connection,
      transactionHandler: this.transactionHandler
    })
  }
}

module.exports = SolanaWeb3Manager<|MERGE_RESOLUTION|>--- conflicted
+++ resolved
@@ -11,11 +11,8 @@
 const Utils = require('../../utils')
 const SolanaUtils = require('./utils')
 const { TransactionHandler } = require('./transactionHandler')
-<<<<<<< HEAD
 const { submitAttestations, evaluateAttestations, createSender } = require('./rewards')
-=======
 const { WAUDIO_DECMIALS } = require('../../constants')
->>>>>>> 94dca47e
 
 const { PublicKey } = solanaWeb3
 
