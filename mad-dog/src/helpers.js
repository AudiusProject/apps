const { _ } = require('lodash')
const fs = require('fs-extra')
const path = require('path')
const fetch = require('node-fetch')
const util = require('util')
const streamPipeline = util.promisify(require('stream').pipeline)

const { logger } = require('./logger.js')

const ServiceCommands = require('@audius/service-commands')
const {
  addUser,
  uploadProfileImagesAndAddUser,
  upgradeToCreator,
  getLibsUserInfo,
  getUserAccount,
  getLibsWalletAddress,
  setCurrentUserAndUpdateLibs
} = ServiceCommands

const TRACK_URLS = [
  'https://royalty-free-content.s3-us-west-2.amazonaws.com/audio/Gipsy.mp3',
  'https://royalty-free-content.s3-us-west-2.amazonaws.com/audio/First+Rain.mp3',
  'https://royalty-free-content.s3-us-west-2.amazonaws.com/audio/Miracle.mp3',
  'https://royalty-free-content.s3-us-west-2.amazonaws.com/audio/Ice+Cream.mp3',
  'https://royalty-free-content.s3-us-west-2.amazonaws.com/audio/Street+Tables+Cafe.mp3',
  'https://royalty-free-content.s3-us-west-2.amazonaws.com/audio/Cowboy+Tears.mp3',
  'https://royalty-free-content.s3-us-west-2.amazonaws.com/audio/Happy.mp3'
]

const USER_PIC_PATH = path.resolve('assets/images/profile-pic.jpg')

/**
 * Adds and upgrades `userCount` users.
 * @param {*} userCount
 * @param {function} executeAll
 * @returns a map of walletIndex => userId
 */
const addAndUpgradeUsers = async (
  userCount,
  executeAll,
  executeOne
) => {
  const addedUserIds = []
  const existingUserIds = []
  const walletIndexToUserIdMap = {}

  await _addUsers({ userCount, executeAll, executeOne, existingUserIds, addedUserIds, walletIndexToUserIdMap })
  await upgradeUsersToCreators(executeAll, executeOne)

  // Map out walletId index => userId
  return walletIndexToUserIdMap
}

const addUsers = async (
  userCount,
  executeAll,
  executeOne
) => {
  const addedUserIds = []
  const existingUserIds = []
  const walletIndexToUserIdMap = {}

  await _addUsers({ userCount, executeAll, executeOne, existingUserIds, addedUserIds, walletIndexToUserIdMap })

  // Map out walletId index => userId
  return walletIndexToUserIdMap
}

const addUsersWithoutProfileImageOnSignUp = async (
  userCount,
  executeAll,
  executeOne
) => {
  const addedUserIds = []
  const existingUserIds = []
  const walletIndexToUserIdMap = {}

  await _addUsers({ userCount, executeAll, executeOne, existingUserIds, addedUserIds, walletIndexToUserIdMap, uploadProfilePic: false })

  // Map out walletId index => userId
  return walletIndexToUserIdMap
}

/**
 * Helper function to add a user. If the wallet index is already used to create a user, add that userId to
 * the walletIndexToUserMap.
 * @param {*} userCount
 * @param {*} executeAll
 * @param {*} executeOne
 * @param {int[]} existingUserIds
 * @param {int[]} addedUserIds
 * @param {Object} walletIndexToUserIdMap
 * @param {boolean} uploadProfilePic flag to upload profile pic on sign up or not
 */
async function _addUsers ({ userCount, executeAll, executeOne, existingUserIds, addedUserIds, walletIndexToUserIdMap, uploadProfilePic = true }) {
  await logOps('Add users', async () => {
    const users = genRandomUsers(userCount)
    await executeAll(async (libs, i) => {
      try {
      // If user already exists, do not recreate user and use existing user
        const existingUser = await getUser({ executeOne, walletIndex: i })
        let userId
        if (existingUser) {
          logger.info(`Found existing user: ${existingUser.user_id}`)
          existingUserIds.push(existingUser.user_id)
          userId = existingUser.user_id
        } else {
          logger.info('Creating new user...')
          const userMetadata = users[i]
          let newUserId
          if (uploadProfilePic) {
            newUserId = await uploadProfileImagesAndAddUser(libs, userMetadata, USER_PIC_PATH)
          } else {
            newUserId = await addUser(libs, userMetadata)
          }
          logger.info(`Created new user: ${newUserId}`)
          addedUserIds.push(newUserId)
          userId = newUserId
        }

        // Wait 1 indexing cycle to get all proper and expected user metadata, as the starter metadata
        // does not contain all necessary fields (blocknumber, track_blocknumber, ...)
        await waitForIndexing()

        // add to wallet index to userId mapping
        walletIndexToUserIdMap[i] = userId

        // print userIds that exist and were added
        logger.info(`Added users, userIds=${addedUserIds}`)
        logger.info(`Existing users, userIds=${existingUserIds}`)
      } catch (e) {
        logger.error('GOT ERR CREATING USER')
        logger.error(e.message)
        throw e
      }
    })
  })
}

/**
 * Helper function to upgrade a user at a wallet index to a creator if not already.
 * @param {*} executeAll
 * @param {*} executeOne
 * @param {int} numCreatorNodes
 */
async function upgradeUsersToCreators (executeAll, executeOne) {
  await logOps('Upgrade to creator', async () => {
    try {
      await executeAll(async (libs, i) => {
        // Check if existing users are already creators. If so, don't upgrade
        const existingUser = await getUser({ executeOne, walletIndex: i })
<<<<<<< HEAD

        // Autoselect replica set from valid nodes on-chain
        if (!existingUser || !existingUser.creator_node_endpoint) {
          const selectedCNodes = await executeOne(i, libsWrapper =>
            autoSelectCreatorNodes(libsWrapper, numCreatorNodes)
          )
          const { primary, secondaries } = selectedCNodes
          if (!primary || !secondaries) {
            throw new Error(`Could not properly select cnodes. primary=${primary} | secondaries=${secondaries}`)
          }
          const endpointString = makeCreatorNodeEndpointString(selectedCNodes)
          logger.info(`Upgrading creator wallet index ${i} with ${endpointString} endpoints`)
          // Upgrade to creator with replica set
          await executeOne(i, l => upgradeToCreator(l, endpointString))
          logger.info(`Finished upgrading creator wallet index ${i}`)

        } else {
=======
        if (!existingUser) throw new Error(`Cannot upgrade nonexistant user with walletIndex ${i}`)
        if (existingUser.tracks > 0) {
>>>>>>> f154c4c4
          logger.info(`User ${existingUser.user_id} is already a creator. Skipping upgrade...`)
          return
        }
        // Upgrade to creator with replica set (empty string as users will be assigned an rset on signup)
        await executeOne(i, l => upgradeToCreator(l, existingUser.creator_node_endpoint))
        logger.info(`Finished upgrading creator for user ${existingUser.user_id}`)
      })
    } catch (e) {
      logger.error('GOT ERR UPGRADING USER TO CREATOR')
      logger.error(e.message)
      throw e
    }
    await waitForIndexing()
  })
}

/**
 * Wraps some work in log statements.
 * @param {*} name
 * @param {*} work
 */
const logOps = async (name, work) => {
  try {
    logger.info(`Starting: [${name}]...`)
    const res = await work()
    logger.info(`Finished: [${name}].`)
    return res
  } catch (e) {
    logger.error(`Error in [${name}], [${e.message}]`)
    throw e
  }
}

/**
 * Checks to see if user exists at wallet index. Returns the user
 * @param {*} executeOne
 * @param {*} walletIndex
 */
const getUser = async ({ executeOne, walletIndex }) => {
  let user
  try {
    // if a user is already created for walletIndex, use that user for test
    user = await executeOne(walletIndex, libsWrapper => {
      return getLibsUserInfo(libsWrapper)
    })
  } catch (e) {
    if (e.message !== 'No users!') {
      throw new Error(
        `Error with getting user with wallet index ${walletIndex}: ${e.message}`
      )
    }
  }

  return user
}

/**
 * Generates random users.
 * @param {int} count
 */
const genRandomUsers = count => _.range(count).map(x => getRandomUser())

/**
 * Generates a single random user.
 */
const getRandomUser = () => {
  return {
    name: `name_${r6()}`,
    email: `email_${r6()}@audius.co`,
    password: `pass_${r6()}`,
    handle: `handle_${r6()}`,
    bio: `bio_${r6()}`,
    location: `loc_${r6()}`,
    is_creator: false,
    is_verified: false,
    profile_picture: null,
    profile_picture_sizes: null,
    cover_photo: null,
    cover_photo_sizes: null,
    creator_node_endpoint: ''
  }
}

/**
 * Generates a random track.
 */
const getRandomTrackMetadata = userId => {
  return {
    owner_id: userId,
    cover_art: null,
    cover_art_sizes: null,
    title: `title_${r6()}`,
    length: 0,
    cover_art: null,
    tags: '',
    genre: 'SomeGenre',
    mood: 'Dope',
    credits_splits: '',
    create_date: '',
    release_date: '',
    file_type: '',
    description: `description_${r6()}`,
    license: '',
    isrc: '',
    iswc: '',
    track_segments: []
  }
}

/**
 * Randomly selects url from TRACK_URLS, downloads track file from url to temp local storage, & returns its file path
 *
 * @notice this depends on TRACK_URLS pointing to valid urls in S3. Ideally we'd be able to
 *    randomly select any file from the parent folder.
 */
const getRandomTrackFilePath = async localDirPath => {
  if (!fs.existsSync(localDirPath)) {
    fs.mkdirSync(localDirPath)
  }

  const trackURL = _.sample(TRACK_URLS)
  const targetFilePath = path.resolve(localDirPath, `${genRandomString(6)}.mp3`)

  const response = await fetch(trackURL)
  if (!response.ok) {
    throw new Error(`unexpected response ${response.statusText}`)
  }

  try {
    await fs.ensureDir(localDirPath)
    await streamPipeline(response.body, fs.createWriteStream(targetFilePath))

    logger.info(`Wrote track to temp local storage at ${targetFilePath}`)
  } catch (e) {
    const error = `Error with writing track to path ${localDirPath}: ${e.message}`
    logger.error(error)
    throw new Error(error)
  }

  // Return full file path
  return targetFilePath
}

/**
 * Genererates a random string of uppercase + lowercase chars, optionally with numbers.
 * @param {*} length
 * @param {*} withNumbers
 */
const genRandomString = (length, withNumbers = false) => {
  const lower = 'abcdefghijklmnopqrstuvwxyz'
  const upper = 'ABCDEFGHIJKLMNOPQRSTUVWXYZ'
  const numbers = '0123456789'

  const combined = (lower + upper + (withNumbers ? numbers : '')).split('')
  return _.range(length)
    .map(x => _.sample(combined))
    .join('')
}

const r6 = (withNum = false) => genRandomString(6, withNum)

/** Delay execution for n ms */
const delay = ms => new Promise(resolve => setTimeout(resolve, ms))

/** Wrapper for custom delay time */
const waitForIndexing = async (waitTime = 5000) => {
  logger.info(`Pausing ${waitTime}ms for discprov indexing...`)
  await delay(waitTime)
}

const waitForSync = async (waitTime = 20000) => {
  logger.info(`Pausing ${waitTime}ms for sync to occur...`)
  await delay(waitTime)
}
/**
 * Handy helper function for executing an operation against
 * an array of libs wrappers in parallel.
 */
const makeExecuteAll = libsArray => async operation => {
  return Promise.all(libsArray.map(operation))
}

const makeExecuteOne = libsArray => async (index, operation) => {
  return operation(libsArray[index])
}

module.exports = {
  addAndUpgradeUsers,
  addUsers,
  addUsersWithoutProfileImageOnSignUp,
  logOps,
  genRandomUsers,
  getRandomUser,
  getRandomTrackMetadata,
  genRandomString,
  getRandomTrackFilePath,
  delay,
  waitForIndexing,
  waitForSync,
  makeExecuteAll,
  makeExecuteOne,
  r6,
  upgradeUsersToCreators
}<|MERGE_RESOLUTION|>--- conflicted
+++ resolved
@@ -150,28 +150,8 @@
       await executeAll(async (libs, i) => {
         // Check if existing users are already creators. If so, don't upgrade
         const existingUser = await getUser({ executeOne, walletIndex: i })
-<<<<<<< HEAD
-
-        // Autoselect replica set from valid nodes on-chain
-        if (!existingUser || !existingUser.creator_node_endpoint) {
-          const selectedCNodes = await executeOne(i, libsWrapper =>
-            autoSelectCreatorNodes(libsWrapper, numCreatorNodes)
-          )
-          const { primary, secondaries } = selectedCNodes
-          if (!primary || !secondaries) {
-            throw new Error(`Could not properly select cnodes. primary=${primary} | secondaries=${secondaries}`)
-          }
-          const endpointString = makeCreatorNodeEndpointString(selectedCNodes)
-          logger.info(`Upgrading creator wallet index ${i} with ${endpointString} endpoints`)
-          // Upgrade to creator with replica set
-          await executeOne(i, l => upgradeToCreator(l, endpointString))
-          logger.info(`Finished upgrading creator wallet index ${i}`)
-
-        } else {
-=======
         if (!existingUser) throw new Error(`Cannot upgrade nonexistant user with walletIndex ${i}`)
         if (existingUser.tracks > 0) {
->>>>>>> f154c4c4
           logger.info(`User ${existingUser.user_id} is already a creator. Skipping upgrade...`)
           return
         }
