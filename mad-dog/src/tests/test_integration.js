const path = require('path')
const { _ } = require('lodash')
const fs = require('fs-extra')
const axios = require('axios')
const retry = require('async-retry')
const assert = require('assert')
const ServiceCommands = require('@audius/service-commands')
const { getContentNodeEndpoints, getRepostersForTrack, createPlaylist, getPlaylists } = require('@audius/service-commands')
const assert = require('assert')

const {
  OPERATION_TYPE,
  TrackUploadRequest,
  TrackUploadResponse,
  TrackRepostRequest,
  TrackRepostResponse,
  AddPlaylistTrackRequest,
  AddPlaylistTrackResponse,
  CreatePlaylistRequest,
  CreatePlaylistResponse
} = require('../operations.js')
const { logger } = require('../logger.js')
const MadDog = require('../madDog.js')
const { EmitterBasedTest, Event } = require('../emitter.js')
const {
  getRandomTrackMetadata,
  getRandomTrackFilePath,
  addUsers,
  r6,
  ensureReplicaSetSyncIsConsistent,
  upgradeUsersToCreators,
  delay,
  genRandomString
} = require('../helpers.js')
const {
  uploadTrack,
  repostTrack,
  getTrackMetadata,
  getUser,
  getUsers,
  verifyCIDExistsOnCreatorNode,
  uploadPhotoAndUpdateMetadata,
  setCreatorNodeEndpoint,
  updateCreator,
  getURSMContentNodes,
  addPlaylistTrack
} = ServiceCommands

<<<<<<< HEAD
const DEFAULT_TICK_INTERVAL_SECONDS = 5
const DEFAULT_TEST_DURATION_SECONDS = 100
=======
// NOTE - # of ticks = (TEST_DURATION_SECONDS / TICK_INTERVAL_SECONDS) - 1
const TICK_INTERVAL_SECONDS = 5
const TEST_DURATION_SECONDS = 100
>>>>>>> 25589279
const TEMP_STORAGE_PATH = path.resolve('./local-storage/tmp/')
const TEMP_IMG_STORAGE_PATH = path.resolve('./local-storage/tmp-imgs/')

const SECOND_USER_PIC_PATH = path.resolve('assets/images/duck.jpg')
const THIRD_USER_PIC_PATH = path.resolve('assets/images/sid.png')
const repostedTracks = []
const uploadedTracks = []
const userRepostedMap = {}
const createdPlaylists = []
const addedPlaylistTracks = []

/**
 * Randomly uploads tracks over the duration of the test,
 * testing that the CIDs are on the respective CNodes at the end of the test.
 */
module.exports = coreIntegration = async ({
  numUsers,
  executeAll,
  executeOne,
  numCreatorNodes,
  testDurationSeconds,
  enableFaultInjection
}) => {
  // Begin: Test Setup

  // If running with UserReplicaSetManager deployed, wait until all Content Nodes are registered on it
  const URSMClient = await executeOne(0, libs => libs.libsInstance.contracts.UserReplicaSetManagerClient)
  if (URSMClient) {
    let retryCount = 0
    const retryLimit = 10
    const retryIntervalMs = 10000 // 10sec
    while (true) {
      console.log(`Ensuring correct URSM state with interval ${retryIntervalMs} || attempt #${retryCount} ...`)

      const URSMContentNodes = await executeOne(0, libs => getURSMContentNodes(libs))

      if (URSMContentNodes.length === numCreatorNodes) {
        break
      }

      if (retryCount >= retryLimit) {
        return { error: `URSM state not correctly initialized after ${retryIntervalMs * retryLimit}ms` }
      }

      retryCount++

      await delay(retryIntervalMs)
    }
  }

  // create tmp storage dir
  await fs.ensureDir(TEMP_STORAGE_PATH)
  await fs.ensureDir(TEMP_IMG_STORAGE_PATH)

  // map of walletId => trackId => metadata
  const walletTrackMap = {}
  // map of walletId => trackId => metadata
  const failedUploads = {}

  // Create the Emitter Based Test
  const emitterTest = new EmitterBasedTest({
    tickIntervalSeconds: DEFAULT_TICK_INTERVAL_SECONDS,
    testDurationSeconds: testDurationSeconds || DEFAULT_TEST_DURATION_SECONDS
  })

  // Register the request listener. The only request type this test
  // currently handles is to upload tracks.
  emitterTest.registerOnRequestListener(async (request, emit) => {
    const { type, walletIndex, userId } = request
    let res
    switch (type) {
      case OPERATION_TYPE.TRACK_UPLOAD: {
        const track = getRandomTrackMetadata(userId)

        const randomTrackFilePath = await getRandomTrackFilePath(TEMP_STORAGE_PATH)

        try {
          // Execute a track upload request against a single
          // instance of libs.
          await executeOne(walletIndex, l => l.waitForLatestBlock())
          await retry(async () => {
            const trackId = await executeOne(walletIndex, l =>
              uploadTrack(l, track, randomTrackFilePath)
            )
            uploadedTracks.push({ trackId: trackId, userId: userId })
            res = new TrackUploadResponse(walletIndex, trackId, track)
          }, {})
        } catch (e) {
          logger.error(`Caught error [${e.message}] uploading track: [${JSON.stringify(track)}]\n${e.stack}`)
          res = new TrackUploadResponse(
            walletIndex,
            null,
            track,
            false,
            e.message
          )
        }
        // Emit the response event
        emit(Event.RESPONSE, res)
        break
      }
      case OPERATION_TYPE.TRACK_REPOST: {
        // repost candidates include tracks from other users that have not already been reposted by current user
        const repostCandidates = uploadedTracks
          .filter(obj => obj.userId !== userId)
          .filter(obj => {
            if (!userRepostedMap[obj.userId]) {
              return true
            }
            return !userRepostedMap[obj.userId].includes(obj.trackId)
          })
          .map(obj => obj.trackId)
        if (repostCandidates.length === 0) {
          const missingTrackMessage = 'No tracks available to repost'
          logger.info(missingTrackMessage)
          res = new TrackRepostResponse(walletIndex, null, userId, false)
          return emit(Event.RESPONSE, res)
        } else {
          const trackId = repostCandidates[_.random(repostCandidates.length - 1)]
          try {
            await retry(async () => {
              // verify track has not been reposted
              await executeOne(walletIndex, l => l.waitForLatestBlock())
              let reposters = await executeOne(walletIndex, l => getRepostersForTrack(l, trackId))
              let usersReposted = reposters.map(obj => obj.user_id)
              if (usersReposted.includes(userId)) {
                res = new TrackRepostResponse(
                  walletIndex,
                  trackId,
                  userId,
                  false,
                  'Track already reposted.'
                )
                return emit(Event.RESPONSE, res)
              }

              const transaction = await executeOne(walletIndex, l => repostTrack(l, trackId))
              if (!transaction.status) {
                res = new TrackRepostResponse(
                  walletIndex,
                  trackId,
                  userId,
                  false,
                  'Transaction failed because track was already reposted.'
                )
                return emit(Event.RESPONSE, res)
              }

              // verify track reposted
              await executeOne(walletIndex, l => l.waitForLatestBlock())
              reposters = await executeOne(walletIndex, l => getRepostersForTrack(l, trackId))
              usersReposted = reposters.map(obj => obj.user_id)
              if (!usersReposted.includes(userId)) {
                throw new Error(`Reposters for track [${trackId}] do not include user [${userId}]`)
              }
              if (!userRepostedMap[userId]) {
                userRepostedMap[userId] = []
              }
              userRepostedMap[userId].push(trackId)
              res = new TrackRepostResponse(walletIndex, trackId, userId)
              return emit(Event.RESPONSE, res)
            }, {
              retries: 3,
              factor: 2
            })
<<<<<<< HEAD
=======
            await executeOne(walletIndex, l => l.waitForLatestBlock())

            // verify repost
            await retry(async () => {
              const reposters = await executeOne(0, l => getRepostersForTrack(l, trackId))
              const usersReposted = reposters.map(obj => obj.user_id)
              if (!usersReposted.includes(userId)) {
                throw new Error(`Reposters for track [${trackId}] do not include user [${userId}]`)
              }
            }, {
              retries: 20,
              factor: 2
            })

            res = new TrackRepostResponse(walletIndex, trackId, userId)
>>>>>>> 25589279
          } catch (e) {
            logger.error(`Caught error [${e.message}] reposting track: [${trackId}]\n${e.stack}`)
            res = new TrackRepostResponse(
              walletIndex,
              trackId,
              userId,
              false,
              e.message
            )
            emit(Event.RESPONSE, res)
          }
        }
        break
      }
      case OPERATION_TYPE.CREATE_PLAYLIST: {
        try {
          // create playlist
          const randomPlaylistName = genRandomString(8)
          const playlist = await executeOne(walletIndex, l =>
            createPlaylist(l, userId, randomPlaylistName, false, false, [])
          )
          logger.info(`User [${userId}] created playlist [${playlist.playlistId}].`)
          await executeOne(walletIndex, l => l.waitForLatestBlock())
          await retry(async () => {
            // verify playlist
            const verifiedPlaylist = await executeOne(walletIndex, l =>
              getPlaylists(l, 100, 0, [playlist.playlistId], userId)
            )
            if (verifiedPlaylist[0].playlist_id !== playlist.playlistId) {
              throw new Error(`Error verifying playlist [${playlist.playlistId}]`)
            }
          }, {})
          res = new CreatePlaylistResponse(walletIndex, playlist.playlistId, userId)
        } catch (e) {
          logger.error(`Caught error [${e.message}] creating playlist.\n${e.stack}`)
          res = new CreatePlaylistResponse(walletIndex, null, userId)
        }
        emit(Event.RESPONSE, res)
        break
      }
      case OPERATION_TYPE.ADD_PLAYLIST_TRACK: {
        if (uploadedTracks.length === 0 || !createdPlaylists[userId]) {
          res = new AddPlaylistTrackResponse(
            walletIndex,
            null,
            false,
            new Error('Adding a track to a playlist requires a track to be uploaded.')
          )
        } else {
          const trackId = uploadedTracks[_.random(uploadedTracks.length - 1)].trackId
          try {
            // add track to playlist
            const playlistId = createdPlaylists[userId][_.random(createdPlaylists[userId].length - 1)]
            await executeOne(walletIndex, l =>
              addPlaylistTrack(l, playlistId, trackId)
            )
            logger.info(`Track [${trackId}] added to playlist [${playlistId}].`)
            await executeOne(walletIndex, l => l.waitForLatestBlock())

            // verify playlist track add
            await retry(async () => {
              const playlists = await executeOne(walletIndex, l =>
                getPlaylists(l, 100, 0, [playlistId], userId)
              )
              const playlistTracks = playlists[0].playlist_contents.track_ids.map(obj => obj.track)
              if (!playlistTracks.includes(trackId)) {
                throw new Error(`Track [${trackId}] not found in playlist [${playlistId}]`)
              }
            }, {
              retries: 20,
              factor: 2
            })
            res = new AddPlaylistTrackResponse(walletIndex, trackId)
          } catch (e) {
            logger.error(`Caught error [${e.message}] adding track: [${trackId}] to playlist \n${e.stack}`)
            res = new AddPlaylistTrackResponse(
              walletIndex,
              null,
              false,
              e.message
            )
          }
        }

        // Emit the response event
        emit(Event.RESPONSE, res)
        break
      }
      default:
        logger.error('Unknown request type!')
        break
    }
  })

  // Register the response listener. Currently only handles
  // track upload responses.
  emitterTest.registerOnResponseListener(res => {
    switch (res.type) {
      case OPERATION_TYPE.TRACK_UPLOAD: {
        const { walletIndex, trackId, metadata, success } = res
        // If it failed, log it
        if (!success) {
          if (!failedUploads[walletIndex]) {
            failedUploads[walletIndex] = {}
          }

          failedUploads[walletIndex] = {
            [trackId]: metadata
          }
        } else {
          if (!walletTrackMap[walletIndex]) {
            walletTrackMap[walletIndex] = []
          }
          if (trackId) { // only add successfully uploaded tracks
            walletTrackMap[walletIndex].push(trackId)
          }
        }
        break
      }
      case OPERATION_TYPE.TRACK_REPOST: {
        const { walletIndex, trackId, userId, success } = res
        if (success) {
          repostedTracks.push({ trackId: trackId, userId: userId })
        }
        break
      }
      case OPERATION_TYPE.CREATE_PLAYLIST: {
        const { walletIndex, playlist, userId, success } = res
        if (success) {
          if (!createdPlaylists[userId]) {
            createdPlaylists[userId] = []
          }
          createdPlaylists[userId].push(playlist)
        }
        break
      }
      case OPERATION_TYPE.ADD_PLAYLIST_TRACK: {
        const { walletIndex, trackId, success } = res
        if (success) {
          addedPlaylistTracks.push(trackId)
        }
        break
      }

      default:
        logger.error('Unknown response type')
    }
  })

  // Emit one track upload request per tick. This can be adapted to emit other kinds
  // of events.
  emitterTest.registerOnTickListener(emit => {
    const requesterIdx = _.random(0, numUsers - 1)
    const trackUploadRequest = new TrackUploadRequest(
      requesterIdx,
      walletIdMap[requesterIdx]
    )
    const trackRepostRequest = new TrackRepostRequest(
      requesterIdx,
      walletIdMap[requesterIdx]
    )
    const createPlaylistRequest = new CreatePlaylistRequest(
      requesterIdx,
      walletIdMap[requesterIdx]
    )
    const addPlaylistTrackRequest = new AddPlaylistTrackRequest(
      requesterIdx,
      walletIdMap[requesterIdx]
    )
    const requests = [trackUploadRequest, trackRepostRequest, createPlaylistRequest, addPlaylistTrackRequest]
    for (const request of requests) {
      const randomEmit = _.random(1)
      if (randomEmit) {
        emit(Event.REQUEST, request)
      }
    }
  })

  // Create users. Upgrade them to creators later
  let walletIdMap
  try {
    walletIdMap = await addUsers(
      numUsers,
      executeAll,
      executeOne
    )
  } catch (e) {
    return { error: `Issue with creating users: ${e}` }
  }

  // Check that users on signup have the proper metadata
  const walletIndexes = Object.keys(walletIdMap)
  const userIds = Object.values(walletIdMap)

  let userMetadatas = await executeOne(walletIndexes[0], libsWrapper => {
    return getUsers(libsWrapper, userIds)
  })

  // Check that certain MD fields in disc prov are what we expected it to be
  userMetadatas.forEach(user => {
    logger.info(`Checking initial metadata on signup for user=${user.user_id}...`)
    if (user.is_creator) {
      return {
        error: `New user ${user.user_id} should not be a creator immediately after sign-up.`
      }
    }

    // make this if case stronger -- like query cn1-3 to make sure that data is there
    if (!user.creator_node_endpoint) {
      return {
        error: `New user ${user.user_id} should have been assigned a replica set.`
      }
    }

    if (!user.profile_picture_sizes) {
      return {
        error: `New user ${user.user_id} should have an updated profile picture.`
      }
    }
  })

  // Check user metadata is proper and that the clock values across the replica set is consistent
  try {
    await checkUserMetadataAndClockValues({
      walletIndexes,
      walletIdMap,
      userMetadatas,
      picturePath: SECOND_USER_PIC_PATH,
      executeOne,
      executeAll
    })
  } catch (e) {
    return {
      error: `User pre-track upload -- ${e.message}`
    }
  }

  await upgradeUsersToCreators(executeAll, executeOne)

  if (enableFaultInjection) {
    // Create a MadDog instance, responsible for taking down nodes
    const m = new MadDog({ numCreatorNodes })
    m.start()
  }

  // Run emitter test, wait for it to finish
  await emitterTest.run()
  logger.info('Emitter test exited')

  printTestSummary()
  verifyThresholds(emitterTest)

  /**
   * Verify results
   */

  // Check all user replicas until they are synced up to primary
  await executeAll(async (libs, i) => {
    await ensureReplicaSetSyncIsConsistent({ i, executeOne, libs })
  })

  // create array of track upload info to verify
  const trackUploadInfo = []
  for (const walletIndex of Object.keys(walletTrackMap)) {
    const userId = walletIdMap[walletIndex]
    const tracks = walletTrackMap[walletIndex]
    if (!tracks) continue
    for (const trackId of tracks) {
      trackUploadInfo.push({
        walletIndex,
        trackId,
        userId
      })
    }
  }

  // Ensure all CIDs exist on all replicas
  const allCIDsExistOnCNodes = await verifyAllCIDsExistOnCNodes(trackUploadInfo, executeOne)
  if (!allCIDsExistOnCNodes) {
    return { error: 'Not all CIDs exist on creator nodes.' }
  }

  const failedWallets = Object.values(failedUploads)
  if (failedWallets.length) {
    const userIds = failedWallets.map(w => walletIdMap[w])
<<<<<<< HEAD
    logger.error(`Uploads failed for user IDs=[${userIds}]`)
=======
    return {
      error: `Uploads failed for user IDs=[${userIds}].`
    }
>>>>>>> 25589279
  }

  // Switch user primary (above tests have already confirmed all secondaries have latest state)
  for await (const walletIndex of Object.keys(walletIdMap)) {
    const userId = walletIdMap[walletIndex]
    const userMetadata = await executeOne(walletIndex, l => getUser(l, userId))
    const wallet = userMetadata.wallet
    const [primary, ...secondaries] = userMetadata.creator_node_endpoint.split(',')

    logger.info(`userId=${userId} wallet=${wallet} rset=${userMetadata.creator_node_endpoint}`)

    // Define new rset by swapping primary and first secondary
    const newRSet = (secondaries.length) ? [secondaries[0], primary].concat(secondaries.slice(1)) : [primary]

    // Update libs instance with new endpoint
    await executeOne(walletIndex, libs => setCreatorNodeEndpoint(libs, newRSet[0]))

    // Update user metadata obj
    const newMetadata = { ...userMetadata }
    newMetadata.creator_node_endpoint = newRSet.join(',')

    // Update creator state on CN and chain
    await executeOne(walletIndex, libs => updateCreator(libs, userId, newMetadata))

    logger.info(`Successfully updated creator with userId=${userId} on CN and Chain`)
  }

  // Check all user replicas until they are synced up to primary
  await executeAll(async (libs, i) => {
    await ensureReplicaSetSyncIsConsistent({ i, executeOne, libs })
  })

  // TODO call export on each node and verify equality

  // TODO Upload more content to new primary + verify

  // Remove temp storage dirs
  await fs.remove(TEMP_STORAGE_PATH)
  await fs.remove(TEMP_IMG_STORAGE_PATH)

  userMetadatas = await executeOne(walletIndexes[0], libsWrapper => {
    return getUsers(libsWrapper, userIds)
  })

  // Check that certain MD fields in disc node are what we expected it to be after uploading first track
  userMetadatas.forEach(user => {
    logger.info(`Checking post track upload metadata for user=${user.user_id}...`)
    if (user.is_creator) {
      return {
        error: `User ${user.user_id} should be a creator after track upload.`
      }
    }

    if (!user.creator_node_endpoint) {
      return {
        error: `User ${user.user_id} should have kept their replica set.`
      }
    }

    if (!user.profile_picture_sizes) {
      return {
        error: `User ${user.user_id} should have an updated profile picture.`
      }
    }
  })

  // Check user metadata is proper and that the clock values across the replica set is consistent
  try {
    await checkUserMetadataAndClockValues({
      walletIndexes,
      walletIdMap,
      userMetadatas,
      picturePath: THIRD_USER_PIC_PATH,
      executeOne,
      executeAll
    })
  } catch (e) {
    console.log(e)
    return {
      error: `User post track upload -- ${e.message}`
    }
  }

<<<<<<< HEAD
=======
  verifyThresholds()
  printTestSummary()

>>>>>>> 25589279
  return {}
}

/**
 * Expects trackUploads in the shape of Array<{ userId, walletIndex, trackId }>
 */
const verifyAllCIDsExistOnCNodes = async (trackUploads, executeOne) => {
  // map userId => CID[]
  const userCIDMap = {}
  for (const { trackId, walletIndex, userId } of trackUploads) {
    const trackMetadata = await executeOne(walletIndex, l =>
      getTrackMetadata(l, trackId)
    )
    const segmentCIDs = trackMetadata.track_segments.map(s => s.multihash)
    if (userCIDMap[userId] === undefined) {
      userCIDMap[userId] = []
    }
    userCIDMap[userId] = [...userCIDMap[userId], ...segmentCIDs]
  }

  // Now, find the cnodes for each user

  // make a map of userID => array of cnode endpoints in user replica set
  const userIdRSetMap = {}
  const userIds = trackUploads.map(u => u.userId)
  for (const userId of userIds) {
    const user = await executeOne(0, l => getUser(l, userId))
    userIdRSetMap[userId] = user.creator_node_endpoint.split(',')
  }

  // Now, confirm each of these CIDs are on each user replica
  const failedCIDs = []
  for (const userId of userIds) {
    const userRSet = userIdRSetMap[userId]
    const cids = userCIDMap[userId]

    if (!cids) continue

    await Promise.all(cids.map(async (cid) => {
      await Promise.all(userRSet.map(async (replica) => {
        // TODO: add `fromFS` option when this is merged back into CN.
        const exists = await verifyCIDExistsOnCreatorNode(cid, replica)
        if (!exists) {
          logger.warn(`Could not find CID ${cid} for user=${userId} on replica ${replica}`)
          failedCIDs.push(cid)
        }
      }))
    }))
  }
  logger.info('Completed verifying CIDs')
  return !failedCIDs.length
}

/**
 * NOTE - function name is inaccurate
 *
 * Confirms replica set is synced, metadata is available from every replica.
 * Then uploads a photo and updates metadata, and performs validation once again.
 */
async function checkUserMetadataAndClockValues ({
  walletIndexes,
  walletIdMap,
  userMetadatas,
  picturePath,
  executeOne,
  executeAll
}) {
  try {
    await executeAll(async (libs, i) => {
      // Check that the clock values across replica set are equal
      await ensureReplicaSetSyncIsConsistent({ i, executeOne, libs })

      // Check that the metadata object in CN across replica set is what we expect it to be
      const replicaSetEndpoints = await executeOne(i, libs =>
        getContentNodeEndpoints(libs, userMetadatas[i].creator_node_endpoint)
      )

      await checkMetadataEquality({
        endpoints: replicaSetEndpoints,
        metadataMultihash: userMetadatas[i].metadata_multihash,
        userId: libs.userId
      })

      // Update MD (bio + photo) and check that 2 and 3 are correct
      const updatedBio = 'i am so cool ' + r6()
      await executeOne(i, async libs => {
        const newMetadata = { ...userMetadatas[i] }
        newMetadata.bio = updatedBio

        // Update profile picture and metadata accordingly
        logger.info(`Updating metadata for user=${libs.userId}...`)
        await uploadPhotoAndUpdateMetadata(libs, {
          metadata: newMetadata,
          userId: libs.userId,
          picturePath,
          updateCoverPhoto: false
        })
      })

      await ensureReplicaSetSyncIsConsistent({ i, libs, executeOne })

      // Check that the updated MD is correct with the updated bio and profile picture
      const updatedUser = await executeOne(i, libs => getUser(libs, libs.userId))
      await checkMetadataEquality({
        endpoints: replicaSetEndpoints,
        metadataMultihash: updatedUser.metadata_multihash,
        userId: libs.userId
      })
    })
  } catch (e) {
    console.log(e)
    throw e
  }
}

async function checkMetadataEquality ({ endpoints, metadataMultihash, userId }) {
  logger.info(`Checking metadata across replica set is consistent user=${userId}...`)
  const start = Date.now()

  const replicaSetMetadatas = (await Promise.all(
    endpoints.map(endpoint => {
      const promise = retry(
        async () => {
          return axios({
            url: `/ipfs/${metadataMultihash}`,
            method: 'get',
            baseURL: endpoint,
            timeout: 4000
          })
        },
        {
          retries: 5,
          maxTimeout: 5000 // ms
        }
      )
      return promise
    })
  )).map(response => response.data)
  logger.info(`Completed metadata check for user ${userId} in ${Date.now() - start}ms`)

  const fieldsToCheck = [
    'is_creator',
    'creator_node_endpoint',
    'profile_picture_sizes',
    'bio'
  ]

  // Primary = index 0, secondaries = indexes 1,2
  fieldsToCheck.forEach(field => {
    const primaryValue = replicaSetMetadatas[0][field]
    if (
      replicaSetMetadatas[1][field] !== primaryValue ||
      replicaSetMetadatas[2][field] !== primaryValue
    ) {
      throw new Error(
        `Field ${field} in secondaries does not match what is in primary.\nPrimary: ${primaryValue}\nSecondaries: ${replicaSetMetadatas[1][field]},${replicaSetMetadatas[2][field]}`
      )
    }
  })
}

<<<<<<< HEAD
const verifyThresholds = (emitterTest) => {
  // NOTE - # of ticks = (duration / interval) - 1
  const numberOfTicks = (emitterTest.testDurationSeconds / emitterTest.tickIntervalSeconds) - 1
  assert.ok(uploadedTracks.length > (numberOfTicks / 5))
  assert.ok(repostedTracks.length > (numberOfTicks / 10))
  assert.ok(Object.values(createdPlaylists).flat().length > (numberOfTicks / 10))
=======
const verifyThresholds = () => {
  // thresholds are approximated based on the number of ticks, randomization, and dependencies
  // for example, reposted tracks has a lower threshold because it depends on an existing track not yet reposted
  const numberOfTicks = (TEST_DURATION_SECONDS / TICK_INTERVAL_SECONDS) - 1
  assert.ok(uploadedTracks.length > (numberOfTicks / 5))
  assert.ok(repostedTracks.length > (numberOfTicks / 10))
  assert.ok(createdPlaylists.length > (numberOfTicks / 10))
>>>>>>> 25589279
  assert.ok(addedPlaylistTracks.length > (numberOfTicks / 10))
}

const printTestSummary = () => {
  logger.info('\n------------------------ AUDIUS CORE INTEGRATION TEST Summary ------------------------')
  logger.info(`uploadedTracks: ${uploadedTracks.length}                | Total uploaded tracks`)
  logger.info(`repostedTracks: ${repostedTracks.length}                | Total reposted tracks`)
  logger.info(`createdPlaylists: ${Object.values(createdPlaylists).flat().length}                | Total created playlists`)
  logger.info(`addedPlaylistTracks: ${addedPlaylistTracks.length}                | Total added playlist tracks`)
}<|MERGE_RESOLUTION|>--- conflicted
+++ resolved
@@ -6,7 +6,6 @@
 const assert = require('assert')
 const ServiceCommands = require('@audius/service-commands')
 const { getContentNodeEndpoints, getRepostersForTrack, createPlaylist, getPlaylists } = require('@audius/service-commands')
-const assert = require('assert')
 
 const {
   OPERATION_TYPE,
@@ -46,14 +45,8 @@
   addPlaylistTrack
 } = ServiceCommands
 
-<<<<<<< HEAD
 const DEFAULT_TICK_INTERVAL_SECONDS = 5
 const DEFAULT_TEST_DURATION_SECONDS = 100
-=======
-// NOTE - # of ticks = (TEST_DURATION_SECONDS / TICK_INTERVAL_SECONDS) - 1
-const TICK_INTERVAL_SECONDS = 5
-const TEST_DURATION_SECONDS = 100
->>>>>>> 25589279
 const TEMP_STORAGE_PATH = path.resolve('./local-storage/tmp/')
 const TEMP_IMG_STORAGE_PATH = path.resolve('./local-storage/tmp-imgs/')
 
@@ -219,24 +212,6 @@
               retries: 3,
               factor: 2
             })
-<<<<<<< HEAD
-=======
-            await executeOne(walletIndex, l => l.waitForLatestBlock())
-
-            // verify repost
-            await retry(async () => {
-              const reposters = await executeOne(0, l => getRepostersForTrack(l, trackId))
-              const usersReposted = reposters.map(obj => obj.user_id)
-              if (!usersReposted.includes(userId)) {
-                throw new Error(`Reposters for track [${trackId}] do not include user [${userId}]`)
-              }
-            }, {
-              retries: 20,
-              factor: 2
-            })
-
-            res = new TrackRepostResponse(walletIndex, trackId, userId)
->>>>>>> 25589279
           } catch (e) {
             logger.error(`Caught error [${e.message}] reposting track: [${trackId}]\n${e.stack}`)
             res = new TrackRepostResponse(
@@ -485,13 +460,13 @@
   // Run emitter test, wait for it to finish
   await emitterTest.run()
   logger.info('Emitter test exited')
-
   printTestSummary()
-  verifyThresholds(emitterTest)
 
   /**
    * Verify results
    */
+
+  verifyThresholds(emitterTest)
 
   // Check all user replicas until they are synced up to primary
   await executeAll(async (libs, i) => {
@@ -522,13 +497,7 @@
   const failedWallets = Object.values(failedUploads)
   if (failedWallets.length) {
     const userIds = failedWallets.map(w => walletIdMap[w])
-<<<<<<< HEAD
     logger.error(`Uploads failed for user IDs=[${userIds}]`)
-=======
-    return {
-      error: `Uploads failed for user IDs=[${userIds}].`
-    }
->>>>>>> 25589279
   }
 
   // Switch user primary (above tests have already confirmed all secondaries have latest state)
@@ -612,12 +581,6 @@
     }
   }
 
-<<<<<<< HEAD
-=======
-  verifyThresholds()
-  printTestSummary()
-
->>>>>>> 25589279
   return {}
 }
 
@@ -779,22 +742,15 @@
   })
 }
 
-<<<<<<< HEAD
 const verifyThresholds = (emitterTest) => {
   // NOTE - # of ticks = (duration / interval) - 1
+  // thresholds are approximated based on the number of ticks, randomization, and dependencies
+  // e.g., reposted has a lower threshold since it depends on an existing track that's not yet reposted
+
   const numberOfTicks = (emitterTest.testDurationSeconds / emitterTest.tickIntervalSeconds) - 1
   assert.ok(uploadedTracks.length > (numberOfTicks / 5))
   assert.ok(repostedTracks.length > (numberOfTicks / 10))
   assert.ok(Object.values(createdPlaylists).flat().length > (numberOfTicks / 10))
-=======
-const verifyThresholds = () => {
-  // thresholds are approximated based on the number of ticks, randomization, and dependencies
-  // for example, reposted tracks has a lower threshold because it depends on an existing track not yet reposted
-  const numberOfTicks = (TEST_DURATION_SECONDS / TICK_INTERVAL_SECONDS) - 1
-  assert.ok(uploadedTracks.length > (numberOfTicks / 5))
-  assert.ok(repostedTracks.length > (numberOfTicks / 10))
-  assert.ok(createdPlaylists.length > (numberOfTicks / 10))
->>>>>>> 25589279
   assert.ok(addedPlaylistTracks.length > (numberOfTicks / 10))
 }
 
