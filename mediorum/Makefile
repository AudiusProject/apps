--- conflicted
+++ resolved
@@ -10,13 +10,8 @@
 	rm -rf /tmp/mediorum*
 	LIVE_UI=true goreman -set-ports=false start
 
-<<<<<<< HEAD
-test::
+test:: pg.bounce
 	go test ./... -v -count=1 -timeout 60s
-=======
-test:: pg.bounce
-	go test ./... -count=1
->>>>>>> ea1159ca
 
 
 tools::
