--- conflicted
+++ resolved
@@ -29,11 +29,7 @@
 		Host:   host,
 		outbox: make(chan []byte, outboxBufferSize),
 		crudr:  crudr,
-<<<<<<< HEAD
-		logger: log15.New("crudr_client", host),
-=======
 		logger: slog.With("cruder_client", host),
->>>>>>> 96947686
 	}
 }
 
