package crudr

import (
	"encoding/json"
	"fmt"
	"net/http"
	"reflect"
	"sync"
	"time"

	"github.com/inconshreveable/log15"
	"github.com/oklog/ulid/v2"
	"gorm.io/gorm"
	"gorm.io/gorm/clause"
)

const (
	ActionCreate = "create"
	ActionUpdate = "update"
	ActionDelete = "delete"
)

const (
	LocalStreamName  = "ops"
	GlobalStreamName = "global"
)

type Crudr struct {
	DB *gorm.DB

	host    string
	logger  log15.Logger
	typeMap map[string]reflect.Type

	// todo: Peer is in server package now, so this is a simple list of strings
	// todo: move Peer to registrar and use that
	peerHosts  []string
	httpClient http.Client

	mu        sync.Mutex
	callbacks []func(op *Op, records interface{})
}

<<<<<<< HEAD
func New(host string, peerHosts []string, db *gorm.DB) *Crudr {
	err := db.AutoMigrate(&Op{}, &Cursor{})
=======
func New(host string, db *gorm.DB) *Crudr {
	// err := db.AutoMigrate(&Op{})

	opDDL := `
	create table if not exists ops (
		ulid text primary key,
		host text not null,
		action text not null,
		"table" text not null,
		data json
	);
	`
	err := db.Exec(opDDL).Error

>>>>>>> ea1159ca
	if err != nil {
		panic(err)
	}

	c := &Crudr{
		DB: db,

		host:    host,
		logger:  log15.New("module", "crud", "from", host),
		typeMap: map[string]reflect.Type{},

		peerHosts: peerHosts,
		httpClient: http.Client{
			Timeout: 60 * time.Second,
		},
	}

	return c
}

// RegisterModels accepts a instance of a GORM model and registers it
// to work with Op apply.
func (c *Crudr) RegisterModels(tables ...interface{}) *Crudr {
	c.mu.Lock()
	defer c.mu.Unlock()
	for _, t := range tables {
		tableName := c.tableNameFor(t)
		c.typeMap[tableName] = reflect.TypeOf(t)
	}
	return c
}

func (c *Crudr) AddOpCallback(cb func(op *Op, records interface{})) {
	c.mu.Lock()
	c.callbacks = append(c.callbacks, cb)
	c.mu.Unlock()
}

func (c *Crudr) callOpCallbacks(op *Op, records interface{}) {
	for _, cb := range c.callbacks {
		cb(op, records)
	}
}

func (c *Crudr) Create(data interface{}, opts ...withOption) error {
	op := c.newOp(ActionCreate, data, opts...)
	return c.doOp(op)
}

func (c *Crudr) Update(data interface{}, opts ...withOption) error {
	op := c.newOp(ActionUpdate, data, opts...)
	return c.doOp(op)
}

func (c *Crudr) Patch(data interface{}, opts ...withOption) error {
	opts = append(opts, WithTransient())
	op := c.newOp(ActionUpdate, data, opts...)
	return c.doOp(op)
}

func (c *Crudr) Delete(data interface{}, opts ...withOption) error {
	op := c.newOp(ActionDelete, data, opts...)
	return c.doOp(op)
}

func (c *Crudr) newOp(action string, data interface{}, opts ...withOption) *Op {
	tableName := c.tableNameFor(data)

	j := jsonArrayMarshal(data)

	op := &Op{
		ULID:   ulid.Make().String(),
		Host:   c.host,
		Action: action,
		Table:  tableName,
		Data:   j,
	}
	for _, opt := range opts {
		opt(op)
	}

	return op
}

func (c *Crudr) doOp(op *Op) error {
	// apply locally
	err := c.ApplyOp(op)
	if err != nil {
		c.logger.Warn("apply failed", "op", op, "err", err)
		return err
	}

	return nil
}

func jsonArrayMarshal(data interface{}) []byte {
	j, err := json.Marshal(data)
	// panic here because data is always provided by app dev
	if err != nil {
		panic(err)
	}

	// ensure array
	if j[0] != '[' {
		j = append([]byte{'['}, j...)
		j = append(j, ']')
	}

	return j
}

// tableNameFor finds the struct at the heart of a thing
// and gets the gorm table name for it.
// will continually unwrap slices / pointers till it gets
// to the named struct type
func (c *Crudr) tableNameFor(obj interface{}) string {
	t := reflect.TypeOf(obj)
	for t.Kind() != reflect.Struct {
		t = t.Elem()
	}
	typeName := t.Name()
	return c.DB.NamingStrategy.TableName(typeName)
}

func (c *Crudr) ApplyOp(op *Op) error {
	elemType, ok := c.typeMap[op.Table]
	if !ok {
		return fmt.Errorf("no type registered for %s", op.Table)
	}

	// deserialize op.Data to proper go type
	records := reflect.New(reflect.SliceOf(elemType)).Interface()
	err := json.Unmarshal(op.Data, &records)
	if err != nil {
		return fmt.Errorf("invalid crud data: %v %s", err, op.Data)
	}

	// create op + records in a db transaction
<<<<<<< HEAD

=======
>>>>>>> ea1159ca
	err = c.DB.Transaction(func(tx *gorm.DB) error {
		if !op.Transient {
			res := tx.Clauses(clause.OnConflict{DoNothing: true}).Create(op)
			if res.Error != nil {
				return res.Error
			}

			// if ulid already in ops table
			// it is already applied... move on
			if res.RowsAffected == 0 {
				c.logger.Debug("already have ulid", "ulid", op.ULID)
				return nil
			}
		}

		switch op.Action {
		case ActionCreate:
			res := tx.Clauses(clause.OnConflict{DoNothing: true}).Create(records)
			if res.RowsAffected == 0 {
				c.logger.Debug("create had no effect", "ulid", op.ULID)
				return nil
			}
			err = res.Error
		case ActionUpdate:
			res := tx.Clauses(clause.OnConflict{UpdateAll: true}).Create(records)
			err = res.Error
		case ActionDelete:
			err = tx.Delete(records).Error
		default:
			return fmt.Errorf("unknown action: %s", op.Action)
		}

		return err
	})

	if err != nil {
		return err
	}

	// broadcast if this host is origin...
	if op.Host == c.host {
		msg, _ := json.Marshal(op)
		c.broadcast(msg)
	}

	// notify any local (in memory) subscribers
	c.callOpCallbacks(op, records)

	return nil
}<|MERGE_RESOLUTION|>--- conflicted
+++ resolved
@@ -41,11 +41,8 @@
 	callbacks []func(op *Op, records interface{})
 }
 
-<<<<<<< HEAD
 func New(host string, peerHosts []string, db *gorm.DB) *Crudr {
-	err := db.AutoMigrate(&Op{}, &Cursor{})
-=======
-func New(host string, db *gorm.DB) *Crudr {
+
 	// err := db.AutoMigrate(&Op{})
 
 	opDDL := `
@@ -59,7 +56,12 @@
 	`
 	err := db.Exec(opDDL).Error
 
->>>>>>> ea1159ca
+	if err != nil {
+		panic(err)
+	}
+
+	// todo: combine with above
+	err = db.AutoMigrate(&Cursor{})
 	if err != nil {
 		panic(err)
 	}
@@ -198,10 +200,6 @@
 	}
 
 	// create op + records in a db transaction
-<<<<<<< HEAD
-
-=======
->>>>>>> ea1159ca
 	err = c.DB.Transaction(func(tx *gorm.DB) error {
 		if !op.Transient {
 			res := tx.Clauses(clause.OnConflict{DoNothing: true}).Create(op)
