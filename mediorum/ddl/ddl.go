--- conflicted
+++ resolved
@@ -27,9 +27,7 @@
 	mustExec(db, mediorumMigrationTable)
 	runMigration(db, cidLookupDDL)
 	runMigration(db, delistStatusesDDL)
-<<<<<<< HEAD
 	runMigration(db, `drop table if exists server_healths;`)
-=======
 
 	// stagger re-seeding between 1-3hrs. TODO: safe to remove after everyone runs it once
 	// min := time.Duration(60)
@@ -51,7 +49,6 @@
 	// 	mustExec(db, `insert into mediorum_migrations values ($1, now()) on conflict do nothing`, h)
 	// 	os.Exit(0)
 	// })
->>>>>>> 57bcc08f
 }
 
 func runMigration(db *sql.DB, ddl string) {
