--- conflicted
+++ resolved
@@ -140,11 +140,7 @@
 		IsV2Only:            os.Getenv("IS_V2_ONLY") == "true",
 		StoreAll:            os.Getenv("STORE_ALL") == "true",
 		VersionJson:         GetVersionJson(),
-<<<<<<< HEAD
-		MigrateQmCids:       os.Getenv("MIGRATE_QM_CIDS") == "true",
-=======
 		MigrateQmCidIters:   migrateQmCidIters,
->>>>>>> 7898f08d
 	}
 
 	ss, err := server.New(config)
