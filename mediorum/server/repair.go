--- conflicted
+++ resolved
@@ -230,13 +230,7 @@
 
 	tracker.Counters["total_checked"]++
 
-<<<<<<< HEAD
-	// use preferredHealthyHosts when determining my rank because we want to check if we're in the top N*2 healthy nodes not the top N*2 unhealthy nodes
 	myRank := slices.Index(preferredHosts, ss.Config.Self.Host)
-=======
-	// use preferredHealthyHosts when determining my rank because we want to check if we're in the top healthy nodes not top of all nodes
-	myRank := slices.Index(preferredHealthyHosts, ss.Config.Self.Host)
->>>>>>> 3fdfcdd2
 
 	key := cidutil.ShardCID(cid)
 	alreadyHave := true
