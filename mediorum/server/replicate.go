package server

import (
	"context"
	"errors"
	"fmt"
	"io"
	"mediorum/cidutil"
	"mediorum/crudr"
	"mediorum/server/signature"
	"mime/multipart"
	"net/http"
	"net/url"
<<<<<<< HEAD
	"os"
	"strings"
=======
>>>>>>> cf14b565
	"time"

	"golang.org/x/sync/errgroup"
)

func (ss *MediorumServer) replicateFile(fileName string, file io.ReadSeeker) ([]string, error) {
	logger := ss.logger.With("task", "replicate", "cid", fileName)

	success := []string{}
	preferred, _ := ss.rendezvous(fileName)
	for _, peer := range preferred {
		logger := logger.With("to", peer)

		logger.Info("replicating")

		file.Seek(0, 0)
		err := ss.replicateFileToHost(peer, fileName, file)
		if err != nil {
			logger.Error("replication failed", "err", err)
		} else {
			logger.Info("replicated")
			success = append(success, peer)
			if len(success) == ss.Config.ReplicationFactor {
				break
			}
		}
	}

	return success, nil
}

func (ss *MediorumServer) replicateToMyBucket(fileName string, file io.Reader) error {
	ctx := context.Background()
	logger := ss.logger.With("task", "replicateToMyBucket", "cid", fileName)
	logger.Info("replicateToMyBucket")
	key := cidutil.ShardCID(fileName)

	// already have?
	alreadyHave, _ := ss.bucket.Exists(ctx, key)
	if !alreadyHave {
		w, err := ss.bucket.NewWriter(ctx, key, nil)
		if err != nil {
			return err
		}
		defer w.Close()

		_, err = io.Copy(w, file)
		if err != nil {
			return err
		}
	}

	// record that we "have" this key
	var exists bool
	ss.crud.DB.Raw(
		"SELECT EXISTS(SELECT 1 FROM blobs WHERE host = ? AND key = ? LIMIT 1)",
		ss.Config.Self.Host,
		fileName,
	).Scan(&exists)
	if !exists {
		logger.Info("creating blob record")
		return ss.crud.Create(&Blob{
			Host:      ss.Config.Self.Host,
			Key:       fileName,
			CreatedAt: time.Now().UTC(),
		}, crudr.WithSkipBroadcast())
	}

	return nil
}

func (ss *MediorumServer) dropFromMyBucket(fileName string) error {
	logger := ss.logger.With("task", "dropFromMyBucket", "cid", fileName)
	logger.Info("deleting blob")

	key := cidutil.ShardCID(fileName)
	ctx := context.Background()
	err := ss.bucket.Delete(ctx, key)
	if err != nil {
		logger.Error("failed to delete", "err", err)
	}

	// if blob record exists... delete it
	var existingBlob *Blob
	found := ss.crud.DB.Where("host = ? AND key = ?", ss.Config.Self.Host, fileName).First(&existingBlob)
	if found.Error == nil {
		logger.Info("deleting blob record")
		return ss.crud.Delete(existingBlob, crudr.WithSkipBroadcast())
	}

	return nil
}

func (ss *MediorumServer) replicateFileToHost(peer string, fileName string, file io.Reader) error {
	// logger := ss.logger.With()
	if peer == ss.Config.Self.Host {
		return ss.replicateToMyBucket(fileName, file)
	}

	client := http.Client{
		Timeout: 30 * time.Second,
	}

	// first check if target already has it...
	if ss.hostHasBlob(peer, fileName) {
		ss.logger.Info(peer + " already has " + fileName)
		return nil
	}

	r, w := io.Pipe()
	m := multipart.NewWriter(w)
	errChan := make(chan error)

	go func() {
		defer w.Close()
		defer m.Close()
		part, err := m.CreateFormFile(filesFormFieldName, fileName)
		if err != nil {
			errChan <- err
			return
		}
		if _, err = io.Copy(part, file); err != nil {
			errChan <- err
			return
		}
		close(errChan)
	}()

	req := signature.SignedPost(
		peer+"/internal/blobs",
		m.FormDataContentType(),
		r,
		ss.Config.privateKey,
		ss.Config.Self.Host,
	)

	// send it
	resp, err := client.Do(req)
	if err != nil {
		return err
	}

	defer resp.Body.Close()
	if resp.StatusCode != 200 {
		return errors.New(resp.Status)
	}

	return <-errChan
}

// hostHasBlob is a "quick check" that a host has a blob (used for checking host has blob before redirecting to it).
func (ss *MediorumServer) hostHasBlob(host, key string) bool {
	client := http.Client{
		Timeout: time.Second,
	}
	u := apiPath(host, fmt.Sprintf("internal/blobs/info/%s", url.PathEscape(key)))
	req, err := http.NewRequest("GET", u, nil)
	if err != nil {
		return false
	}
	req.Header.Set("User-Agent", "mediorum "+ss.Config.Self.Host)
	has, err := client.Do(req)
	if err != nil {
		return false
	}
	defer has.Body.Close()
	return has.StatusCode == 200
}

// raceHostHasBlob tries batches of 5 hosts concurrently to find the first healthy host with the key instead of sequentially waiting for a 1s timeout from each host.
func (ss *MediorumServer) raceHostHasBlob(key string, hostsWithKey []string) string {
	ctx, cancel := context.WithCancel(context.Background())
	defer cancel()
	g, _ := errgroup.WithContext(ctx)
	g.SetLimit(5)
	hostWithKeyCh := make(chan string, 1)

	for _, host := range hostsWithKey {
		h := host
		g.Go(func() error {
			if ss.hostHasBlob(h, key) {
				// write to channel and cancel context to stop other goroutines, or stop if context was already canceled
				select {
				case hostWithKeyCh <- h:
					cancel()
				case <-ctx.Done():
				}
			}
			return nil
		})
	}

	go func() {
		g.Wait()
		close(hostWithKeyCh)
	}()

	host, ok := <-hostWithKeyCh
	if ok {
		return host
	}
	return ""
}

func (ss *MediorumServer) pullFileFromHost(host, cid string) error {
	if host == ss.Config.Self.Host {
		return errors.New("should not pull blob from self")
	}
	client := http.Client{
		Timeout: 10 * time.Second,
	}
	u := apiPath(host, "internal/blobs", url.PathEscape(cid))

	req, err := signature.SignedGet(u, ss.Config.privateKey, ss.Config.Self.Host)
	if err != nil {
		return err
	}

	resp, err := client.Do(req)
	if err != nil {
		return err
	}
	defer resp.Body.Close()

	if resp.StatusCode != 200 {
		return fmt.Errorf("pull blob: bad status: %d cid: %s host: %s", resp.StatusCode, cid, host)
	}

	return ss.replicateToMyBucket(cid, resp.Body)
<<<<<<< HEAD
}

func (ss *MediorumServer) moveFromDiskToMyBucket(diskPath string, key string, checkIsMetadata bool) error {
	source, err := os.Open(diskPath)
	if err != nil {
		return err
	}
	defer source.Close()

	// ignore this file if it's a metadata file
	if checkIsMetadata {
		bytes, err := io.ReadAll(source)
		if err != nil {
			return err
		}
		var jsonData map[string]interface{}
		err = json.Unmarshal(bytes, &jsonData)
		if err == nil {
			// if unmarshal is successful, it's a JSON/metadata file (not an image or track)
			return nil
		}
	}

	// write to bucket, record in blobs table that we have it, and delete the original file from disk
	err = ss.replicateToMyBucket(key, source)
	if err == nil {
		return os.Remove(diskPath)
	} else {
		return err
	}
}

// if the node is using local (disk) storage, do not replicate if there is <200GB remaining (i.e. 10% of 2TB)
func (ss *MediorumServer) shouldReplicate() bool {
	return !strings.HasPrefix(ss.Config.BlobStoreDSN, "file://") || ss.storagePathFree/uint64(1e9) > 200
=======
>>>>>>> cf14b565
}<|MERGE_RESOLUTION|>--- conflicted
+++ resolved
@@ -11,11 +11,7 @@
 	"mime/multipart"
 	"net/http"
 	"net/url"
-<<<<<<< HEAD
-	"os"
 	"strings"
-=======
->>>>>>> cf14b565
 	"time"
 
 	"golang.org/x/sync/errgroup"
@@ -245,42 +241,9 @@
 	}
 
 	return ss.replicateToMyBucket(cid, resp.Body)
-<<<<<<< HEAD
-}
-
-func (ss *MediorumServer) moveFromDiskToMyBucket(diskPath string, key string, checkIsMetadata bool) error {
-	source, err := os.Open(diskPath)
-	if err != nil {
-		return err
-	}
-	defer source.Close()
-
-	// ignore this file if it's a metadata file
-	if checkIsMetadata {
-		bytes, err := io.ReadAll(source)
-		if err != nil {
-			return err
-		}
-		var jsonData map[string]interface{}
-		err = json.Unmarshal(bytes, &jsonData)
-		if err == nil {
-			// if unmarshal is successful, it's a JSON/metadata file (not an image or track)
-			return nil
-		}
-	}
-
-	// write to bucket, record in blobs table that we have it, and delete the original file from disk
-	err = ss.replicateToMyBucket(key, source)
-	if err == nil {
-		return os.Remove(diskPath)
-	} else {
-		return err
-	}
 }
 
 // if the node is using local (disk) storage, do not replicate if there is <200GB remaining (i.e. 10% of 2TB)
 func (ss *MediorumServer) shouldReplicate() bool {
 	return !strings.HasPrefix(ss.Config.BlobStoreDSN, "file://") || ss.storagePathFree/uint64(1e9) > 200
-=======
->>>>>>> cf14b565
 }