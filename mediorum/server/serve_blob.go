package server

import (
	"bytes"
	"context"
	"encoding/json"
	"errors"
	"fmt"
	"io"
	"math/rand"
	"mime"
	"net/http"
	"os"
	"strconv"
	"strings"
	"sync"
	"time"

	"github.com/AudiusProject/audius-protocol/mediorum/server/signature"
	"gorm.io/gorm"

	"github.com/AudiusProject/audius-protocol/mediorum/cidutil"

	"github.com/erni27/imcache"
	"github.com/labstack/echo/v4"
	"gocloud.dev/blob"
	"gocloud.dev/gcerrors"
	"golang.org/x/exp/slices"
)

func (ss *MediorumServer) serveBlobLocation(c echo.Context) error {
	cid := c.Param("cid")
	preferred, _ := ss.rendezvousAllHosts(cid)

	// if ?sniff=1 to actually find the hosts that have it

	type HostAttr struct {
		Host           string
		Attr           *blob.Attributes
		RendezvousRank int
	}
	var attrs []HostAttr

	if sniff, _ := strconv.ParseBool(c.QueryParam("sniff")); sniff {
		mu := sync.Mutex{}
		wg := sync.WaitGroup{}
		wg.Add(len(preferred))

		for idx, host := range preferred {
			idx := idx
			host := host
			go func() {
				if attr, err := ss.hostGetBlobInfo(host, cid); err == nil {
					mu.Lock()
					attrs = append(attrs, HostAttr{
						Host:           host,
						Attr:           attr,
						RendezvousRank: idx + 1,
					})
					mu.Unlock()
				}
				wg.Done()
			}()
		}
		wg.Wait()

		slices.SortFunc(attrs, func(a, b HostAttr) int {
			// prefer larger size
			if a.Attr.Size > b.Attr.Size {
				return -1
			} else if a.Attr.Size < b.Attr.Size {
				return 1
			}

			// equal size? prefer lower RendezvousRank
			if a.RendezvousRank < b.RendezvousRank {
				return -1
			}
			return 1
		})

		if fix, _ := strconv.ParseBool(c.QueryParam("fix")); fix {
			if len(attrs) > 0 {
				best := attrs[0]
				if err := ss.pullFileFromHost(best.Host, cid); err != nil {
					return err
				}
			}
		}
	}

	return c.JSON(200, map[string]any{
		"cid":       cid,
		"preferred": preferred,
		"sniff":     attrs,
	})
}

func (ss *MediorumServer) serveBlobInfo(c echo.Context) error {
	ctx := c.Request().Context()
	cid := c.Param("cid")
	key := cidutil.ShardCID(cid)
	attr, err := ss.bucket.Attributes(ctx, key)
	if err != nil {
		if gcerrors.Code(err) == gcerrors.NotFound {
			return c.String(404, "blob not found")
		}
		ss.logger.Warn("error getting blob attributes", "error", err)
		return err
	}

	// since this is called before redirecting, make sure this node can actually serve the blob (it needs to check db for delisted status)
	dbHealthy := ss.databaseSize > 0 && ss.dbSizeErr == "" && ss.uploadsCountErr == ""
	if !dbHealthy {
		return c.String(500, "database connection issue")
	}

	return c.JSON(200, attr)
}

func (ss *MediorumServer) ensureNotDelisted(next echo.HandlerFunc) echo.HandlerFunc {
	return func(c echo.Context) error {
		ctx := c.Request().Context()
		key := c.Param("cid")

		if ss.isCidBlacklisted(ctx, key) {
			ss.logger.Info("cid is blacklisted", "cid", key)
			return c.String(403, "cid is blacklisted by this node")
		}

		c.Set("checkedDelistStatus", true)
		return next(c)
	}
}

func (ss *MediorumServer) serveBlob(c echo.Context) error {
	ctx := c.Request().Context()
	cid := c.Param("cid")

	// the only keys we store with ".jpg" suffixes are of the format "<cid>/<size>.jpg", so remove the ".jpg" if it's just like "<cid>.jpg"
	// this is to support clients that forget to leave off the .jpg for this legacy format
	if strings.HasSuffix(cid, ".jpg") && !strings.Contains(cid, "/") {
		cid = cid[:len(cid)-4]

		// find and replace cid parameter for future calls
		names := c.ParamNames()
		values := c.ParamValues()
		for i, name := range names {
			if name == "cid" {
				values[i] = cid
			}
		}

		// set parameters back to the context
		c.SetParamNames(names...)
		c.SetParamValues(values...)
	}

	key := cidutil.ShardCID(cid)

	// if the client provided a filename, set it in the header to be auto-populated in download prompt
	filenameForDownload := c.QueryParam("filename")
	if filenameForDownload != "" {
		contentDisposition := mime.QEncoding.Encode("utf-8", filenameForDownload)
		c.Response().Header().Set("Content-Disposition", fmt.Sprintf(`attachment; filename="%s"`, contentDisposition))
	}

	blob, err := ss.bucket.NewReader(ctx, key, nil)

	// If our bucket doesn't have the file, find a different node
	if err != nil {
		if gcerrors.Code(err) == gcerrors.NotFound {
			// don't redirect if the client only wants to know if we have it (ie localOnly query param is true)
			if localOnly, _ := strconv.ParseBool(c.QueryParam("localOnly")); localOnly {
				return c.String(404, "blob not found")
			}

			// redirect to it
			host := ss.findNodeToServeBlob(ctx, cid)
			if host == "" {
				return c.String(404, "blob not found")
			}

			dest := ss.replaceHost(c, host)
			query := dest.Query()
			query.Add("allow_unhealthy", "true") // we confirmed the node has it, so allow it to serve it even if unhealthy
			dest.RawQuery = query.Encode()
			return c.Redirect(302, dest.String())
		}
		return err
	}

	defer blob.Close()

<<<<<<< HEAD
	if c.Request().Method == "HEAD" {
		return c.NoContent(200)
	}

	isAudioFile := strings.HasPrefix(blob.ContentType(), "audio")

	if (isAudioFile) {
		// detect mime type and block mp3 streaming outside of the /tracks/cidstream route
		if !strings.Contains(c.Path(), "cidstream") {
			return c.String(401, "mp3 streaming is blocked. Please use Discovery /v1/tracks/:encodedId/stream")
=======
		if isAudioFile {
			go ss.recordMetric(StreamTrack)
			setTimingHeader(c)
			http.ServeContent(c.Response(), c.Request(), cid, blob.ModTime(), blob)
			return nil
>>>>>>> 7794cde7
		}
		// track metrics in separate threads
		go ss.logTrackListen(c)
		go ss.recordMetric(StreamTrack)

		// stream audio
		http.ServeContent(c.Response(), c.Request(), cid, blob.ModTime(), blob)
		return nil
	} else {
		// non audio (images)
		// images: cache 30 days
		c.Response().Header().Set(echo.HeaderCacheControl, "public, max-age=2592000, immutable")
		blobData, err := io.ReadAll(blob)
		if err != nil {
			return err
		}
		go ss.recordMetric(ServeImage)
		return c.Blob(200, blob.ContentType(), blobData)
	}
	
}

func (ss *MediorumServer) recordMetric(action string) {
	today := time.Now().UTC().Truncate(24 * time.Hour)
	firstOfMonth := time.Date(today.Year(), today.Month(), 1, 0, 0, 0, 0, time.UTC)

	// Increment daily metric
	err := ss.crud.DB.Transaction(func(tx *gorm.DB) error {
		var metric DailyMetrics
		if err := tx.FirstOrCreate(&metric, DailyMetrics{
			Timestamp: today,
			Action:    action,
		}).Error; err != nil {
			return err
		}
		metric.Count += 1
		if err := tx.Save(&metric).Error; err != nil {
			return err
		}

		return nil
	})

	if err != nil {
		ss.logger.Error("unable to increment daily metric", "err", err, "action", action)
	}

	// Increment monthly metric
	err = ss.crud.DB.Transaction(func(tx *gorm.DB) error {
		var metric MonthlyMetrics
		if err := tx.FirstOrCreate(&metric, MonthlyMetrics{
			Timestamp: firstOfMonth,
			Action:    action,
		}).Error; err != nil {
			return err
		}
		metric.Count += 1
		if err := tx.Save(&metric).Error; err != nil {
			return err
		}

		return nil
	})

	if err != nil {
		ss.logger.Error("unable to increment monthly metric", "err", err, "action", action)
	}
}

func (ss *MediorumServer) findNodeToServeBlob(_ context.Context, key string) string {

	// use cache if possible
	if host, ok := ss.redirectCache.Get(key); ok {
		// verify host is all good
		if ss.hostHasBlob(host, key) {
			return host
		} else {
			ss.redirectCache.Remove(key)
		}
	}

	// try hosts to find blob
	hosts, _ := ss.rendezvousAllHosts(key)
	for _, h := range hosts {
		if ss.hostHasBlob(h, key) {
			ss.redirectCache.Set(key, h, imcache.WithDefaultExpiration())
			return h
		}
	}

	return ""
}

func (ss *MediorumServer) findAndPullBlob(_ context.Context, key string) (string, error) {
	// start := time.Now()

	hosts, _ := ss.rendezvousAllHosts(key)
	for _, host := range hosts {
		err := ss.pullFileFromHost(host, key)
		if err == nil {
			return host, nil
		}
	}

	return "", errors.New("no host found with " + key)
}

func (ss *MediorumServer) logTrackListen(c echo.Context) {

	skipPlayCount, _ := strconv.ParseBool(c.QueryParam("skip_play_count"))

	if skipPlayCount ||
		os.Getenv("identityService") == "" ||
		!rangeIsFirstByte(c.Request().Header.Get("Range")) ||
		c.Request().Method != "GET" {
		// todo: skip count for trusted notifier requests should be inferred
		// by the requesting entity and not some query param
		return
	}

	httpClient := http.Client{
		Timeout: 1 * time.Minute, // identity svc slow
	}

	sig, err := signature.ParseFromQueryString(c.QueryParam("signature"))
	if err != nil {
		ss.logger.Warn("unable to parse signature for request", "signature", c.QueryParam("signature"), "remote_addr", c.Request().RemoteAddr, "url", c.Request().URL)
		return
	}

	// as per CN `userId: req.userId ?? delegateOwnerWallet`
	userId := ss.Config.Self.Wallet
	if sig.Data.UserID != 0 {
		userId = strconv.Itoa(sig.Data.UserID)
	}

	// default to identity
	solanaRelayService := os.Getenv("identityService")
	if ss.Config.discoveryListensEnabled() {
		// pick random discovery node and append '/solana' for the relay plugin
		endpoint := ss.Config.DiscoveryListensEndpoints[rand.Intn(len(ss.Config.DiscoveryListensEndpoints))]
		solanaRelayService = fmt.Sprintf("%s/solana", endpoint)
	}

	endpoint := fmt.Sprintf("%s/tracks/%d/listen", solanaRelayService, sig.Data.TrackId)

	ss.logger.Info("logging listen", "endpoint", endpoint)

	signatureData, err := signature.GenerateListenTimestampAndSignature(ss.Config.privateKey)
	if err != nil {
		ss.logger.Error("unable to build request", "err", err)
		return
	}

	body := map[string]interface{}{
		"userId":       userId,
		"solanaListen": false,
		"timestamp":    signatureData.Timestamp,
		"signature":    signatureData.Signature,
	}

	buf, err := json.Marshal(body)
	if err != nil {
		ss.logger.Error("unable to build request", "err", err)
		return
	}

	req, err := signature.SignedPost(endpoint, "application/json", bytes.NewReader(buf), ss.Config.privateKey, ss.Config.Self.Host)
	if err != nil {
		ss.logger.Error("unable to build request", "err", err)
		return
	}
	req.Header.Add("x-forwarded-for", c.RealIP())

	res, err := httpClient.Do(req)
	if err != nil {
		ss.logger.Error("unable to POST to listen service", "err", err)
		return
	}
	defer res.Body.Close()

	if res.StatusCode != 200 {
		resBody, err := io.ReadAll(res.Body)
		if err != nil {
			ss.logger.Warn(fmt.Sprintf("unsuccessful POST [%d] %s", res.StatusCode, resBody))
		}
	}
}

// checks signature from discovery node for cidstream endpoint + gated content.
// based on: https://github.com/AudiusProject/audius-protocol/blob/main/creator-node/src/middlewares/contentAccess/contentAccessMiddleware.ts
func (s *MediorumServer) requireRegisteredSignature(next echo.HandlerFunc) echo.HandlerFunc {
	return func(c echo.Context) error {
		cid := c.Param("cid")
		sig, err := signature.ParseFromQueryString(c.QueryParam("signature"))
		if err != nil {
			return c.JSON(401, map[string]string{
				"error":  "invalid signature",
				"detail": err.Error(),
			})
		} else {
			// check it was signed by a registered node
			isRegistered := slices.ContainsFunc(s.Config.Signers, func(peer Peer) bool {
				return strings.EqualFold(peer.Wallet, sig.SignerWallet)
			})
			if !isRegistered {
				s.logger.Info("sig no match", "signed by", sig.SignerWallet)
				return c.JSON(401, map[string]string{
					"error":  "signer not in list of registered nodes",
					"detail": "signed by: " + sig.SignerWallet,
				})
			}

			// check signature not too old
			age := time.Since(time.Unix(sig.Data.Timestamp/1000, 0))
			if age > (time.Hour * 48) {
				return c.JSON(401, map[string]string{
					"error":  "signature too old",
					"detail": age.String(),
				})
			}

			// check it is for this cid
			if sig.Data.Cid != cid {
				return c.JSON(401, map[string]string{
					"error":  "signature contains incorrect CID",
					"detail": fmt.Sprintf("url: %s, signature %s", cid, sig.Data.Cid),
				})
			}

			// OK
			c.Response().Header().Set("x-signature-debug", sig.String())
		}

		return next(c)
	}
}

func (ss *MediorumServer) serveInternalBlobGET(c echo.Context) error {
	ctx := c.Request().Context()
	cid := c.Param("cid")
	key := cidutil.ShardCID(cid)

	blob, err := ss.bucket.NewReader(ctx, key, nil)
	if err != nil {
		return err
	}
	defer blob.Close()

	return c.Stream(200, blob.ContentType(), blob)
}

func (ss *MediorumServer) serveInternalBlobPOST(c echo.Context) error {
	if !ss.diskHasSpace() {
		return c.String(http.StatusServiceUnavailable, "disk is too full to accept new blobs")
	}

	form, err := c.MultipartForm()
	if err != nil {
		return err
	}
	files := form.File[filesFormFieldName]
	defer form.RemoveAll()

	for _, upload := range files {
		cid := upload.Filename
		logger := ss.logger.With("cid", cid)

		inp, err := upload.Open()
		if err != nil {
			return err
		}
		defer inp.Close()

		err = cidutil.ValidateCID(cid, inp)
		if err != nil {
			logger.Info("postBlob got invalid CID", "err", err)
			return c.JSON(400, map[string]string{
				"error": err.Error(),
			})
		}

		err = ss.replicateToMyBucket(cid, inp)
		if err != nil {
			ss.logger.Info("accept ERR", "err", err)
			return err
		}
	}

	return c.JSON(200, "ok")
}<|MERGE_RESOLUTION|>--- conflicted
+++ resolved
@@ -192,7 +192,6 @@
 
 	defer blob.Close()
 
-<<<<<<< HEAD
 	if c.Request().Method == "HEAD" {
 		return c.NoContent(200)
 	}
@@ -203,16 +202,10 @@
 		// detect mime type and block mp3 streaming outside of the /tracks/cidstream route
 		if !strings.Contains(c.Path(), "cidstream") {
 			return c.String(401, "mp3 streaming is blocked. Please use Discovery /v1/tracks/:encodedId/stream")
-=======
-		if isAudioFile {
-			go ss.recordMetric(StreamTrack)
-			setTimingHeader(c)
-			http.ServeContent(c.Response(), c.Request(), cid, blob.ModTime(), blob)
-			return nil
->>>>>>> 7794cde7
 		}
 		// track metrics in separate threads
 		go ss.logTrackListen(c)
+		setTimingHeader(c)
 		go ss.recordMetric(StreamTrack)
 
 		// stream audio
@@ -229,7 +222,7 @@
 		go ss.recordMetric(ServeImage)
 		return c.Blob(200, blob.ContentType(), blobData)
 	}
-	
+
 }
 
 func (ss *MediorumServer) recordMetric(action string) {
