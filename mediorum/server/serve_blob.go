package server

import (
	"fmt"
	"mediorum/server/signature"
<<<<<<< HEAD
	"net/http"
	"net/url"
=======
	"strings"
	"time"
>>>>>>> 740681ad

	"github.com/labstack/echo/v4"
	"golang.org/x/exp/slices"
)

func (ss *MediorumServer) getBlobLocation(c echo.Context) error {
	locations := []Blob{}
	ss.crud.DB.Where(Blob{Key: c.Param("cid")}).Find(&locations)
	return c.JSON(200, locations)
}

func (ss *MediorumServer) getBlobProblems(c echo.Context) error {
	problems, err := ss.findProblemBlobs(false)
	if err != nil {
		return err
	}
	return c.JSON(200, problems)
}

func (ss *MediorumServer) getBlobInfo(c echo.Context) error {
	ctx := c.Request().Context()
	key := c.Param("cid")
	attr, err := ss.bucket.Attributes(ctx, key)
	if err != nil {
		return err
	}
	return c.JSON(200, attr)
}

func (ss *MediorumServer) getBlob(c echo.Context) error {
	ctx := c.Request().Context()
	key := c.Param("cid")

<<<<<<< HEAD
	// verify signature... just print result for now
	{
		sig, err := signature.ParseFromQueryString(c.QueryParam("signature"))
		if err != nil {
			// ss.logger.Warn("invalid signautre, would reject", "err", err)
			c.Response().Header().Set("x-signature-error", err.Error())
		} else {
			// todo should check that track / timestamp all match up
			// and that signer is a discovery node
			// ss.logger.Info("parsed signature ok", "sig", sig)
			c.Response().Header().Set("x-signature", sig.String())
		}
	}

	// If the client provided a filename, set it in the header to be auto-populated in download prompt
	filenameForDownload := c.QueryParam("filename")
	if filenameForDownload != "" {
		contentDisposition := url.QueryEscape(filenameForDownload)
		c.Response().Header().Set("Content-Disposition", "attachment; filename="+contentDisposition)
	}

=======
>>>>>>> 740681ad
	if isLegacyCID(key) {
		ss.logger.Debug("serving legacy cid", "cid", key)
		return ss.serveLegacyCid(c)
	}

	if attrs, err := ss.bucket.Attributes(ctx, key); err == nil && attrs != nil {
		// detect mime type:
		// if this is not the cidstream route, we should block mp3 streaming
		// for now just set a header until we are ready to 401 (after client using cidstream everywhere)
		if !strings.Contains(c.Path(), "cidstream") && strings.HasPrefix(attrs.ContentType, "audio") {
			c.Response().Header().Set("x-would-block", "true")
		}

		blob, err := ss.bucket.NewReader(ctx, key, nil)
		if err != nil {
			return err
		}
		defer blob.Close()
		http.ServeContent(c.Response(), c.Request(), key, blob.ModTime(), blob)
		return nil
	}

	// redirect to it
	var blobs []Blob
	healthyHosts := ss.findHealthyHostNames("2 minutes")
	err := ss.crud.DB.
		Where("key = ? and host in ?", key, healthyHosts).
		Find(&blobs).Error
	if err != nil {
		return err
	}
	for _, blob := range blobs {
		// double tripple check server is up and has blob
		if ss.hostHasBlob(blob.Host, key) {
			dest := replaceHost(*c.Request().URL, blob.Host)
			return c.Redirect(302, dest.String())
		}
	}

	return c.String(404, "blob not found")
}

// checks signature from discovery node for cidstream endpoint + premium content.
// based on: https://github.com/AudiusProject/audius-protocol/blob/main/creator-node/src/middlewares/contentAccess/contentAccessMiddleware.ts
func (s *MediorumServer) requireSignature(next echo.HandlerFunc) echo.HandlerFunc {
	return func(c echo.Context) error {
		cid := c.Param("cid")
		sig, err := signature.ParseFromQueryString(c.QueryParam("signature"))
		if err != nil {
			return c.JSON(401, map[string]string{
				"error":  "invalid signature",
				"detail": err.Error(),
			})
		} else {
			// check it was signed by a registered node
			isRegistered := slices.ContainsFunc(s.Config.Signers, func(peer Peer) bool {
				return strings.EqualFold(peer.Wallet, sig.SignerWallet)
			})
			if !isRegistered {
				// return c.JSON(401, map[string]string{
				// 	"error":  "signer not in list of registered nodes",
				// 	"detail": "signed by: " + sig.SignerWallet,
				// })
				// s.logger.Info("sig no match", "signed by", sig.SignerWallet)
				c.Response().Header().Add("x-bad-signer", sig.SignerWallet)
			}

			// check signature not too old
			age := time.Since(time.Unix(sig.Data.Timestamp, 0))
			if age > (time.Hour * 48) {
				return c.JSON(401, map[string]string{
					"error":  "signature too old",
					"detail": age.String(),
				})
			}

			// check it is for this cid
			if sig.Data.Cid != cid {
				return c.JSON(401, map[string]string{
					"error":  "signature contains incorrect CID",
					"detail": fmt.Sprintf("url: %s, signature %s", cid, sig.Data.Cid),
				})
			}

			// OK
			c.Response().Header().Set("x-signature-debug", sig.String())
		}

		return next(c)
	}
}

func (ss *MediorumServer) postBlob(c echo.Context) error {
	form, err := c.MultipartForm()
	if err != nil {
		return err
	}
	files := form.File["files"]
	defer form.RemoveAll()

	for _, upload := range files {

		inp, err := upload.Open()
		if err != nil {
			return err
		}
		defer inp.Close()

		cid, err := computeFileCID(inp)
		if err != nil {
			return err
		}
		if cid != upload.Filename {
			ss.logger.Warn("postBlob CID mismatch", "filename", upload.Filename, "cid", cid)
		}

		err = ss.replicateToMyBucket(cid, inp)
		if err != nil {
			ss.logger.Info("accept ERR", "file", upload.Filename, "err", err)
		}
	}

	return c.JSON(200, "ok")
}<|MERGE_RESOLUTION|>--- conflicted
+++ resolved
@@ -3,13 +3,10 @@
 import (
 	"fmt"
 	"mediorum/server/signature"
-<<<<<<< HEAD
 	"net/http"
 	"net/url"
-=======
 	"strings"
 	"time"
->>>>>>> 740681ad
 
 	"github.com/labstack/echo/v4"
 	"golang.org/x/exp/slices"
@@ -43,21 +40,6 @@
 	ctx := c.Request().Context()
 	key := c.Param("cid")
 
-<<<<<<< HEAD
-	// verify signature... just print result for now
-	{
-		sig, err := signature.ParseFromQueryString(c.QueryParam("signature"))
-		if err != nil {
-			// ss.logger.Warn("invalid signautre, would reject", "err", err)
-			c.Response().Header().Set("x-signature-error", err.Error())
-		} else {
-			// todo should check that track / timestamp all match up
-			// and that signer is a discovery node
-			// ss.logger.Info("parsed signature ok", "sig", sig)
-			c.Response().Header().Set("x-signature", sig.String())
-		}
-	}
-
 	// If the client provided a filename, set it in the header to be auto-populated in download prompt
 	filenameForDownload := c.QueryParam("filename")
 	if filenameForDownload != "" {
@@ -65,8 +47,6 @@
 		c.Response().Header().Set("Content-Disposition", "attachment; filename="+contentDisposition)
 	}
 
-=======
->>>>>>> 740681ad
 	if isLegacyCID(key) {
 		ss.logger.Debug("serving legacy cid", "cid", key)
 		return ss.serveLegacyCid(c)
