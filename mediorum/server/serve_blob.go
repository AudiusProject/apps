--- conflicted
+++ resolved
@@ -31,53 +31,6 @@
 	})
 }
 
-<<<<<<< HEAD
-func (ss *MediorumServer) getBlobProblems(c echo.Context) error {
-	problems, err := ss.findProblemBlobs(false)
-	if err != nil {
-		return err
-	}
-	return c.JSON(200, problems)
-}
-
-func (ss *MediorumServer) getBlobBroken(c echo.Context) error {
-	ctx := c.Request().Context()
-	problems, err := ss.findProblemBlobs(false)
-	if err != nil {
-		return err
-	}
-	results := map[string]string{}
-	for _, problem := range problems {
-		_, isMine := ss.rendezvous(problem.Key)
-		if !isMine {
-			continue
-		}
-		r, err := ss.bucket.NewReader(ctx, problem.Key, nil)
-		if err != nil {
-			results[problem.Key] = err.Error()
-			continue
-		}
-
-		// don't validate legacy CIDs because their hash won't match the file contents
-		if cidutil.IsLegacyCID(problem.Key) {
-			continue
-		}
-
-		defer r.Close()
-		cid, err := cidutil.ComputeFileCID(r)
-		if err != nil {
-			results[problem.Key] = err.Error()
-			continue
-		}
-		if cid != problem.Key {
-			results[problem.Key] = fmt.Sprintf("computed cid %s", cid)
-		}
-	}
-	return c.JSON(200, results)
-}
-
-=======
->>>>>>> f51e754d
 func (ss *MediorumServer) getBlobInfo(c echo.Context) error {
 	ctx := c.Request().Context()
 	cid := c.Param("cid")
