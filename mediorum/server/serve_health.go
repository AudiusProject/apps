package server

import (
	"encoding/hex"
	"encoding/json"
	"fmt"
	"io"
	"mediorum/ethcontracts"
	"mediorum/server/signature"
	"net/http"
	"net/url"
	"time"

	"github.com/gowebpki/jcs"
	"github.com/labstack/echo/v4"
)

type cidCursor struct {
	Host      string    `json:"host"`
	UpdatedAt time.Time `json:"updated_at"`
}

type healthCheckResponse struct {
	Data      healthCheckResponseData `json:"data"`
	Signer    string                  `json:"signer"`
	Signature string                  `json:"signature"`
	Timestamp time.Time               `json:"timestamp"`
}
type healthCheckResponseData struct {
	Healthy                   bool                       `json:"healthy"`
	Version                   string                     `json:"version"`
	Service                   string                     `json:"service"` // used by registerWithDelegate()
	IsSeeding                 bool                       `json:"isSeeding"`
	IsSeedingLegacy           bool                       `json:"isSeedingLegacy"`
	BuiltAt                   string                     `json:"builtAt"`
	StartedAt                 time.Time                  `json:"startedAt"`
	SPID                      int                        `json:"spID"`
	SPOwnerWallet             string                     `json:"spOwnerWallet"`
	Git                       string                     `json:"git"`
	AudiusDockerCompose       string                     `json:"audiusDockerCompose"`
	StoragePathUsed           uint64                     `json:"storagePathUsed"` // bytes
	StoragePathSize           uint64                     `json:"storagePathSize"` // bytes
	DatabaseSize              uint64                     `json:"databaseSize"`    // bytes
	AutoUpgradeEnabled        bool                       `json:"autoUpgradeEnabled"`
	SelectedDiscoveryProvider string                     `json:"selectedDiscoveryProvider"`
	TrustedNotifier           *ethcontracts.NotifierInfo `json:"trustedNotifier"`
	Env                       string                     `json:"env"`
	Self                      Peer                       `json:"self"`
	WalletIsRegistered        bool                       `json:"wallet_is_registered"`
	Signers                   []Peer                     `json:"signers"`
	ReplicationFactor         int                        `json:"replicationFactor"`
	Dir                       string                     `json:"dir"`
	ListenPort                string                     `json:"listenPort"`
	UpstreamCN                string                     `json:"upstreamCN"`
	TrustedNotifierID         int                        `json:"trustedNotifierId"`
	CidCursors                []cidCursor                `json:"cidCursors"`
	PeerHealths               map[string]time.Time       `json:"peerHealths"`
	IsV2Only                  bool                       `json:"isV2Only"`
	StoreAll                  bool                       `json:"storeAll"`
}

type legacyHealth struct {
	Version                   string `json:"version"`
	Service                   string `json:"service"`
	SelectedDiscoveryProvider string `json:"selectedDiscoveryProvider"`
}

func (ss *MediorumServer) serveHealthCheck(c echo.Context) error {
<<<<<<< HEAD
	healthy := ss.databaseSize > 0
	var err error
	var version string
	var service string
	var selectedDiscoveryProvider string
	if ss.Config.IsV2Only {
		version = ss.Config.VersionJson.Version
		service = ss.Config.VersionJson.Service
		selectedDiscoveryProvider = "<none - v2 only>"
	} else {
		var legacyHealth legacyHealth
		legacyHealth, err = ss.fetchCreatorNodeHealth()
		if err == nil {
			version = legacyHealth.Version
			service = legacyHealth.Service
			selectedDiscoveryProvider = legacyHealth.SelectedDiscoveryProvider
		} else if ss.Config.Env == "stage" || ss.Config.Env == "prod" {
			// if we're in stage or prod, return healthy=false if we can't connect to the legacy CN
=======
	healthy := ss.databaseSize > 0 && !ss.isSeeding && !ss.isSeedingLegacy

	// if we're in stage or prod, return healthy=false if we can't connect to the legacy CN
	legacyHealth, err := ss.fetchCreatorNodeHealth()
	if ss.Config.Env == "stage" || ss.Config.Env == "prod" {
		if err != nil {
>>>>>>> 57bcc08f
			healthy = false
		}
	}

	// since we're using peerHealth
	ss.peerHealthMutex.RLock()
	defer ss.peerHealthMutex.RUnlock()

	data := healthCheckResponseData{
		Healthy:                   healthy,
<<<<<<< HEAD
		Version:                   version,
		Service:                   service,
=======
		Version:                   legacyHealth.Version,
		Service:                   legacyHealth.Service,
		IsSeeding:                 ss.isSeeding,
		IsSeedingLegacy:           ss.isSeedingLegacy,
>>>>>>> 57bcc08f
		BuiltAt:                   vcsBuildTime,
		StartedAt:                 ss.StartedAt,
		SelectedDiscoveryProvider: selectedDiscoveryProvider,
		SPID:                      ss.Config.SPID,
		SPOwnerWallet:             ss.Config.SPOwnerWallet,
		Git:                       ss.Config.GitSHA,
		AudiusDockerCompose:       ss.Config.AudiusDockerCompose,
		StoragePathUsed:           ss.storagePathUsed,
		StoragePathSize:           ss.storagePathSize,
		DatabaseSize:              ss.databaseSize,
		AutoUpgradeEnabled:        ss.Config.AutoUpgradeEnabled,
		TrustedNotifier:           ss.trustedNotifier,
		Dir:                       ss.Config.Dir,
		ListenPort:                ss.Config.ListenPort,
		UpstreamCN:                ss.Config.UpstreamCN,
		ReplicationFactor:         ss.Config.ReplicationFactor,
		Env:                       ss.Config.Env,
		Self:                      ss.Config.Self,
		WalletIsRegistered:        ss.Config.WalletIsRegistered,
		TrustedNotifierID:         ss.Config.TrustedNotifierID,
		CidCursors:                ss.cachedCidCursors,
		PeerHealths:               ss.peerHealth,
		Signers:                   ss.Config.Signers,
		IsV2Only:                  ss.Config.IsV2Only,
		StoreAll:                  ss.Config.StoreAll,
	}

	dataBytes, err := json.Marshal(data)
	if err != nil {
		return c.JSON(500, map[string]string{"error": "Failed to marshal health check data: " + err.Error()})
	}
	dataBytesSorted, err := jcs.Transform(dataBytes)
	if err != nil {
		return c.JSON(500, map[string]string{"error": "Failed to sort health check data: " + err.Error()})
	}
	signature, err := signature.SignBytes(dataBytesSorted, ss.Config.privateKey)
	if err != nil {
		return c.JSON(500, map[string]string{"error": "Failed to sign health check response: " + err.Error()})
	}

	status := 200
	if !ss.Config.WalletIsRegistered {
		status = 506
	} else if !healthy {
		status = 503
	}

	signatureHex := fmt.Sprintf("0x%s", hex.EncodeToString(signature))
	return c.JSON(status, healthCheckResponse{
		Data:      data,
		Signer:    ss.Config.Self.Wallet,
		Signature: signatureHex,
		Timestamp: time.Now(),
	})
}

func (ss *MediorumServer) fetchCreatorNodeHealth() (legacyHealth, error) {
	legacyHealth := legacyHealth{}
	upstream, err := url.Parse(ss.Config.UpstreamCN)
	if err != nil {
		return legacyHealth, err
	}

	httpClient := http.Client{
		Timeout: time.Second,
	}

	req, err := http.NewRequest("GET", upstream.JoinPath("/health_check").String(), nil)
	if err != nil {
		return legacyHealth, err
	}
	req.Header.Set("User-Agent", "mediorum "+ss.Config.Self.Host)
	resp, err := httpClient.Do(req)
	if err != nil {
		return legacyHealth, err
	}
	defer resp.Body.Close()

	body, err := io.ReadAll(resp.Body)
	if err != nil {
		return legacyHealth, err
	}

	err = json.Unmarshal(body, &legacyHealth)
	return legacyHealth, err
}

func (ss *MediorumServer) requireHealthy(next echo.HandlerFunc) echo.HandlerFunc {
	return func(c echo.Context) error {
		if !ss.Config.WalletIsRegistered {
			return c.JSON(506, "wallet not registered")
		}
		dbHealthy := ss.databaseSize > 0
		if !dbHealthy {
			return c.JSON(503, "database not healthy")
		}
		if ss.isSeeding {
			return c.JSON(503, "seeding")
		}
		if ss.isSeedingLegacy {
			return c.JSON(503, "seeding legacy")
		}

		return next(c)
	}
}<|MERGE_RESOLUTION|>--- conflicted
+++ resolved
@@ -66,8 +66,7 @@
 }
 
 func (ss *MediorumServer) serveHealthCheck(c echo.Context) error {
-<<<<<<< HEAD
-	healthy := ss.databaseSize > 0
+	healthy := ss.databaseSize > 0 && !ss.isSeeding && !ss.isSeedingLegacy
 	var err error
 	var version string
 	var service string
@@ -85,14 +84,6 @@
 			selectedDiscoveryProvider = legacyHealth.SelectedDiscoveryProvider
 		} else if ss.Config.Env == "stage" || ss.Config.Env == "prod" {
 			// if we're in stage or prod, return healthy=false if we can't connect to the legacy CN
-=======
-	healthy := ss.databaseSize > 0 && !ss.isSeeding && !ss.isSeedingLegacy
-
-	// if we're in stage or prod, return healthy=false if we can't connect to the legacy CN
-	legacyHealth, err := ss.fetchCreatorNodeHealth()
-	if ss.Config.Env == "stage" || ss.Config.Env == "prod" {
-		if err != nil {
->>>>>>> 57bcc08f
 			healthy = false
 		}
 	}
@@ -103,15 +94,10 @@
 
 	data := healthCheckResponseData{
 		Healthy:                   healthy,
-<<<<<<< HEAD
 		Version:                   version,
 		Service:                   service,
-=======
-		Version:                   legacyHealth.Version,
-		Service:                   legacyHealth.Service,
 		IsSeeding:                 ss.isSeeding,
 		IsSeedingLegacy:           ss.isSeedingLegacy,
->>>>>>> 57bcc08f
 		BuiltAt:                   vcsBuildTime,
 		StartedAt:                 ss.StartedAt,
 		SelectedDiscoveryProvider: selectedDiscoveryProvider,
