--- conflicted
+++ resolved
@@ -1,8 +1,6 @@
 package server
 
 import (
-<<<<<<< HEAD
-	"context"
 	"encoding/hex"
 	"encoding/json"
 	"errors"
@@ -13,26 +11,9 @@
 	"net/http"
 	"net/url"
 	"time"
-=======
-	"encoding/json"
-	"io"
-	"net/http"
-	"net/url"
-	"time"
 
 	"github.com/georgysavva/scany/v2/pgxscan"
 	"github.com/labstack/echo/v4"
-	"github.com/tidwall/sjson"
-)
-
-func (ss *MediorumServer) getStatus(c echo.Context) error {
-	return c.JSON(200, ss)
-}
->>>>>>> cb91e9b0
-
-	"github.com/georgysavva/scany/v2/pgxscan"
-	"github.com/labstack/echo/v4"
-	"gocloud.dev/blob"
 )
 
 type cidCursor struct {
@@ -47,24 +28,26 @@
 	Timestamp time.Time               `json:"timestamp"`
 }
 type healthCheckResponseData struct {
-	Healthy                   bool   `json:"healthy"`
-	Version                   string `json:"version"`
-	Service                   string `json:"service"` // used by registerWithDelegate()
-	SPID                      int    `json:"spID"`
-	SPOwnerWallet             string `json:"spOwnerWallet"`
-	Git                       string `json:"git"`
-	AudiusDockerCompose       string `json:"audiusDockerCompose"`
-	StoragePathUsed           uint64 `json:"storagePathUsed"` // bytes
-	StoragePathSize           uint64 `json:"storagePathSize"` // bytes
-	DatabaseSize              uint64 `json:"databaseSize"`    // bytes
-	AutoUpgradeEnabled        bool   `json:"autoUpgradeEnabled"`
-	SelectedDiscoveryProvider string `json:"selectedDiscoveryProvider"`
+	Healthy                   bool        `json:"healthy"`
+	Version                   string      `json:"version"`
+	Service                   string      `json:"service"` // used by registerWithDelegate()
+	SPID                      int         `json:"spID"`
+	SPOwnerWallet             string      `json:"spOwnerWallet"`
+	Git                       string      `json:"git"`
+	AudiusDockerCompose       string      `json:"audiusDockerCompose"`
+	StoragePathUsed           uint64      `json:"storagePathUsed"` // bytes
+	StoragePathSize           uint64      `json:"storagePathSize"` // bytes
+	DatabaseSize              uint64      `json:"databaseSize"`    // bytes
+	AutoUpgradeEnabled        bool        `json:"autoUpgradeEnabled"`
+	SelectedDiscoveryProvider string      `json:"selectedDiscoveryProvider"`
+	CidCursors                []cidCursor `json:"cidCursors"`
 
 	StartedAt         time.Time                  `json:"startedAt"`
 	TrustedNotifier   *ethcontracts.NotifierInfo `json:"trustedNotifier"`
 	Env               string                     `json:"env"`
 	Self              Peer                       `json:"self"`
 	Peers             []Peer                     `json:"peers"`
+	PeerHealths       []ServerHealth             `json:"peerHealths"`
 	Signers           []Peer                     `json:"signers"`
 	ReplicationFactor int                        `json:"replicationFactor"`
 	Dir               string                     `json:"dir"`
@@ -99,12 +82,30 @@
 		Dir:                       ss.Config.Dir,
 		ListenPort:                ss.Config.ListenPort,
 		UpstreamCN:                ss.Config.UpstreamCN,
-		Peers:                     ss.Config.Peers,
 		Signers:                   ss.Config.Signers,
 		ReplicationFactor:         ss.Config.ReplicationFactor,
 		Env:                       ss.Config.Env,
 		Self:                      ss.Config.Self,
 	}
+
+	// peer healths
+	if peerHealths, err := ss.allPeers(); err == nil {
+		data.PeerHealths = peerHealths
+	} else {
+		data.Peers = ss.Config.Peers
+	}
+
+	// cursor statuses
+	cidCursors := []cidCursor{}
+	if err := pgxscan.Select(c.Request().Context(), ss.pgPool, &cidCursors, `select * from cid_cursor order by host`); err == nil {
+		data.CidCursors = cidCursors
+	}
+
+	// problem blob count
+	// this might be too expensive for health_check?
+	// problemBlobCount, _ := ss.findProblemBlobsCount(false)
+	// data.ProblemBlobs = problemBlobCount
+
 	sortedData, err := signature.SortKeys(data)
 	if err != nil {
 		return errors.New("failed to sort health check data: " + err.Error())
@@ -132,7 +133,6 @@
 	})
 }
 
-<<<<<<< HEAD
 func (ss *MediorumServer) fetchCreatorNodeHealth() (legacyHealth legacyHealth, err error) {
 	upstream, err := url.Parse(ss.Config.UpstreamCN)
 	if err != nil {
@@ -156,108 +156,4 @@
 
 	err = json.Unmarshal(body, &legacyHealth)
 	return
-}
-
-func (ss *MediorumServer) getLs(c echo.Context) error {
-	ctx := c.Request().Context()
-	page, _, err := ss.bucket.ListPage(ctx, blob.FirstPageToken, 100, nil)
-	if err != nil {
-		return err
-	}
-	return c.JSON(200, page)
-}
-
-func (ss *MediorumServer) dumpBlobs(c echo.Context) error {
-	var blobs []*Blob
-	ss.crud.DB.Unscoped().Order("key, host").Find(&blobs)
-	return c.JSON(200, blobs)
-}
-
-func (ss *MediorumServer) dumpUploads(c echo.Context) error {
-	var uploads []*Upload
-	ss.crud.DB.Unscoped().Order("id").Find(&uploads)
-	return c.JSON(200, uploads)
-}
-
-func (ss *MediorumServer) debugPeers(c echo.Context) error {
-	return c.JSON(200, map[string]interface{}{
-		"peers":   ss.Config.Peers,
-		"signers": ss.Config.Signers,
-	})
-}
-
-func (ss *MediorumServer) debugCidCursor(c echo.Context) error {
-	ctx := context.Background()
-	cidCursors := []cidCursor{}
-	sql := `select * from cid_cursor order by host`
-	err := pgxscan.Select(ctx, ss.pgPool, &cidCursors, sql)
-
-	if err != nil {
-		return c.JSON(400, map[string]string{
-			"error": err.Error(),
-		})
-	}
-	return c.JSON(200, cidCursors)
-=======
-func (ss *MediorumServer) serveUnifiedHealthCheck(c echo.Context) error {
-	j := []byte(`{}`)
-
-	// attempt fetch from upstream?
-	cnHealth, err := ss.fetchCreatorNodeHealth()
-	if err != nil {
-		j, _ = sjson.SetBytes(j, "creator_node_error", err)
-	} else {
-		j = cnHealth
-	}
-
-	// annotate with mediorum health
-	mediorumHealth := map[string]any{
-		"self":    ss.healthReport(),
-		"peers":   ss.Config.Peers,
-		"signers": ss.Config.Signers,
-	}
-
-	// peer health
-	if peers, err := ss.allPeers(); err == nil {
-		mediorumHealth["peers"] = peers
-	}
-
-	// problem blob count
-	// this might be too expensive for health_check?
-	// problemBlobCount, _ := ss.findProblemBlobsCount(false)
-	// mediorumHealth["problem_blobs"] = problemBlobCount
-
-	// cursor status
-	cidCursors := []struct {
-		Host      string    `json:"host"`
-		UpdatedAt time.Time `json:"updated_at"`
-	}{}
-	if err := pgxscan.Select(c.Request().Context(), ss.pgPool, &cidCursors, `select * from cid_cursor order by host`); err == nil {
-		mediorumHealth["cid_cursors"] = cidCursors
-	}
-
-	j, _ = sjson.SetBytes(j, "mediorum", mediorumHealth)
-
-	return c.JSONBlob(200, j)
-}
-
-func (ss *MediorumServer) fetchCreatorNodeHealth() (json.RawMessage, error) {
-
-	upstream, err := url.Parse(ss.Config.UpstreamCN)
-	if err != nil {
-		return nil, err
-	}
-
-	httpClient := http.Client{
-		Timeout: time.Second,
-	}
-
-	resp, err := httpClient.Get(upstream.JoinPath("/health_check").String())
-	if err != nil {
-		return nil, err
-	}
-	defer resp.Body.Close()
-
-	return io.ReadAll(resp.Body)
->>>>>>> cb91e9b0
 }