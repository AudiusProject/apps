package server

import (
	"encoding/hex"
	"encoding/json"
	"fmt"
	"io"
	"mediorum/ethcontracts"
	"mediorum/server/signature"
	"net/http"
	"net/url"
	"time"

	"github.com/georgysavva/scany/v2/pgxscan"
	"github.com/gowebpki/jcs"
	"github.com/labstack/echo/v4"
)

type cidCursor struct {
	Host      string    `json:"host"`
	UpdatedAt time.Time `json:"updated_at"`
}

type healthCheckResponse struct {
	Data      healthCheckResponseData `json:"data"`
	Signer    string                  `json:"signer"`
	Signature string                  `json:"signature"`
	Timestamp time.Time               `json:"timestamp"`
}
<<<<<<< HEAD

func (ss *MediorumServer) getPeerHealth(c echo.Context) error {
	peers := []*ServerHealth{}
	ss.crud.DB.Find(&peers)
	healthyPeers := ss.findHealthyPeers(2 * time.Minute)
	return c.JSON(200, map[string]any{
		"peers":   peers,
		"healthy": healthyPeers,
	})
=======
type healthCheckResponseData struct {
	Healthy                   bool        `json:"healthy"`
	Version                   string      `json:"version"`
	Service                   string      `json:"service"` // used by registerWithDelegate()
	SPID                      int         `json:"spID"`
	SPOwnerWallet             string      `json:"spOwnerWallet"`
	Git                       string      `json:"git"`
	AudiusDockerCompose       string      `json:"audiusDockerCompose"`
	StoragePathUsed           uint64      `json:"storagePathUsed"` // bytes
	StoragePathSize           uint64      `json:"storagePathSize"` // bytes
	DatabaseSize              uint64      `json:"databaseSize"`    // bytes
	AutoUpgradeEnabled        bool        `json:"autoUpgradeEnabled"`
	SelectedDiscoveryProvider string      `json:"selectedDiscoveryProvider"`
	CidCursors                []cidCursor `json:"cidCursors"`

	StartedAt         time.Time                  `json:"startedAt"`
	TrustedNotifier   *ethcontracts.NotifierInfo `json:"trustedNotifier"`
	Env               string                     `json:"env"`
	Self              Peer                       `json:"self"`
	Peers             []Peer                     `json:"peers"`
	PeerHealths       []ServerHealth             `json:"peerHealths"`
	Signers           []Peer                     `json:"signers"`
	ReplicationFactor int                        `json:"replicationFactor"`
	Dir               string                     `json:"dir"`
	ListenPort        string                     `json:"listenPort"`
	UpstreamCN        string                     `json:"upstreamCN"`
	TrustedNotifierID int                        `json:"trustedNotifierId"`
>>>>>>> 16077cbb
}

type legacyHealth struct {
	Version                   string `json:"version"`
	Service                   string `json:"service"`
	SelectedDiscoveryProvider string `json:"selectedDiscoveryProvider"`
}

func (ss *MediorumServer) serveHealthCheck(c echo.Context) error {
	legacyHealth, err := ss.fetchCreatorNodeHealth()
	data := healthCheckResponseData{
		Healthy:                   err == nil,
		Version:                   legacyHealth.Version,
		Service:                   legacyHealth.Service,
		SelectedDiscoveryProvider: legacyHealth.SelectedDiscoveryProvider,
		SPID:                      ss.Config.SPID,
		SPOwnerWallet:             ss.Config.SPOwnerWallet,
		Git:                       ss.Config.GitSHA,
		AudiusDockerCompose:       ss.Config.AudiusDockerCompose,
		StoragePathUsed:           ss.storagePathUsed,
		StoragePathSize:           ss.storagePathSize,
		DatabaseSize:              ss.databaseSize,
		AutoUpgradeEnabled:        ss.Config.AutoUpgradeEnabled,
		StartedAt:                 ss.StartedAt,
		TrustedNotifier:           ss.trustedNotifier,
		Dir:                       ss.Config.Dir,
		ListenPort:                ss.Config.ListenPort,
		UpstreamCN:                ss.Config.UpstreamCN,
		Signers:                   ss.Config.Signers,
		ReplicationFactor:         ss.Config.ReplicationFactor,
		Env:                       ss.Config.Env,
		Self:                      ss.Config.Self,
	}

	// peer healths
	if peerHealths, err := ss.allPeers(); err == nil {
		data.PeerHealths = peerHealths
	} else {
		data.Peers = ss.Config.Peers
	}

<<<<<<< HEAD
	// peer health
	mediorumHealth["peers"] = ss.findHealthyPeers(time.Hour * 1000)
=======
	// cursor statuses
	cidCursors := []cidCursor{}
	if err := pgxscan.Select(c.Request().Context(), ss.pgPool, &cidCursors, `select * from cid_cursor order by host`); err == nil {
		data.CidCursors = cidCursors
	}
>>>>>>> 16077cbb

	// problem blob count
	// this might be too expensive for health_check?
	// problemBlobCount, _ := ss.findProblemBlobsCount(false)
	// data.ProblemBlobs = problemBlobCount

	dataBytes, err := json.Marshal(data)
	if err != nil {
		return c.JSON(500, map[string]string{"error": "Failed to marshal health check data: " + err.Error()})
	}
	dataBytesSorted, err := jcs.Transform(dataBytes)
	if err != nil {
		return c.JSON(500, map[string]string{"error": "Failed to sort health check data: " + err.Error()})
	}
	signature, err := signature.SignBytes(dataBytesSorted, ss.Config.privateKey)
	if err != nil {
		return c.JSON(500, map[string]string{"error": "Failed to sign health check response: " + err.Error()})
	}

	signatureHex := fmt.Sprintf("0x%s", hex.EncodeToString(signature))
	return c.JSON(200, healthCheckResponse{
		Data:      data,
		Signer:    ss.Config.Self.Wallet,
		Signature: signatureHex,
		Timestamp: time.Now(),
	})
}

func (ss *MediorumServer) getPeerHealth(c echo.Context) error {
	peers := []*ServerHealth{}
	ss.crud.DB.Find(&peers)
	healthyPeers, _ := ss.findHealthyPeers("2 minutes")
	return c.JSON(200, map[string]any{
		"peers":   peers,
		"healthy": healthyPeers,
	})
}

func (ss *MediorumServer) fetchCreatorNodeHealth() (legacyHealth legacyHealth, err error) {
	upstream, err := url.Parse(ss.Config.UpstreamCN)
	if err != nil {
		return
	}

	httpClient := http.Client{
		Timeout: time.Second,
	}

	resp, err := httpClient.Get(upstream.JoinPath("/health_check").String())
	if err != nil {
		return
	}
	defer resp.Body.Close()

	body, err := io.ReadAll(resp.Body)
	if err != nil {
		return
	}

	err = json.Unmarshal(body, &legacyHealth)
	return
}<|MERGE_RESOLUTION|>--- conflicted
+++ resolved
@@ -27,17 +27,6 @@
 	Signature string                  `json:"signature"`
 	Timestamp time.Time               `json:"timestamp"`
 }
-<<<<<<< HEAD
-
-func (ss *MediorumServer) getPeerHealth(c echo.Context) error {
-	peers := []*ServerHealth{}
-	ss.crud.DB.Find(&peers)
-	healthyPeers := ss.findHealthyPeers(2 * time.Minute)
-	return c.JSON(200, map[string]any{
-		"peers":   peers,
-		"healthy": healthyPeers,
-	})
-=======
 type healthCheckResponseData struct {
 	Healthy                   bool        `json:"healthy"`
 	Version                   string      `json:"version"`
@@ -58,14 +47,13 @@
 	Env               string                     `json:"env"`
 	Self              Peer                       `json:"self"`
 	Peers             []Peer                     `json:"peers"`
-	PeerHealths       []ServerHealth             `json:"peerHealths"`
+	PeerHealths       map[string]time.Time       `json:"peerHealths"`
 	Signers           []Peer                     `json:"signers"`
 	ReplicationFactor int                        `json:"replicationFactor"`
 	Dir               string                     `json:"dir"`
 	ListenPort        string                     `json:"listenPort"`
 	UpstreamCN        string                     `json:"upstreamCN"`
 	TrustedNotifierID int                        `json:"trustedNotifierId"`
->>>>>>> 16077cbb
 }
 
 type legacyHealth struct {
@@ -101,22 +89,15 @@
 	}
 
 	// peer healths
-	if peerHealths, err := ss.allPeers(); err == nil {
-		data.PeerHealths = peerHealths
-	} else {
-		data.Peers = ss.Config.Peers
-	}
+	ss.mu.Lock()
+	data.PeerHealths = ss.peerHealth
+	ss.mu.Unlock()
 
-<<<<<<< HEAD
-	// peer health
-	mediorumHealth["peers"] = ss.findHealthyPeers(time.Hour * 1000)
-=======
 	// cursor statuses
 	cidCursors := []cidCursor{}
 	if err := pgxscan.Select(c.Request().Context(), ss.pgPool, &cidCursors, `select * from cid_cursor order by host`); err == nil {
 		data.CidCursors = cidCursors
 	}
->>>>>>> 16077cbb
 
 	// problem blob count
 	// this might be too expensive for health_check?
@@ -148,7 +129,7 @@
 func (ss *MediorumServer) getPeerHealth(c echo.Context) error {
 	peers := []*ServerHealth{}
 	ss.crud.DB.Find(&peers)
-	healthyPeers, _ := ss.findHealthyPeers("2 minutes")
+	healthyPeers := ss.findHealthyPeers(2 * time.Minute)
 	return c.JSON(200, map[string]any{
 		"peers":   peers,
 		"healthy": healthyPeers,
