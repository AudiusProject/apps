package server

import (
	"context"
	"crypto/ecdsa"
	"log"
	"mediorum/crudr"
	"mediorum/ethcontracts"
	"mediorum/persistence"
	"net/http"
	"net/http/httputil"
	"net/url"
	"os"
	"os/signal"
	"strconv"
	"strings"
	"sync"
	"syscall"
	"time"

	_ "embed"

	"github.com/jackc/pgx/v5/pgxpool"
	"github.com/labstack/echo/v4"
	"github.com/labstack/echo/v4/middleware"
	"gocloud.dev/blob"
	_ "gocloud.dev/blob/fileblob"
	"golang.org/x/exp/slog"
)

type Peer struct {
	Host   string `json:"host"`
	Wallet string `json:"wallet"`
}

type VersionJson struct {
	Version string `json:"version"`
	Service string `json:"service"`
}

func (p Peer) ApiPath(parts ...string) string {
	// todo: remove this method, just use apiPath helper everywhere
	parts = append([]string{p.Host}, parts...)
	return apiPath(parts...)
}

type MediorumConfig struct {
	Env                 string
	Self                Peer
	Peers               []Peer
	Signers             []Peer
	ReplicationFactor   int
	Dir                 string `default:"/tmp/mediorum"`
	BlobStoreDSN        string `json:"-"`
	PostgresDSN         string `json:"-"`
	LegacyFSRoot        string `json:"-"`
	PrivateKey          string `json:"-"`
	ListenPort          string
	UpstreamCN          string
	TrustedNotifierID   int
	SPID                int
	SPOwnerWallet       string
	GitSHA              string
	AudiusDockerCompose string
	AutoUpgradeEnabled  bool
	WalletIsRegistered  bool
	IsV2Only            bool
	StoreAll            bool
	VersionJson         VersionJson
<<<<<<< HEAD
	MigrateQmCids       bool
=======
	MigrateQmCidIters   int
>>>>>>> 7898f08d

	// should have a basedir type of thing
	// by default will put db + blobs there

	privateKey *ecdsa.PrivateKey
}

type MediorumServer struct {
	echo            *echo.Echo
	bucket          *blob.Bucket
	logger          *slog.Logger
	crud            *crudr.Crudr
	pgPool          *pgxpool.Pool
	quit            chan os.Signal
	trustedNotifier *ethcontracts.NotifierInfo
	storagePathUsed uint64
	storagePathSize uint64
	databaseSize    uint64
	isSeeding       bool
	isSeedingLegacy bool

	peerHealthMutex  sync.RWMutex
	peerHealth       map[string]time.Time
	cachedCidCursors []cidCursor

	StartedAt time.Time
	Config    MediorumConfig
}

var (
	apiBasePath = ""
)

const PercentSeededThreshold = 50

func New(config MediorumConfig) (*MediorumServer, error) {
	if env := os.Getenv("MEDIORUM_ENV"); env != "" {
		config.Env = env
	}

	if config.IsV2Only && config.VersionJson == (VersionJson{}) {
		log.Fatal(".version.json is required for v2-only nodes")
	}

	// validate host config
	if config.Self.Host == "" {
		log.Fatal("host is required")
	} else if hostUrl, err := url.Parse(config.Self.Host); err != nil {
		log.Fatal("invalid host: ", err)
	} else if config.ListenPort == "" {
		config.ListenPort = hostUrl.Port()
	}

	if config.Dir == "" {
		config.Dir = "/tmp/mediorum"
	}

	if config.BlobStoreDSN == "" {
		config.BlobStoreDSN = "file://" + config.Dir + "/blobs"
	}

	if pk, err := ethcontracts.ParsePrivateKeyHex(config.PrivateKey); err != nil {
		log.Println("invalid private key: ", err)
	} else {
		config.privateKey = pk
	}

	// check that we're registered...
	for _, peer := range config.Peers {
		if strings.EqualFold(config.Self.Wallet, peer.Wallet) && strings.EqualFold(config.Self.Host, peer.Host) {
			config.WalletIsRegistered = true
			break
		}
	}

	// ensure dir
	os.MkdirAll(config.Dir, os.ModePerm)

	// bucket
	bucket, err := persistence.Open(config.BlobStoreDSN)
	if err != nil {
		return nil, err
	}

	// logger
	logger := slog.With("self", config.Self.Host)

	// db
	db := dbMustDial(config.PostgresDSN)

	// pg pool
	// config.PostgresDSN
	pgConfig, _ := pgxpool.ParseConfig(config.PostgresDSN)
	pgPool, err := pgxpool.NewWithConfig(context.Background(), pgConfig)
	if err != nil {
		logger.Error("dial postgres failed", "err", err)
	}

	// crud
	peerHosts := []string{}
	for _, peer := range config.Peers {
		if peer.Host == config.Self.Host {
			continue
		}
		peerHosts = append(peerHosts, peer.Host)
	}
	crud := crudr.New(config.Self.Host, config.privateKey, peerHosts, db)
	dbMigrate(crud, bucket)

	// Read trusted notifier endpoint from chain
	var trustedNotifier ethcontracts.NotifierInfo
	if config.TrustedNotifierID > 0 {
		trustedNotifier, err = ethcontracts.GetNotifierForID(strconv.Itoa(config.TrustedNotifierID), config.Self.Wallet)
		if err == nil {
			logger.Info("got trusted notifier from chain", "endpoint", trustedNotifier.Endpoint, "wallet", trustedNotifier.Wallet)
		} else {
			logger.Error("failed to get trusted notifier from chain, not polling delist statuses", "err", err)
		}
	} else {
		logger.Warn("trusted notifier id not set, not polling delist statuses or serving /contact route")
	}

	// echoServer server
	echoServer := echo.New()
	echoServer.HideBanner = true
	echoServer.Debug = true

	// echoServer is the root server
	// it mostly exists to serve the catch all reverse proxy rule at the end
	// most routes and middleware should be added to the `routes` group
	// mostly don't add CORS middleware here as it will break reverse proxy at the end
	echoServer.Use(middleware.Recover())
	echoServer.Use(middleware.Logger())

	ss := &MediorumServer{
		echo:            echoServer,
		bucket:          bucket,
		crud:            crud,
		pgPool:          pgPool,
		logger:          logger,
		quit:            make(chan os.Signal, 1),
		trustedNotifier: &trustedNotifier,
		isSeeding:       config.Env == "stage" || config.Env == "prod",
		isSeedingLegacy: config.Env == "stage" || config.Env == "prod",

		peerHealth: map[string]time.Time{},

		StartedAt: time.Now().UTC(),
		Config:    config,
	}

	// routes holds all of our handled routes
	// and related middleware like CORS
	routes := echoServer.Group(apiBasePath)
	routes.Use(middleware.CORS())

	routes.GET("", func(c echo.Context) error {
		return c.Redirect(http.StatusMovedPermanently, "/health_check")
	})
	routes.GET("/", func(c echo.Context) error {
		return c.Redirect(http.StatusMovedPermanently, "/health_check")
	})

	// public: uploads
	routes.GET("/uploads", ss.getUploads, ss.requireHealthy)
	routes.GET("/uploads/:id", ss.getUpload, ss.requireHealthy)
	routes.POST("/uploads/:id", ss.updateUpload, ss.requireHealthy, ss.requireUserSignature)
	routes.POST("/uploads", ss.postUpload, ss.requireHealthy)
	// Workaround because reverse proxy catches the browser's preflight OPTIONS request instead of letting our CORS middleware handle it
	routes.OPTIONS("/uploads", func(c echo.Context) error {
		return c.NoContent(http.StatusNoContent)
	})

	routes.HEAD("/ipfs/:cid", ss.getBlob, ss.requireHealthy, ss.ensureNotDelisted)
	routes.GET("/ipfs/:cid", ss.getBlob, ss.requireHealthy, ss.ensureNotDelisted)
	routes.HEAD("/content/:cid", ss.getBlob, ss.requireHealthy, ss.ensureNotDelisted)
	routes.GET("/content/:cid", ss.getBlob, ss.requireHealthy, ss.ensureNotDelisted)
	routes.HEAD("/ipfs/:jobID/:variant", ss.getBlobByJobIDAndVariant, ss.requireHealthy)
	routes.GET("/ipfs/:jobID/:variant", ss.getBlobByJobIDAndVariant, ss.requireHealthy)
	routes.HEAD("/content/:jobID/:variant", ss.getBlobByJobIDAndVariant, ss.requireHealthy)
	routes.GET("/content/:jobID/:variant", ss.getBlobByJobIDAndVariant, ss.requireHealthy)
	routes.HEAD("/tracks/cidstream/:cid", ss.getBlob, ss.requireHealthy, ss.ensureNotDelisted, ss.requireRegisteredSignature)
	routes.GET("/tracks/cidstream/:cid", ss.getBlob, ss.requireHealthy, ss.ensureNotDelisted, ss.requireRegisteredSignature)
	routes.GET("/contact", ss.serveContact)
	routes.GET("/health_check", ss.serveHealthCheck)
	routes.GET("/ip_check", func(c echo.Context) error {
		return c.JSON(http.StatusOK, map[string]string{
			"data": c.RealIP(), // client/requestor IP
		})
	})

	// -------------------
	// internal
	internalApi := routes.Group("/internal")

	// TODO: remove after all nodes upgrade to v0.3.98
	routes.GET("/status", func(c echo.Context) error {
		return c.String(200, "OK")
	}, ss.requireHealthy)

	// responds to polling requests in peer_health
	// should do no real work
	internalApi.GET("/ok", func(c echo.Context) error {
		return c.String(200, "OK")
	}, ss.requireHealthy)

	internalApi.GET("/beam/files", ss.servePgBeam)

	internalApi.GET("/cuckoo", ss.serveCuckoo)
	internalApi.GET("/cuckoo/size", ss.serveCuckooSize)
	internalApi.GET("/cuckoo/:cid", ss.serveCuckooLookup)

	// internal: crud
	internalApi.GET("/crud/sweep", ss.serveCrudSweep)
	internalApi.POST("/crud/push", ss.serveCrudPush, middleware.BasicAuth(ss.checkBasicAuth))

	// old info routes (but we need them because some migrated ":cid" keys are really like "Qm.../150x150.jpg" which would mess up the path param)
	internalApi.GET("/blobs/location/:cid", ss.getBlobLocation)
	internalApi.GET("/blobs/info/:cid", ss.getBlobInfo)

	// new info routes
	internalApi.GET("/blobs/:cid/location", ss.getBlobLocation)
	internalApi.GET("/blobs/:cid/info", ss.getBlobInfo)

	// internal: blobs between peers
	internalApi.GET("/blobs/:cid", ss.serveInternalBlobPull, middleware.BasicAuth(ss.checkBasicAuth))
	internalApi.POST("/blobs", ss.postBlob, middleware.BasicAuth(ss.checkBasicAuth))

	// WIP internal: metrics
	internalApi.GET("/metrics", ss.getMetrics)

	// Qm CID migration
	internalApi.GET("/qm/unmigrated/count/:multihash", ss.serveCountUnmigrated)
	internalApi.GET("/qm/unmigrated/:multihash", ss.serveUnmigrated)

	// reverse proxy fallback to legacy CN (NodeJS server container)
	if !config.IsV2Only {
		upstream, _ := url.Parse(config.UpstreamCN)
		proxy := httputil.NewSingleHostReverseProxy(upstream)
		echoServer.Any("*", echo.WrapHandler(proxy))
	}

	return ss, nil

}

func (ss *MediorumServer) MustStart() {

	// start server
	go func() {
		err := ss.echo.Start(":" + ss.Config.ListenPort)
		if err != nil && err != http.ErrServerClosed {
			panic(err)
		}
	}()

	go ss.startTranscoder()

	go ss.startCuckooBuilder()
	go ss.startCuckooFetcher()

	// for any background task that make authenticated peer requests
	// only start if we have a valid registered wallet
	if ss.Config.WalletIsRegistered {

		go ss.startHealthPoller()

		go ss.startRepairer()

		ss.crud.StartClients()

		go ss.startCidBeamClient()

		go ss.startPollingDelistStatuses()

		go ss.pollForSeedingCompletion()

	} else {
		go func() {
			for range time.Tick(10 * time.Second) {
				ss.logger.Warn("node not fully running yet - please register at https://dashboard.audius.org and restart the server")
			}
		}()
	}

	go ss.monitorDiskAndDbStatus()

	go ss.monitorCidCursors()

	go ss.startQmCidMigration()

	// signals
	signal.Notify(ss.quit, os.Interrupt, syscall.SIGTERM)
	<-ss.quit
	close(ss.quit)

	ss.Stop()
}

func (ss *MediorumServer) Stop() {
	ss.logger.Debug("stopping")

	ctx, cancel := context.WithTimeout(context.Background(), 10*time.Second)
	defer cancel()

	if err := ss.echo.Shutdown(ctx); err != nil {
		ss.logger.Error("echo shutdown", "err", err)
	}

	if db, err := ss.crud.DB.DB(); err == nil {
		if err := db.Close(); err != nil {
			ss.logger.Error("db shutdown", "err", err)
		}
	}

	// todo: stop transcode worker + repairer too

	ss.logger.Debug("bye")

}

func (ss *MediorumServer) pollForSeedingCompletion() {
	ticker := time.NewTicker(10 * time.Second)
	for range ticker.C {
		if ss.crud.GetPercentNodesSeeded() > PercentSeededThreshold {
			ss.isSeeding = false
			return
		}
	}
}<|MERGE_RESOLUTION|>--- conflicted
+++ resolved
@@ -67,11 +67,7 @@
 	IsV2Only            bool
 	StoreAll            bool
 	VersionJson         VersionJson
-<<<<<<< HEAD
-	MigrateQmCids       bool
-=======
 	MigrateQmCidIters   int
->>>>>>> 7898f08d
 
 	// should have a basedir type of thing
 	// by default will put db + blobs there
