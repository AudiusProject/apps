--- conflicted
+++ resolved
@@ -36,7 +36,6 @@
 }
 
 type MediorumConfig struct {
-<<<<<<< HEAD
 	Env                 string
 	Self                Peer
 	Peers               []Peer
@@ -55,22 +54,7 @@
 	GitSHA              string
 	AudiusDockerCompose string
 	AutoUpgradeEnabled  bool
-=======
-	Env               string
-	Self              Peer
-	Peers             []Peer
-	Signers           []Peer
-	ReplicationFactor int
-	Dir               string `default:"/tmp/mediorum"`
-	BlobStoreDSN      string `json:"-"`
-	PostgresDSN       string `json:"-"`
-	LegacyFSRoot      string `json:"-"`
-	PrivateKey        string `json:"-"`
-	ListenPort        string
-	UpstreamCN        string
-	TrustedNotifierID int
-	MyIndex           int
->>>>>>> cb91e9b0
+	MyIndex             int
 
 	// should have a basedir type of thing
 	// by default will put db + blobs there
@@ -251,19 +235,6 @@
 	routes.GET("/health_check", ss.serveHealthCheck)
 	routes.GET("/status", ss.serveHealthCheck) // TODO: Remove - temporary after all clients update to only use /health_check (/status was used in libs)
 
-<<<<<<< HEAD
-	// debug:
-	routes.GET("/debug/blobs", ss.dumpBlobs)
-	routes.GET("/debug/uploads", ss.dumpUploads)
-	routes.GET("/debug/ls", ss.getLs)
-	routes.GET("/debug/peers", ss.debugPeers)
-	routes.GET("/debug/cid", ss.debugCidCursor)
-=======
-	// unified health check?
-	routes.GET("/status", ss.getStatus)
-	routes.GET("/health_check", ss.serveUnifiedHealthCheck)
->>>>>>> cb91e9b0
-
 	// -------------------
 	// internal
 	internalApi := routes.Group("/internal")
@@ -271,19 +242,12 @@
 	internalApi.GET("/beam/files", ss.servePgBeam)
 
 	// internal health: used by loadtest tool
-	internalApi.GET("/health", ss.getMyHealth)
 	internalApi.GET("/health/peers", ss.getPeerHealth)
 
 	// internal: crud
 	internalApi.GET("/crud/sweep", ss.serveCrudSweep)
 	internalApi.POST("/crud/push", ss.serveCrudPush, middleware.BasicAuth(ss.checkBasicAuth))
 
-<<<<<<< HEAD
-	// should health be internal or public?
-	internalApi.GET("/health/peers", ss.getPeerHealth)
-
-=======
->>>>>>> cb91e9b0
 	// internal: blobs
 	internalApi.GET("/blobs/broken", ss.getBlobBroken)
 	internalApi.GET("/blobs/problems", ss.getBlobProblems)
