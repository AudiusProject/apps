--- conflicted
+++ resolved
@@ -37,12 +37,9 @@
             {isContent && <th>Last Non-Cleanup Repair</th>}
             {isContent && <th>Last Cleanup</th>}
             {isContent && <th>Cleanup (checked, pulled, deleted)</th>}
-<<<<<<< HEAD
             {isContent && <th>/file_storage</th>}
             {isContent && <th>/tmp/mediorum</th>}
             <th>Relay</th>
-=======
->>>>>>> f49cf259
             <th>DB Size</th>
             <th>Your IP</th>
             {isDiscovery && <th>ACDC Health</th>}
@@ -226,12 +223,9 @@
           </a>
         </td>
       )}
-<<<<<<< HEAD
       {isContent && (<td>{legacyDirUsed} GB</td>)}
       {isContent && (<td>{mediorumDirUsed} GB</td>)}
       <td>{`${relayStatus || "down" }`}</td>
-=======
->>>>>>> f49cf259
       <td>{`${dbSize} GB`}</td>
       <td>{`${yourIp}`}</td>
       {!isContent && (<td>{health.chain_health?.status}</td>)}
