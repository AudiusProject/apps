import {
  sdk as AudiusSdk,
  DiscoveryNodeSelector,
  SolanaRelay,
  Configuration
} from '@audius/sdk'

import {
  Utils as AudiusUtils,
  libs as AudiusLibs
} from '@audius/sdk-legacy/dist/libs.js'
import { PublicKey } from '@solana/web3.js'

let audiusSdk
export const initializeAudiusSdk = async ({
  apiKey = undefined,
  apiSecret = undefined
} = {}) => {
  const solanaRelay = new SolanaRelay(
    new Configuration({
      basePath: '/solana',
      headers: {
        'Content-Type': 'application/json'
      },
      middleware: [
        {
          pre: async (context) => {
            const endpoint = 'http://audius-protocol-discovery-provider-1'
            const url = `${endpoint}${context.url}`
            return { url, init: context.init }
          }
        }
      ]
    })
  )

  if (!audiusSdk) {
    audiusSdk = AudiusSdk({
      appName: 'audius-cmd',
      apiKey,
      apiSecret,
      environment: 'development',
      services: {
        solanaRelay
      }
    })
  }

  return audiusSdk
}

export const initializeAudiusLibs = async (handle) => {
  const audiusLibs = new AudiusLibs({
    ethWeb3Config: AudiusLibs.configEthWeb3(
      process.env.ETH_TOKEN_ADDRESS,
      process.env.ETH_REGISTRY_ADDRESS,
      process.env.ETH_PROVIDER_URL,
      process.env.ETH_OWNER_WALLET
    ),
    web3Config: AudiusLibs.configInternalWeb3(
      process.env.POA_REGISTRY_ADDRESS,
      process.env.POA_PROVIDER_URL,
      null,
      process.env.ENTITY_MANAGER_ADDRESS
    ),
    solanaWeb3Config: AudiusLibs.configSolanaWeb3({
      solanaClusterEndpoint: process.env.SOLANA_ENDPOINT,
      solanaTokenAddress: 'TokenkegQfeZyiNwAJbNbGKPFXCWuBvf9Ss623VQ5DA',
      mintAddress: process.env.SOLANA_TOKEN_MINT_PUBLIC_KEY,
      usdcMintAddress: process.env.SOLANA_USDC_TOKEN_MINT_PUBLIC_KEY,
      claimableTokenProgramAddress:
        process.env.SOLANA_CLAIMABLE_TOKENS_PUBLIC_KEY,
      rewardsManagerProgramId: process.env.SOLANA_REWARD_MANAGER_PUBLIC_KEY,
      rewardsManagerProgramPDA:
        process.env.SOLANA_REWARD_MANAGER_PDA_PUBLIC_KEY,
      rewardsManagerTokenPDA:
        process.env.SOLANA_REWARD_MANAGER_TOKEN_PDA_PUBLIC_KEY,
      feePayerSecretKeys: [
        Uint8Array.from(JSON.parse(process.env.SOLANA_FEEPAYER_SECRET_KEY))
      ],
      useRelay: true
    }),
    discoveryProviderConfig: {
      discoveryNodeSelector: new DiscoveryNodeSelector({
        initialSelectedNode: 'http://audius-protocol-discovery-provider-1'
      })
    },
    creatorNodeConfig: AudiusLibs.configCreatorNode(
      'http://audius-protocol-creator-node-1'
      // process.env.FALLBACK_CREATOR_NODE_URL,
    ),
    identityServiceConfig: AudiusLibs.configIdentityService(
      process.env.IDENTITY_SERVICE_URL
    ),
    isServer: true,
    enableUserReplicaSetManagerContract: true,
    isStorageV2Only: true,
    useDiscoveryRelay: true
  })

  await audiusLibs.init()

  // TODO-NOW: Update this to initialize correctly
  if (handle) {
    // Log out of existing user, log in as new user, and re-init
    await audiusLibs.Account.logout()
    await audiusLibs.localStorage.removeItem('hedgehog-entropy-key')
    await audiusLibs.localStorage.setItem(
      'hedgehog-entropy-key',
      audiusLibs.localStorage.getItem(`handle-${handle}`)
    )
    await audiusLibs.init()
    // extract privkey and pubkey from hedgehog
    // only works with accounts created via audius-cmd
    const wallet = audiusLibs?.hedgehog?.getWallet()
    const privKey = wallet?.getPrivateKeyString()
    const pubKey = wallet?.getAddressString()

<<<<<<< HEAD
    // init sdk with priv and pub keys as api keys and secret
    // this enables writes via sdk
    const audiusSdk = await initializeAudiusSdk({
      apiKey: pubKey,
      apiSecret: privKey
=======
  return audiusLibs
}

/**
 * @type {import('@audius/sdk').AudiusSdk}
 */
let audiusSdk
export const initializeAudiusSdk = async ({
  apiKey = undefined,
  apiSecret = undefined
} = {}) => {
  const solanaRelay = new SolanaRelay(
    new Configuration({
      basePath: '/solana',
      headers: {
        'Content-Type': 'application/json'
      },
      middleware: [
        {
          pre: async (context) => {
            const endpoint = 'http://audius-protocol-discovery-provider-1'
            const url = `${endpoint}${context.url}`
            return { url, init: context.init }
          }
        }
      ]
>>>>>>> d407b4fc
    })
    const {
      data: { user }
    } = await audiusSdk.full.users.getUserAccount({
      wallet: pubKey
    })
    if (!user) {
      throw new Error(`Failed to fetch user for ${handle} (${wallet})`)
    }
    audiusLibs.setCurrentUser({
      wallet: pubKey,
      userId: AudiusUtils.decodeHashId(user.id)
    })
    console.log('currentUser:', audiusLibs.getCurrentUser())
  }

  return audiusLibs
}

export const parseUserId = async (arg) => {
  if (arg.startsWith('@')) {
    // @handle
    const audiusSdk = await initializeAudiusSdk()
    const {
      data: { id }
    } = await audiusSdk.users.getUserByHandle({ handle: arg.slice(1) })
    return AudiusUtils.decodeHashId(id)
  } else if (arg.startsWith('#')) {
    // #userId
    return Number(arg.slice(1))
  } else {
    // encoded user id
    return AudiusUtils.decodeHashId(arg)
  }
}

export const parseSplWallet = async (arg) => {
  if (arg.startsWith('@') || arg.startsWith('#') || arg.length < 32) {
    // not splWallet
    const audiusSdk = await initializeAudiusSdk()
    const audiusLibs = await initializeAudiusLibs()
    const {
      data: { splWallet, ercWallet }
    } = await audiusSdk.users.getUser({
      id: AudiusUtils.encodeHashId(await parseUserId(arg))
    })
    if (!splWallet) {
      const { userbank } =
        await audiusLibs.solanaWeb3Manager.createUserBankIfNeeded({
          ethAddress: ercWallet
        })
      return userbank
    }
    return new PublicKey(splWallet)
  } else {
    // splWallet
    return new PublicKey(arg)
  }
}<|MERGE_RESOLUTION|>--- conflicted
+++ resolved
@@ -11,6 +11,9 @@
 } from '@audius/sdk-legacy/dist/libs.js'
 import { PublicKey } from '@solana/web3.js'
 
+/**
+ * @type {import('@audius/sdk').AudiusSdk}
+ */
 let audiusSdk
 export const initializeAudiusSdk = async ({
   apiKey = undefined,
@@ -116,40 +119,11 @@
     const privKey = wallet?.getPrivateKeyString()
     const pubKey = wallet?.getAddressString()
 
-<<<<<<< HEAD
     // init sdk with priv and pub keys as api keys and secret
     // this enables writes via sdk
     const audiusSdk = await initializeAudiusSdk({
       apiKey: pubKey,
       apiSecret: privKey
-=======
-  return audiusLibs
-}
-
-/**
- * @type {import('@audius/sdk').AudiusSdk}
- */
-let audiusSdk
-export const initializeAudiusSdk = async ({
-  apiKey = undefined,
-  apiSecret = undefined
-} = {}) => {
-  const solanaRelay = new SolanaRelay(
-    new Configuration({
-      basePath: '/solana',
-      headers: {
-        'Content-Type': 'application/json'
-      },
-      middleware: [
-        {
-          pre: async (context) => {
-            const endpoint = 'http://audius-protocol-discovery-provider-1'
-            const url = `${endpoint}${context.url}`
-            return { url, init: context.init }
-          }
-        }
-      ]
->>>>>>> d407b4fc
     })
     const {
       data: { user }
