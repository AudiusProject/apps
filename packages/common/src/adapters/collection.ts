<<<<<<< HEAD
import {
  CreateAlbumMetadata,
  CreatePlaylistMetadata,
  full,
  UpdatePlaylistRequest
} from '@audius/sdk'
=======
import type { full } from '@audius/sdk'
>>>>>>> 76fd5087
import dayjs from 'dayjs'
import { omit } from 'lodash'
import snakecaseKeys from 'snakecase-keys'

import { Id } from '~/models'
import {
  AccountCollection,
  Collection,
  PlaylistTrackId,
  UserCollectionMetadata,
  Variant
} from '~/models/Collection'
import { Copyright } from '~/models/Track'
import { decodeHashId } from '~/utils/hashIds'

<<<<<<< HEAD
import { accessConditionsFromSDK, accessConditionsToSDK } from './access'
=======
import { accessConditionsFromSDK } from './accessConditionsFromSDK'
>>>>>>> 76fd5087
import { resourceContributorFromSDK } from './attribution'
import { favoriteFromSDK } from './favorite'
import { coverArtSizesCIDsFromSDK } from './imageSize'
import { repostFromSDK } from './repost'
import { userTrackMetadataFromSDK } from './track'
import { userMetadataFromSDK } from './user'
import { transformAndCleanList } from './utils'

const addedTimestampToPlaylistTrackId = ({
  timestamp,
  trackId,
  metadataTimestamp
}: full.PlaylistAddedTimestamp): PlaylistTrackId | null => {
  const decoded = decodeHashId(trackId)
  if (decoded) {
    return {
      track: decoded,
      time: timestamp,
      metadata_time: metadataTimestamp
    }
  }
  return null
}

export const userCollectionMetadataFromSDK = (
  input:
    | full.PlaylistFullWithoutTracks
    | full.SearchPlaylistFull
    | full.PlaylistFull
): UserCollectionMetadata | undefined => {
  const decodedPlaylistId = decodeHashId(input.id)
  const decodedOwnerId = decodeHashId(input.userId ?? input.user.id)
  const user = userMetadataFromSDK(input.user)
  if (!decodedPlaylistId || !decodedOwnerId || !user) {
    return undefined
  }

  const newCollection: UserCollectionMetadata = {
    // Fields from API that are omitted in this model
    ...omit(snakecaseKeys(input), [
      'id',
      'user_id',
      'followee_favorites',
      'favorite_count',
      'added_timestamps'
    ]),
    artwork: input.artwork
      ? {
          '150x150': input.artwork._150x150,
          '480x480': input.artwork._480x480,
          '1000x1000': input.artwork._1000x1000,
          mirrors: input.artwork.mirrors
        }
      : {},
    variant: Variant.USER_GENERATED,

    // Conversions
    playlist_id: decodedPlaylistId,
    playlist_owner_id: decodedOwnerId,
    // TODO: Remove this when api is fixed to return UTC dates
    release_date: input.releaseDate
      ? dayjs.utc(input.releaseDate).local().toString()
      : null,

    // Nested Transformed Fields
    artists: input.artists
      ? transformAndCleanList(input.artists, resourceContributorFromSDK)
      : null,
    copyright_line: input.copyrightLine
      ? (snakecaseKeys(input.copyrightLine) as Copyright)
      : null,
    cover_art_cids: input.coverArtCids
      ? coverArtSizesCIDsFromSDK(input.coverArtCids)
      : null,
    followee_reposts: transformAndCleanList(
      input.followeeReposts,
      repostFromSDK
    ),
    followee_saves: transformAndCleanList(
      input.followeeFavorites,
      favoriteFromSDK
    ),
    playlist_contents: {
      track_ids: transformAndCleanList(
        input.addedTimestamps ?? input.playlistContents,
        addedTimestampToPlaylistTrackId
      )
    },
    producer_copyright_line: input.producerCopyrightLine
      ? (snakecaseKeys(input.producerCopyrightLine) as Copyright)
      : null,
    stream_conditions: input.streamConditions
      ? accessConditionsFromSDK(input.streamConditions)
      : null,
    tracks: transformAndCleanList(input.tracks, userTrackMetadataFromSDK),
    user,

    // Retypes / Renames
    save_count: input.favoriteCount,

    // Nullable fields
    cover_art: input.coverArt ?? null,
    cover_art_sizes: input.coverArtSizes ?? null,
    description: input.description ?? null
  }

  return newCollection
}

export const accountCollectionFromSDK = (
  input: full.AccountCollection
): AccountCollection | undefined => {
  const playlistId = decodeHashId(input.id)
  const userId = decodeHashId(input.user.id)
  if (!playlistId || !userId) {
    return undefined
  }

  return {
    id: playlistId,
    is_album: input.isAlbum,
    name: input.name,
    permalink: input.permalink,
    user: {
      id: userId,
      handle: input.user.handle,
      is_deactivated: !!input.user.isDeactivated
    }
  }
}

export const playlistMetadataForCreateWithSDK = (
  input: Collection
): CreatePlaylistMetadata => {
  return {
    playlistName: input.playlist_name ?? '',
    description: input.description ?? '',
    coverArtCid: input.cover_art_sizes ?? '',
    isPrivate: input.is_private ?? false,
    releaseDate: input.release_date ? new Date(input.release_date) : undefined,
    ddexReleaseIds: input.ddex_release_ids ?? null,
    ddexApp: input.ddex_app ?? '',
    upc: input.upc ?? '',
    artists: input.artists ?? null,
    copyrightLine: input.copyright_line ?? null,
    producerCopyrightLine: input.producer_copyright_line ?? null,
    parentalWarningType: input.parental_warning_type ?? null
  }
}

export const playlistMetadataForUpdateWithSDK = (
  input: Collection
): UpdatePlaylistRequest['metadata'] => {
  return {
    ...playlistMetadataForCreateWithSDK(input),
    playlistContents: input.playlist_contents
      ? input.playlist_contents.track_ids.map((t) => ({
          timestamp: t.time,
          trackId: Id.parse(t.track),
          metadataTimestamp: t.metadata_time
        }))
      : undefined,
    playlistName: input.playlist_name ?? '',
    description: input.description ?? '',
    coverArtCid: input.cover_art_sizes ?? '',
    isPrivate: input.is_private ?? false
  }
}

export const albumMetadataForSDK = (input: Collection): CreateAlbumMetadata => {
  return {
    streamConditions:
      input.stream_conditions && 'usdc_purchase' in input.stream_conditions
        ? {
            usdcPurchase: input.stream_conditions.usdc_purchase
          }
        : null,
    isStreamGated: input.is_stream_gated ?? false,
    isScheduledRelease: input.is_scheduled_release ?? false,
    albumName: input.playlist_name ?? '',
    description: input.description ?? '',
    license: input.ddex_app ?? '',
    releaseDate: input.release_date ? new Date(input.release_date) : undefined,
    ddexReleaseIds: input.ddex_release_ids ?? null,
    ddexApp: input.ddex_app ?? '',
    upc: input.upc ?? '',
    artists: input.artists ?? null,
    copyrightLine: input.copyright_line ?? null,
    producerCopyrightLine: input.producer_copyright_line ?? null,
    parentalWarningType: input.parental_warning_type ?? null,
    isPrivate: input.is_private ?? false
  }
}<|MERGE_RESOLUTION|>--- conflicted
+++ resolved
@@ -1,13 +1,9 @@
-<<<<<<< HEAD
 import {
   CreateAlbumMetadata,
   CreatePlaylistMetadata,
   full,
   UpdatePlaylistRequest
 } from '@audius/sdk'
-=======
-import type { full } from '@audius/sdk'
->>>>>>> 76fd5087
 import dayjs from 'dayjs'
 import { omit } from 'lodash'
 import snakecaseKeys from 'snakecase-keys'
@@ -23,11 +19,7 @@
 import { Copyright } from '~/models/Track'
 import { decodeHashId } from '~/utils/hashIds'
 
-<<<<<<< HEAD
-import { accessConditionsFromSDK, accessConditionsToSDK } from './access'
-=======
 import { accessConditionsFromSDK } from './accessConditionsFromSDK'
->>>>>>> 76fd5087
 import { resourceContributorFromSDK } from './attribution'
 import { favoriteFromSDK } from './favorite'
 import { coverArtSizesCIDsFromSDK } from './imageSize'
