import dayjs from 'dayjs'

import { createApi } from '~/audius-query'
import {
  ID,
  User,
  UserMetadata,
  managedUserListFromSDK,
  userManagerListFromSDK
} from '~/models'

import { Id } from './utils'

type ResetPasswordArgs = {
  email: string
  password: string
}

type RequestAddManagerPayload = {
  userId: number
  managerUser: UserMetadata | User
}

type RemoveManagerPayload = {
  userId: number
  managerUserId: number
}

type ApproveManagedAccountPayload = {
  userId: number
  userWalletAddress: string
  grantorUser: UserMetadata | User
}

const accountApi = createApi({
  reducerPath: 'accountApi',
  endpoints: {
    getCurrentUserId: {
      async fetch(_, context) {
        const { audiusBackend } = context
        const account = await audiusBackend.getAccount()
        return account?.user_id || null
      },
      options: {
        type: 'query'
      }
    },
    getCurrentWeb3User: {
      async fetch(_, { audiusBackend }) {
        const libs = await audiusBackend.getAudiusLibsTyped()
        // TODO: https://linear.app/audius/issue/PAY-2838/separate-walletentropy-user-and-current-user-in-state
        // What happens in the cache if something here is null?

        // Note: This cast is mostly safe, but is missing info populated in AudiusBackend.getAccount()
        // Okay for now as that info isn't generally available on non-account users and isn't used in manager mode.
        return libs.Account?.getWeb3User() as UserMetadata | null
      },
      options: {
        type: 'query',
        schemaKey: 'currentWeb3User'
      }
    },
    resetPassword: {
      async fetch(args: ResetPasswordArgs, context) {
        const { email, password } = args
        const { audiusBackend } = context

        await audiusBackend.resetPassword(email, password)
        return { status: 'ok' }
      },
      options: {
        type: 'mutation'
      }
    },
    getManagedAccounts: {
      async fetch({ userId }: { userId: ID }, { audiusSdk }) {
        const sdk = await audiusSdk()
        const managedUsers = await sdk.full.users.getManagedUsers({
          id: Id.parse(userId)
        })

        const { data = [] } = managedUsers
        return managedUserListFromSDK(data)
      },
      options: {
        type: 'query',
        idArgKey: 'manager.user_id',
        schemaKey: 'managedUsers'
      }
    },
    getManagers: {
      async fetch({ userId }: { userId: ID }, { audiusSdk }) {
        const sdk = await audiusSdk()
        const managedUsers = await sdk.full.users.getManagers({
          id: Id.parse(userId)
        })

        const { data: rawData = [] } = managedUsers
        const data = rawData.filter((g) => g.grant.isApproved !== false)
        return userManagerListFromSDK(data)
      },
      options: {
        type: 'query',
        idArgKey: 'user.user_id',
        schemaKey: 'userManagers'
      }
    },
    requestAddManager: {
      async fetch(payload: RequestAddManagerPayload, { audiusSdk }) {
        const { managerUser, userId } = payload
        const managerUserId = managerUser.user_id
        const encodedUserId = Id.parse(userId) as string
        const encodedManagerUserId = Id.parse(managerUserId)
        const sdk = await audiusSdk()

        await sdk.grants.addManager({
          userId: encodedUserId,
          managerUserId: encodedManagerUserId
        })

        return payload
      },
      options: {
        idArgKey: 'managerUser.user_id',
        type: 'mutation',
        schemaKey: 'userManagers'
      },
      async onQuerySuccess(
        _res,
        payload: RequestAddManagerPayload,
        { dispatch }
      ) {
        const { userId, managerUser } = payload
        dispatch(
          accountApi.util.updateQueryData(
            'getManagers',
            { userId },
            (state) => {
              const currentTime = dayjs().format('YYYY-MM-DD HH:mm:ss')
              // TODO(C-4330) - The state type is incorrect - fix.
              // @ts-expect-error
              state.userManagers.push({
                grant: {
                  created_at: currentTime,
<<<<<<< HEAD
                  grantee_address: managerUser.erc_wallet,
=======
                  grantee_address: managerUser.erc_wallet ?? managerUser.wallet,
>>>>>>> d5d5fd64
                  is_approved: null,
                  is_revoked: false,
                  updated_at: currentTime,
                  user_id: userId
                },
                manager: managerUser
              })
            }
          )
        )
      }
    },
    removeManager: {
      async fetch(payload: RemoveManagerPayload, { audiusSdk }) {
        const { managerUserId, userId } = payload
        const encodedUserId = Id.parse(userId) as string
        const encodedManagerUserId = Id.parse(managerUserId)
        const sdk = await audiusSdk()

        await sdk.grants.removeManager({
          userId: encodedUserId,
          managerUserId: encodedManagerUserId
        })

        return payload
      },
      options: {
        idArgKey: 'managerUserId',
        type: 'mutation',
        schemaKey: 'userManagers'
      },
      async onQueryStarted(payload: RemoveManagerPayload, { dispatch }) {
        const { managerUserId, userId } = payload
        dispatch(
          accountApi.util.updateQueryData(
            'getManagedAccounts',
            { userId: managerUserId },
            (state) => {
              // TODO(C-4330) - The state type is incorrect - fix.
              // @ts-expect-error
              const foundIndex = state.managedUsers?.findIndex(
                (m: { user: number }) => m.user === userId
              )
              if (foundIndex != null && foundIndex > -1) {
                // @ts-expect-error (C-4330)
                state.managedUsers.splice(foundIndex, 1)
              }
            }
          )
        )
        dispatch(
          accountApi.util.updateQueryData(
            'getManagers',
            { userId },
            (state) => {
              // TODO(C-4330) - The state type is incorrect - fix.
              // @ts-expect-error
              const foundIndex = state.userManagers?.findIndex(
                (m: { manager: number }) => {
                  return m.manager === managerUserId
                }
              )
              if (foundIndex != null && foundIndex > -1) {
                // @ts-expect-error (C-4330)
                state.userManagers.splice(foundIndex, 1)
              }
            }
          )
        )
      }
    },
    approveManagedAccount: {
      async fetch(payload: ApproveManagedAccountPayload, { audiusSdk }) {
        const { grantorUser, userId } = payload
        const grantorUserId = grantorUser.user_id
        const encodedUserId = Id.parse(userId) as string
        const encodedGrantorUserId = Id.parse(grantorUserId)
        const sdk = await audiusSdk()

        await sdk.grants.approveGrant({
          userId: encodedUserId,
          grantorUserId: encodedGrantorUserId
        })

        return payload
      },
      options: {
        idArgKey: 'grantorUser.user_id',
        type: 'mutation'
      },
      async onQueryStarted(
        payload: ApproveManagedAccountPayload,
        { dispatch }
      ) {
        const { userId, grantorUser, userWalletAddress } = payload
        dispatch(
          accountApi.util.updateQueryData(
            'getManagedAccounts',
            { userId },
            (state) => {
              const currentTime = dayjs().format('YYYY-MM-DD HH:mm:ss')
              // TODO(C-4330) - The state type is incorrect - fix.
              // @ts-expect-error
              const foundIndex = state.managedUsers.findIndex(
                (m: { user: number }) => m.user === grantorUser.user_id
              )
              // @ts-expect-error
              state.managedUsers.splice(foundIndex, 1, {
                grant: {
                  created_at: currentTime,
                  // TODO(nkang - C-4332) - Fill this in
                  grantee_address: userWalletAddress,
                  is_approved: true,
                  is_revoked: false,
                  updated_at: currentTime,
                  user_id: userId
                },
                user: grantorUser
              })
            }
          )
        )
      }
    }
  }
})

export const {
  useGetCurrentUserId,
  useGetCurrentWeb3User,
  useResetPassword,
  useGetManagedAccounts,
  useGetManagers,
  useRequestAddManager,
  useApproveManagedAccount,
  useRemoveManager
} = accountApi.hooks

export const accountApiReducer = accountApi.reducer<|MERGE_RESOLUTION|>--- conflicted
+++ resolved
@@ -142,11 +142,7 @@
               state.userManagers.push({
                 grant: {
                   created_at: currentTime,
-<<<<<<< HEAD
-                  grantee_address: managerUser.erc_wallet,
-=======
                   grantee_address: managerUser.erc_wallet ?? managerUser.wallet,
->>>>>>> d5d5fd64
                   is_approved: null,
                   is_revoked: false,
                   updated_at: currentTime,
