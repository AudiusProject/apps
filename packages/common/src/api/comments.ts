import {
  EntityType,
  TrackCommentsSortMethodEnum,
  CommentMetadata
} from '@audius/sdk'
import { ThunkDispatch } from '@reduxjs/toolkit'

import {
  commentFromSDK,
  replyCommentFromSDK,
  transformAndCleanList
} from '~/adapters'
import { createApi } from '~/audius-query'
<<<<<<< HEAD
import { ID } from '~/models'
import { incrementTrackCommentCount } from '~/store/cache/tracks/actions'
import { Nullable, decodeHashId, encodeHashId } from '~/utils'
=======
import { Comment, ReplyComment, ID } from '~/models'
import { Nullable, encodeHashId } from '~/utils'
>>>>>>> 3b5e98bd

// Helper method to save on some copy-pasta
// Updates the array of all comments
const optimisticUpdateCommentList = (
  entityId: number,
  updateRecipe: (prevState: Comment[] | undefined) => void, // Could also return Comment[] but its easier to modify the prevState proxy array directly
  dispatch: ThunkDispatch<any, any, any>,
  userId?: number,
  page: number = 0,
  sortMethod: TrackCommentsSortMethodEnum = TrackCommentsSortMethodEnum.Top
) => {
  dispatch(
    commentsApi.util.updateQueryData(
      'getCommentsByTrackId',
      { entityId, userId, limit: 5, offset: page, sortMethod },
      updateRecipe
    )
  )
}

// Helper method to save on some copy-pasta
// Updates a specific comment
const optimisticUpdateComment = (
  id: ID,
  updateRecipe: (
    prevState: Comment | ReplyComment | undefined
  ) => Comment | ReplyComment | void,
  dispatch: ThunkDispatch<any, any, any>
) => {
  dispatch(
    commentsApi.util.updateQueryData(
      'getCommentById',
      {
        id
      },
      updateRecipe
    )
  )
}

const commentsApi = createApi({
  reducerPath: 'commentsApi',
  endpoints: {
    // Queries
    getCommentsByTrackId: {
      async fetch(
        {
          entityId,
          offset,
          limit,
          sortMethod,
          userId
        }: {
          entityId: ID
          offset?: number
          limit?: number
          sortMethod?: TrackCommentsSortMethodEnum
          userId?: Nullable<ID>
        },
        { audiusSdk }
      ) {
        const sdk = await audiusSdk()
        const commentsRes = await sdk.tracks.trackComments({
          trackId: encodeHashId(entityId),
          offset,
          limit,
          sortMethod,
          userId: userId?.toString() ?? undefined
        })
        return transformAndCleanList(commentsRes.data, commentFromSDK)
      },
      options: { type: 'paginatedQuery' },
      async onQuerySuccess(comments: Comment[], _args, { dispatch }) {
        comments.forEach((comment) => {
          optimisticUpdateComment(comment.id, () => comment, dispatch)
          comment.replies?.forEach((reply: ReplyComment) => {
            optimisticUpdateComment(reply.id, () => reply, dispatch)
          })
        })
      }
    },
    getCommentById: {
      async fetch({ id: _id }: { id: ID }): Promise<Comment | undefined> {
        // NOTE: we currently do not have an endpoint for this
        // We ultimately only use this query expecting to hit the cache
        // TODO: add this endpoint "just in case"
        return undefined
      },
      options: {}
    },
    getCommentRepliesById: {
      async fetch(
        { id, limit, offset }: { id: ID; limit?: number; offset?: number },
        { audiusSdk }
      ) {
        const sdk = await audiusSdk()
        const commentsRes = await sdk.comments.getCommentReplies({
          commentId: encodeHashId(id),
          limit,
          offset
        })
        return transformAndCleanList(commentsRes?.data, replyCommentFromSDK)
      },
      options: { type: 'paginatedQuery' },
      onQuerySuccess(replies: Comment[], _args, { dispatch }) {
        // Insert new replies to our getCommentById slice
        replies.forEach((reply) => {
          optimisticUpdateComment(reply.id, () => reply, dispatch)
        })
      }
    },
    // Non-optimistically updated mutations (updates after confirmation)
    postComment: {
      async fetch(
        { parentCommentId, ...commentData }: CommentMetadata,
        { audiusSdk },
        { newId }: { newId: ID }
      ) {
        const sdk = await audiusSdk()

        const commentsRes = await sdk.comments.postComment({
          ...commentData,
          commentId: newId,
          parentCommentId
        })
        return commentsRes
      },
      options: { type: 'mutation' },
      async onQueryStarted(
        { entityId, body, userId, trackTimestampS, parentCommentId },
        { dispatch }
      ) {
        const newId = Math.floor(Math.random() * 1000000) // TODO: need to request an unused id instead of a random number
        const newComment: Comment = {
          id: newId,
          userId,
          message: body,
          isPinned: false,
          isEdited: false,
          trackTimestampS,
          reactCount: 0,
          replyCount: 0,
          replies: undefined,
          createdAt: new Date().toISOString(),
          updatedAt: undefined
        }
        dispatch(incrementTrackCommentCount(entityId, 1))
        // Add our new comment to the store
        optimisticUpdateComment(newId, () => newComment, dispatch)
        // If the comment is a reply, we need to update the parent comment's replies array
        if (parentCommentId) {
          optimisticUpdateComment(
            parentCommentId,
            (parentComment) => {
              // Handle replies. Need to find the parent and add the new comment to the replies array
              if (parentComment && 'replies' in parentComment) {
                parentComment.replies = parentComment.replies || []
                parentComment.replies.push(newComment)
              }
              return parentComment
            },
            dispatch
          )
        } else {
          // If the comment is not a reply we need to add it to the list of root level comments
          optimisticUpdateCommentList(
            entityId,
            (prevState) => {
              if (prevState && Array.isArray(prevState)) {
                prevState.unshift(newComment) // add new comment to top of comment section
                return prevState
              } else {
                return [newComment]
              }
            },
            dispatch,
            userId
          )
        }
        return { tempId: newId }
      }
    },
    deleteCommentById: {
      async fetch(
        { id, userId }: { id: ID; userId: ID; entityId: ID },
        { audiusSdk }
      ) {
        const commentData = { userId, entityId: id }
        const sdk = await audiusSdk()
        return await sdk.comments.deleteComment(commentData)
      },
      options: { type: 'mutation' },
      onQueryStarted({ id, entityId, userId }, { dispatch }) {
        dispatch(incrementTrackCommentCount(entityId, -1))
        optimisticUpdateCommentList(
          entityId,
          (prevState) => prevState?.filter((comment) => comment.id !== id),
          dispatch,
          userId
        )
      }
    },
    // Optimistically updated mutations
    editCommentById: {
      async fetch(
        {
          id,
          userId,
          newMessage,
          entityType = EntityType.TRACK,
          mentions
        }: {
          id: ID
          userId: ID
          newMessage: string
          entityType?: EntityType
          mentions?: ID[]
        },
        { audiusSdk }
      ) {
        const commentData = {
          body: newMessage,
          userId,
          entityId: id,
          entityType,
          mentions
        }
        const sdk = await audiusSdk()
        await sdk.comments.editComment(commentData)
      },
      options: { type: 'mutation' },
      async onQueryStarted({ id, newMessage }, { dispatch }) {
        optimisticUpdateComment(
          id,
          (comment) => ({
            ...(comment as Comment),
            message: newMessage,
            isEdited: true
          }),
          dispatch
        )
      }
    },
    pinCommentById: {
      async fetch(
        { id, userId, isPinned }: { id: ID; userId: ID; isPinned: boolean },
        { audiusSdk }
      ) {
        const sdk = await audiusSdk()
        await sdk.comments.pinComment(userId, id, isPinned)
      },
      options: { type: 'mutation' },
      onQueryStarted({ id, isPinned }, { dispatch }) {
        optimisticUpdateComment(
          id,
          (comment) => {
            if (comment && 'isPinned' in comment) {
              comment.isPinned = isPinned
            }
          },
          dispatch
        )
      }
    },
    reactToCommentById: {
      async fetch(
        {
          id,
          userId,
          isLiked,
          isEntityOwner: _isEntityOwner
        }: {
          id: ID
          userId: ID
          isLiked: boolean
          isEntityOwner?: boolean
        },
        { audiusSdk }
      ) {
        const sdk = await audiusSdk()
        await sdk.comments.reactComment(userId, id, isLiked)
      },
      options: { type: 'mutation' },
      async onQueryStarted({ id, isLiked, isEntityOwner }, { dispatch }) {
        optimisticUpdateComment(
          id,
          (comment) => ({
            ...(comment as Comment),
            reactCount: (comment?.reactCount ?? 0) + (isLiked ? 1 : -1),
            isArtistReacted: isEntityOwner && isLiked
          }),
          dispatch
        )
      }
    },
    reportCommentById: {
      async fetch(
        { id, userId }: { id: ID; userId: ID; entityId: ID },
        { audiusSdk }
      ) {
        const sdk = await audiusSdk()
        await sdk.comments.reportComment(userId, id)
      },
      options: { type: 'mutation' },
      async onQueryStarted({ id, entityId, userId }, { dispatch }) {
        optimisticUpdateCommentList(
          entityId,
          (prevState) => {
            const indexToRemove = prevState?.findIndex(
              (comment: Comment) => comment.id === id
            )
            if (indexToRemove !== undefined && indexToRemove >= 0) {
              prevState?.splice(indexToRemove, 1)
            }
            return prevState
          },
          dispatch,
          userId
        )
      }
    }
  }
})

export const {
  useGetCommentsByTrackId,
  useGetCommentById,
  useEditCommentById,
  useDeleteCommentById,
  usePostComment,
  usePinCommentById,
  useReactToCommentById,
  useGetCommentRepliesById,
  useReportCommentById
} = commentsApi.hooks

export const commentsApiFetch = commentsApi.fetch

export const commentsApiReducer = commentsApi.reducer<|MERGE_RESOLUTION|>--- conflicted
+++ resolved
@@ -11,14 +11,9 @@
   transformAndCleanList
 } from '~/adapters'
 import { createApi } from '~/audius-query'
-<<<<<<< HEAD
-import { ID } from '~/models'
+import { Comment, ReplyComment, ID } from '~/models'
 import { incrementTrackCommentCount } from '~/store/cache/tracks/actions'
-import { Nullable, decodeHashId, encodeHashId } from '~/utils'
-=======
-import { Comment, ReplyComment, ID } from '~/models'
 import { Nullable, encodeHashId } from '~/utils'
->>>>>>> 3b5e98bd
 
 // Helper method to save on some copy-pasta
 // Updates the array of all comments
