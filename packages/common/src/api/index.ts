--- conflicted
+++ resolved
@@ -1,10 +1,5 @@
 // Audius query
 // TODO: migrate all of these to tan-query
-<<<<<<< HEAD
-export * from './account'
-=======
-export * from './authorizedApps'
->>>>>>> 1cefa92a
 export * from './library'
 export * from './suggestedTracks'
 export * from './trending'
