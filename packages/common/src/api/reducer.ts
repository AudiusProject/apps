--- conflicted
+++ resolved
@@ -5,11 +5,6 @@
 import { developerAppsApiReducer } from './developerApps'
 import { libraryApiReducer } from './library'
 import { searchApiReducer } from './search'
-<<<<<<< HEAD
-import { topArtistsApiReducer } from './topArtists'
-=======
-import { trendingApiReducer } from './trending'
->>>>>>> 797f88b9
 import { userApiReducer } from './user'
 
 export default combineReducers({
@@ -18,10 +13,5 @@
   developerAppsApi: developerAppsApiReducer,
   libraryApi: libraryApiReducer,
   searchApi: searchApiReducer,
-<<<<<<< HEAD
-  topArtistsApi: topArtistsApiReducer,
-=======
-  trendingApi: trendingApiReducer,
->>>>>>> 797f88b9
   userApi: userApiReducer
 })