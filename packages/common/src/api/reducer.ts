--- conflicted
+++ resolved
@@ -1,27 +1,7 @@
 import { combineReducers } from 'redux'
 
-<<<<<<< HEAD
-import { accountApiReducer } from './account'
-import { authorizedAppsApiReducer } from './authorizedApps'
-import { developerAppsApiReducer } from './developerApps'
-import { libraryApiReducer } from './library'
-import { signUpReducer } from './signUp'
 import { userApiReducer } from './user'
 
 export default combineReducers({
-  accountApi: accountApiReducer,
-  authorizedAppsApi: authorizedAppsApiReducer,
-  developerAppsApi: developerAppsApiReducer,
-  libraryApi: libraryApiReducer,
-  signUpApi: signUpReducer,
-=======
-import { favoritesApiReducer } from './favorites'
-import { trendingApiReducer } from './trending'
-import { userApiReducer } from './user'
-
-export default combineReducers({
-  favoritesApi: favoritesApiReducer,
-  trendingApi: trendingApiReducer,
->>>>>>> ac9f6c61
   userApi: userApiReducer
 })