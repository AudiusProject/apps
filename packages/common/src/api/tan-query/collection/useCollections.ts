--- conflicted
+++ resolved
@@ -34,12 +34,7 @@
   )
 
   const queriesResults = useQueries({
-<<<<<<< HEAD
-    // @ts-ignore - The select option doesnt agree - for some reason the select on the query is typed with unknowns
-    queries: collectionIds?.map((collectionId) => ({
-=======
     queries: uniqueCollectionIds?.map((collectionId) => ({
->>>>>>> 6323bb4c
       queryKey: getCollectionQueryKey(collectionId),
       queryFn: async () => {
         const sdk = await audiusSdk()
