--- conflicted
+++ resolved
@@ -302,55 +302,6 @@
   const dispatch = useDispatch()
   const startingLimit = pageSize // comments will load in with 3 already so we don't start pagination at 0
 
-<<<<<<< HEAD
-  const queryRes = useInfiniteQuery(
-    [QUERY_KEYS.comment, commentId, QUERY_KEYS.commentReplies],
-    {
-      enabled: !!enabled,
-      getNextPageParam: (lastPage: ReplyComment[], pages) => {
-        if (lastPage?.length < pageSize) return undefined
-        return (pages.length ?? pageSize) * pageSize + startingLimit
-      },
-      queryFn: async ({
-        pageParam: currentPage = startingLimit
-      }): Promise<ReplyComment[]> => {
-        const sdk = await audiusSdk()
-        const commentsRes = await sdk.comments.getCommentReplies({
-          commentId: encodeHashId(commentId),
-          userId: currentUserId?.toString(),
-          limit: pageSize,
-          offset: currentPage
-        })
-        const replyList = transformAndCleanList(
-          commentsRes.data,
-          replyCommentFromSDK
-        )
-        // Add the replies to our parent comment replies list
-        queryClient.setQueryData(
-          [QUERY_KEYS.comment, commentId],
-          (comment: Comment | undefined) =>
-            ({
-              ...comment,
-              replies: [...(comment?.replies ?? []), ...replyList]
-            }) as Comment
-        )
-        // Put each reply into their individual comment cache
-        replyList.forEach((comment) => {
-          queryClient.setQueryData([QUERY_KEYS.comment, comment.id], comment)
-        })
-        return replyList
-      },
-      onError: (error: Error) => {
-        reportToSentry({
-          error,
-          name: 'Comments',
-          feature: Feature.Comments
-        })
-        toast({ content: messages.loadError('replies') })
-      },
-      staleTime: Infinity,
-      cacheTime: 1
-=======
   const queryRes = useInfiniteQuery({
     queryKey: [QUERY_KEYS.comment, commentId, QUERY_KEYS.commentReplies],
     enabled: !!enabled,
@@ -400,7 +351,6 @@
         feature: Feature.Comments
       })
       dispatch(toast({ content: messages.loadError('replies') }))
->>>>>>> 9e93ff0f
     }
   }, [error, dispatch, reportToSentry])
 
