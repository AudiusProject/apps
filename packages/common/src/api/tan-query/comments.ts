--- conflicted
+++ resolved
@@ -589,8 +589,8 @@
       return await sdk.comments.deleteComment(commentData)
     },
     onMutate: ({ commentId, trackId, currentSort, parentCommentId }) => {
-      // Undo comment count change
-      dispatch(incrementTrackCommentCount(trackId, -1))
+      // Subtract from the comment count
+      subtractCommentCount(dispatch, queryClient, trackId)
       // If reply, filter it from the parent's list of replies
       if (parentCommentId) {
         queryClient.setQueryData<Comment>(
@@ -645,20 +645,7 @@
             exact: true
           })
         }
-<<<<<<< HEAD
-      )
-      // Subtract from the comment count
-      subtractCommentCount(dispatch, queryClient, trackId)
-    },
-    onSuccess: (_res, { commentId }) => {
-      // We can safely wait till success to remove the individual comment from the cache because once its out of the sort or reply lists its not rendered anymore
-      queryClient.removeQueries({
-        queryKey: [QUERY_KEYS.comment, commentId],
-        exact: true
-      })
-=======
       }
->>>>>>> 24349bda
     },
 
     onError: (error: Error, args) => {
