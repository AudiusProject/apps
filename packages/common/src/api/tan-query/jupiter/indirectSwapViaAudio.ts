import { SwapRequest } from '@jup-ag/api'
import { createCloseAccountInstruction } from '@solana/spl-token'
import { PublicKey, TransactionInstruction } from '@solana/web3.js'

import {
  convertJupiterInstructions,
  getJupiterQuoteByMintWithRetry,
  JupiterQuoteResult
} from '~/services/Jupiter'
import { TokenInfo } from '~/store/ui/buy-sell/types'
import { TOKEN_LISTING_MAP } from '~/store/ui/shared/tokenConstants'

import {
  SwapDependencies,
  SwapTokensParams,
  SwapTokensResult,
  SwapStatus,
  SwapErrorType,
  IndirectSwapContext
} from './types'
import {
  addTransferFromUserBankInstructions,
  buildAndSendTransaction,
  createTokenConfig,
  executeWithRetry,
  findTokenByAddress,
  getJupiterSwapInstructions,
  invalidateSwapQueries,
  JUPITER_MAX_RETRIES,
  prepareOutputUserBank,
  validateAndCreateTokenConfigs
} from './utils'

// AUDIO mint address for use as intermediary token
const AUDIO_MINT = TOKEN_LISTING_MAP.AUDIO.address
const AUDIO_DECIMALS = TOKEN_LISTING_MAP.AUDIO.decimals

export const executeIndirectSwap = async (
  params: SwapTokensParams,
  dependencies: SwapDependencies,
  tokens: Record<string, TokenInfo>
): Promise<SwapTokensResult> => {
  let retryCount = 0
  const swapContext: IndirectSwapContext = { state: 'PENDING_FIRST_TX' }

  try {
    const result = await executeWithRetry(
      async () => {
        // Invalidate balances before retry (except on first attempt)
        if (retryCount > 0) {
          await invalidateSwapQueries(
            dependencies.queryClient,
            dependencies.user
          )
        }
        retryCount++
        return await performIndirectSwap(
          params,
          dependencies,
          tokens,
          retryCount,
          swapContext
        )
      },
      JUPITER_MAX_RETRIES,
      2000
    )

    return {
      ...result,
      retryCount,
      maxRetries: JUPITER_MAX_RETRIES
    }
  } catch (error: unknown) {
    return {
      status: SwapStatus.ERROR,
      errorStage: 'INDIRECT_SWAP_RETRY_EXHAUSTED',
      error: {
        type: SwapErrorType.UNKNOWN,
        message: `Indirect swap failed after ${JUPITER_MAX_RETRIES} retries: ${error instanceof Error ? error.message : 'Unknown error'}`
      },
      inputAmount: undefined,
      outputAmount: undefined,
      retryCount,
      maxRetries: JUPITER_MAX_RETRIES,
      isRetrying: false,
      firstTransactionSignature: swapContext.firstTransactionSignature
    }
  }
}

const performIndirectSwap = async (
  params: SwapTokensParams,
  dependencies: SwapDependencies,
  tokens: Record<string, TokenInfo>,
  currentRetryCount: number,
  swapContext: IndirectSwapContext
): Promise<SwapTokensResult> => {
  const {
    inputMint: inputMintUiAddress,
    outputMint: outputMintUiAddress,
    amountUi
  } = params

  let firstTransactionSignature = swapContext.firstTransactionSignature
  let firstQuote: JupiterQuoteResult | undefined
  let secondQuote: JupiterQuoteResult | undefined
  let intermediateAudioAta: PublicKey | undefined

  // Based on swap context state, execute appropriate transaction(s)
  if (swapContext.state === 'PENDING_FIRST_TX') {
    // Execute first transaction: InputToken -> AUDIO
    const firstTxResult = await executeFirstTransaction(
      params,
      dependencies,
      tokens
    )

    firstQuote = firstTxResult.firstQuote
    firstTransactionSignature = firstTxResult.signature
    intermediateAudioAta = firstTxResult.intermediateAudioAta

    // Update context for next retry if needed
    swapContext.state = 'PENDING_SECOND_TX'
    swapContext.firstTransactionSignature = firstTransactionSignature
    swapContext.intermediateAudioAta = intermediateAudioAta.toBase58()

    // Get second quote based on first transaction output
    const { quoteResult } = await getJupiterQuoteByMintWithRetry({
      inputMint: AUDIO_MINT,
      outputMint: outputMintUiAddress,
      inputDecimals: AUDIO_DECIMALS,
      outputDecimals: tokens[outputMintUiAddress]?.decimals || 6,
      amountUi: firstQuote.outputAmount.uiAmount,
      swapMode: 'ExactIn',
      onlyDirectRoutes: false
    })
    secondQuote = quoteResult
  } else if (swapContext.state === 'PENDING_SECOND_TX') {
    // First transaction already succeeded, only execute second transaction
    intermediateAudioAta = new PublicKey(swapContext.intermediateAudioAta!)

    // We need to reconstruct quotes for proper response format
    // In a real implementation, you might want to store these in the context
    const { quoteResult: reconstructedFirstQuote } =
      await getJupiterQuoteByMintWithRetry({
        inputMint: inputMintUiAddress,
        outputMint: AUDIO_MINT,
        inputDecimals: tokens[inputMintUiAddress]?.decimals || 6,
        outputDecimals: AUDIO_DECIMALS,
        amountUi,
        swapMode: 'ExactIn',
        onlyDirectRoutes: false
      })
    firstQuote = reconstructedFirstQuote

    const { quoteResult } = await getJupiterQuoteByMintWithRetry({
      inputMint: AUDIO_MINT,
      outputMint: outputMintUiAddress,
      inputDecimals: AUDIO_DECIMALS,
      outputDecimals: tokens[outputMintUiAddress]?.decimals || 6,
      amountUi: firstQuote.outputAmount.uiAmount,
      swapMode: 'ExactIn',
      onlyDirectRoutes: false
    })
    secondQuote = quoteResult
  }

<<<<<<< HEAD
  // Execute second transaction: AUDIO -> OutputToken
  if (!intermediateAudioAta) {
    throw new Error(
      'intermediateAudioAta is undefined - invalid swap context state'
    )
  }

  if (!secondQuote) {
    throw new Error('secondQuote is undefined - invalid swap context state')
  }

  const secondTxResult = await executeSecondTransaction(
    params,
    dependencies,
    tokens,
    secondQuote
  )
=======
    // Prepare input token for first swap
    errorStage = 'INDIRECT_SWAP_PREPARE_FIRST_INPUT'
    const sourceAtaForJupiter = await addTransferFromUserBankInstructions({
      tokenInfo: inputTokenConfig,
      userPublicKey,
      ethAddress: ethAddress!,
      amountLamports: BigInt(firstQuote.inputAmount.amount),
      sdk,
      feePayer,
      instructions: firstInstructions
    })

    // Get/create AUDIO user bank
    errorStage = 'INDIRECT_SWAP_PREPARE_AUDIO_USER_BANK'
    const audioUserBankResult =
      await sdk.services.claimableTokensClient.getOrCreateUserBank({
        ethWallet: ethAddress,
        mint: audioTokenInfo.claimableTokenMint
      })
    const audioUserBank = audioUserBankResult.userBank

    // Get first swap instructions (InputToken -> AUDIO)
    errorStage = 'INDIRECT_SWAP_FIRST_SWAP_INSTRUCTIONS'
    const firstSwapRequestParams: SwapRequest = {
      quoteResponse: firstQuote.quote,
      userPublicKey: userPublicKey.toBase58(),
      destinationTokenAccount: audioUserBank.toBase58(),
      wrapAndUnwrapSol: wrapUnwrapSol,
      dynamicSlippage: true
    }
>>>>>>> c594e1db

  // Mark as completed
  swapContext.state = 'COMPLETED'

  if (!firstQuote) {
    throw new Error('firstQuote is undefined - invalid swap context state')
  }

  return {
    status: SwapStatus.SUCCESS,
    signature: secondTxResult.signature,
    inputAmount: firstQuote.inputAmount,
    outputAmount: secondQuote.outputAmount,
    firstTransactionSignature,
    retryCount: currentRetryCount,
    maxRetries: JUPITER_MAX_RETRIES,
    isRetrying: false
  }
}

<<<<<<< HEAD
// Helper function to execute the first transaction (InputToken -> AUDIO)
const executeFirstTransaction = async (
  params: SwapTokensParams,
  dependencies: SwapDependencies,
  tokens: Record<string, TokenInfo>
): Promise<{
  firstQuote: JupiterQuoteResult
  signature: string
  intermediateAudioAta: PublicKey
}> => {
  const { inputMint: inputMintUiAddress, amountUi } = params
  const wrapUnwrapSol = params.wrapUnwrapSol ?? true

  const { sdk, keypair, userPublicKey, feePayer, ethAddress } = dependencies

  const firstInstructions: TransactionInstruction[] = []

  // Validate input token and create config
  const tokenConfigsResult = validateAndCreateTokenConfigs(
    inputMintUiAddress,
    AUDIO_MINT, // Use AUDIO as output for validation
    tokens
  )

  if ('error' in tokenConfigsResult) {
    throw new Error(
      `Token validation failed: ${tokenConfigsResult.error.error?.message}`
    )
  }

  const { inputTokenConfig } = tokenConfigsResult

  // Create AUDIO token config for transfers
  const audioTokenInfo = createTokenConfig(
    findTokenByAddress(tokens, AUDIO_MINT)!
  )

  // Get first quote: InputToken -> AUDIO
  const { quoteResult: firstQuote } = await getJupiterQuoteByMintWithRetry({
    inputMint: inputMintUiAddress,
    outputMint: AUDIO_MINT,
    inputDecimals: inputTokenConfig.decimals,
    outputDecimals: AUDIO_DECIMALS,
    amountUi,
    swapMode: 'ExactIn',
    onlyDirectRoutes: false
  })

  // Prepare input token for first swap
  const sourceAtaForJupiter = await addTransferFromUserBankInstructions({
    tokenInfo: inputTokenConfig,
    userPublicKey,
    ethAddress: ethAddress!,
    amountLamports: BigInt(firstQuote.inputAmount.amount),
    sdk,
    feePayer,
    instructions: firstInstructions
  })

  // Create intermediate AUDIO ATA
  const audioMint = new PublicKey(AUDIO_MINT)
  const intermediateAudioAta = getAssociatedTokenAddressSync(
    audioMint,
    userPublicKey,
    true
  )

  // Create ATA if it doesn't exist
  try {
    await getAccount(sdk.services.solanaClient.connection, intermediateAudioAta)
  } catch (e) {
=======
    // Cleanup source ATA after first swap
    errorStage = 'INDIRECT_SWAP_FIRST_CLEANUP'
>>>>>>> c594e1db
    firstInstructions.push(
      createAssociatedTokenAccountIdempotentInstruction(
        feePayer,
        intermediateAudioAta,
        userPublicKey,
        audioMint
      )
    )
  }

  // Get first swap instructions (InputToken -> AUDIO)
  const firstSwapRequestParams: SwapRequest = {
    quoteResponse: firstQuote.quote,
    userPublicKey: userPublicKey.toBase58(),
    destinationTokenAccount: intermediateAudioAta.toBase58(),
    wrapAndUnwrapSol: wrapUnwrapSol,
    dynamicSlippage: true
  }

  const { swapInstructionsResult: firstSwapResponse } =
    await getJupiterSwapInstructions(firstSwapRequestParams)

  const firstSwapInstructions = convertJupiterInstructions([
    firstSwapResponse.swapInstruction
  ])

  firstInstructions.push(...firstSwapInstructions)

  // Transfer AUDIO back to user bank after first swap
  await addTransferToUserBankInstructions({
    tokenInfo: audioTokenInfo,
    userPublicKey,
    ethAddress: ethAddress!,
    amountLamports: BigInt(firstQuote.outputAmount.amount),
    sourceAta: intermediateAudioAta,
    sdk,
    feePayer,
    instructions: firstInstructions
  })

  // Cleanup source ATA after first swap
  firstInstructions.push(
    createCloseAccountInstruction(sourceAtaForJupiter, feePayer, userPublicKey)
  )

  // Build and send first transaction
  const signature = await buildAndSendTransaction(
    sdk,
    keypair,
    feePayer,
    firstInstructions,
    firstSwapResponse.addressLookupTableAddresses,
    'confirmed'
  )

  return {
    firstQuote,
    signature,
    intermediateAudioAta
  }
}

// Helper function to execute the second transaction (AUDIO -> OutputToken)
const executeSecondTransaction = async (
  params: SwapTokensParams,
  dependencies: SwapDependencies,
  tokens: Record<string, TokenInfo>,
  secondQuote: JupiterQuoteResult
): Promise<{
  signature: string
}> => {
  const { outputMint: outputMintUiAddress } = params
  const wrapUnwrapSol = params.wrapUnwrapSol ?? true

  const {
    sdk,
    keypair,
    userPublicKey,
    feePayer,
    ethAddress,
    queryClient,
    user
  } = dependencies

  const secondInstructions: TransactionInstruction[] = []

  // Validate output token config
  const tokenConfigsResult = validateAndCreateTokenConfigs(
    AUDIO_MINT, // Use AUDIO as input for validation
    outputMintUiAddress,
    tokens
  )

  if ('error' in tokenConfigsResult) {
    throw new Error(
      `Output token validation failed: ${tokenConfigsResult.error.error?.message}`
    )
  }

  const { outputTokenConfig } = tokenConfigsResult

  // Create AUDIO token config for transfers
  const audioTokenInfo = createTokenConfig(
    findTokenByAddress(tokens, AUDIO_MINT)!
  )

  // Transfer AUDIO from user bank to ATA for second swap
  const audioSourceAtaForJupiter = await addTransferFromUserBankInstructions({
    tokenInfo: audioTokenInfo,
    userPublicKey,
    ethAddress: ethAddress!,
    amountLamports: BigInt(secondQuote.inputAmount.amount),
    sdk,
    feePayer,
    instructions: secondInstructions
  })

  // Prepare output destination
  const preferredJupiterDestination = await prepareOutputUserBank(
    sdk,
    ethAddress!,
    outputTokenConfig
  )

  // Get second swap instructions (AUDIO -> OutputToken)
  const secondSwapRequestParams: SwapRequest = {
    quoteResponse: secondQuote.quote,
    userPublicKey: userPublicKey.toBase58(),
    destinationTokenAccount: preferredJupiterDestination,
    wrapAndUnwrapSol: wrapUnwrapSol,
    dynamicSlippage: true
  }

  const { swapInstructionsResult: secondSwapResponse, outputAtaForJupiter } =
    await getJupiterSwapInstructions(
      secondSwapRequestParams,
      outputTokenConfig,
      userPublicKey,
      feePayer,
      secondInstructions
    )

  const secondSwapInstructions = convertJupiterInstructions([
    secondSwapResponse.swapInstruction
  ])

  secondInstructions.push(...secondSwapInstructions)

  // Cleanup
  const atasToClose: PublicKey[] = [audioSourceAtaForJupiter]
  if (outputAtaForJupiter) {
    atasToClose.push(outputAtaForJupiter)
  }

  for (const ataToClose of atasToClose) {
    secondInstructions.push(
      createCloseAccountInstruction(ataToClose, feePayer, userPublicKey)
    )
  }

  // Build and send second transaction
  const signature = await buildAndSendTransaction(
    sdk,
    keypair,
    feePayer,
    secondInstructions,
    secondSwapResponse.addressLookupTableAddresses
  )

  // Invalidate queries
  await invalidateSwapQueries(queryClient, user)

  return {
    signature
  }
}<|MERGE_RESOLUTION|>--- conflicted
+++ resolved
@@ -96,147 +96,125 @@
   currentRetryCount: number,
   swapContext: IndirectSwapContext
 ): Promise<SwapTokensResult> => {
-  const {
-    inputMint: inputMintUiAddress,
-    outputMint: outputMintUiAddress,
-    amountUi
-  } = params
-
-  let firstTransactionSignature = swapContext.firstTransactionSignature
-  let firstQuote: JupiterQuoteResult | undefined
-  let secondQuote: JupiterQuoteResult | undefined
-  let intermediateAudioAta: PublicKey | undefined
-
-  // Based on swap context state, execute appropriate transaction(s)
-  if (swapContext.state === 'PENDING_FIRST_TX') {
-    // Execute first transaction: InputToken -> AUDIO
-    const firstTxResult = await executeFirstTransaction(
-      params,
-      dependencies,
-      tokens
-    )
-
-    firstQuote = firstTxResult.firstQuote
-    firstTransactionSignature = firstTxResult.signature
-    intermediateAudioAta = firstTxResult.intermediateAudioAta
-
-    // Update context for next retry if needed
-    swapContext.state = 'PENDING_SECOND_TX'
-    swapContext.firstTransactionSignature = firstTransactionSignature
-    swapContext.intermediateAudioAta = intermediateAudioAta.toBase58()
-
-    // Get second quote based on first transaction output
-    const { quoteResult } = await getJupiterQuoteByMintWithRetry({
-      inputMint: AUDIO_MINT,
+  let errorStage = 'INDIRECT_SWAP_UNKNOWN'
+
+  try {
+    const {
+      inputMint: inputMintUiAddress,
       outputMint: outputMintUiAddress,
-      inputDecimals: AUDIO_DECIMALS,
-      outputDecimals: tokens[outputMintUiAddress]?.decimals || 6,
-      amountUi: firstQuote.outputAmount.uiAmount,
-      swapMode: 'ExactIn',
-      onlyDirectRoutes: false
-    })
-    secondQuote = quoteResult
-  } else if (swapContext.state === 'PENDING_SECOND_TX') {
-    // First transaction already succeeded, only execute second transaction
-    intermediateAudioAta = new PublicKey(swapContext.intermediateAudioAta!)
-
-    // We need to reconstruct quotes for proper response format
-    // In a real implementation, you might want to store these in the context
-    const { quoteResult: reconstructedFirstQuote } =
-      await getJupiterQuoteByMintWithRetry({
-        inputMint: inputMintUiAddress,
-        outputMint: AUDIO_MINT,
-        inputDecimals: tokens[inputMintUiAddress]?.decimals || 6,
-        outputDecimals: AUDIO_DECIMALS,
-        amountUi,
+      amountUi
+    } = params
+
+    let firstTransactionSignature = swapContext.firstTransactionSignature
+    let firstQuote: JupiterQuoteResult | undefined
+    let secondQuote: JupiterQuoteResult | undefined
+    let intermediateAudioAta: PublicKey | undefined
+
+    // Based on swap context state, execute appropriate transaction(s)
+    if (swapContext.state === 'PENDING_FIRST_TX') {
+      errorStage = 'INDIRECT_SWAP_FIRST_TRANSACTION'
+      // Execute first transaction: InputToken -> AUDIO
+      const firstTxResult = await executeFirstTransaction(
+        params,
+        dependencies,
+        tokens
+      )
+
+      firstQuote = firstTxResult.firstQuote
+      firstTransactionSignature = firstTxResult.signature
+      intermediateAudioAta = firstTxResult.intermediateAudioAta
+
+      // Update context for next retry if needed
+      swapContext.state = 'PENDING_SECOND_TX'
+      swapContext.firstTransactionSignature = firstTransactionSignature
+      swapContext.intermediateAudioAta = intermediateAudioAta.toBase58()
+
+      // Get second quote based on first transaction output
+      errorStage = 'INDIRECT_SWAP_SECOND_QUOTE'
+      const { quoteResult } = await getJupiterQuoteByMintWithRetry({
+        inputMint: AUDIO_MINT,
+        outputMint: outputMintUiAddress,
+        inputDecimals: AUDIO_DECIMALS,
+        outputDecimals: tokens[outputMintUiAddress]?.decimals || 6,
+        amountUi: firstQuote.outputAmount.uiAmount,
         swapMode: 'ExactIn',
         onlyDirectRoutes: false
       })
-    firstQuote = reconstructedFirstQuote
-
-    const { quoteResult } = await getJupiterQuoteByMintWithRetry({
-      inputMint: AUDIO_MINT,
-      outputMint: outputMintUiAddress,
-      inputDecimals: AUDIO_DECIMALS,
-      outputDecimals: tokens[outputMintUiAddress]?.decimals || 6,
-      amountUi: firstQuote.outputAmount.uiAmount,
-      swapMode: 'ExactIn',
-      onlyDirectRoutes: false
-    })
-    secondQuote = quoteResult
-  }
-
-<<<<<<< HEAD
-  // Execute second transaction: AUDIO -> OutputToken
-  if (!intermediateAudioAta) {
+      secondQuote = quoteResult
+    } else if (swapContext.state === 'PENDING_SECOND_TX') {
+      // First transaction already succeeded, only execute second transaction
+      intermediateAudioAta = new PublicKey(swapContext.intermediateAudioAta!)
+
+      // We need to reconstruct quotes for proper response format
+      errorStage = 'INDIRECT_SWAP_RECONSTRUCT_FIRST_QUOTE'
+      const { quoteResult: reconstructedFirstQuote } =
+        await getJupiterQuoteByMintWithRetry({
+          inputMint: inputMintUiAddress,
+          outputMint: AUDIO_MINT,
+          inputDecimals: tokens[inputMintUiAddress]?.decimals || 6,
+          outputDecimals: AUDIO_DECIMALS,
+          amountUi,
+          swapMode: 'ExactIn',
+          onlyDirectRoutes: false
+        })
+      firstQuote = reconstructedFirstQuote
+
+      errorStage = 'INDIRECT_SWAP_SECOND_QUOTE'
+      const { quoteResult } = await getJupiterQuoteByMintWithRetry({
+        inputMint: AUDIO_MINT,
+        outputMint: outputMintUiAddress,
+        inputDecimals: AUDIO_DECIMALS,
+        outputDecimals: tokens[outputMintUiAddress]?.decimals || 6,
+        amountUi: firstQuote.outputAmount.uiAmount,
+        swapMode: 'ExactIn',
+        onlyDirectRoutes: false
+      })
+      secondQuote = quoteResult
+    }
+
+    // Execute second transaction: AUDIO -> OutputToken
+    if (!intermediateAudioAta) {
+      throw new Error(
+        'intermediateAudioAta is undefined - invalid swap context state'
+      )
+    }
+
+    if (!secondQuote) {
+      throw new Error('secondQuote is undefined - invalid swap context state')
+    }
+
+    errorStage = 'INDIRECT_SWAP_SECOND_TRANSACTION'
+    const secondTxResult = await executeSecondTransaction(
+      params,
+      dependencies,
+      tokens,
+      secondQuote
+    )
+
+    // Mark as completed
+    swapContext.state = 'COMPLETED'
+
+    if (!firstQuote) {
+      throw new Error('firstQuote is undefined - invalid swap context state')
+    }
+
+    return {
+      status: SwapStatus.SUCCESS,
+      signature: secondTxResult.signature,
+      inputAmount: firstQuote.inputAmount,
+      outputAmount: secondQuote.outputAmount,
+      firstTransactionSignature,
+      retryCount: currentRetryCount,
+      maxRetries: JUPITER_MAX_RETRIES,
+      isRetrying: false
+    }
+  } catch (error: unknown) {
     throw new Error(
-      'intermediateAudioAta is undefined - invalid swap context state'
-    )
-  }
-
-  if (!secondQuote) {
-    throw new Error('secondQuote is undefined - invalid swap context state')
-  }
-
-  const secondTxResult = await executeSecondTransaction(
-    params,
-    dependencies,
-    tokens,
-    secondQuote
-  )
-=======
-    // Prepare input token for first swap
-    errorStage = 'INDIRECT_SWAP_PREPARE_FIRST_INPUT'
-    const sourceAtaForJupiter = await addTransferFromUserBankInstructions({
-      tokenInfo: inputTokenConfig,
-      userPublicKey,
-      ethAddress: ethAddress!,
-      amountLamports: BigInt(firstQuote.inputAmount.amount),
-      sdk,
-      feePayer,
-      instructions: firstInstructions
-    })
-
-    // Get/create AUDIO user bank
-    errorStage = 'INDIRECT_SWAP_PREPARE_AUDIO_USER_BANK'
-    const audioUserBankResult =
-      await sdk.services.claimableTokensClient.getOrCreateUserBank({
-        ethWallet: ethAddress,
-        mint: audioTokenInfo.claimableTokenMint
-      })
-    const audioUserBank = audioUserBankResult.userBank
-
-    // Get first swap instructions (InputToken -> AUDIO)
-    errorStage = 'INDIRECT_SWAP_FIRST_SWAP_INSTRUCTIONS'
-    const firstSwapRequestParams: SwapRequest = {
-      quoteResponse: firstQuote.quote,
-      userPublicKey: userPublicKey.toBase58(),
-      destinationTokenAccount: audioUserBank.toBase58(),
-      wrapAndUnwrapSol: wrapUnwrapSol,
-      dynamicSlippage: true
-    }
->>>>>>> c594e1db
-
-  // Mark as completed
-  swapContext.state = 'COMPLETED'
-
-  if (!firstQuote) {
-    throw new Error('firstQuote is undefined - invalid swap context state')
-  }
-
-  return {
-    status: SwapStatus.SUCCESS,
-    signature: secondTxResult.signature,
-    inputAmount: firstQuote.inputAmount,
-    outputAmount: secondQuote.outputAmount,
-    firstTransactionSignature,
-    retryCount: currentRetryCount,
-    maxRetries: JUPITER_MAX_RETRIES,
-    isRetrying: false
+      `Indirect swap failed at stage ${errorStage}: ${error instanceof Error ? error.message : 'Unknown error'}`
+    )
   }
 }
 
-<<<<<<< HEAD
 // Helper function to execute the first transaction (InputToken -> AUDIO)
 const executeFirstTransaction = async (
   params: SwapTokensParams,
@@ -247,130 +225,121 @@
   signature: string
   intermediateAudioAta: PublicKey
 }> => {
-  const { inputMint: inputMintUiAddress, amountUi } = params
-  const wrapUnwrapSol = params.wrapUnwrapSol ?? true
-
-  const { sdk, keypair, userPublicKey, feePayer, ethAddress } = dependencies
-
-  const firstInstructions: TransactionInstruction[] = []
-
-  // Validate input token and create config
-  const tokenConfigsResult = validateAndCreateTokenConfigs(
-    inputMintUiAddress,
-    AUDIO_MINT, // Use AUDIO as output for validation
-    tokens
-  )
-
-  if ('error' in tokenConfigsResult) {
+  let errorStage = 'FIRST_TX_UNKNOWN'
+
+  try {
+    const { inputMint: inputMintUiAddress, amountUi } = params
+    const wrapUnwrapSol = params.wrapUnwrapSol ?? true
+
+    const { sdk, keypair, userPublicKey, feePayer, ethAddress } = dependencies
+
+    const firstInstructions: TransactionInstruction[] = []
+
+    // Validate input token and create config
+    errorStage = 'FIRST_TX_TOKEN_VALIDATION'
+    const tokenConfigsResult = validateAndCreateTokenConfigs(
+      inputMintUiAddress,
+      AUDIO_MINT, // Use AUDIO as output for validation
+      tokens
+    )
+
+    if ('error' in tokenConfigsResult) {
+      throw new Error(
+        `Token validation failed: ${tokenConfigsResult.error.error?.message}`
+      )
+    }
+
+    const { inputTokenConfig } = tokenConfigsResult
+
+    // Create AUDIO token config for transfers
+    errorStage = 'FIRST_TX_AUDIO_CONFIG'
+    const audioTokenInfo = createTokenConfig(
+      findTokenByAddress(tokens, AUDIO_MINT)!
+    )
+
+    // Get first quote: InputToken -> AUDIO
+    errorStage = 'FIRST_TX_QUOTE'
+    const { quoteResult: firstQuote } = await getJupiterQuoteByMintWithRetry({
+      inputMint: inputMintUiAddress,
+      outputMint: AUDIO_MINT,
+      inputDecimals: inputTokenConfig.decimals,
+      outputDecimals: AUDIO_DECIMALS,
+      amountUi,
+      swapMode: 'ExactIn',
+      onlyDirectRoutes: false
+    })
+
+    // Prepare input token for first swap
+    errorStage = 'FIRST_TX_PREPARE_INPUT'
+    const sourceAtaForJupiter = await addTransferFromUserBankInstructions({
+      tokenInfo: inputTokenConfig,
+      userPublicKey,
+      ethAddress: ethAddress!,
+      amountLamports: BigInt(firstQuote.inputAmount.amount),
+      sdk,
+      feePayer,
+      instructions: firstInstructions
+    })
+
+    // Get/create AUDIO user bank (from commit 9557c2e)
+    errorStage = 'FIRST_TX_PREPARE_AUDIO_USER_BANK'
+    const audioUserBankResult =
+      await sdk.services.claimableTokensClient.getOrCreateUserBank({
+        ethWallet: ethAddress,
+        mint: audioTokenInfo.claimableTokenMint
+      })
+    const audioUserBank = audioUserBankResult.userBank
+
+    // Get first swap instructions (InputToken -> AUDIO)
+    errorStage = 'FIRST_TX_SWAP_INSTRUCTIONS'
+    const firstSwapRequestParams: SwapRequest = {
+      quoteResponse: firstQuote.quote,
+      userPublicKey: userPublicKey.toBase58(),
+      destinationTokenAccount: audioUserBank.toBase58(),
+      wrapAndUnwrapSol: wrapUnwrapSol,
+      dynamicSlippage: true
+    }
+
+    const { swapInstructionsResult: firstSwapResponse } =
+      await getJupiterSwapInstructions(firstSwapRequestParams)
+
+    const firstSwapInstructions = convertJupiterInstructions([
+      firstSwapResponse.swapInstruction
+    ])
+
+    firstInstructions.push(...firstSwapInstructions)
+
+    // Cleanup source ATA after first swap
+    errorStage = 'FIRST_TX_CLEANUP'
+    firstInstructions.push(
+      createCloseAccountInstruction(
+        sourceAtaForJupiter,
+        feePayer,
+        userPublicKey
+      )
+    )
+
+    // Build and send first transaction
+    errorStage = 'FIRST_TX_BUILD_AND_SEND'
+    const signature = await buildAndSendTransaction(
+      sdk,
+      keypair,
+      feePayer,
+      firstInstructions,
+      firstSwapResponse.addressLookupTableAddresses,
+      'confirmed'
+    )
+
+    // Return audioUserBank as intermediateAudioAta for compatibility
+    return {
+      firstQuote,
+      signature,
+      intermediateAudioAta: audioUserBank
+    }
+  } catch (error: unknown) {
     throw new Error(
-      `Token validation failed: ${tokenConfigsResult.error.error?.message}`
-    )
-  }
-
-  const { inputTokenConfig } = tokenConfigsResult
-
-  // Create AUDIO token config for transfers
-  const audioTokenInfo = createTokenConfig(
-    findTokenByAddress(tokens, AUDIO_MINT)!
-  )
-
-  // Get first quote: InputToken -> AUDIO
-  const { quoteResult: firstQuote } = await getJupiterQuoteByMintWithRetry({
-    inputMint: inputMintUiAddress,
-    outputMint: AUDIO_MINT,
-    inputDecimals: inputTokenConfig.decimals,
-    outputDecimals: AUDIO_DECIMALS,
-    amountUi,
-    swapMode: 'ExactIn',
-    onlyDirectRoutes: false
-  })
-
-  // Prepare input token for first swap
-  const sourceAtaForJupiter = await addTransferFromUserBankInstructions({
-    tokenInfo: inputTokenConfig,
-    userPublicKey,
-    ethAddress: ethAddress!,
-    amountLamports: BigInt(firstQuote.inputAmount.amount),
-    sdk,
-    feePayer,
-    instructions: firstInstructions
-  })
-
-  // Create intermediate AUDIO ATA
-  const audioMint = new PublicKey(AUDIO_MINT)
-  const intermediateAudioAta = getAssociatedTokenAddressSync(
-    audioMint,
-    userPublicKey,
-    true
-  )
-
-  // Create ATA if it doesn't exist
-  try {
-    await getAccount(sdk.services.solanaClient.connection, intermediateAudioAta)
-  } catch (e) {
-=======
-    // Cleanup source ATA after first swap
-    errorStage = 'INDIRECT_SWAP_FIRST_CLEANUP'
->>>>>>> c594e1db
-    firstInstructions.push(
-      createAssociatedTokenAccountIdempotentInstruction(
-        feePayer,
-        intermediateAudioAta,
-        userPublicKey,
-        audioMint
-      )
-    )
-  }
-
-  // Get first swap instructions (InputToken -> AUDIO)
-  const firstSwapRequestParams: SwapRequest = {
-    quoteResponse: firstQuote.quote,
-    userPublicKey: userPublicKey.toBase58(),
-    destinationTokenAccount: intermediateAudioAta.toBase58(),
-    wrapAndUnwrapSol: wrapUnwrapSol,
-    dynamicSlippage: true
-  }
-
-  const { swapInstructionsResult: firstSwapResponse } =
-    await getJupiterSwapInstructions(firstSwapRequestParams)
-
-  const firstSwapInstructions = convertJupiterInstructions([
-    firstSwapResponse.swapInstruction
-  ])
-
-  firstInstructions.push(...firstSwapInstructions)
-
-  // Transfer AUDIO back to user bank after first swap
-  await addTransferToUserBankInstructions({
-    tokenInfo: audioTokenInfo,
-    userPublicKey,
-    ethAddress: ethAddress!,
-    amountLamports: BigInt(firstQuote.outputAmount.amount),
-    sourceAta: intermediateAudioAta,
-    sdk,
-    feePayer,
-    instructions: firstInstructions
-  })
-
-  // Cleanup source ATA after first swap
-  firstInstructions.push(
-    createCloseAccountInstruction(sourceAtaForJupiter, feePayer, userPublicKey)
-  )
-
-  // Build and send first transaction
-  const signature = await buildAndSendTransaction(
-    sdk,
-    keypair,
-    feePayer,
-    firstInstructions,
-    firstSwapResponse.addressLookupTableAddresses,
-    'confirmed'
-  )
-
-  return {
-    firstQuote,
-    signature,
-    intermediateAudioAta
+      `First transaction failed at stage ${errorStage}: ${error instanceof Error ? error.message : 'Unknown error'}`
+    )
   }
 }
 
@@ -383,108 +352,124 @@
 ): Promise<{
   signature: string
 }> => {
-  const { outputMint: outputMintUiAddress } = params
-  const wrapUnwrapSol = params.wrapUnwrapSol ?? true
-
-  const {
-    sdk,
-    keypair,
-    userPublicKey,
-    feePayer,
-    ethAddress,
-    queryClient,
-    user
-  } = dependencies
-
-  const secondInstructions: TransactionInstruction[] = []
-
-  // Validate output token config
-  const tokenConfigsResult = validateAndCreateTokenConfigs(
-    AUDIO_MINT, // Use AUDIO as input for validation
-    outputMintUiAddress,
-    tokens
-  )
-
-  if ('error' in tokenConfigsResult) {
-    throw new Error(
-      `Output token validation failed: ${tokenConfigsResult.error.error?.message}`
-    )
-  }
-
-  const { outputTokenConfig } = tokenConfigsResult
-
-  // Create AUDIO token config for transfers
-  const audioTokenInfo = createTokenConfig(
-    findTokenByAddress(tokens, AUDIO_MINT)!
-  )
-
-  // Transfer AUDIO from user bank to ATA for second swap
-  const audioSourceAtaForJupiter = await addTransferFromUserBankInstructions({
-    tokenInfo: audioTokenInfo,
-    userPublicKey,
-    ethAddress: ethAddress!,
-    amountLamports: BigInt(secondQuote.inputAmount.amount),
-    sdk,
-    feePayer,
-    instructions: secondInstructions
-  })
-
-  // Prepare output destination
-  const preferredJupiterDestination = await prepareOutputUserBank(
-    sdk,
-    ethAddress!,
-    outputTokenConfig
-  )
-
-  // Get second swap instructions (AUDIO -> OutputToken)
-  const secondSwapRequestParams: SwapRequest = {
-    quoteResponse: secondQuote.quote,
-    userPublicKey: userPublicKey.toBase58(),
-    destinationTokenAccount: preferredJupiterDestination,
-    wrapAndUnwrapSol: wrapUnwrapSol,
-    dynamicSlippage: true
-  }
-
-  const { swapInstructionsResult: secondSwapResponse, outputAtaForJupiter } =
-    await getJupiterSwapInstructions(
-      secondSwapRequestParams,
-      outputTokenConfig,
+  let errorStage = 'SECOND_TX_UNKNOWN'
+
+  try {
+    const { outputMint: outputMintUiAddress } = params
+    const wrapUnwrapSol = params.wrapUnwrapSol ?? true
+
+    const {
+      sdk,
+      keypair,
       userPublicKey,
       feePayer,
-      secondInstructions
-    )
-
-  const secondSwapInstructions = convertJupiterInstructions([
-    secondSwapResponse.swapInstruction
-  ])
-
-  secondInstructions.push(...secondSwapInstructions)
-
-  // Cleanup
-  const atasToClose: PublicKey[] = [audioSourceAtaForJupiter]
-  if (outputAtaForJupiter) {
-    atasToClose.push(outputAtaForJupiter)
-  }
-
-  for (const ataToClose of atasToClose) {
-    secondInstructions.push(
-      createCloseAccountInstruction(ataToClose, feePayer, userPublicKey)
-    )
-  }
-
-  // Build and send second transaction
-  const signature = await buildAndSendTransaction(
-    sdk,
-    keypair,
-    feePayer,
-    secondInstructions,
-    secondSwapResponse.addressLookupTableAddresses
-  )
-
-  // Invalidate queries
-  await invalidateSwapQueries(queryClient, user)
-
-  return {
-    signature
+      ethAddress,
+      queryClient,
+      user
+    } = dependencies
+
+    const secondInstructions: TransactionInstruction[] = []
+
+    // Validate output token config
+    errorStage = 'SECOND_TX_TOKEN_VALIDATION'
+    const tokenConfigsResult = validateAndCreateTokenConfigs(
+      AUDIO_MINT, // Use AUDIO as input for validation
+      outputMintUiAddress,
+      tokens
+    )
+
+    if ('error' in tokenConfigsResult) {
+      throw new Error(
+        `Output token validation failed: ${tokenConfigsResult.error.error?.message}`
+      )
+    }
+
+    const { outputTokenConfig } = tokenConfigsResult
+
+    // Create AUDIO token config for transfers
+    errorStage = 'SECOND_TX_AUDIO_CONFIG'
+    const audioTokenInfo = createTokenConfig(
+      findTokenByAddress(tokens, AUDIO_MINT)!
+    )
+
+    // Transfer AUDIO from user bank to ATA for second swap
+    errorStage = 'SECOND_TX_PREPARE_AUDIO_INPUT'
+    const audioSourceAtaForJupiter = await addTransferFromUserBankInstructions({
+      tokenInfo: audioTokenInfo,
+      userPublicKey,
+      ethAddress: ethAddress!,
+      amountLamports: BigInt(secondQuote.inputAmount.amount),
+      sdk,
+      feePayer,
+      instructions: secondInstructions
+    })
+
+    // Prepare output destination
+    errorStage = 'SECOND_TX_PREPARE_OUTPUT'
+    const preferredJupiterDestination = await prepareOutputUserBank(
+      sdk,
+      ethAddress!,
+      outputTokenConfig
+    )
+
+    // Get second swap instructions (AUDIO -> OutputToken)
+    errorStage = 'SECOND_TX_SWAP_INSTRUCTIONS'
+    const secondSwapRequestParams: SwapRequest = {
+      quoteResponse: secondQuote.quote,
+      userPublicKey: userPublicKey.toBase58(),
+      destinationTokenAccount: preferredJupiterDestination,
+      wrapAndUnwrapSol: wrapUnwrapSol,
+      dynamicSlippage: true
+    }
+
+    const { swapInstructionsResult: secondSwapResponse, outputAtaForJupiter } =
+      await getJupiterSwapInstructions(
+        secondSwapRequestParams,
+        outputTokenConfig,
+        userPublicKey,
+        feePayer,
+        secondInstructions
+      )
+
+    const secondSwapInstructions = convertJupiterInstructions([
+      secondSwapResponse.swapInstruction
+    ])
+
+    secondInstructions.push(...secondSwapInstructions)
+
+    // Cleanup
+    errorStage = 'SECOND_TX_CLEANUP'
+    const atasToClose: PublicKey[] = [audioSourceAtaForJupiter]
+    if (outputAtaForJupiter) {
+      atasToClose.push(outputAtaForJupiter)
+    }
+
+    for (const ataToClose of atasToClose) {
+      secondInstructions.push(
+        createCloseAccountInstruction(ataToClose, feePayer, userPublicKey)
+      )
+    }
+
+    // Build and send second transaction
+    errorStage = 'SECOND_TX_BUILD_AND_SEND'
+    const signature = await buildAndSendTransaction(
+      sdk,
+      keypair,
+      feePayer,
+      secondInstructions,
+      secondSwapResponse.addressLookupTableAddresses
+    )
+
+    // Invalidate queries
+    errorStage = 'SECOND_TX_INVALIDATE_QUERIES'
+    await invalidateSwapQueries(queryClient, user)
+
+    return {
+      signature
+    }
+  } catch (error: unknown) {
+    throw new Error(
+      `Second transaction failed at stage ${errorStage}: ${error instanceof Error ? error.message : 'Unknown error'}`
+    )
   }
 }