--- conflicted
+++ resolved
@@ -90,8 +90,10 @@
   audioBalance: 'audioBalance',
   walletCollectibles: 'walletCollectibles',
   events: 'events',
-<<<<<<< HEAD
-  eventsByEntityId: 'eventsByEntityId'
+  eventsByEntityId: 'eventsByEntityId',
+  walletOwner: 'walletOwner',
+  tokenPrice: 'tokenPrice',
+  fileSizes: 'fileSizes'
 } as const
 
 /**
@@ -116,11 +118,4 @@
 
 export const getUserByHandleQueryKey = (handle: string | null | undefined) => {
   return [QUERY_KEYS.userByHandle, handle] as unknown as QueryKey<ID>
-}
-=======
-  eventsByEntityId: 'eventsByEntityId',
-  walletOwner: 'walletOwner',
-  tokenPrice: 'tokenPrice',
-  fileSizes: 'fileSizes'
-} as const
->>>>>>> d8c9b657
+}