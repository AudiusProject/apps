export const QUERY_KEYS = {
  accountUser: 'accountUser',
  trackCommentList: 'trackCommentList',
  comment: 'comment',
  commentReplies: 'commentReplies',
  trackCommentNotificationSetting: 'trackCommentNotificationSetting',
  trackCommentCount: 'trackCommentCount',
  user: 'user',
  users: 'users',
  userByHandle: 'userByHandle',
  userTracksByHandle: 'userTracksByHandle',
  collection: 'collection',
  collections: 'collections',
  collectionByPermalink: 'collectionByPermalink',
  track: 'track',
  tracks: 'tracks',
  trackByPermalink: 'trackByPermalink',
<<<<<<< HEAD
  favoritedTracks: 'favoritedTracks'
=======
  supporters: 'supporters',
  supportedUsers: 'supportedUsers'
>>>>>>> df1dd95a
} as const<|MERGE_RESOLUTION|>--- conflicted
+++ resolved
@@ -15,10 +15,7 @@
   track: 'track',
   tracks: 'tracks',
   trackByPermalink: 'trackByPermalink',
-<<<<<<< HEAD
   favoritedTracks: 'favoritedTracks'
-=======
   supporters: 'supporters',
   supportedUsers: 'supportedUsers'
->>>>>>> df1dd95a
 } as const