--- conflicted
+++ resolved
@@ -1,19 +1,13 @@
 import { ID } from '~/models/Identifiers'
 import { getContext } from '~/store/effects'
 
-<<<<<<< HEAD
-=======
 import { TQCollection } from '../models'
 import { QUERY_KEYS } from '../queryKeys'
->>>>>>> d5311f5c
 import { getCollectionQueryKey } from '../useCollection'
 
 export function* queryCollection(id: ID | null | undefined) {
   if (!id) return null
   const queryClient = yield* getContext('queryClient')
-<<<<<<< HEAD
-  return queryClient.getQueryData(getCollectionQueryKey(id))
-=======
   return queryClient.getQueryData<TQCollection>(getCollectionQueryKey(id))
 }
 
@@ -47,5 +41,4 @@
     },
     {} as Record<ID, TQCollection>
   )
->>>>>>> d5311f5c
 }