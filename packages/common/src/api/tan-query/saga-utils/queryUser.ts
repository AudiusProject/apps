<<<<<<< HEAD
import { call } from 'typed-redux-saga'

import { ID } from '~/models/Identifiers'
import { User } from '~/models/User'
=======
import { all, call, select } from 'typed-redux-saga'

import { ID } from '~/models/Identifiers'
import { User } from '~/models/User'
import { AccountState } from '~/store'
import { getUserId, getWalletAddresses } from '~/store/account/selectors'
>>>>>>> aebe4247
import { getContext } from '~/store/effects'
import { getSDK } from '~/store/sdkUtils'

import { QUERY_KEYS } from '../queryKeys'
import {
  getCurrentAccountQueryFn,
  getCurrentAccountQueryKey
} from '../users/account/useCurrentAccount'
import { getUserQueryFn, getUserQueryKey } from '../users/useUser'
import {
  getUserByHandleQueryFn,
  getUserByHandleQueryKey
} from '../users/useUserByHandle'
import { entityCacheOptions } from '../utils/entityCacheOptions'
import { isValidId } from '../utils/isValidId'

import { queryCurrentUserId } from './queryAccount'

export function* queryUser(id: ID | null | undefined) {
  if (!isValidId(id)) return undefined
  const queryClient = yield* getContext('queryClient')
  const dispatch = yield* getContext('dispatch')
  const sdk = yield* getSDK()
  const currentUserId = yield* call(queryCurrentUserId)

  const queryData = yield* call([queryClient, queryClient.fetchQuery], {
    queryKey: getUserQueryKey(id),
    queryFn: async () =>
      getUserQueryFn(id!, currentUserId, queryClient, sdk, dispatch)
  })

  return queryData as User | undefined
}

export function* queryUserByHandle(handle: string | null | undefined) {
  if (!handle) return undefined
  const queryClient = yield* getContext('queryClient')
  const dispatch = yield* getContext('dispatch')
  const currentUserId = yield* call(queryCurrentUserId)
  const sdk = yield* getSDK()
  const userId = (yield* call([queryClient, queryClient.fetchQuery], {
    queryKey: getUserByHandleQueryKey(handle),
    queryFn: async () =>
      getUserByHandleQueryFn(handle, sdk, queryClient, dispatch, currentUserId),
    ...entityCacheOptions
  })) as ID | undefined
  if (!userId) return undefined
  const userMetadata = yield* call(queryUser, userId)
  return userMetadata
}

export function* queryUsers(ids: ID[]) {
  const users = {} as Record<ID, User>
  const userResults = yield* all(ids.map((id) => call(queryUser, id)))

  userResults.forEach((user, index) => {
    if (user) {
      users[ids[index]] = user
    }
  })

  return users
}

<<<<<<< HEAD
=======
export function* queryCurrentAccount() {
  const sdk = yield* getSDK()
  const queryClient = yield* getContext('queryClient')
  const localStorage = yield* getContext('localStorage')
  const walletAddresses = yield* select(getWalletAddresses)
  const dispatch = yield* getContext('dispatch')
  const currentUserWallet = walletAddresses.currentUser

  const queryData = yield* call([queryClient, queryClient.fetchQuery], {
    queryKey: getCurrentAccountQueryKey(),
    queryFn: async () =>
      getCurrentAccountQueryFn(
        sdk,
        localStorage,
        currentUserWallet,
        queryClient,
        dispatch
      )
  })

  return queryData as AccountState | null | undefined
}

export function* queryAccountUser() {
  const account = yield* call(queryCurrentAccount)
  if (!account) return undefined
  const accountUser = yield* call(queryUser, account?.userId)
  return accountUser
}

>>>>>>> aebe4247
export function* queryAllCachedUsers() {
  const queryClient = yield* getContext('queryClient')
  const queries = queryClient.getQueriesData<User>({
    queryKey: [QUERY_KEYS.user]
  })
  return queries.reduce(
    (acc, [_, user]) => {
      if (user?.user_id) {
        acc[user.user_id] = user
      }
      return acc
    },
    {} as Record<ID, User>
  )
}<|MERGE_RESOLUTION|>--- conflicted
+++ resolved
@@ -1,24 +1,11 @@
-<<<<<<< HEAD
-import { call } from 'typed-redux-saga'
+import { all, call } from 'typed-redux-saga'
 
 import { ID } from '~/models/Identifiers'
 import { User } from '~/models/User'
-=======
-import { all, call, select } from 'typed-redux-saga'
-
-import { ID } from '~/models/Identifiers'
-import { User } from '~/models/User'
-import { AccountState } from '~/store'
-import { getUserId, getWalletAddresses } from '~/store/account/selectors'
->>>>>>> aebe4247
 import { getContext } from '~/store/effects'
 import { getSDK } from '~/store/sdkUtils'
 
 import { QUERY_KEYS } from '../queryKeys'
-import {
-  getCurrentAccountQueryFn,
-  getCurrentAccountQueryKey
-} from '../users/account/useCurrentAccount'
 import { getUserQueryFn, getUserQueryKey } from '../users/useUser'
 import {
   getUserByHandleQueryFn,
@@ -75,39 +62,6 @@
   return users
 }
 
-<<<<<<< HEAD
-=======
-export function* queryCurrentAccount() {
-  const sdk = yield* getSDK()
-  const queryClient = yield* getContext('queryClient')
-  const localStorage = yield* getContext('localStorage')
-  const walletAddresses = yield* select(getWalletAddresses)
-  const dispatch = yield* getContext('dispatch')
-  const currentUserWallet = walletAddresses.currentUser
-
-  const queryData = yield* call([queryClient, queryClient.fetchQuery], {
-    queryKey: getCurrentAccountQueryKey(),
-    queryFn: async () =>
-      getCurrentAccountQueryFn(
-        sdk,
-        localStorage,
-        currentUserWallet,
-        queryClient,
-        dispatch
-      )
-  })
-
-  return queryData as AccountState | null | undefined
-}
-
-export function* queryAccountUser() {
-  const account = yield* call(queryCurrentAccount)
-  if (!account) return undefined
-  const accountUser = yield* call(queryUser, account?.userId)
-  return accountUser
-}
-
->>>>>>> aebe4247
 export function* queryAllCachedUsers() {
   const queryClient = yield* getContext('queryClient')
   const queries = queryClient.getQueriesData<User>({
