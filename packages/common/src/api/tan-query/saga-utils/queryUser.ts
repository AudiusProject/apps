import { ID } from '~/models/Identifiers'
import { getContext } from '~/store/effects'

import { QUERY_KEYS } from '../queryKeys'
import { getUserQueryKey } from '../useUser'
import { getUserByHandleQueryKey } from '../useUserByHandle'

export function* queryUser(id: ID | null | undefined) {
  if (!id) return null
  const queryClient = yield* getContext('queryClient')
<<<<<<< HEAD
  return queryClient.getQueryData(getUserQueryKey(id))
=======
  return queryClient.getQueryData<User>(getUserQueryKey(id))
}

export function* queryUserByHandle(handle: string | null | undefined) {
  if (!handle) return null
  const queryClient = yield* getContext('queryClient')
  const id = queryClient.getQueryData<ID>(getUserByHandleQueryKey(handle))
  if (!id) return null
  return yield* queryUser(id)
}

export function* queryUsers(ids: ID[]) {
  const queryClient = yield* getContext('queryClient')

  return ids.reduce(
    (acc, id) => {
      const user = queryClient.getQueryData<User>(getUserQueryKey(id))
      if (user) {
        acc[id] = user
      }
      return acc
    },
    {} as Record<ID, User>
  )
}

export function* queryAllUsers() {
  const queryClient = yield* getContext('queryClient')
  const queries = queryClient.getQueriesData<User>({
    queryKey: [QUERY_KEYS.user]
  })
  return queries.reduce(
    (acc, [_, user]) => {
      if (user?.user_id) {
        acc[user.user_id] = user
      }
      return acc
    },
    {} as Record<ID, User>
  )
>>>>>>> d5311f5c
}<|MERGE_RESOLUTION|>--- conflicted
+++ resolved
@@ -8,10 +8,7 @@
 export function* queryUser(id: ID | null | undefined) {
   if (!id) return null
   const queryClient = yield* getContext('queryClient')
-<<<<<<< HEAD
   return queryClient.getQueryData(getUserQueryKey(id))
-=======
-  return queryClient.getQueryData<User>(getUserQueryKey(id))
 }
 
 export function* queryUserByHandle(handle: string | null | undefined) {
@@ -51,5 +48,4 @@
     },
     {} as Record<ID, User>
   )
->>>>>>> d5311f5c
 }