import { useQuery, useQueryClient } from '@tanstack/react-query'
import { useDispatch, useSelector } from 'react-redux'

import { userCollectionMetadataFromSDK } from '~/adapters/collection'
import { useAppContext } from '~/context/appContext'
import { Id, ID, OptionalId } from '~/models/Identifiers'
import { getUserId } from '~/store/account/selectors'

import { QUERY_KEYS } from './queryKeys'
import { primeCollectionData } from './utils/primeCollectionData'

type Config = {
  staleTime?: number
  enabled?: boolean
}

export const useCollection = (
  collectionId: ID | null | undefined,
  config?: Config
) => {
  const { audiusSdk } = useAppContext()
  const queryClient = useQueryClient()
  const dispatch = useDispatch()
  const currentUserId = useSelector(getUserId)

  return useQuery({
    queryKey: [QUERY_KEYS.collection, collectionId],
    queryFn: async () => {
<<<<<<< HEAD
      const { data } = await audiusSdk!.full.playlists.getPlaylist({
=======
      if (!collectionId || !audiusSdk) return null
      const { data } = await audiusSdk.full.playlists.getPlaylist({
>>>>>>> 954e931e
        playlistId: Id.parse(collectionId),
        userId: OptionalId.parse(currentUserId)
      })

      if (!data?.[0]) return null
      const collection = userCollectionMetadataFromSDK(data[0])

      if (collection) {
        // Prime related entities
        primeCollectionData({ collection, queryClient, dispatch })

        // Prime collectionByPermalink cache if we have a permalink
        if (collection.permalink) {
          queryClient.setQueryData(
            [QUERY_KEYS.collectionByPermalink, collection.permalink],
            collection
          )
        }
      }

      return collection
    },
    staleTime: config?.staleTime,
    enabled: config?.enabled !== false && !!audiusSdk && !!collectionId
  })
}<|MERGE_RESOLUTION|>--- conflicted
+++ resolved
@@ -26,12 +26,8 @@
   return useQuery({
     queryKey: [QUERY_KEYS.collection, collectionId],
     queryFn: async () => {
-<<<<<<< HEAD
-      const { data } = await audiusSdk!.full.playlists.getPlaylist({
-=======
       if (!collectionId || !audiusSdk) return null
       const { data } = await audiusSdk.full.playlists.getPlaylist({
->>>>>>> 954e931e
         playlistId: Id.parse(collectionId),
         userId: OptionalId.parse(currentUserId)
       })
