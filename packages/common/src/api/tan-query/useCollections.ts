import { useMemo } from 'react'

import { useQueryClient, UseQueryResult } from '@tanstack/react-query'
import { keyBy } from 'lodash'
import { useDispatch, useSelector } from 'react-redux'

import { useAudiusQueryContext } from '~/audius-query/AudiusQueryContext'
import { ID } from '~/models'
import { CommonState } from '~/store'

import { getCollectionsBatcher } from './batchers/getCollectionsBatcher'
import { TQCollection } from './models'
import { QUERY_KEYS } from './queryKeys'
import { QueryOptions } from './types'
import { useCurrentUserId } from './useCurrentUserId'
import { combineQueryResults } from './utils/combineQueryResults'
import { useQueries } from './utils/useQueries'
export const getCollectionQueryKey = (collectionId: ID | null | undefined) => [
  QUERY_KEYS.collection,
  collectionId
]

export const useCollections = (
  collectionIds: ID[] | null | undefined,
  options?: QueryOptions
) => {
  const { audiusSdk } = useAudiusQueryContext()
  const { data: currentUserId } = useCurrentUserId()
  const queryClient = useQueryClient()
  const dispatch = useDispatch()

  const queriesResults = useQueries({
    queries: collectionIds?.map((collectionId) => ({
      queryKey: getCollectionQueryKey(collectionId),
      queryFn: async () => {
        const sdk = await audiusSdk()
        const batchGetCollections = getCollectionsBatcher({
          sdk,
          currentUserId,
          queryClient,
          dispatch
        })
        return await batchGetCollections.fetch(collectionId)
      },
      ...options,
      enabled: options?.enabled !== false && !!collectionId && collectionId > 0
    })),
    combine: combineQueryResults<TQCollection[]>
<<<<<<< HEAD
  })
=======
  }) as UseQueryResult<TQCollection[]> & {
    byId: Record<ID, TQCollection>
  }
>>>>>>> b70578a2

  const { data: collections } = queriesResults

  const byId = useMemo(() => keyBy(collections, 'playlist_id'), [collections])

  const isSavedToRedux = useSelector((state: CommonState) =>
    collectionIds?.every(
      (collectionId) => !!state.collections.entries[collectionId]
    )
  )

  queriesResults.data = isSavedToRedux ? collections : undefined
  queriesResults.isPending = queriesResults.isPending || !isSavedToRedux
  queriesResults.isLoading = queriesResults.isLoading || !isSavedToRedux
  queriesResults.byId = byId

  return queriesResults
}<|MERGE_RESOLUTION|>--- conflicted
+++ resolved
@@ -46,13 +46,9 @@
       enabled: options?.enabled !== false && !!collectionId && collectionId > 0
     })),
     combine: combineQueryResults<TQCollection[]>
-<<<<<<< HEAD
-  })
-=======
   }) as UseQueryResult<TQCollection[]> & {
     byId: Record<ID, TQCollection>
   }
->>>>>>> b70578a2
 
   const { data: collections } = queriesResults
 
