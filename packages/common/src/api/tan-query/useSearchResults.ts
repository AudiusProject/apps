import { Mood, OptionalId } from '@audius/sdk'
import {
  InfiniteData,
  useInfiniteQuery,
  useQueryClient
} from '@tanstack/react-query'
import { isEmpty } from 'lodash'
import { useDispatch } from 'react-redux'

import { searchResultsFromSDK } from '~/adapters'
import { useAudiusQueryContext } from '~/audius-query'
import {
  Name,
  PlaybackSource,
  SearchSource,
  UserMetadata,
  UserCollectionMetadata,
  UserTrackMetadata
} from '~/models'
import { FeatureFlags } from '~/services'
import { SearchKind, SearchSortMethod } from '~/store'
import { tracksActions as searchResultsPageTracksLineupActions } from '~/store/pages/search-results/lineup/tracks/actions'
import { getSearchTracksLineup } from '~/store/pages/search-results/selectors'
import { Genre, formatMusicalKey } from '~/utils'

import { useCurrentUserId } from '..'

import { QUERY_KEYS } from './queryKeys'
import { FlatUseInfiniteQueryResult, QueryOptions } from './types'
import { primeCollectionData } from './utils/primeCollectionData'
import { primeTrackData } from './utils/primeTrackData'
import { primeUserData } from './utils/primeUserData'
import { useLineupQuery } from './utils/useLineupQuery'

export type SearchCategory = 'all' | 'tracks' | 'albums' | 'playlists' | 'users'

export type SearchFilters = {
  genre?: Genre
  mood?: Mood
  bpm?: string
  key?: string
  isVerified?: boolean
  hasDownloads?: boolean
  isPremium?: boolean
}

export type SearchFilter = keyof SearchFilters

export type SearchArgs = {
  query?: string
  limit?: number
  offset?: number
  source?: SearchSource
  sortMethod?: SearchSortMethod
  disableAnalytics?: boolean
  pageSize?: number
} & SearchFilters

const getMinMaxFromBpm = (bpm?: string) => {
  const bpmParts = bpm ? bpm.split('-') : [undefined, undefined]
  const bpmMin = bpmParts[0] ? parseFloat(bpmParts[0]) : undefined
  const bpmMax = bpmParts[1] ? parseFloat(bpmParts[1]) : bpmMin

  // Because we round the bpm display to the nearest whole number, we need to add a small buffer
  const bufferedBpmMin = bpmMin ? Math.round(bpmMin) - 0.5 : undefined
  const bufferedBpmMax = bpmMax ? Math.round(bpmMax) + 0.5 : undefined

  return [bufferedBpmMin, bufferedBpmMax]
}

export const getSearchResultsQueryKey = ({
  query,
  category,
  sortMethod,
  pageSize,
  ...filters
}: Omit<SearchArgs & { category: SearchCategory }, 'currentUserId'>) => [
  QUERY_KEYS.search,
  category,
  query,
  { sortMethod, pageSize, ...filters }
]

export const SEARCH_PAGE_SIZE = 12

const useSearchQueryProps = (
  {
    query = '',
    category,
    source = 'search results page',
    sortMethod,
    disableAnalytics,
    pageSize = SEARCH_PAGE_SIZE,
    ...filters
  }: SearchArgs & { category: SearchCategory },
  options?: QueryOptions
) => {
  const { data: currentUserId } = useCurrentUserId()
  const queryKeyArgs = {
    query,
    category,
    sortMethod,
    pageSize,
    ...filters
  }
  const { audiusSdk, getFeatureEnabled, analytics } = useAudiusQueryContext()
  const queryClient = useQueryClient()
  const dispatch = useDispatch()

  return {
    initialPageParam: 0,
    queryKey: getSearchResultsQueryKey(queryKeyArgs),
    queryFn: async ({
      pageParam
      // unfortunately tanquery was having type issues with pageParam here
    }: any): Promise<{
      tracks: UserTrackMetadata[]
      users: UserMetadata[]
      albums: UserCollectionMetadata[]
      playlists: UserCollectionMetadata[]
    }> => {
      const isUSDCEnabled = await getFeatureEnabled(FeatureFlags.USDC_PURCHASES)

      const kind = category as SearchKind

      if (!query && isEmpty(filters)) {
        return {
          tracks: [],
          users: [],
          albums: [],
          playlists: []
        }
      }

      const sdk = await audiusSdk()

      const [bpmMin, bpmMax] = getMinMaxFromBpm(filters.bpm)
      const key = formatMusicalKey(filters.key)
      const isTagsSearch = query?.[0] === '#'

      const searchParams = {
        kind,
        userId: OptionalId.parse(currentUserId),
        query: isTagsSearch ? query.slice(1) : query,
        limit: pageSize,
        offset: pageParam,
        includePurchaseable: isUSDCEnabled,
        bpmMin,
        bpmMax,
        key: key ? [key] : undefined,
        genre: filters.genre ? [filters.genre] : undefined,
        mood: filters.mood ? [filters.mood] : undefined,
        sortMethod,
        isVerified: filters.isVerified,
        hasDownloads: filters.hasDownloads,
        isPurchaseable: filters.isPremium
      }

      // Fire analytics only for the first page of results
      if (pageParam === 0 && !disableAnalytics) {
        analytics.track(
          analytics.make(
            isTagsSearch
              ? {
                  eventName: Name.SEARCH_TAG_SEARCH,
                  tag: query,
                  source,
                  ...searchParams
                }
              : {
                  eventName: Name.SEARCH_SEARCH,
                  term: query,
                  source,
                  ...searchParams
                }
          )
        )
      }

      const { data } = isTagsSearch
        ? await sdk.full.search.searchTags(searchParams)
        : await sdk.full.search.search(searchParams)

      const { tracks, playlists, albums, users } = searchResultsFromSDK(data)

      const primeSearchSlice = <
        T extends
          | UserTrackMetadata[]
          | UserMetadata[]
          | UserCollectionMetadata[]
      >(
        data: T,
        category: SearchCategory
      ) => {
        queryClient.setQueryData(
          getSearchResultsQueryKey({
            ...queryKeyArgs,
            category
          }),
          (queryData: InfiniteData<T[]>): InfiniteData<T[]> => {
            const prevPages = (queryData?.pages as unknown as T[]) ?? []
            const currentIndex = pageParam % pageSize
            prevPages[currentIndex] = data
            return {
              pages: prevPages as unknown as T[][],
              pageParams: [pageParam]
            }
          }
        )
      }

      // Prime entity cache data & the individual search slice data
      if (tracks?.length) {
        primeTrackData({ tracks, queryClient, dispatch })
        primeSearchSlice(tracks, 'tracks')
      }

      if (users?.length) {
        primeUserData({ users, queryClient, dispatch })
        primeSearchSlice(users, 'users')
      }

      if (albums?.length || playlists?.length) {
        primeCollectionData({
          collections: [...albums, ...playlists],
          queryClient,
          dispatch
        })
        if (albums?.length) {
          primeSearchSlice(albums, 'albums')
        }

        if (playlists?.length) {
          primeSearchSlice(playlists, 'playlists')
        }
      }

      const formattedTracks = tracks.map((track) => ({
        ...track,
        user: {
          ...((track as UserTrackMetadata).user ?? {}),
          user_id: track.owner_id
        }
      }))

      // Track results need to also prep the lineup
      if (formattedTracks.length > 0) {
        dispatch(
          searchResultsPageTracksLineupActions.fetchLineupMetadatas(
            pageParam,
            pageSize,
            false,
            { tracks: formattedTracks }
          )
        )
      }
      return {
        tracks: formattedTracks,
        users,
        albums,
        playlists
      }
    },
<<<<<<< HEAD
    select: (data: InfiniteData<any[]>) => {
      return data?.pages?.flat()
    },
    staleTime: options?.staleTime,
    enabled: options?.enabled !== false && currentUserId !== undefined
  }
}

export const useSearchAllResults = (
  searchArgs: SearchArgs,
  options?: QueryOptions
) => {
  const { pageSize = SEARCH_PAGE_SIZE } = searchArgs
  const queryProps = useSearchQueryProps(
    {
      ...searchArgs,
      category: 'all'
    },
    options
  )

  const queryData = useInfiniteQuery({
    ...queryProps,
    getNextPageParam: (
      _lastPage: {
        tracks: UserTrackMetadata[]
        users: UserMetadata[]
        albums: UserCollectionMetadata[]
        playlists: UserCollectionMetadata[]
      },
      pages
    ) => {
      // With the ALL category we don't do any pagination.
      // If we did we would never know when we're "out of pages" so just keep returning the next offset indefinitely
      return pages.length * pageSize
    },
    select: (data) => {
      return data?.pages?.reduce(
        (acc, page) => {
          return {
            tracks: [...acc?.tracks, ...page.tracks],
            users: [...acc?.users, ...page.users],
            albums: [...acc?.albums, ...page.albums],
            playlists: [...acc?.playlists, ...page.playlists]
          }
        },
        { tracks: [], users: [], albums: [], playlists: [] }
      )
    }
  })

  // The tracks need to be in a lineup
  const tracksLineupData = useLineupQuery({
    queryData,
    lineupActions: searchResultsPageTracksLineupActions,
    lineupSelector: getSearchTracksLineup,
    playbackSource: PlaybackSource.SEARCH_PAGE
  })

  return { ...queryData, ...tracksLineupData }
}

export const useSearchTrackResults = (
  searchArgs: SearchArgs,
  options?: QueryOptions
) => {
  const { pageSize = SEARCH_PAGE_SIZE } = searchArgs
  const queryProps = useSearchQueryProps(
    {
      ...searchArgs,
      category: 'tracks'
    },
    options
  )

  const queryData = useInfiniteQuery({
    ...queryProps,
    getNextPageParam: (
      lastPage: UserTrackMetadata[],
      pages: UserTrackMetadata[][]
    ) => {
      const noMorePages = lastPage.length < pageSize // When using a specific category we do pagination, so we just check that category
      return noMorePages ? undefined : pages.length * pageSize
    },
    queryFn: async ({ pageParam }) => {
      const data = await queryProps.queryFn({ pageParam })
      return data.tracks
    }
  })

  const lineupData = useLineupQuery({
    queryData,
    lineupActions: searchResultsPageTracksLineupActions,
    lineupSelector: getSearchTracksLineup,
    playbackSource: PlaybackSource.SEARCH_PAGE
  })

  return { ...queryData, ...lineupData }
}

export const useSearchUserResults = (
  searchArgs: SearchArgs,
  options?: QueryOptions
) => {
  const { pageSize = SEARCH_PAGE_SIZE } = searchArgs
  const queryProps = useSearchQueryProps(
    {
      ...searchArgs,
      category: 'users'
    },
    options
  )

  const queryData = useInfiniteQuery({
    ...queryProps,
    getNextPageParam: (lastPage: UserMetadata[], pages) => {
      const noMorePages = lastPage.length < pageSize
      return noMorePages ? undefined : pages.length * pageSize
    },
    queryFn: async ({ pageParam }) => {
      const data = await queryProps.queryFn({ pageParam })
      return data.users
    }
=======
    ...options,
    enabled: options?.enabled !== false
>>>>>>> 9e2b7475
  })

  return queryData as FlatUseInfiniteQueryResult<UserMetadata>
}

export const useSearchAlbumResults = (
  searchArgs: SearchArgs,
  options?: QueryOptions
) => {
  const { pageSize = SEARCH_PAGE_SIZE } = searchArgs
  const queryProps = useSearchQueryProps(
    {
      ...searchArgs,
      category: 'albums'
    },
    options
  )

  const queryData = useInfiniteQuery({
    ...queryProps,
    getNextPageParam: (lastPage: UserCollectionMetadata[], pages) => {
      const noMorePages = lastPage.length < pageSize
      return noMorePages ? undefined : pages.length * pageSize
    },
    queryFn: async ({ pageParam }) => {
      const data = await queryProps.queryFn({ pageParam })
      return data.albums
    }
  })

  return queryData as FlatUseInfiniteQueryResult<UserCollectionMetadata>
}

export const useSearchPlaylistResults = (
  searchArgs: SearchArgs,
  options?: QueryOptions
) => {
  const { pageSize = SEARCH_PAGE_SIZE } = searchArgs
  const queryProps = useSearchQueryProps(
    {
      ...searchArgs,
      category: 'playlists'
    },
    options
  )

  const queryData = useInfiniteQuery({
    ...queryProps,
    getNextPageParam: (lastPage: UserCollectionMetadata[], pages) => {
      const noMorePages = lastPage.length < pageSize
      return noMorePages ? undefined : pages.length * pageSize
    },
    queryFn: async ({ pageParam }) => {
      const data = await queryProps.queryFn({ pageParam })
      return data.playlists
    }
  })

  return queryData as FlatUseInfiniteQueryResult<UserCollectionMetadata>
}<|MERGE_RESOLUTION|>--- conflicted
+++ resolved
@@ -261,11 +261,10 @@
         playlists
       }
     },
-<<<<<<< HEAD
     select: (data: InfiniteData<any[]>) => {
       return data?.pages?.flat()
     },
-    staleTime: options?.staleTime,
+    ...options,
     enabled: options?.enabled !== false && currentUserId !== undefined
   }
 }
@@ -385,10 +384,6 @@
       const data = await queryProps.queryFn({ pageParam })
       return data.users
     }
-=======
-    ...options,
-    enabled: options?.enabled !== false
->>>>>>> 9e2b7475
   })
 
   return queryData as FlatUseInfiniteQueryResult<UserMetadata>
