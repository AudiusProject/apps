--- conflicted
+++ resolved
@@ -12,21 +12,11 @@
 import { QUERY_KEYS } from './queryKeys'
 import { QueryOptions } from './types'
 
-<<<<<<< HEAD
-type Config = {
-  staleTime?: number
-  enabled?: boolean
-}
-
-export const useTrack = (trackId: ID | null | undefined, config?: Config) => {
-  const { audiusSdk } = useAudiusQueryContext()
-=======
 export const useTrack = (
   trackId: ID | null | undefined,
   options?: QueryOptions
 ) => {
-  const { audiusSdk } = useAppContext()
->>>>>>> ef464bdd
+  const { audiusSdk } = useAudiusQueryContext()
   const queryClient = useQueryClient()
   const dispatch = useDispatch()
 
@@ -70,12 +60,7 @@
 
       return track
     },
-<<<<<<< HEAD
-    staleTime: config?.staleTime,
-    enabled: config?.enabled !== false && !!trackId
-=======
     staleTime: options?.staleTime,
     enabled: options?.enabled !== false && !!audiusSdk && !!trackId
->>>>>>> ef464bdd
   })
 }