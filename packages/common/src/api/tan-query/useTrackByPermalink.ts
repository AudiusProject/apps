import { Id } from '@audius/sdk'
import { useQuery, useQueryClient } from '@tanstack/react-query'
import { useDispatch, useSelector } from 'react-redux'

import { userTrackMetadataFromSDK } from '~/adapters/track'
import { useAudiusQueryContext } from '~/audius-query'
import { getUserId } from '~/store/account/selectors'

import { QUERY_KEYS } from './queryKeys'
import { QueryOptions } from './types'
<<<<<<< HEAD
import { getTrackQueryKey, useTrack } from './useTrack'
=======
import { useTrack } from './useTrack'
>>>>>>> b68d0c1b
import { primeTrackData } from './utils/primeTrackData'

export const getTrackByPermalinkQueryKey = (
  permalink: string | undefined | null
) => [QUERY_KEYS.trackByPermalink, permalink]

export const useTrackByPermalink = (
  permalink: string | undefined | null,
  options?: QueryOptions
) => {
  const { audiusSdk } = useAudiusQueryContext()
  const queryClient = useQueryClient()
  const dispatch = useDispatch()
  const currentUserId = useSelector(getUserId)

<<<<<<< HEAD
  const isMutating = queryClient.isMutating({
    mutationKey: getTrackByPermalinkQueryKey(permalink)
  })

=======
>>>>>>> b68d0c1b
  const { data: trackId } = useQuery({
    queryKey: getTrackByPermalinkQueryKey(permalink),
    queryFn: async () => {
      const sdk = await audiusSdk()
      const { data = [] } = await sdk.full.tracks.getBulkTracks({
        permalink: [permalink!],
        userId: Id.parse(currentUserId)
      })

      if (data.length === 0) {
        return null
      }

      const track = userTrackMetadataFromSDK(data[0])

      if (track) {
        primeTrackData({ tracks: [track], queryClient, dispatch })
      }

      return track?.track_id
    },
    staleTime: options?.staleTime ?? Infinity,
    enabled: options?.enabled !== false && !!permalink
  })

  return useTrack(trackId)
}<|MERGE_RESOLUTION|>--- conflicted
+++ resolved
@@ -8,11 +8,7 @@
 
 import { QUERY_KEYS } from './queryKeys'
 import { QueryOptions } from './types'
-<<<<<<< HEAD
-import { getTrackQueryKey, useTrack } from './useTrack'
-=======
 import { useTrack } from './useTrack'
->>>>>>> b68d0c1b
 import { primeTrackData } from './utils/primeTrackData'
 
 export const getTrackByPermalinkQueryKey = (
@@ -28,13 +24,6 @@
   const dispatch = useDispatch()
   const currentUserId = useSelector(getUserId)
 
-<<<<<<< HEAD
-  const isMutating = queryClient.isMutating({
-    mutationKey: getTrackByPermalinkQueryKey(permalink)
-  })
-
-=======
->>>>>>> b68d0c1b
   const { data: trackId } = useQuery({
     queryKey: getTrackByPermalinkQueryKey(permalink),
     queryFn: async () => {
