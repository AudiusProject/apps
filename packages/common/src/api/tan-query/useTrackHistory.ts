--- conflicted
+++ resolved
@@ -118,12 +118,7 @@
   })
   return {
     ...queryData,
-<<<<<<< HEAD
     ...lineupData,
-    loadNextPage: loadNextPage(queryData),
     pageSize
-=======
-    ...lineupData
->>>>>>> ae53e1e9
   }
 }