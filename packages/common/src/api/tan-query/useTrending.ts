<<<<<<< HEAD
import { OptionalId } from '@audius/sdk'
import { useInfiniteQuery, useQueryClient } from '@tanstack/react-query'
=======
import { useEffect } from 'react'

import { OptionalId, EntityType } from '@audius/sdk'
import {
  InfiniteData,
  useInfiniteQuery,
  useQueryClient
} from '@tanstack/react-query'
>>>>>>> eaf7a776
import { useDispatch } from 'react-redux'

import { userTrackMetadataFromSDK } from '~/adapters/track'
import { transformAndCleanList } from '~/adapters/utils'
import { useAudiusQueryContext } from '~/audius-query'
import { PlaybackSource } from '~/models'
import { TimeRange } from '~/models/TimeRange'
import { StringKeys } from '~/services/remote-config'
import {
  trendingAllTimeActions,
  trendingMonthActions,
  trendingWeekActions
} from '~/store/pages/trending/lineup/actions'
import {
  getDiscoverTrendingWeekLineup,
  getDiscoverTrendingMonthLineup,
  getDiscoverTrendingAllTimeLineup
} from '~/store/pages/trending/selectors'
import { Genre } from '~/utils/genres'

import { QUERY_KEYS } from './queryKeys'
import { QueryKey, LineupData, QueryOptions } from './types'
import { useCurrentUserId } from './useCurrentUserId'
import { primeTrackData } from './utils/primeTrackData'
import { useLineupQuery } from './utils/useLineupQuery'

export const TRENDING_INITIAL_PAGE_SIZE = 10
export const TRENDING_LOAD_MORE_PAGE_SIZE = 4

export type GetTrendingArgs = {
  timeRange: TimeRange
  genre?: Genre
  initialPageSize?: number
  loadMorePageSize?: number
}

export const getTrendingQueryKey = ({
  timeRange,
  genre,
  initialPageSize,
  loadMorePageSize
}: GetTrendingArgs) =>
  [
    QUERY_KEYS.trending,
    { timeRange, genre, initialPageSize, loadMorePageSize }
  ] as unknown as QueryKey<InfiniteData<LineupData[]>>

export const useTrending = (
  {
    timeRange = TimeRange.WEEK,
    genre,
    initialPageSize = TRENDING_INITIAL_PAGE_SIZE,
    loadMorePageSize = TRENDING_LOAD_MORE_PAGE_SIZE
  }: GetTrendingArgs,
  options?: QueryOptions
) => {
  const { audiusSdk, remoteConfigInstance } = useAudiusQueryContext()
  const queryClient = useQueryClient()
  const { data: currentUserId } = useCurrentUserId()
  const dispatch = useDispatch()

  const infiniteQueryData = useInfiniteQuery({
    queryKey: getTrendingQueryKey({
      timeRange,
      genre,
      initialPageSize,
      loadMorePageSize
    }),
    initialPageParam: 0,
    getNextPageParam: (lastPage: LineupData[], allPages) => {
      const isFirstPage = allPages.length === 1
      const currentPageSize = isFirstPage ? initialPageSize : loadMorePageSize
      if (lastPage.length < currentPageSize) return undefined
      return allPages.reduce((total, page) => total + page.length, 0)
    },
    queryFn: async ({ pageParam }) => {
      const sdk = await audiusSdk()
      const version = remoteConfigInstance.getRemoteVar(
        StringKeys.TRENDING_EXPERIMENT
      )
      const isFirstPage = pageParam === 0
      const currentPageSize = isFirstPage ? initialPageSize : loadMorePageSize

      const { data: sdkResponse = [] } = version
        ? await sdk.full.tracks.getTrendingTracksWithVersion({
            time: timeRange,
            genre: (genre as string) || undefined,
            userId: OptionalId.parse(currentUserId),
            limit: currentPageSize,
            offset: pageParam,
            version
          })
        : await sdk.full.tracks.getTrendingTracks({
            time: timeRange,
            genre: (genre as string) || undefined,
            userId: OptionalId.parse(currentUserId),
            limit: currentPageSize,
            offset: pageParam
          })

      const tracks = transformAndCleanList(
        sdkResponse,
        userTrackMetadataFromSDK
      )

      primeTrackData({ tracks, queryClient, dispatch })

      // Dispatch the data to the lineup sagas
      switch (timeRange) {
        case TimeRange.WEEK:
          dispatch(
            trendingWeekActions.fetchLineupMetadatas(
              pageParam,
              currentPageSize,
              false,
              { items: tracks }
            )
          )
          break
        case TimeRange.MONTH:
          dispatch(
            trendingMonthActions.fetchLineupMetadatas(
              pageParam,
              currentPageSize,
              false,
              { items: tracks }
            )
          )
          break
        case TimeRange.ALL_TIME:
          dispatch(
            trendingAllTimeActions.fetchLineupMetadatas(
              pageParam,
              currentPageSize,
              false,
              { items: tracks }
            )
          )
          break
      }
      return tracks.map((t) => ({
        id: t.track_id,
        type: EntityType.TRACK
      }))
    },
    select: (data) => data?.pages.flat(),
    ...options,
    enabled: options?.enabled !== false && !!timeRange
  })

  let lineupActions
  let lineupSelector
  switch (timeRange) {
    case TimeRange.MONTH:
      lineupActions = trendingMonthActions
      lineupSelector = getDiscoverTrendingMonthLineup
      break
    case TimeRange.ALL_TIME:
      lineupActions = trendingAllTimeActions
      lineupSelector = getDiscoverTrendingAllTimeLineup
      break
    case TimeRange.WEEK:
      lineupActions = trendingWeekActions
      lineupSelector = getDiscoverTrendingWeekLineup
      break
  }
  return useLineupQuery({
    queryData: infiniteQueryData,
    queryKey: getTrendingQueryKey({
      timeRange,
      genre,
      initialPageSize,
      loadMorePageSize
    }),
    lineupActions,
    lineupSelector,
    playbackSource: PlaybackSource.TRACK_TILE_LINEUP,
    pageSize: loadMorePageSize
  })
}<|MERGE_RESOLUTION|>--- conflicted
+++ resolved
@@ -1,16 +1,9 @@
-<<<<<<< HEAD
-import { OptionalId } from '@audius/sdk'
-import { useInfiniteQuery, useQueryClient } from '@tanstack/react-query'
-=======
-import { useEffect } from 'react'
-
 import { OptionalId, EntityType } from '@audius/sdk'
 import {
   InfiniteData,
   useInfiniteQuery,
   useQueryClient
 } from '@tanstack/react-query'
->>>>>>> eaf7a776
 import { useDispatch } from 'react-redux'
 
 import { userTrackMetadataFromSDK } from '~/adapters/track'
