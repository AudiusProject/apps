import { OptionalId } from '@audius/sdk'
import { useQuery, useQueryClient } from '@tanstack/react-query'
import { useDispatch } from 'react-redux'

import { userMetadataListFromSDK } from '~/adapters/user'
import { useAudiusQueryContext } from '~/audius-query'

import { QUERY_KEYS } from './queryKeys'
import { QueryOptions } from './types'
import { useCurrentUserId } from './useCurrentUserId'
import { useUser } from './useUser'
import { primeUserData } from './utils/primeUserData'

export const getUserByHandleQueryKey = (handle: string | null | undefined) => [
  QUERY_KEYS.userByHandle,
  handle
]

export const useUserByHandle = (
  handle: string | null | undefined,
  options?: QueryOptions
) => {
  const { audiusSdk } = useAudiusQueryContext()
  const { data: currentUserId } = useCurrentUserId()
  const queryClient = useQueryClient()
  const dispatch = useDispatch()

  const { data: userId } = useQuery({
    queryKey: getUserByHandleQueryKey(handle),
    queryFn: async () => {
      if (!handle) return null
      const sdk = await audiusSdk()
      const { data } = await sdk.full.users.getUserByHandle({
        handle,
        userId: OptionalId.parse(currentUserId)
      })
      const user = userMetadataListFromSDK(data)[0]

<<<<<<< HEAD
      // Prime the user query cache with user data
      if (user) {
        primeUserData({
          users: [user],
          queryClient,
          dispatch
        })
      }

      return user?.user_id
=======
      primeUserData({ users: [user], queryClient, dispatch })
      return user.user_id
>>>>>>> b68d0c1b
    },
    ...options,
    enabled: options?.enabled !== false && !!handle
  })

  return useUser(userId)
}<|MERGE_RESOLUTION|>--- conflicted
+++ resolved
@@ -36,21 +36,8 @@
       })
       const user = userMetadataListFromSDK(data)[0]
 
-<<<<<<< HEAD
-      // Prime the user query cache with user data
-      if (user) {
-        primeUserData({
-          users: [user],
-          queryClient,
-          dispatch
-        })
-      }
-
-      return user?.user_id
-=======
       primeUserData({ users: [user], queryClient, dispatch })
       return user.user_id
->>>>>>> b68d0c1b
     },
     ...options,
     enabled: options?.enabled !== false && !!handle
