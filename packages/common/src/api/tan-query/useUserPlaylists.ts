--- conflicted
+++ resolved
@@ -5,13 +5,14 @@
 import { userCollectionMetadataFromSDK } from '~/adapters/collection'
 import { transformAndCleanList } from '~/adapters/utils'
 import { useAudiusQueryContext } from '~/audius-query'
-import { UserCollectionMetadata } from '~/models'
+import { ID } from '~/models/Identifiers'
 
 import { QUERY_KEYS } from './queryKeys'
 import { QueryOptions } from './types'
 import { useCollections } from './useCollections'
 import { useCurrentUserId } from './useCurrentUserId'
 import { primeCollectionData } from './utils/primeCollectionData'
+
 type GetPlaylistsOptions = {
   userId: number | null
   pageSize?: number
@@ -40,14 +41,10 @@
   const queryClient = useQueryClient()
   const dispatch = useDispatch()
 
-<<<<<<< HEAD
-  const { data: collectionIds } = useQuery({
-=======
-  return useInfiniteQuery({
->>>>>>> b68d0c1b
+  const { data: collectionIds } = useInfiniteQuery({
     queryKey: getUserPlaylistsQueryKey(params),
     initialPageParam: 0,
-    getNextPageParam: (lastPage: UserCollectionMetadata[], allPages) => {
+    getNextPageParam: (lastPage: ID[], allPages) => {
       if (lastPage.length < pageSize) return undefined
       return allPages.length * pageSize
     },
