import { useQuery, useQueryClient } from '@tanstack/react-query'
import { useDispatch, useSelector } from 'react-redux'

import { userTrackMetadataFromSDK } from '~/adapters/track'
import { transformAndCleanList } from '~/adapters/utils'
import { useAudiusQueryContext } from '~/audius-query'
import { OptionalId } from '~/models'
import { getUserId } from '~/store/account/selectors'

import { QUERY_KEYS } from './queryKeys'
import { QueryOptions } from './types'
import { primeTrackData } from './utils/primeTrackData'

type GetTracksByUserHandleArgs = {
  handle: string | null | undefined
  filterTracks?: 'public' | 'unlisted' | 'all'
  sort?: 'date' | 'plays'
  limit?: number
  offset?: number
}

export const useUserTracksByHandle = (
  args: GetTracksByUserHandleArgs,
  options?: QueryOptions
) => {
  const { audiusSdk } = useAudiusQueryContext()
  const queryClient = useQueryClient()
  const dispatch = useDispatch()
  const currentUserId = useSelector(getUserId)

  const { handle, filterTracks = 'public', sort = 'date', limit, offset } = args

  return useQuery({
    queryKey: [
      QUERY_KEYS.userTracksByHandle,
      handle,
      filterTracks,
      sort,
      limit,
      offset
    ],
    queryFn: async () => {
      const sdk = await audiusSdk()
      const { data = [] } = await sdk.full.users.getTracksByUserHandle({
        handle: handle!,
        userId: OptionalId.parse(currentUserId),
        filterTracks,
        sort,
        limit,
        offset
      })

      const tracks = transformAndCleanList(data, userTrackMetadataFromSDK)

      tracks.forEach((track) => {
        primeTrackData({ track, queryClient, dispatch })
      })

      return tracks
    },
<<<<<<< HEAD
    staleTime: config?.staleTime,
    enabled: config?.enabled !== false && !!handle
=======
    staleTime: options?.staleTime,
    enabled: options?.enabled !== false && !!audiusSdk && !!handle
>>>>>>> ef464bdd
  })
}<|MERGE_RESOLUTION|>--- conflicted
+++ resolved
@@ -58,12 +58,7 @@
 
       return tracks
     },
-<<<<<<< HEAD
-    staleTime: config?.staleTime,
-    enabled: config?.enabled !== false && !!handle
-=======
     staleTime: options?.staleTime,
     enabled: options?.enabled !== false && !!audiusSdk && !!handle
->>>>>>> ef464bdd
   })
 }