import { useQuery, useQueryClient } from '@tanstack/react-query'
import { useDispatch } from 'react-redux'

import { userMetadataListFromSDK } from '~/adapters/user'
import { useAppContext } from '~/context/appContext'
import { Id, ID } from '~/models/Identifiers'
import { Kind } from '~/models/Kind'
import { User } from '~/models/User'
import { addEntries } from '~/store/cache/actions'
import { EntriesByKind } from '~/store/cache/types'
import { removeNullable } from '~/utils/typeUtils'

import { QUERY_KEYS } from './queryKeys'
<<<<<<< HEAD
import { QueryOptions } from './types'
=======
import { primeUserData } from './utils/primeUserData'
>>>>>>> c11a8d18

export const useUsers = (userIds: ID[], options?: QueryOptions) => {
  const { audiusSdk } = useAppContext()
  const dispatch = useDispatch()
  const queryClient = useQueryClient()
  const encodedIds = userIds.map((id) => Id.parse(id)).filter(removeNullable)

  return useQuery({
    queryKey: [QUERY_KEYS.users, userIds],
    queryFn: async () => {
      const { data } = await audiusSdk!.full.users.getBulkUsers({
        id: encodedIds
      })

      const users = userMetadataListFromSDK(data)

      // Sync users data to Redux and prime userByHandle cache
      if (users.length) {
        primeUserData({ users, queryClient, dispatch })
        const entries: EntriesByKind = {
          [Kind.USERS]: users.reduce(
            (acc, user) => {
              acc[user.user_id] = user
              // Prime userByHandle cache for each user
              queryClient.setQueryData(
                [QUERY_KEYS.userByHandle, user.handle],
                user
              )
              return acc
            },
            {} as Record<ID, User>
          )
        }

        dispatch(addEntries(entries, undefined, undefined, 'react-query'))
      }

      return users
    },
<<<<<<< HEAD
    staleTime: options?.staleTime,
    enabled: options?.enabled !== false && !!audiusSdk && userIds.length > 0
=======
    staleTime: config?.staleTime,
    enabled: config?.enabled !== false && !!audiusSdk && encodedIds.length > 0
>>>>>>> c11a8d18
  })
}<|MERGE_RESOLUTION|>--- conflicted
+++ resolved
@@ -11,11 +11,8 @@
 import { removeNullable } from '~/utils/typeUtils'
 
 import { QUERY_KEYS } from './queryKeys'
-<<<<<<< HEAD
 import { QueryOptions } from './types'
-=======
 import { primeUserData } from './utils/primeUserData'
->>>>>>> c11a8d18
 
 export const useUsers = (userIds: ID[], options?: QueryOptions) => {
   const { audiusSdk } = useAppContext()
@@ -55,12 +52,7 @@
 
       return users
     },
-<<<<<<< HEAD
     staleTime: options?.staleTime,
-    enabled: options?.enabled !== false && !!audiusSdk && userIds.length > 0
-=======
-    staleTime: config?.staleTime,
-    enabled: config?.enabled !== false && !!audiusSdk && encodedIds.length > 0
->>>>>>> c11a8d18
+    enabled: options?.enabled !== false && !!audiusSdk && encodedIds.length > 0
   })
 }