import { QueryClient } from '@tanstack/react-query'
import { AnyAction, Dispatch } from 'redux'
import { SetRequired } from 'type-fest'

import { Kind } from '~/models'
import { UserCollectionMetadata } from '~/models/Collection'
import { addEntries } from '~/store/cache/actions'
import { EntriesByKind } from '~/store/cache/types'

import { getCollectionQueryKey } from '../useCollection'
import { getCollectionByPermalinkQueryKey } from '../useCollectionByPermalink'

import { primeTrackDataInternal } from './primeTrackData'
import { primeUserDataInternal } from './primeUserData'

export const primeCollectionData = ({
  collections,
  queryClient,
  dispatch,
  forceReplace = false,
  skipQueryData = false
}: {
  collections: UserCollectionMetadata[]
  queryClient: QueryClient
  dispatch: Dispatch<AnyAction>
  forceReplace?: boolean
  skipQueryData?: boolean
}) => {
  const entries = primeCollectionDataInternal({
    collections,
    queryClient,
    skipQueryData
  })
  if (!forceReplace) {
    dispatch(addEntries(entries, false, undefined, 'react-query'))
  } else {
    dispatch(
      addEntries(
        { [Kind.COLLECTIONS]: entries[Kind.COLLECTIONS] },
        forceReplace,
        undefined,
        'react-query'
      )
    )
    dispatch(
      addEntries(
        { ...entries, [Kind.COLLECTIONS]: {} },
        false,
        undefined,
        'react-query'
      )
    )
  }
}

export const primeCollectionDataInternal = ({
  collections,
  queryClient,
  skipQueryData = false
}: {
  collections: UserCollectionMetadata[]
  queryClient: QueryClient
  skipQueryData?: boolean
}): EntriesByKind => {
  // Set up entries for Redux
  const entries: SetRequired<EntriesByKind, Kind.COLLECTIONS> = {
    [Kind.COLLECTIONS]: {},
    [Kind.TRACKS]: {},
    [Kind.USERS]: {}
  }

  collections.forEach((collection) => {
    // Add collection to entries and prime collection data
    entries[Kind.COLLECTIONS][collection.playlist_id] = collection

    // Prime collection data only if it doesn't exist and skipQueryData is false
    if (
      !skipQueryData &&
      !queryClient.getQueryData(getCollectionQueryKey(collection.playlist_id))
    ) {
      queryClient.setQueryData(
        getCollectionQueryKey(collection.playlist_id),
        collection
      )
    }

    // Prime collection by permalink only if it doesn't exist and skipQueryData is false
    if (
<<<<<<< HEAD
      collection.permalink &&
=======
      !skipQueryData &&
>>>>>>> 255ec0eb
      !queryClient.getQueryData(
        getCollectionByPermalinkQueryKey(collection.permalink)
      )
    ) {
      queryClient.setQueryData(
        getCollectionByPermalinkQueryKey(collection.permalink),
        collection
      )
    }

    // Prime user data from collection owner
    if (collection.user) {
      const userEntries = primeUserDataInternal({
        users: [collection.user],
        queryClient,
        skipQueryData
      })

      // Merge user entries
      entries[Kind.USERS] = {
        ...entries[Kind.USERS],
        ...userEntries[Kind.USERS]
      }
    }

    // Prime track and user data from tracks in collection
    if (collection.tracks?.length) {
      const trackEntries = primeTrackDataInternal({
        tracks: collection.tracks,
        queryClient,
        skipQueryData
      })

      // Merge track and user entries
      entries[Kind.TRACKS] = {
        ...entries[Kind.TRACKS],
        ...trackEntries[Kind.TRACKS]
      }
      if (trackEntries[Kind.USERS]) {
        entries[Kind.USERS] = {
          ...entries[Kind.USERS],
          ...trackEntries[Kind.USERS]
        }
      }
    }
  })

  return entries
}<|MERGE_RESOLUTION|>--- conflicted
+++ resolved
@@ -86,11 +86,7 @@
 
     // Prime collection by permalink only if it doesn't exist and skipQueryData is false
     if (
-<<<<<<< HEAD
-      collection.permalink &&
-=======
       !skipQueryData &&
->>>>>>> 255ec0eb
       !queryClient.getQueryData(
         getCollectionByPermalinkQueryKey(collection.permalink)
       )
