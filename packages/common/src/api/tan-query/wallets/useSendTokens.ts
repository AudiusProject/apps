import { PublicKey } from '@solana/web3.js'
import { useMutation, useQueryClient } from '@tanstack/react-query'

import { useQueryContext } from '~/api/tan-query/utils'
import { Name, SolanaWalletAddress } from '~/models'
import { getErrorMessage } from '~/utils'

import { getUserCoinQueryKey } from '../coins/useUserCoin'
import { useWalletAddresses } from '../users/account/useWalletAddresses'

import { useTokenBalance } from './useTokenBalance'

export type SendTokensParams = {
  recipientWallet: SolanaWalletAddress
  amount: bigint
}

export type SendTokensResult = {
  signature: string
  success: boolean
}

/**
 * Hook for sending tokens on Solana blockchain.
 * This hook handles only Solana transfers, not ETH transfers.
 *
 * @returns Mutation object with sendTokens function and status
 */
export const useSendTokens = ({ mint }: { mint: string }) => {
  const queryClient = useQueryClient()
  const { audiusBackend, audiusSdk, reportToSentry, analytics } =
    useQueryContext()
  const { data: walletAddresses } = useWalletAddresses()

  const { data: tokenBalance } = useTokenBalance({ mint })

  return useMutation({
    mutationFn: async ({
      recipientWallet,
      amount
    }: SendTokensParams): Promise<SendTokensResult> => {
      try {
        const currentUser = walletAddresses?.currentUser
        if (!currentUser) {
          throw new Error('Failed to retrieve current user wallet address')
        }

        const sdk = await audiusSdk()

        if (!tokenBalance?.balance || tokenBalance.balance.value < amount) {
          throw new Error('Insufficient balance to send tokens')
        }

<<<<<<< HEAD
        await audiusBackend.sendTokens({
=======
        const { res: signature } = await audiusBackend.sendWAudioTokens({
>>>>>>> 2203a956
          address: recipientWallet,
          amount: amount as any, // TODO: Fix type mismatch between bigint and AudioWei
          ethAddress: currentUser,
          sdk,
          mint: new PublicKey(mint) as any // TODO: Fix type mismatch between string and MintName | PublicKey
        })

        return {
          signature,
          success: true
        }
      } catch (error) {
        console.error('Error sending tokens:', error)

        const errorMessage = getErrorMessage(error)

        if (errorMessage === 'Missing social proof') {
          throw new Error('Missing social proof')
        }
        if (
          errorMessage ===
          'Recipient has no $AUDIO token account. Please install Phantom-Wallet to create one.'
        ) {
          throw new Error(errorMessage)
        }

        throw new Error('Something has gone wrong, please try again.')
      }
    },
    onMutate: async ({ amount }) => {
      const queryKey = getUserCoinQueryKey(mint)
      await queryClient.cancelQueries({ queryKey })

      const previousBalance = queryClient.getQueryData(queryKey)

      if (previousBalance) {
        queryClient.setQueryData(queryKey, (old: any) => {
          if (!old) return old

          return {
            ...old,
            balance: old.balance - amount,
            accounts: old.accounts?.map((account: any) =>
              account.isInAppWallet
                ? { ...account, balance: account.balance - amount }
                : account
            )
          }
        })
      }

      return { previousBalance }
    },
    onSuccess: (_, { recipientWallet }) => {
      if (analytics) {
        const currentUser = walletAddresses?.currentUser
        if (currentUser) {
          analytics.track(
            analytics.make({
              eventName: Name.SEND_AUDIO_SUCCESS,
              from: currentUser,
              recipient: recipientWallet
            })
          )
        }
      }
    },
    onError: (error, { amount, recipientWallet }, context) => {
      if (context?.previousBalance) {
        const queryKey = getUserCoinQueryKey(mint)
        queryClient.setQueryData(queryKey, context.previousBalance)
      }

      if (analytics) {
        const currentUser = walletAddresses?.currentUser
        if (currentUser) {
          analytics.track(
            analytics.make({
              eventName: Name.SEND_AUDIO_FAILURE,
              from: currentUser,
              recipient: recipientWallet,
              error: error instanceof Error ? error.message : 'Unknown error'
            })
          )
        }
      }

      if (reportToSentry) {
        reportToSentry({
          error: error instanceof Error ? error : new Error(error as string),
          name: 'Send Tokens',
          additionalInfo: {
            amount: amount.toString(),
            mint
          }
        })
      }
    },
    onSettled: () => {
      const queryKey = getUserCoinQueryKey(mint)
      queryClient.invalidateQueries({ queryKey })
    }
  })
}<|MERGE_RESOLUTION|>--- conflicted
+++ resolved
@@ -51,11 +51,7 @@
           throw new Error('Insufficient balance to send tokens')
         }
 
-<<<<<<< HEAD
-        await audiusBackend.sendTokens({
-=======
-        const { res: signature } = await audiusBackend.sendWAudioTokens({
->>>>>>> 2203a956
+        const { res: signature } = await audiusBackend.sendTokens({
           address: recipientWallet,
           amount: amount as any, // TODO: Fix type mismatch between bigint and AudioWei
           ethAddress: currentUser,
