--- conflicted
+++ resolved
@@ -1,8 +1,5 @@
-<<<<<<< HEAD
-=======
 import { useCallback } from 'react'
 
->>>>>>> 428c5987
 import { TokenAccountNotFoundError } from '@solana/spl-token'
 import { Commitment } from '@solana/web3.js'
 import { useQuery, useQueryClient } from '@tanstack/react-query'
@@ -126,11 +123,7 @@
     status,
     data,
     error: result.error,
-<<<<<<< HEAD
-    refresh: result.refetch
-=======
     refresh: result.refetch,
     cancelPolling
->>>>>>> 428c5987
   }
 }