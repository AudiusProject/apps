import { full } from '@audius/sdk'

import { transformAndCleanList, userTrackMetadataFromSDK } from '~/adapters'
import { createApi } from '~/audius-query'
import { ID, Id, Kind, OptionalId } from '~/models'
import { Nullable } from '~/utils/typeUtils'

import { SDKRequest } from './types'

const trackApi = createApi({
  reducerPath: 'trackApi',
  endpoints: {
<<<<<<< HEAD
    getTrackById: {
      fetch: async (
        {
          id,
          currentUserId
        }: { id: ID | null | undefined; currentUserId?: Nullable<ID> },
        { audiusSdk }
      ) => {
        if (!id || id === -1) return null
        const sdk = await audiusSdk()
        const { data } = await sdk.full.tracks.getTrack({
          trackId: Id.parse(id),
          userId: OptionalId.parse(currentUserId)
        })
        return data ? userTrackMetadataFromSDK(data) : null
      },
      fetchBatch: async (
        { ids, currentUserId }: { ids: ID[]; currentUserId?: Nullable<ID> },
        { audiusSdk }
      ) => {
        const id = ids.filter((id) => id && id !== -1).map((id) => Id.parse(id))
        if (id.length === 0) return []

        const sdk = await audiusSdk()
        const { data = [] } = await sdk.full.tracks.getBulkTracks({
          id,
          userId: OptionalId.parse(currentUserId)
        })
        return transformAndCleanList(data, userTrackMetadataFromSDK)
      },
      options: {
        idArgKey: 'id',
=======
    getTrackByPermalink: {
      fetch: async (
        {
          permalink,
          currentUserId
        }: { permalink: Nullable<string>; currentUserId: Nullable<ID> },
        { audiusSdk }
      ) => {
        if (!permalink) {
          console.error('Attempting to get track but permalink is null...')
          return
        }
        const sdk = await audiusSdk()
        const { data } = await sdk.full.tracks.getBulkTracks({
          permalink: [permalink],
          userId: OptionalId.parse(currentUserId)
        })
        return data && data.length > 0
          ? userTrackMetadataFromSDK(data[0])
          : null
      },
      options: {
        permalinkArgKey: 'permalink',
>>>>>>> 81f9d832
        kind: Kind.TRACKS,
        schemaKey: 'track'
      }
    },
<<<<<<< HEAD
=======
    // Safe to remove when purchases api is migrated to react-query
>>>>>>> 81f9d832
    getTracksByIds: {
      fetch: async (
        { ids, currentUserId }: { ids: ID[]; currentUserId: Nullable<ID> },
        { audiusSdk }
      ) => {
        const id = ids.filter((id) => id && id !== -1).map((id) => Id.parse(id))
        if (id.length === 0) return []

        const sdk = await audiusSdk()

        const { data = [] } = await sdk.full.tracks.getBulkTracks({
          id,
          userId: OptionalId.parse(currentUserId)
        })
        return transformAndCleanList(data, userTrackMetadataFromSDK)
      },
      options: {
        idListArgKey: 'ids',
        kind: Kind.TRACKS,
        schemaKey: 'tracks'
      }
    },
    getUserTracksByHandle: {
      fetch: async (
        {
          currentUserId,
          filterTracks = 'public',
          sort = 'date',
          ...params
        }: SDKRequest<full.GetTracksByUserHandleRequest>,
        { audiusSdk }
      ) => {
        const sdk = await audiusSdk()
        const { data = [] } = await sdk.full.users.getTracksByUserHandle({
          ...params,
          userId: OptionalId.parse(currentUserId),
          sort,
          filterTracks
        })
        return transformAndCleanList(data, userTrackMetadataFromSDK)
      },
      options: {
        idListArgKey: 'ids',
        kind: Kind.TRACKS,
        schemaKey: 'tracks'
      }
    }
  }
})

<<<<<<< HEAD
export const { useGetTrackById, useGetTracksByIds, useGetUserTracksByHandle } =
=======
export const { useGetTrackByPermalink, useGetUserTracksByHandle } =
>>>>>>> 81f9d832
  trackApi.hooks
export const trackApiFetch = trackApi.fetch
export const trackApiReducer = trackApi.reducer
export const trackApiActions = trackApi.actions<|MERGE_RESOLUTION|>--- conflicted
+++ resolved
@@ -10,72 +10,7 @@
 const trackApi = createApi({
   reducerPath: 'trackApi',
   endpoints: {
-<<<<<<< HEAD
-    getTrackById: {
-      fetch: async (
-        {
-          id,
-          currentUserId
-        }: { id: ID | null | undefined; currentUserId?: Nullable<ID> },
-        { audiusSdk }
-      ) => {
-        if (!id || id === -1) return null
-        const sdk = await audiusSdk()
-        const { data } = await sdk.full.tracks.getTrack({
-          trackId: Id.parse(id),
-          userId: OptionalId.parse(currentUserId)
-        })
-        return data ? userTrackMetadataFromSDK(data) : null
-      },
-      fetchBatch: async (
-        { ids, currentUserId }: { ids: ID[]; currentUserId?: Nullable<ID> },
-        { audiusSdk }
-      ) => {
-        const id = ids.filter((id) => id && id !== -1).map((id) => Id.parse(id))
-        if (id.length === 0) return []
-
-        const sdk = await audiusSdk()
-        const { data = [] } = await sdk.full.tracks.getBulkTracks({
-          id,
-          userId: OptionalId.parse(currentUserId)
-        })
-        return transformAndCleanList(data, userTrackMetadataFromSDK)
-      },
-      options: {
-        idArgKey: 'id',
-=======
-    getTrackByPermalink: {
-      fetch: async (
-        {
-          permalink,
-          currentUserId
-        }: { permalink: Nullable<string>; currentUserId: Nullable<ID> },
-        { audiusSdk }
-      ) => {
-        if (!permalink) {
-          console.error('Attempting to get track but permalink is null...')
-          return
-        }
-        const sdk = await audiusSdk()
-        const { data } = await sdk.full.tracks.getBulkTracks({
-          permalink: [permalink],
-          userId: OptionalId.parse(currentUserId)
-        })
-        return data && data.length > 0
-          ? userTrackMetadataFromSDK(data[0])
-          : null
-      },
-      options: {
-        permalinkArgKey: 'permalink',
->>>>>>> 81f9d832
-        kind: Kind.TRACKS,
-        schemaKey: 'track'
-      }
-    },
-<<<<<<< HEAD
-=======
     // Safe to remove when purchases api is migrated to react-query
->>>>>>> 81f9d832
     getTracksByIds: {
       fetch: async (
         { ids, currentUserId }: { ids: ID[]; currentUserId: Nullable<ID> },
@@ -126,12 +61,7 @@
   }
 })
 
-<<<<<<< HEAD
-export const { useGetTrackById, useGetTracksByIds, useGetUserTracksByHandle } =
-=======
-export const { useGetTrackByPermalink, useGetUserTracksByHandle } =
->>>>>>> 81f9d832
-  trackApi.hooks
+export const { useGetTracksByIds, useGetUserTracksByHandle } = trackApi.hooks
 export const trackApiFetch = trackApi.fetch
 export const trackApiReducer = trackApi.reducer
 export const trackApiActions = trackApi.actions