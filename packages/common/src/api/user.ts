import { full, HashId, Id, OptionalId } from '@audius/sdk'

import { transformAndCleanList, userTrackMetadataFromSDK } from '~/adapters'
import { accountFromSDK, userMetadataListFromSDK } from '~/adapters/user'
import { createApi } from '~/audius-query'
<<<<<<< HEAD
import { ID, Kind, SolanaWalletAddress, StringUSDC } from '~/models'
=======
import { HashId, ID, Kind, OptionalId, StringUSDC } from '~/models'
>>>>>>> e148e3e9
import {
  USDCTransactionDetails,
  USDCTransactionMethod,
  USDCTransactionType
} from '~/models/USDCTransactions'
import { isResponseError } from '~/utils'
import { Nullable } from '~/utils/typeUtils'

import { SDKRequest } from './types'

type GetUSDCTransactionListArgs = {
  userId: Nullable<ID>
  offset: number
  limit: number
  sortMethod?: full.GetUSDCTransactionsSortMethodEnum
  sortDirection?: full.GetUSDCTransactionsSortDirectionEnum
  type?: full.GetUSDCTransactionsTypeEnum[]
  method?: full.GetUSDCTransactionsMethodEnum
}

/**
 * Parser to reformat transactions as they come back from the API.
 * @param transaction the transaction to parse
 */
const parseTransaction = ({
  transaction
}: {
  transaction: full.TransactionDetails
}): USDCTransactionDetails => {
  const { change, balance, transactionType, method, ...rest } = transaction
  return {
    ...rest,
    transactionType: transactionType as USDCTransactionType,
    method: method as USDCTransactionMethod,
    change: change as StringUSDC,
    balance: balance as StringUSDC
  }
}

const userApi = createApi({
  reducerPath: 'userApi',
  endpoints: {
    getUserAccount: {
      fetch: async ({ wallet }: { wallet: string }, { audiusSdk }) => {
        try {
          const sdk = await audiusSdk()
          const { data } = await sdk.full.users.getUserAccount({ wallet })
          if (!data) {
            console.warn('Missing user from account response')
            return null
          }

          return accountFromSDK(data)
        } catch (e) {
          // Account doesn't exist, don't bubble up an error, just return null
          if (isResponseError(e) && [401, 404].includes(e.response.status)) {
            return null
          }
          throw e
        }
      },
      options: {
        schemaKey: 'accountUser'
      }
    },
    getUserById: {
      fetch: async (
        {
          id,
          currentUserId
        }: { id: ID | undefined; currentUserId?: Nullable<ID> },
        { audiusSdk }
      ) => {
        if (!id || id === -1) return null
        const sdk = await audiusSdk()
        const { data: users = [] } = await sdk.full.users.getUser({
          id: Id.parse(id),
          userId: OptionalId.parse(currentUserId)
        })
        return userMetadataListFromSDK(users)[0]
      },
      fetchBatch: async (
        { ids, currentUserId }: { ids: ID[]; currentUserId?: Nullable<ID> },
        { audiusSdk }
      ) => {
        const sdk = await audiusSdk()
        const { data: users = [] } = await sdk.full.users.getBulkUsers({
          id: ids.filter((id) => id && id !== -1).map((id) => Id.parse(id)),
          userId: OptionalId.parse(currentUserId)
        })
        return userMetadataListFromSDK(users)
      },
      options: {
        idArgKey: 'id',
        kind: Kind.USERS,
        schemaKey: 'user'
      }
    },
    getUserByHandle: {
      fetch: async (
        {
          handle,
          currentUserId
        }: { handle: string; currentUserId: Nullable<ID> },
        { audiusSdk }
      ) => {
        const sdk = await audiusSdk()
        const { data: users = [] } = await sdk.full.users.getUserByHandle({
          handle,
          userId: OptionalId.parse(currentUserId)
        })
        return userMetadataListFromSDK(users)[0]
      },
      options: {
        kind: Kind.USERS,
        schemaKey: 'user'
      }
    },
    getUsersByIds: {
      fetch: async (
        args: { ids: ID[]; currentUserId?: Nullable<ID> },
        { audiusSdk }
      ) => {
        const { ids, currentUserId } = args
        const sdk = await audiusSdk()
        const { data: users = [] } = await sdk.full.users.getBulkUsers({
          id: ids.map((id) => Id.parse(id)),
          userId: OptionalId.parse(currentUserId)
        })
        return userMetadataListFromSDK(users)
      },
      options: { idListArgKey: 'ids', kind: Kind.USERS, schemaKey: 'users' }
    },
    getTracksByUser: {
      fetch: async (
        {
          id,
          currentUserId,
          ...params
        }: {
          id: ID
        } & SDKRequest<full.GetTracksByUserRequest>,
        { audiusSdk }
      ) => {
        const sdk = await audiusSdk()
        const { data = [] } = await sdk.full.users.getTracksByUser({
          ...params,
          id: Id.parse(id),
          userId: OptionalId.parse(currentUserId)
        })
        return transformAndCleanList(data, userTrackMetadataFromSDK)
      },
      options: {
        kind: Kind.TRACKS,
        schemaKey: 'tracks'
      }
    },
    getUSDCTransactions: {
      fetch: async (
        {
          offset,
          limit,
          userId,
          sortDirection,
          sortMethod,
          type,
          method
        }: GetUSDCTransactionListArgs,
        context
      ) => {
        const sdk = await context.audiusSdk()
        const { data = [] } = await sdk.full.users.getUSDCTransactions({
          limit,
          offset,
          sortDirection,
          sortMethod,
          id: Id.parse(userId!),
          type,
          method
        })

        return data.map((transaction) => parseTransaction({ transaction }))
      },
      options: { retry: true }
    },
    getUSDCTransactionsCount: {
      fetch: async (
        {
          userId,
          type,
          method
        }: Pick<GetUSDCTransactionListArgs, 'userId' | 'type' | 'method'>,
        { audiusSdk }
      ) => {
        const sdk = await audiusSdk()
        const { data } = await sdk.full.users.getUSDCTransactionCount({
          id: Id.parse(userId!),
          type,
          method
        })
        return data ?? 0
      },
      options: { retry: true }
    },
    getFollowers: {
      fetch: async (
        {
          userId,
          limit = 10,
          offset = 0
        }: { userId: ID | null | undefined; offset?: number; limit?: number },
        { audiusSdk }
      ) => {
        if (!userId) {
          return []
        }
        const sdk = await audiusSdk()
        const { data = [] } = await sdk.full.users.getFollowers({
          id: Id.parse(userId),
          limit,
          offset
        })
        return userMetadataListFromSDK(data)
      },
      options: {
        kind: Kind.USERS,
        schemaKey: 'users'
      }
    },
    getSupporters: {
      fetch: async (
        {
          userId,
          limit = 10,
          offset = 0
        }: { userId: ID; offset?: number; limit?: number },
        { audiusSdk }
      ) => {
        const sdk = await audiusSdk()
        const { data = [] } = await sdk.full.users.getSupporters({
          id: Id.parse(userId),
          limit,
          offset
        })
        return userMetadataListFromSDK(data.map((user) => user.sender))
      },
      options: {
        kind: Kind.USERS,
        schemaKey: 'users'
      }
    },
    getRemixers: {
      fetch: async (
        {
          userId,
          trackId,
          limit = 10,
          offset = 0
        }: { userId: ID; trackId?: string; offset?: number; limit?: number },
        { audiusSdk }
      ) => {
        const sdk = await audiusSdk()
        const { data: users = [] } = await sdk.full.users.getRemixers({
          id: Id.parse(userId),
          trackId,
          limit,
          offset
        })
        return userMetadataListFromSDK(users)
      },
      options: {
        kind: Kind.USERS,
        schemaKey: 'users'
      }
    },
    getRemixersCount: {
      fetch: async (
        { userId, trackId }: { userId: ID; trackId?: number },
        { audiusSdk }
      ) => {
        const sdk = await audiusSdk()
        const { data } = await sdk.full.users.getRemixersCount({
          id: Id.parse(userId),
          userId: Id.parse(userId),
          trackId: OptionalId.parse(trackId)
        })
        return data
      },
      options: {}
    },
    getPurchasers: {
      fetch: async (
        {
          userId,
          contentId,
          contentType,
          limit = 10,
          offset = 0
        }: {
          userId: ID
          contentId?: number
          contentType?: string
          offset?: number
          limit?: number
        },
        { audiusSdk }
      ) => {
        const sdk = await audiusSdk()
        const { data = [] } = await sdk.full.users.getPurchasers({
          id: Id.parse(userId),
          contentId: OptionalId.parse(contentId),
          contentType,
          limit,
          offset
        })
        return userMetadataListFromSDK(data)
      },
      options: {
        kind: Kind.USERS,
        schemaKey: 'users'
      }
    },
    getPurchasersCount: {
      fetch: async (
        {
          userId,
          contentId,
          contentType
        }: { userId: ID; contentId?: number; contentType?: string },
        { audiusSdk }
      ) => {
        const sdk = await audiusSdk()
        const { data } = await sdk.full.users.getPurchasersCount({
          id: Id.parse(userId),
          contentId: OptionalId.parse(contentId),
          contentType
        })
        return data ?? 0
      },
      options: {}
    },
    getRemixedTracks: {
      fetch: async ({ userId }: { userId: ID }, { audiusSdk }) => {
        const sdk = await audiusSdk()
        const { data = [] } = await sdk.users.getUserTracksRemixed({
          id: Id.parse(userId)
        })

        return data.map((item) => ({
          ...item,
          trackId: HashId.parse(item.trackId)
        }))
      },
      options: {}
    },
    getSalesAggegrate: {
      fetch: async ({ userId }: { userId: ID }, { audiusSdk }) => {
        const sdk = await audiusSdk()
        const { data } = await sdk.users.getSalesAggregate({
          id: Id.parse(userId)
        })

        return data
      },
      options: {}
    },
    getMutedUsers: {
      async fetch({ userId }: { userId: ID }, { audiusSdk }) {
        const encodedUserId = Id.parse(userId)
        const sdk = await audiusSdk()
        const { data: users } = await sdk.full.users.getMutedUsers({
          id: encodedUserId
        })
        return userMetadataListFromSDK(users)
      },

      options: { kind: Kind.USERS, schemaKey: 'users' }
    }
  }
})

export const {
  useGetUserAccount,
  useGetUserById,
  useGetUsersByIds,
  useGetUserByHandle,
  useGetTracksByUser,
  useGetUSDCTransactions,
  useGetUSDCTransactionsCount,
  useGetFollowers,
  useGetSupporters,
  useGetRemixers,
  useGetRemixersCount,
  useGetPurchasers,
  useGetPurchasersCount,
  useGetRemixedTracks,
  useGetSalesAggegrate,
  useGetMutedUsers
} = userApi.hooks
export const userApiReducer = userApi.reducer
export const userApiFetch = userApi.fetch
export const userApiFetchSaga = userApi.fetchSaga
export const userApiActions = userApi.actions
export const userApiUtils = userApi.util<|MERGE_RESOLUTION|>--- conflicted
+++ resolved
@@ -3,11 +3,7 @@
 import { transformAndCleanList, userTrackMetadataFromSDK } from '~/adapters'
 import { accountFromSDK, userMetadataListFromSDK } from '~/adapters/user'
 import { createApi } from '~/audius-query'
-<<<<<<< HEAD
-import { ID, Kind, SolanaWalletAddress, StringUSDC } from '~/models'
-=======
-import { HashId, ID, Kind, OptionalId, StringUSDC } from '~/models'
->>>>>>> e148e3e9
+import { ID, Kind, StringUSDC } from '~/models'
 import {
   USDCTransactionDetails,
   USDCTransactionMethod,
