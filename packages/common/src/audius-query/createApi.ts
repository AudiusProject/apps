--- conflicted
+++ resolved
@@ -337,24 +337,12 @@
       throw new RemoteDataNotFoundError('Remote data not found')
     }
 
-<<<<<<< HEAD
-    let data: Data
-    if (endpoint.options.schemaKey) {
-      const { entities, result } = normalize(
-        endpoint.options.schemaKey === 'root'
-          ? apiData
-          : { [endpoint.options.schemaKey]: apiData },
-        apiResponseSchema
-      )
-      data = result
-=======
     const { entities, result } = normalize(
       endpoint.options.schemaKey
         ? { [endpoint.options.schemaKey]: apiData }
         : apiData,
       apiResponseSchema
     )
->>>>>>> 0ee10430
 
     const data: Data = result
 
