import {
  MutableRefObject,
  useCallback,
  useContext,
  useEffect,
  useRef,
  useState
} from 'react'

import { ResponseError } from '@audius/sdk'
import { CaseReducerActions, createSlice } from '@reduxjs/toolkit'
import retry from 'async-retry'
import { produce } from 'immer'
import { isEqual, mapValues } from 'lodash'
import { denormalize, normalize } from 'normalizr'
import { useDispatch, useSelector } from 'react-redux'
import { useCustomCompareEffect, useDebounce } from 'react-use'
import { Dispatch } from 'redux'
import { call, select } from 'typed-redux-saga'

import {
  Collection,
  CollectionMetadata,
  UserCollectionMetadata
} from '~/models/Collection'
import { ErrorLevel } from '~/models/ErrorReporting'
import { Kind } from '~/models/Kind'
import { PaginatedStatus, Status } from '~/models/Status'
import { User, UserMetadata } from '~/models/User'
import { getCollection } from '~/store/cache/collections/selectors'
import { reformatCollection } from '~/store/cache/collections/utils/reformatCollection'
import { getTrack } from '~/store/cache/tracks/selectors'
import { reformatUser } from '~/store/cache/users/utils'
import { CommonState } from '~/store/reducers'
import { getErrorMessage } from '~/utils/error'
import { waitForValue } from '~/utils/sagaHelpers'
import { Nullable, removeNullable } from '~/utils/typeUtils'

import { Track } from '../models/Track'
import { accountSelectors } from '../store/account'
import * as cacheActions from '../store/cache/actions'
import * as cacheSelectors from '../store/cache/selectors'

import {
  AudiusQueryContext,
  AudiusQueryContextType,
  getAudiusQueryContext
} from './AudiusQueryContext'
import { createRequestBatcher } from './createRequestBatcher'
import { RemoteDataNotFoundError } from './errors'
import { apiResponseSchema } from './schema'
import {
  Api,
  ApiState,
  DefaultEndpointDefinitions,
  EndpointConfig,
  FetchErrorAction,
  FetchLoadingAction,
  FetchSucceededAction,
  QueryHookOptions,
  PerEndpointState,
  PerKeyState,
  SliceConfig,
  QueryHookResults,
  FetchResetAction,
  RetryConfig,
  MutationHookResults,
  PaginatedQueryHookOptions,
  PaginatedQueryArgs,
  PaginatedQueryHookResults
} from './types'
import { capitalize, getKeyFromFetchArgs, selectCommonEntityMap } from './utils'

const { getUserId } = accountSelectors

type ForceType = 'force' | 'forcing' | false

type Entity = Collection | Track | User

const { addEntries } = cacheActions

const defaultRetryConfig: RetryConfig = {
  retries: 2
}

const isNonRetryableError = (e: unknown) => {
  // Don't retry user-level errors other than 404
  if (e instanceof ResponseError) {
    const { status } = e.response
    return status >= 400 && status < 500 && status !== 404
  }
  return false
}

export const createApi = <
  EndpointDefinitions extends DefaultEndpointDefinitions
>({
  reducerPath,
  endpoints
}: {
  reducerPath: string
  endpoints: EndpointDefinitions
}) => {
  const api = {
    reducerPath,
    hooks: {},
    fetch: {},
    fetchSaga: {}
  } as unknown as Api<EndpointDefinitions>

  const sliceConfig: SliceConfig = {
    name: reducerPath,
    initialState: {},
    reducers: {}
  }

  for (const endpointName of Object.keys(endpoints)) {
    addEndpointToSlice(sliceConfig, endpointName)
  }

  const slice = createSlice<ApiState, any, any>(sliceConfig)

  for (const [endpointName, endpoint] of Object.entries(endpoints)) {
    buildEndpointHooks(api, endpointName, endpoint, slice.actions, reducerPath)
  }

  api.reducer = slice.reducer
  api.actions = slice.actions
  api.util = {
    updateQueryData:
      (endpointName, fetchArgs, updateRecipe) =>
      (dispatch: Dispatch, getState: () => any) => {
        const key = getKeyFromFetchArgs(fetchArgs)
        // New endpoint state is used whenever updateQueryData is called before the endpoint being updated has had a chance to be called
        const newEndpointState = { status: Status.SUCCESS, normalizedData: {} }
        const endpointState =
          getState().api[reducerPath][endpointName][key] || newEndpointState
        const newState = produce(endpointState.normalizedData, updateRecipe)
        const updateAction =
          slice.actions[`fetch${capitalize(endpointName as string)}Succeeded`]
        if (updateAction) {
          dispatch(updateAction({ fetchArgs, normalizedData: newState }))
        }
      },
    reset: (endpointName) => (dispatch: Dispatch) => {
      const resetAction =
        slice.actions[`reset${capitalize(endpointName as string)}`]
      if (resetAction) {
        dispatch(resetAction())
      }
    }
  }

  return api
}

const addEndpointToSlice = <NormalizedData>(
  sliceConfig: SliceConfig,
  endpointName: string
) => {
  const initState: PerKeyState<NormalizedData> = {
    status: Status.IDLE
  }
  sliceConfig.initialState[endpointName] = {}
  sliceConfig.reducers = {
    ...sliceConfig.reducers,
    [`fetch${capitalize(endpointName)}Loading`]: (
      state: ApiState,
      action: FetchLoadingAction
    ) => {
      const { fetchArgs } = action.payload
      const key = getKeyFromFetchArgs(fetchArgs)
      const scopedState = { ...initState, ...state[endpointName][key] }
      scopedState.status = Status.LOADING
      state[endpointName][key] = scopedState
    },
    [`fetch${capitalize(endpointName)}Error`]: (
      state: ApiState,
      action: FetchErrorAction
    ) => {
      const { fetchArgs, errorMessage } = action.payload
      const key = getKeyFromFetchArgs(fetchArgs)
      const scopedState = { ...initState, ...state[endpointName][key] }
      scopedState.status = Status.ERROR
      scopedState.errorMessage = errorMessage
      state[endpointName][key] = scopedState
    },
    [`fetch${capitalize(endpointName)}Succeeded`]: (
      state: ApiState,
      action: FetchSucceededAction
    ) => {
      const { fetchArgs, normalizedData } = action.payload
      const key = getKeyFromFetchArgs(fetchArgs)
      const scopedState = { ...initState, ...state[endpointName][key] }
      scopedState.status = Status.SUCCESS
      scopedState.normalizedData = normalizedData
      state[endpointName][key] = scopedState
    },
    [`reset${capitalize(endpointName)}`]: (
      state: ApiState,
      _action: FetchResetAction
    ) => {
      state[endpointName] = {}
    }
  }
}

// Check the legacy entity cache for results before calling audius-query fetch
const useQueryState = <Args, Data>(
  fetchArgs: Nullable<Args>,
  reducerPath: string,
  endpointName: string,
  endpoint: EndpointConfig<Args, Data>
): Nullable<PerKeyState<any> & { isInitialValue?: boolean }> => {
  return useSelector((state: CommonState) => {
    if (!state.api[reducerPath]) {
      throw new Error(
        `State for ${reducerPath} is undefined - did you forget to register the reducer in @audius/common/src/api/reducers.ts?`
      )
    }

    const endpointState: PerEndpointState<any> =
      state.api[reducerPath][endpointName]

    if (!fetchArgs) return endpointState.default
    const key = getKeyFromFetchArgs(fetchArgs)

    // Retrieve data from cache if lookup args provided
    if (key && !endpointState[key]) {
      if (
        !(
          endpoint.options?.idArgKey ||
          endpoint.options?.idListArgKey ||
          endpoint.options?.permalinkArgKey
        ) ||
        !endpoint.options?.kind ||
        !endpoint.options?.schemaKey
      )
        return null
      const { kind, idArgKey, idListArgKey, permalinkArgKey, schemaKey } =
        endpoint.options

      let cachedData: Nullable<Entity | number[]> = null
      if (idArgKey || permalinkArgKey || idListArgKey) {
        const fetchArgsRecord = fetchArgs as Record<string, any>
        if (idArgKey && fetchArgsRecord[idArgKey]) {
          const idAsNumber =
            typeof fetchArgsRecord[idArgKey] === 'number'
              ? fetchArgsRecord[idArgKey]
              : parseInt(fetchArgsRecord[idArgKey])
          cachedData = cacheSelectors.getEntry(state, {
            kind,
            id: idAsNumber
          })
        } else if (permalinkArgKey && fetchArgsRecord[permalinkArgKey]) {
          if (kind === Kind.TRACKS) {
            cachedData = getTrack(state, {
              permalink: fetchArgsRecord[permalinkArgKey]
            })
          } else if (kind === Kind.COLLECTIONS) {
            cachedData = getCollection(state, {
              permalink: fetchArgsRecord[permalinkArgKey]
            })
          }
        } else if (idListArgKey && fetchArgsRecord[idListArgKey]) {
          const idsAsNumbers: number[] = fetchArgsRecord[idListArgKey].map(
            (id: string | number) =>
              typeof id === 'number' ? id : parseInt(id)
          )
          const allEntities = mapValues(
            cacheSelectors.getCache(state, { kind }).entries,
            'metadata'
          )
          const entityHits = idsAsNumbers
            .map((id) => allEntities[id])
            .filter(removeNullable)
          if (entityHits.length === idsAsNumbers.length) {
            cachedData = entityHits
          }
        }
      }

      // cache hit
      if (cachedData) {
        const { result } = normalize(
          schemaKey ? { [schemaKey]: cachedData } : cachedData,
          apiResponseSchema
        )

        return {
          normalizedData: result,
          status: Status.SUCCESS,
          isInitialValue: true,
          errorMessage: undefined
        }
      }
    }

    return endpointState[key]
  }, isEqual)
}

const createCacheDataSelector =
  <Args, Data>(
    endpoint: EndpointConfig<Args, Data>,
    normalizedData: any,
    hookOptions?: QueryHookOptions
  ) =>
  (state: CommonState) => {
    if (hookOptions?.shallow && !endpoint.options.kind) return normalizedData
    const entityMap = selectCommonEntityMap(
      state,
      endpoint.options.kind,
      hookOptions?.shallow
    )
    if (
      endpoint.options.schemaKey ||
      (typeof normalizedData === 'object' && !Array.isArray(normalizedData))
    ) {
      return denormalize(normalizedData, apiResponseSchema, entityMap) as Data
    }
    return normalizedData
  }

// Rehydrate local normalizedData using entities from global normalized cache
const useCacheData = <Args, Data>(
  endpoint: EndpointConfig<Args, Data>,
  normalizedData: any,
  hookOptions?: QueryHookOptions
) => {
  return useSelector(
    createCacheDataSelector(endpoint, normalizedData, hookOptions),
    isEqual
  )
}

const requestBatcher = createRequestBatcher()

const fetchData = async <Args, Data>(
  fetchArgs: Args,
  endpointName: string,
  endpoint: EndpointConfig<Args, Data>,
  actions: CaseReducerActions<any>,
  context: AudiusQueryContextType,
  force?: MutableRefObject<ForceType>,
  currentUserId?: Nullable<number>
) => {
  const { audiusBackend, dispatch } = context
  try {
    dispatch(
      // @ts-ignore
      actions[`fetch${capitalize(endpointName)}Loading`]({
        fetchArgs
      }) as FetchLoadingAction
    )

    endpoint.onQueryStarted?.(fetchArgs, { dispatch })

    // Batch the request if `fetchBatch` is defined
    const fetch = endpoint.fetchBatch
      ? requestBatcher.fetch(endpointName, endpoint)
      : endpoint.fetch

    // If endpoint config specifies retries wrap the fetch
    // and return a single error at the end if all retries fail
    const apiData = endpoint.options.retry
      ? await retry(
          async (bail) => {
            try {
              return fetch(fetchArgs, context)
            } catch (e) {
              if (isNonRetryableError(e)) {
                bail(new Error(`Non-retryable error: ${e}`))
              }
              return null
            }
          },
          { ...defaultRetryConfig, ...endpoint.options.retryConfig }
        )
      : await fetch(fetchArgs, context)

    if (apiData === null || apiData === undefined) {
      if (force?.current) {
        force.current = false
      }
      throw new RemoteDataNotFoundError('Remote data not found')
    }

    let data: Data

    if (
      endpoint.options.schemaKey ||
      (typeof apiData === 'object' && !Array.isArray(apiData))
    ) {
      const { entities, result } = normalize(
        endpoint.options.schemaKey
          ? { [endpoint.options.schemaKey]: apiData }
          : apiData,
        apiResponseSchema
      )

      // Format entities before adding to cache
      entities[Kind.USERS] = mapValues(
        entities[Kind.USERS] ?? [],
        (user: UserMetadata) => reformatUser(user, audiusBackend)
      )

      // Hack alert: We can't overwrite the current user, since it contains
      // special account data. Once this is removed from user cache we can
      // remove this line.
      if (force?.current && currentUserId) {
        delete entities[Kind.USERS][currentUserId]
      }

      entities[Kind.COLLECTIONS] = mapValues(
        entities[Kind.COLLECTIONS] ?? [],
        (collection: CollectionMetadata | UserCollectionMetadata) =>
          reformatCollection({
            collection,
            audiusBackendInstance: audiusBackend,
            omitUser: false
          })
      )
      dispatch(addEntries(entities, !!force?.current))
      data = result
    } else {
      data = apiData
    }

    if (force?.current) {
      force.current = false
    }

    dispatch(
      // @ts-ignore
      actions[`fetch${capitalize(endpointName)}Succeeded`]({
        fetchArgs,
        normalizedData: data
      }) as FetchSucceededAction
    )

    endpoint.onQuerySuccess?.(data, fetchArgs, { dispatch })
    return apiData
  } catch (e) {
    if (!(e instanceof RemoteDataNotFoundError)) {
      context.reportToSentry({
        error: e as Error,
        level: ErrorLevel.Error,
        additionalInfo: { fetchArgs, endpoint },
        name: `${
          endpoint.options?.type === 'mutation' ? 'Mutate' : 'Query'
        } ${capitalize(endpointName)} error`
      })
    }
    dispatch(
      // @ts-ignore
      actions[`fetch${capitalize(endpointName)}Error`]({
        fetchArgs,
        errorMessage: getErrorMessage(e)
      }) as FetchErrorAction
    )
    return undefined
  }
}

const buildEndpointHooks = <
  EndpointDefinitions extends DefaultEndpointDefinitions,
  Args,
  Data
>(
  api: Api<EndpointDefinitions>,
  endpointName: keyof EndpointDefinitions & string,
  endpoint: EndpointConfig<Args, Data>,
  actions: CaseReducerActions<any>,
  reducerPath: string
) => {
  // Hook to be returned as use<EndpointName>
  const useQuery = (
    fetchArgs: Args,
    hookOptions?: QueryHookOptions
  ): QueryHookResults<Data> => {
    const dispatch = useDispatch()
    const force = useRef<ForceType>(hookOptions?.force ? 'force' : false)
    const currentUserId = useSelector(getUserId)
    const queryState = useQueryState(
      fetchArgs,
      reducerPath,
      endpointName,
      endpoint
    )

    // If `force`, ignore queryState and force a fetch
    const state = force.current
      ? {
          normalizedData: null,
          status: force.current === 'forcing' ? Status.LOADING : Status.IDLE
        }
      : queryState

    const { normalizedData, status, errorMessage, isInitialValue } = state ?? {
      normalizedData: null,
      status: Status.IDLE
    }

    let cachedData = useCacheData(endpoint, normalizedData, hookOptions)

    const context = useContext(AudiusQueryContext)

    const fetchWrapped = useCallback(async () => {
      if (!context) return
      if ([Status.LOADING, Status.ERROR, Status.SUCCESS].includes(status))
        return
      if (hookOptions?.disabled) return
      if (force.current === 'forcing') return

      if (force.current === 'force') {
        force.current = 'forcing'
      }
      fetchData(
        fetchArgs,
        endpointName,
        endpoint,
        actions,
        context,
        force,
        currentUserId
      )
    }, [context, fetchArgs, hookOptions?.disabled, status, currentUserId])

    useDebounce(
      () => {
        if (isInitialValue) {
          dispatch(
            // @ts-ignore
            actions[`fetch${capitalize(endpointName)}Succeeded`]({
              fetchArgs,
              normalizedData
            }) as FetchSucceededAction
          )
        }

        fetchWrapped()
      },
      hookOptions?.debounce ?? 0,
      [isInitialValue, dispatch, fetchArgs, normalizedData, fetchWrapped]
    )

    if (endpoint.options?.schemaKey) {
      cachedData = cachedData?.[endpoint.options?.schemaKey]
    }

    return {
      data: cachedData,
      status,
      errorMessage,
      forceRefresh: fetchWrapped
    }
  }

  const usePaginatedQuery = <Data extends [], ArgsType extends Args>(
    baseArgs: Omit<ArgsType, 'limit' | 'offset'>,
    options: PaginatedQueryHookOptions
  ): PaginatedQueryHookResults<Data> => {
<<<<<<< HEAD
    const [loadingMore, setLoadingMore] = useState(false)
=======
>>>>>>> ed697c21
    const dispatch = useDispatch()
    const { pageSize = 5, singlePageData, ...queryHookOptions } = options
    const [forceLoad, setForceLoad] = useState(false)
    const [page, setPage] = useState(0)
<<<<<<< HEAD
    const [status, setStatus] = useState<Status>(Status.IDLE)

    // A soft reset resets our current page and loading state, but the data is still held in store (which means cache hits will still return as expected)
    // This is triggered below when the args or page size changes
    const softReset = useCallback(() => {
      setPage(0)
      setLoadingMore(false)
    }, [])

    // Includes softReset above BUT also hard resets cached data in store; also resets loading status
    // Can be used to hard refresh all data and reset the page
    const hardReset = useCallback(() => {
      softReset()
      setStatus(Status.LOADING)
      // @ts-ignore - Unclear whats wrong with they type here
      dispatch(actions[`reset${capitalize(endpointName)}`]())
    }, [dispatch, softReset])

    // Only need to soft reset when args or pagesize changes - leaves all cached data intact
    useCustomCompareEffect(softReset, [baseArgs], isEqual)
=======
    const [status, setStatus] = useState<Status | PaginatedStatus>(Status.IDLE)

    // Resets current page and loading state, but the data is still held in store (which means cache hits will still return as expected)
    // This is triggered below when the args or page size changes
    const reset = useCallback(
      (hardReset?: boolean) => {
        setPage(0)
        setStatus(Status.LOADING)

        // If requesting a hard refresh we also reset the cached data in the store
        if (hardReset) {
          // @ts-ignore - Unclear whats wrong with the type here
          dispatch(actions[`reset${capitalize(endpointName)}`]())
        }
      },
      [dispatch]
    )

    // Only need to soft reset when args or pagesize changes - leaves all cached data intact
    useCustomCompareEffect(reset, [baseArgs], isEqual)
>>>>>>> ed697c21

    const args = {
      ...baseArgs,
      limit: pageSize,
      offset: page * pageSize
    } as ArgsType & PaginatedQueryArgs

    const allPageData = useSelector((state: CommonState) => {
      // If in single page mode we only return the current page of data (no aggregation)
      if (singlePageData) {
        return state?.api?.[reducerPath]?.[endpointName]?.[
          getKeyFromFetchArgs(args)
        ]?.normalizedData
      }

      // By default, select data for every page up to the current page and aggregate the results
<<<<<<< HEAD
      const pageAccumulator = []

      for (let i = 0; i <= page; i++) {
        const normalizedPageData =
          state?.api?.[reducerPath]?.[endpointName]?.[
            getKeyFromFetchArgs({ ...args, offset: i * pageSize })
          ]?.normalizedData
=======
      const pageAccumulator: Data[] = []

      for (let i = 0; i <= page; i++) {
        const key = getKeyFromFetchArgs({
          ...args,
          offset: i * pageSize
        })
        const normalizedPageData =
          state?.api?.[reducerPath]?.[endpointName]?.[key]?.normalizedData
>>>>>>> ed697c21
        if (normalizedPageData) {
          pageAccumulator.push(...normalizedPageData)
        }
      }
      return pageAccumulator
    })

    // Since this is a paginated query we know that the results will be in an array
    // Call the useQuery hook to trigger cache checks and/or fetches
    const result = useQuery(args, queryHookOptions) as QueryHookResults<Data[]>

    // If forceLoad is set, force a data refresh on every render
    useEffect(() => {
      if (forceLoad) {
        result.forceRefresh()
        setForceLoad(false)
      }
    }, [result, forceLoad])

    // Track status of the latest page fetches in order to update loadingMore
    useCustomCompareEffect(
      () => {
        setStatus(result.status)
<<<<<<< HEAD
        if (result.status === Status.ERROR) {
          setLoadingMore(false)
          return
        }
        if (result.status === Status.SUCCESS) {
          setLoadingMore(false)
        }
      },
      [result.status, args],
=======
      },
      [result.status],
>>>>>>> ed697c21
      isEqual
    )

    const notError = result.status !== Status.ERROR
    const stillLoadingCurrentPage =
<<<<<<< HEAD
      loadingMore || result.status === Status.LOADING
=======
      status === PaginatedStatus.LOADING_MORE ||
      result.status === Status.LOADING
>>>>>>> ed697c21
    const notStarted = result.status === Status.IDLE && allPageData.length === 0
    const hasNotFetched = !result.data && result.status !== Status.SUCCESS
    // If fetchedFullPreviousPage is less than the pageSize we can infer that there are no more pages to fetch
    const fetchedFullPreviousPage = result.data?.length === pageSize

    const hasMore =
      notError && (notStarted || hasNotFetched || fetchedFullPreviousPage)

    // Callback to increment the page state which will trigger new more data queries
    const loadMore = useCallback(() => {
      // If we're still loading a page OR there isn't any more data to load nothing should happen here yet
      if (stillLoadingCurrentPage || !hasMore) {
        return
      }
<<<<<<< HEAD
      setLoadingMore(true)
=======
      setStatus(PaginatedStatus.LOADING_MORE)
>>>>>>> ed697c21
      setPage(page + 1)
    }, [stillLoadingCurrentPage, hasMore, page])

    return {
      ...result,
      status:
        // If not in singlePageData mode, we treat the status based on whether the first page succeeded. After that, use isLoadingMore for load statuses
        allPageData?.length > 0 && !singlePageData ? Status.SUCCESS : status,
      data: allPageData,
<<<<<<< HEAD
      isLoadingMore: stillLoadingCurrentPage,
      hardReset,
      softReset,
=======
      reset,
>>>>>>> ed697c21
      loadMore,
      hasMore
    }
  }

  // Hook to be returned as use<EndpointName>
  const useMutation = (
    hookOptions?: QueryHookOptions
  ): MutationHookResults<Args, Data> => {
    const [fetchArgs, setFetchArgs] = useState<Args | null>(null)
    const key = getKeyFromFetchArgs(fetchArgs)
    const queryState = useQueryState(
      fetchArgs,
      reducerPath,
      endpointName,
      endpoint
    )

    const { normalizedData, status, errorMessage } = queryState ?? {
      normalizedData: null,
      status: Status.IDLE
    }

    let cachedData = useCacheData(endpoint, normalizedData, hookOptions)
    const context = useContext(AudiusQueryContext)

    const fetchWrapped = useCallback(
      async (newFetchArgs: any) => {
        const newKey = getKeyFromFetchArgs(newFetchArgs)

        if (key === newKey) {
          return
        } else {
          setFetchArgs(newFetchArgs)
        }

        if (!context) return
        if (hookOptions?.disabled) return

        fetchData(newFetchArgs, endpointName, endpoint, actions, context)
      },
      [key, context, hookOptions?.disabled]
    )

    if (endpoint.options?.schemaKey) {
      cachedData = cachedData?.[endpoint.options?.schemaKey]
    }

    return [
      fetchWrapped,
      {
        data: cachedData,
        status,
        errorMessage
      }
    ]
  }

  /**
   * This is not actually a saga, but a function that can be called from a saga
   * It supports the same caching logic as the useQuery hook and will skip
   * making a request if cache data already exists or a request is in flight
   */
  function* fetchSaga(fetchArgs: Args, force?: boolean) {
    const context = yield* call(getAudiusQueryContext)

    if (!force) {
      const key = getKeyFromFetchArgs(fetchArgs)

      const getEndpointKeyState = (state: CommonState) =>
        state.api[reducerPath][endpointName][key] ?? {}
      const getEndpointKeyStatus = (state: CommonState) =>
        getEndpointKeyState(state).status

      const status = yield* select(getEndpointKeyStatus)

      if ([Status.LOADING, Status.ERROR, Status.SUCCESS].includes(status)) {
        // If a request is already in flight, wait for it to finish
        yield* call(
          waitForValue,
          getEndpointKeyStatus,
          {},
          (s: Status) => s !== Status.LOADING
        )

        const endpointState = yield* select(getEndpointKeyState)
        const { normalizedData } = endpointState

        const cacheData = yield* select(
          createCacheDataSelector(endpoint, normalizedData)
        )

        return cacheData
      }
    }

    return yield* call(
      fetchData as any,
      fetchArgs,
      endpointName,
      endpoint,
      actions,
      context
    )
  }

  api.fetchSaga[endpointName] = fetchSaga

  api.fetch[endpointName] = (
    fetchArgs: Args,
    context: AudiusQueryContextType
  ) => fetchData(fetchArgs, endpointName, endpoint, actions, context)

  let endpointHook
  if (endpoint.options.type === 'mutation') {
    endpointHook = useMutation
  } else if (endpoint.options.type === 'paginatedQuery') {
    endpointHook = usePaginatedQuery
  } else {
    endpointHook = useQuery
  }
  api.hooks[`use${capitalize(endpointName)}`] = endpointHook
}<|MERGE_RESOLUTION|>--- conflicted
+++ resolved
@@ -561,36 +561,10 @@
     baseArgs: Omit<ArgsType, 'limit' | 'offset'>,
     options: PaginatedQueryHookOptions
   ): PaginatedQueryHookResults<Data> => {
-<<<<<<< HEAD
-    const [loadingMore, setLoadingMore] = useState(false)
-=======
->>>>>>> ed697c21
     const dispatch = useDispatch()
     const { pageSize = 5, singlePageData, ...queryHookOptions } = options
     const [forceLoad, setForceLoad] = useState(false)
     const [page, setPage] = useState(0)
-<<<<<<< HEAD
-    const [status, setStatus] = useState<Status>(Status.IDLE)
-
-    // A soft reset resets our current page and loading state, but the data is still held in store (which means cache hits will still return as expected)
-    // This is triggered below when the args or page size changes
-    const softReset = useCallback(() => {
-      setPage(0)
-      setLoadingMore(false)
-    }, [])
-
-    // Includes softReset above BUT also hard resets cached data in store; also resets loading status
-    // Can be used to hard refresh all data and reset the page
-    const hardReset = useCallback(() => {
-      softReset()
-      setStatus(Status.LOADING)
-      // @ts-ignore - Unclear whats wrong with they type here
-      dispatch(actions[`reset${capitalize(endpointName)}`]())
-    }, [dispatch, softReset])
-
-    // Only need to soft reset when args or pagesize changes - leaves all cached data intact
-    useCustomCompareEffect(softReset, [baseArgs], isEqual)
-=======
     const [status, setStatus] = useState<Status | PaginatedStatus>(Status.IDLE)
 
     // Resets current page and loading state, but the data is still held in store (which means cache hits will still return as expected)
@@ -611,7 +585,6 @@
 
     // Only need to soft reset when args or pagesize changes - leaves all cached data intact
     useCustomCompareEffect(reset, [baseArgs], isEqual)
->>>>>>> ed697c21
 
     const args = {
       ...baseArgs,
@@ -628,15 +601,6 @@
       }
 
       // By default, select data for every page up to the current page and aggregate the results
-<<<<<<< HEAD
-      const pageAccumulator = []
-
-      for (let i = 0; i <= page; i++) {
-        const normalizedPageData =
-          state?.api?.[reducerPath]?.[endpointName]?.[
-            getKeyFromFetchArgs({ ...args, offset: i * pageSize })
-          ]?.normalizedData
-=======
       const pageAccumulator: Data[] = []
 
       for (let i = 0; i <= page; i++) {
@@ -646,7 +610,6 @@
         })
         const normalizedPageData =
           state?.api?.[reducerPath]?.[endpointName]?.[key]?.normalizedData
->>>>>>> ed697c21
         if (normalizedPageData) {
           pageAccumulator.push(...normalizedPageData)
         }
@@ -670,31 +633,15 @@
     useCustomCompareEffect(
       () => {
         setStatus(result.status)
-<<<<<<< HEAD
-        if (result.status === Status.ERROR) {
-          setLoadingMore(false)
-          return
-        }
-        if (result.status === Status.SUCCESS) {
-          setLoadingMore(false)
-        }
-      },
-      [result.status, args],
-=======
       },
       [result.status],
->>>>>>> ed697c21
       isEqual
     )
 
     const notError = result.status !== Status.ERROR
     const stillLoadingCurrentPage =
-<<<<<<< HEAD
-      loadingMore || result.status === Status.LOADING
-=======
       status === PaginatedStatus.LOADING_MORE ||
       result.status === Status.LOADING
->>>>>>> ed697c21
     const notStarted = result.status === Status.IDLE && allPageData.length === 0
     const hasNotFetched = !result.data && result.status !== Status.SUCCESS
     // If fetchedFullPreviousPage is less than the pageSize we can infer that there are no more pages to fetch
@@ -709,11 +656,7 @@
       if (stillLoadingCurrentPage || !hasMore) {
         return
       }
-<<<<<<< HEAD
-      setLoadingMore(true)
-=======
       setStatus(PaginatedStatus.LOADING_MORE)
->>>>>>> ed697c21
       setPage(page + 1)
     }, [stillLoadingCurrentPage, hasMore, page])
 
@@ -723,13 +666,7 @@
         // If not in singlePageData mode, we treat the status based on whether the first page succeeded. After that, use isLoadingMore for load statuses
         allPageData?.length > 0 && !singlePageData ? Status.SUCCESS : status,
       data: allPageData,
-<<<<<<< HEAD
-      isLoadingMore: stillLoadingCurrentPage,
-      hardReset,
-      softReset,
-=======
       reset,
->>>>>>> ed697c21
       loadMore,
       hasMore
     }
