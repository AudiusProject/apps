import {
  Action,
  CaseReducerActions,
  CreateSliceOptions,
  Draft,
  PayloadAction,
  Reducer,
  ThunkAction,
  ThunkDispatch
} from '@reduxjs/toolkit'
import AsyncRetry from 'async-retry'

import { Kind, PaginatedStatus, Status } from '~/models'

import { AudiusQueryContextType } from './AudiusQueryContext'

export type DefaultEndpointDefinitions = {
  [key: string]: EndpointConfig<any, any>
}

export type Api<EndpointDefinitions extends DefaultEndpointDefinitions> = {
  reducer: Reducer<any, Action>
  actions: CaseReducerActions<any>
  hooks: {
    [Property in keyof EndpointDefinitions as `use${Capitalize<
      string & Property
    >}`]: EndpointDefinitions[Property]['options']['type'] extends 'mutation'
      ? () => MutationHookResults<
          Parameters<EndpointDefinitions[Property]['fetch']>[0],
          Awaited<ReturnType<EndpointDefinitions[Property]['fetch']>>
        >
      : EndpointDefinitions[Property]['options']['type'] extends 'paginatedQuery'
      ? (
          fetchArgs: Parameters<EndpointDefinitions[Property]['fetch']>[0],
          options: PaginatedQueryHookOptions
        ) => PaginatedQueryHookResults<
          Awaited<ReturnType<EndpointDefinitions[Property]['fetch']>>
        >
      : (
          fetchArgs: Parameters<EndpointDefinitions[Property]['fetch']>[0],
          options?: QueryHookOptions
        ) => QueryHookResults<
          Awaited<ReturnType<EndpointDefinitions[Property]['fetch']>>
        >
  }
  util: {
    updateQueryData: <EndpointName extends keyof EndpointDefinitions>(
      endpointName: EndpointName,
      fetchArgs: Parameters<EndpointDefinitions[EndpointName]['fetch']>[0],
      updateRecipe: (
        state: Draft<
          Awaited<ReturnType<EndpointDefinitions[EndpointName]['fetch']>>
        >
      ) => void
    ) => ThunkAction<any, any, any, any>
    reset: <EndpointName extends keyof EndpointDefinitions>(
      endpointName: EndpointName
    ) => ThunkAction<any, any, any, any>
  }
  /**
   * Allows for pre-fetching of related data into the cache. Does not return the data.
   */
  fetch: {
    [Property in keyof EndpointDefinitions]: EndpointDefinitions[Property]['fetch']
  }
  fetchSaga: {
    [Property in keyof EndpointDefinitions]: (
      fetchArgs: any,
      force?: boolean
    ) => Generator<any, any, any>
  }
}

export type CreateApiConfig = {
  reducerPath: string
  endpoints: { [name: string]: EndpointConfig<any, any> }
}

export type SliceConfig = CreateSliceOptions<any, any, any>

export type RetryConfig = AsyncRetry.Options

type EndpointOptions = {
  idArgKey?: string
  idListArgKey?: string
  permalinkArgKey?: string
  schemaKey?: string
  kind?: Kind
  retry?: boolean
  retryConfig?: RetryConfig
  type?: 'query' | 'mutation' | 'paginatedQuery'
}

export type EndpointConfig<Args, Data> = {
  fetch: (fetchArgs: Args, context: AudiusQueryContextType) => Promise<Data>
  options: EndpointOptions
  fetchBatch?: (
    fetchArgs: any,
    context: AudiusQueryContextType
  ) => Promise<Data[]>
  onQueryStarted?: (
    fetchArgs: Args,
    context: { dispatch: ThunkDispatch<any, any, any> }
  ) => void
  onQuerySuccess?: (
    data: Data,
    fetchArgs: Args,
    context: { dispatch: ThunkDispatch<any, any, any> }
  ) => void
}

export type EntityMap = {
  [key: string]:
    | {
        [key: string]: any
      }
    | undefined
}

type FetchBaseAction = {
  fetchArgs: any
}
export type FetchLoadingAction = PayloadAction<FetchBaseAction & {}>
export type FetchErrorAction = PayloadAction<
  FetchBaseAction & {
    errorMessage: string
  }
>
export type FetchSucceededAction = PayloadAction<
  FetchBaseAction & {
    normalizedData: any
  }
>
export type FetchResetAction = PayloadAction<FetchBaseAction & {}>

export type ApiState = {
  [key: string]: PerEndpointState<any>
}
export type PerEndpointState<NormalizedData> = {
  [key: string]: PerKeyState<NormalizedData>
}
export type PerKeyState<NormalizedData> = {
  status: Status
  normalizedData?: NormalizedData
  errorMessage?: string
}

export type PaginatedQueryArgs = { limit: number; offset: number }

export type QueryHookOptions = {
  disabled?: boolean
  shallow?: boolean
  debug?: boolean
  /** Force a fetch on first render of this hook instance (if a fetch is not already in progress) */
  force?: boolean
  debounce?: number
}

export type PaginatedQueryHookOptions = QueryHookOptions & {
  /**
   * Page size to use.
   * NOTE: if you change this value after the hook was initialized you will cause a cache miss and it will re-fetch data.
   */
  pageSize: number
  /**
   * Toggles single page data mode. If true the hook will only return the current page's data. Equivalent to usePaginatedQuery in the past
   */
<<<<<<< HEAD
  singlePageData?: boolean //
=======
  singlePageData?: boolean
>>>>>>> ed697c21
}

export type QueryHookResults<Data> = {
  data: Data
  status: Status
  errorMessage?: string
  forceRefresh: () => void
}

<<<<<<< HEAD
export type PaginatedQueryHookResults<Data extends []> =
  QueryHookResults<Data> & {
    /**
     * Tracks load state for new pages loading in (not the initial page; initial page can be tracked via status).
     * Only used after calling loadMore() first
     */
    isLoadingMore: boolean
    /**
     * Returns false if we get data back that is less than the page size
     */
    hasMore: boolean
    /**
     * Load the next page
     */
    loadMore: () => void
    /**
     * A soft reset to go back to the first page. Doesn't clear the data from the store
     */
    softReset: () => void
    /**
     * A hard reset that goes back to the first page AND clears all the data from the store
     */
    hardReset: () => void
  }
=======
export type PaginatedQueryHookResults<Data extends []> = Omit<
  QueryHookResults<Data>,
  'status'
> & {
  /**
   * Is true whenever the endpoint may have more data to load.
   * Note: there is an edge case where this is true but there is no more data to load. This occurs when the data matches a perfect page size interval (e.g. 25 ).
   */
  hasMore: boolean
  /**
   * Load the next page
   */
  loadMore: () => void
  /**
   * Resets current page data & load state.
   * By default this is considered a "soft" reset and as long as the args didnt change the cached data will still be used.
   * Alternatively, setting hardReset to true will force a reset of the cached store data and reset the status.
   */
  reset: (hardReset?: boolean) => void
  /**
   * Status can include a LOADING_MORE status specific to paginated queries
   */
  status: PaginatedStatus | Status
}
>>>>>>> ed697c21

export type MutationHookResponse<Data> = {
  data: Data
  status: Status
  errorMessage?: string
}

export type MutationHookResults<Args, Data> = [
  (fetchArgs: Args, options?: QueryHookOptions) => void,
  MutationHookResponse<Data>
]<|MERGE_RESOLUTION|>--- conflicted
+++ resolved
@@ -165,11 +165,7 @@
   /**
    * Toggles single page data mode. If true the hook will only return the current page's data. Equivalent to usePaginatedQuery in the past
    */
-<<<<<<< HEAD
-  singlePageData?: boolean //
-=======
   singlePageData?: boolean
->>>>>>> ed697c21
 }
 
 export type QueryHookResults<Data> = {
@@ -179,32 +175,6 @@
   forceRefresh: () => void
 }
 
-<<<<<<< HEAD
-export type PaginatedQueryHookResults<Data extends []> =
-  QueryHookResults<Data> & {
-    /**
-     * Tracks load state for new pages loading in (not the initial page; initial page can be tracked via status).
-     * Only used after calling loadMore() first
-     */
-    isLoadingMore: boolean
-    /**
-     * Returns false if we get data back that is less than the page size
-     */
-    hasMore: boolean
-    /**
-     * Load the next page
-     */
-    loadMore: () => void
-    /**
-     * A soft reset to go back to the first page. Doesn't clear the data from the store
-     */
-    softReset: () => void
-    /**
-     * A hard reset that goes back to the first page AND clears all the data from the store
-     */
-    hardReset: () => void
-  }
-=======
 export type PaginatedQueryHookResults<Data extends []> = Omit<
   QueryHookResults<Data>,
   'status'
@@ -229,7 +199,6 @@
    */
   status: PaginatedStatus | Status
 }
->>>>>>> ed697c21
 
 export type MutationHookResponse<Data> = {
   data: Data
