--- conflicted
+++ resolved
@@ -7,15 +7,11 @@
   useState
 } from 'react'
 
-<<<<<<< HEAD
-import { EntityType, TrackCommentsSortMethodEnum } from '@audius/sdk'
-import type { NavigationProp } from '@react-navigation/native'
-=======
 import {
   EntityType,
   TrackCommentsSortMethodEnum as CommentSortMethod
 } from '@audius/sdk'
->>>>>>> f992ddbd
+import type { NavigationProp } from '@react-navigation/native'
 import { useQueryClient } from '@tanstack/react-query'
 import { useDispatch, useSelector } from 'react-redux'
 
