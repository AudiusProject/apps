--- conflicted
+++ resolved
@@ -71,15 +71,12 @@
     setEditingComment
   } = props
   const { data: track } = useGetTrackById({ id: entityId })
-<<<<<<< HEAD
 
   const [currentSort, setCurrentSort] = useState<TrackCommentsSortMethodEnum>(
     TrackCommentsSortMethodEnum.Top
   )
 
-=======
   const { data: currentUserId } = useGetCurrentUserId({})
->>>>>>> 0a67586a
   const {
     data: comments = [],
     status,
@@ -87,23 +84,12 @@
     reset,
     hasMore: hasMorePages
   } = useGetCommentsByTrackId(
-<<<<<<< HEAD
-    { entityId, sortMethod: currentSort },
-=======
-    { entityId, currentUserId },
->>>>>>> 0a67586a
+    { entityId, sortMethod: currentSort, currentUserId },
     {
       pageSize: 5,
       disabled: entityId === 0
     }
   )
-<<<<<<< HEAD
-  const { data: currentUserId } = useGetCurrentUserId({})
-=======
-  const [currentSort, setCurrentSort] = useState<CommentSortMethod>(
-    CommentSortMethod.top
-  )
->>>>>>> 0a67586a
   const dispatch = useDispatch()
   const playerUid = useSelector(playerSelectors.getUid) ?? undefined
   const playTrack = useCallback(() => {
