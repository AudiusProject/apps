/* eslint-disable no-console */
import {
  PropsWithChildren,
  createContext,
  useCallback,
  useContext,
  useMemo,
  useState
} from 'react'

import {
  EntityType,
  TrackCommentsSortMethodEnum as CommentSortMethod
} from '@audius/sdk'
import { useQueryClient } from '@tanstack/react-query'
import { useDispatch, useSelector } from 'react-redux'

import {
  useGetTrackById,
  useGetCommentsByTrackId,
  QUERY_KEYS,
  useTrackCommentCount,
  resetPreviousCommentCount
} from '~/api'
import { useGatedContentAccess } from '~/hooks'
import {
  ModalSource,
  ID,
  Comment,
  ReplyComment,
  UserTrackMetadata
} from '~/models'
import { getUserId } from '~/store/account/selectors'
import { tracksActions } from '~/store/pages/track/lineup/actions'
import { getLineup } from '~/store/pages/track/selectors'
import { seek } from '~/store/player/slice'
import { PurchaseableContentType } from '~/store/purchase-content/types'
import { usePremiumContentPurchaseModal } from '~/store/ui/modals/premium-content-purchase-modal'
import { Nullable } from '~/utils'

type CommentSectionProviderProps<NavigationProp> = {
  entityId: ID
  entityType?: EntityType.TRACK

  // These are optional because they are only used on mobile
  // and provided for the components in CommentDrawer
  // TODO: maybe use a discriminated union for mobile/desktop type
  replyingAndEditingState?: ReplyingAndEditingState
  setReplyingAndEditingState?: (
    state: ReplyingAndEditingState | undefined
  ) => void
  navigation?: NavigationProp
  closeDrawer?: () => void
}

export type ReplyingAndEditingState = {
  replyingToComment?: Comment | ReplyComment
  // This can be different from replyingToComment if we are replying to a reply
  replyingToCommentId?: ID
  editingComment?: Comment | ReplyComment
}

type CommentSectionContextType<NavigationProp> = {
  currentUserId: Nullable<ID>
  artistId: ID
  isEntityOwner: boolean
  commentCount: number | undefined
  track: UserTrackMetadata
  playTrack: (timestampSeconds?: number) => void
  commentSectionLoading: boolean
  commentIds: ID[]
  currentSort: CommentSortMethod
  isLoadingMorePages: boolean
  hasMorePages: boolean
  resetComments: () => void
  setCurrentSort: (sort: CommentSortMethod) => void
  loadMorePages: () => void
  hasNewComments: boolean
  isCommentCountLoading: boolean
} & CommentSectionProviderProps<NavigationProp>

export const CommentSectionContext = createContext<
  CommentSectionContextType<any> | undefined
>(undefined)

export function CommentSectionProvider<NavigationProp>(
  props: PropsWithChildren<CommentSectionProviderProps<NavigationProp>>
) {
  const {
    entityId,
    entityType = EntityType.TRACK,
    children,
    replyingAndEditingState,
    setReplyingAndEditingState,
    navigation,
    closeDrawer
  } = props
  const { data: track } = useGetTrackById({ id: entityId })

  const [currentSort, setCurrentSort] = useState<CommentSortMethod>(
    CommentSortMethod.Top
  )
  const handleSetCurrentSort = (sortMethod: CommentSortMethod) => {
    resetPreviousCommentCount(queryClient, entityId)
    queryClient.resetQueries({ queryKey: [QUERY_KEYS.trackCommentList] })
    setCurrentSort(sortMethod)
  }

  const currentUserId = useSelector(getUserId)
  const {
    data: commentIds = [],
    status,
    isFetching,
    hasNextPage,
    fetchNextPage: loadMorePages,
    isFetchingNextPage: isLoadingMorePages
  } = useGetCommentsByTrackId({
    trackId: entityId,
    sortMethod: currentSort,
    userId: currentUserId
  })
  const queryClient = useQueryClient()
  // hard refreshes all data
  const resetComments = () => {
    // Reset our comment count since we're reloading comments again - aka can hide the "new comments" button
    resetPreviousCommentCount(queryClient, entityId)
    queryClient.resetQueries({ queryKey: [QUERY_KEYS.trackCommentList] })
    queryClient.resetQueries({ queryKey: [QUERY_KEYS.comment] })
    queryClient.resetQueries({ queryKey: [QUERY_KEYS.commentReplies] })
  }

  const { data: commentCountData, isLoading: isCommentCountLoading } =
    useTrackCommentCount(entityId, currentUserId, true)

  const hasNewComments =
    commentCountData?.previousValue !== undefined &&
    commentCountData?.currentValue !== undefined &&
    commentCountData?.previousValue < commentCountData?.currentValue

  const dispatch = useDispatch()

  const lineup = useSelector(getLineup)

  const { hasStreamAccess } = useGatedContentAccess(track!)

  const { onOpen: openPremiumContentPurchaseModal } =
    usePremiumContentPurchaseModal()

  const handleCloseDrawer = useCallback(() => {
    closeDrawer?.()
    setReplyingAndEditingState?.(undefined)
  }, [closeDrawer, setReplyingAndEditingState])

  const playTrack = useCallback(
    (timestampSeconds?: number) => {
      const uid = lineup?.entries?.[0]?.uid

      // If a timestamp is provided, we should seek to that timestamp
      if (timestampSeconds !== undefined) {
        // But only if the user has access to the stream
        if (!hasStreamAccess) {
          const { track_id: trackId } = track!
          openPremiumContentPurchaseModal(
            { contentId: trackId, contentType: PurchaseableContentType.TRACK },
            {
              source: ModalSource.Comment
            }
          )
        } else {
          dispatch(tracksActions.play(uid))
          setTimeout(() => dispatch(seek({ seconds: timestampSeconds })), 100)
        }
      } else {
        dispatch(tracksActions.play(uid))
      }
    },
    [
      dispatch,
      hasStreamAccess,
      lineup?.entries,
      openPremiumContentPurchaseModal,
      track
    ]
  )

  const commentSectionLoading =
    (status === 'loading' || isFetching) && !isLoadingMorePages

  if (!track) {
    return null
  }

  const { owner_id } = track

  return (
    <CommentSectionContext.Provider
      value={{
        currentUserId,
        artistId: owner_id,
        entityId,
        entityType,
        commentCount: commentCountData?.currentValue ?? track.comment_count,
        isCommentCountLoading,
        commentIds,
        commentSectionLoading,
        isEntityOwner: currentUserId === owner_id,
        isLoadingMorePages,
        track,
        resetComments,
        hasMorePages: !!hasNextPage,
        currentSort,
        replyingAndEditingState,
        setReplyingAndEditingState,
        setCurrentSort: handleSetCurrentSort,
        playTrack,
        loadMorePages,
        navigation,
<<<<<<< HEAD
        closeDrawer,
        hasNewComments
=======
        closeDrawer: handleCloseDrawer
>>>>>>> 24349bda
      }}
    >
      {children}
    </CommentSectionContext.Provider>
  )
}

export const useCurrentCommentSection = () => {
  const context = useContext(CommentSectionContext)

  if (!context) {
    throw new Error(
      'useCurrentCommentSection must be used within a CommentSectionProvider'
    )
  }

  return context
}<|MERGE_RESOLUTION|>--- conflicted
+++ resolved
@@ -215,12 +215,8 @@
         playTrack,
         loadMorePages,
         navigation,
-<<<<<<< HEAD
-        closeDrawer,
+        closeDrawer: handleCloseDrawer,
         hasNewComments
-=======
-        closeDrawer: handleCloseDrawer
->>>>>>> 24349bda
       }}
     >
       {children}
