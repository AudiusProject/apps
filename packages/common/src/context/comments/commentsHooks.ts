--- conflicted
+++ resolved
@@ -1,12 +1,9 @@
-<<<<<<< HEAD
-import { decodeHashId } from '~/utils/hashIds'
-=======
 import { Comment, CommentMetadata, ReplyComment } from '@audius/sdk'
 import { useSelector } from 'react-redux'
 
 import { getKeyFromFetchArgs } from '~/audius-query/utils'
 import { CommonState } from '~/store'
->>>>>>> c5120bce
+import { decodeHashId } from '~/utils/hashIds'
 
 import {
   useDeleteCommentById,
