<<<<<<< HEAD
import { CommentMetadata, EntityManagerAction, EntityType } from '@audius/sdk'
import { useSelector } from 'react-redux'
=======
import { TrackCommentsSortMethodEnum as CommentSortMethod } from '@audius/sdk'
>>>>>>> 19698c8b

import { ID } from '~/models/Identifiers'

import {
<<<<<<< HEAD
  useDeleteCommentById,
  useEditCommentById,
  usePinCommentById,
  usePostComment as useAQueryPostComment,
  useReactToCommentById,
  useReportCommentById,
  useUpdateCommentNotificationSettings,
=======
  usePostComment as tqUsePostComment,
  useReactToComment as tqUseReactToComment,
  useEditComment as tqUseEditComment,
  useDeleteComment as tqUseDeleteComment,
  usePinComment as tqUsePinComment,
  useReportComment as tqUseReportComment,
  useMuteUser as tqUseMuteUser,
>>>>>>> 19698c8b
  useGetCurrentUserId
} from '../../api'

import { useCurrentCommentSection } from './commentsContext'

export const usePostComment = () => {
  const { currentUserId, entityId, entityType, currentSort } =
    useCurrentCommentSection()
  const { mutate: postComment, ...rest } = tqUsePostComment()

  const wrappedHandler = async (
    message: string,
    parentCommentId?: ID,
    trackTimestampS?: number,
    mentions?: ID[]
  ) => {
    if (currentUserId) {
      postComment({
        userId: currentUserId,
        trackId: entityId,
        entityType,
        body: message,
        parentCommentId,
        trackTimestampS,
        mentions,
        currentSort
      })
    }
  }

  return [wrappedHandler, rest] as const
}

export const useReactToComment = () => {
  const { currentUserId, isEntityOwner, currentSort, entityId } =
    useCurrentCommentSection()
  const { mutate: reactToComment, ...response } = tqUseReactToComment()

  const wrappedHandler = async (commentId: ID, isLiked: boolean) => {
    if (currentUserId) {
      reactToComment({
        commentId,
        userId: currentUserId,
        isLiked,
        isEntityOwner,
        currentSort,
        trackId: entityId
      })
    }
  }
  return [wrappedHandler, response] as const
}

export const useEditComment = () => {
  const { currentUserId, currentSort, entityId } = useCurrentCommentSection()
  const { mutate: editComment, ...rest } = tqUseEditComment()
  const wrappedHandler = async (
    commentId: ID,
    newMessage: string,
    mentions?: ID[]
  ) => {
    if (currentUserId) {
      editComment({
        commentId,
        newMessage,
        userId: currentUserId,
        mentions,
        trackId: entityId,
        currentSort
      })
    }
  }
  return [wrappedHandler, rest] as const
}

export const usePinComment = () => {
  const { currentUserId, entityId, currentSort } = useCurrentCommentSection()
  const { mutate: pinComment, ...rest } = tqUsePinComment()
  const wrappedHandler = (commentId: ID, isPinned: boolean) => {
    if (currentUserId) {
      pinComment({
        commentId,
        userId: currentUserId,
        trackId: entityId,
        isPinned,
        currentSort
      })
    }
  }
  return [wrappedHandler, rest] as const
}

export const useReportComment = () => {
  const { currentUserId, entityId, currentSort } = useCurrentCommentSection()
  const { mutate: reportComment, ...rest } = tqUseReportComment()
  const wrappedHandler = (commentId: ID) => {
    if (currentUserId) {
      reportComment({
        commentId,
        userId: currentUserId,
        trackId: entityId,
        currentSort
      })
    }
  }
  return [wrappedHandler, rest] as const
}

export const useMuteUser = () => {
  // NOTE: not pulling from comment context because we reuse this method in the settings page
  const { data: currentUserId } = useGetCurrentUserId({})
  const { mutate: muteUser, ...rest } = tqUseMuteUser()
  const wrappedHandler = ({
    mutedUserId,
    isMuted,
    trackId,
    currentSort
  }: {
    mutedUserId: number
    isMuted: boolean
    trackId?: ID
    currentSort?: CommentSortMethod
  }) => {
    if (currentUserId) {
      muteUser({
        mutedUserId,
        userId: currentUserId,
        isMuted,
        trackId,
        currentSort
      })
    }
  }
  return [wrappedHandler, rest] as const
}

export const useDeleteComment = () => {
  const { currentUserId, entityId, currentSort } = useCurrentCommentSection()
  const { mutate: deleteComment, ...rest } = tqUseDeleteComment()

  const wrappedHandler = (commentId: ID) => {
    if (currentUserId) {
      deleteComment({
        commentId,
        userId: currentUserId,
        trackId: entityId,
        currentSort
      })
    }
  }
<<<<<<< HEAD
  return [wrappedHandler, response] as const
}

export const useMuteTrackCommentNotifications = (trackId: ID) => {
  const { data: currentUserId } = useGetCurrentUserId({})
  const [updateSetting, response] = useUpdateCommentNotificationSettings()

  const wrappedHandler = (action: 'mute' | 'unmute') => {
    if (currentUserId) {
      updateSetting({
        userId: currentUserId,
        entityId: trackId,
        entityType: EntityType.TRACK,
        action:
          action === 'mute'
            ? EntityManagerAction.MUTE
            : EntityManagerAction.UNMUTE
      })
    }
  }

  return [wrappedHandler, response] as const
}

export const useMuteCommentNotifications = (commentId: ID) => {
  const { data: currentUserId } = useGetCurrentUserId({})
  const [updateSetting, response] = useUpdateCommentNotificationSettings()

  const wrappedHandler = (action: 'mute' | 'unmute') => {
    if (currentUserId) {
      updateSetting({
        userId: currentUserId,
        entityId: commentId,
        entityType: EntityType.COMMENT,
        action:
          action === 'mute'
            ? EntityManagerAction.MUTE
            : EntityManagerAction.UNMUTE
      })
    }
  }

  return [wrappedHandler, response] as const
=======
  return [wrappedHandler, rest] as const
>>>>>>> 19698c8b
}<|MERGE_RESOLUTION|>--- conflicted
+++ resolved
@@ -1,22 +1,12 @@
-<<<<<<< HEAD
-import { CommentMetadata, EntityManagerAction, EntityType } from '@audius/sdk'
-import { useSelector } from 'react-redux'
-=======
-import { TrackCommentsSortMethodEnum as CommentSortMethod } from '@audius/sdk'
->>>>>>> 19698c8b
+import {
+  EntityManagerAction,
+  EntityType,
+  TrackCommentsSortMethodEnum as CommentSortMethod
+} from '@audius/sdk'
 
 import { ID } from '~/models/Identifiers'
 
 import {
-<<<<<<< HEAD
-  useDeleteCommentById,
-  useEditCommentById,
-  usePinCommentById,
-  usePostComment as useAQueryPostComment,
-  useReactToCommentById,
-  useReportCommentById,
-  useUpdateCommentNotificationSettings,
-=======
   usePostComment as tqUsePostComment,
   useReactToComment as tqUseReactToComment,
   useEditComment as tqUseEditComment,
@@ -24,7 +14,7 @@
   usePinComment as tqUsePinComment,
   useReportComment as tqUseReportComment,
   useMuteUser as tqUseMuteUser,
->>>>>>> 19698c8b
+  useUpdateCommentNotificationSettings,
   useGetCurrentUserId
 } from '../../api'
 
@@ -175,8 +165,7 @@
       })
     }
   }
-<<<<<<< HEAD
-  return [wrappedHandler, response] as const
+  return [wrappedHandler, rest] as const
 }
 
 export const useMuteTrackCommentNotifications = (trackId: ID) => {
@@ -219,7 +208,4 @@
   }
 
   return [wrappedHandler, response] as const
-=======
-  return [wrappedHandler, rest] as const
->>>>>>> 19698c8b
 }