--- conflicted
+++ resolved
@@ -7,23 +7,12 @@
 import { CommonState } from '~/store'
 
 import {
-<<<<<<< HEAD
   usePostComment as tqUsePostComment,
   useReactToComment as tqUseReactToComment,
   useEditComment as tqUseEditComment,
   useDeleteComment as tqUseDeleteComment,
   usePinComment as tqUsePinComment,
   useReportComment as tqUseReportComment
-=======
-  useDeleteCommentById,
-  useEditCommentById,
-  usePinCommentById,
-  usePostComment as useAQueryPostComment,
-  useReactToCommentById,
-  useReportCommentById,
-  useMuteUserById,
-  useGetCurrentUserId
->>>>>>> 65762e81
 } from '../../api'
 
 import { useCurrentCommentSection } from './commentsContext'
