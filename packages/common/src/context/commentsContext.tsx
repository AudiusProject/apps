--- conflicted
+++ resolved
@@ -104,13 +104,9 @@
   const [postComment, postCommentResponse] = useAQueryPostComment()
   const [reactToComment, reactToCommentResponse] = useReactToCommentById()
   const [pinComment, pinCommentResponse] = usePinCommentById()
-<<<<<<< HEAD
-  const [deleteComment, deleteCommentResponse] = useDeleteCommentById()
   const [currentSort, setCurrentSort] = useState<CommentSortMethod>(
     CommentSortMethod.top
   )
-=======
->>>>>>> d712b074
 
   const commentSectionLoading =
     status === Status.LOADING || status === Status.IDLE
