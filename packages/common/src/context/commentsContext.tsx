/* eslint-disable no-console */
import {
  PropsWithChildren,
  createContext,
  useCallback,
  useContext,
  useState
} from 'react'

import { EntityType, Comment } from '@audius/sdk'
import { useDispatch, useSelector } from 'react-redux'

import { ID, Status } from '..//models'
import { Nullable } from '..//utils'
<<<<<<< HEAD
import { useGetCommentsByTrackId } from '../api'
=======
import {
  useDeleteCommentById,
  useEditCommentById,
  useGetCommentsByTrackId,
  usePinCommentById,
  usePostComment as useAQueryPostComment,
  useReactToCommentById,
  useGetCurrentUserId,
  useGetTrackById
} from '../api'
import { tracksActions } from '../store/pages/track/lineup/actions'
import { playerSelectors } from '../store/player'
>>>>>>> ed697c21

export enum CommentSortMethod {
  top = 'top',
  newest = 'newest',
  timestamp = 'timestamp'
}

type CommentSectionContextType = {
  currentUserId: Nullable<ID>
  artistId: ID
  entityId: ID
  entityType?: EntityType.TRACK
  isEntityOwner: boolean
  playTrack: () => void
  commentSectionLoading: boolean
  comments: Comment[]
  currentSort: CommentSortMethod
  isLoadingMorePages: boolean
  hasMorePages: boolean
  forceRefresh: () => void
  setCurrentSort: (sort: CommentSortMethod) => void
  handleLoadMoreRootComments: () => void
  handleLoadMoreReplies: (commentId: string) => void
  handleMuteEntityNotifications: () => void
}

export const CommentSectionContext = createContext<
  CommentSectionContextType | undefined
>(undefined)

type CommentSectionProviderProps = {
  entityId: ID
  entityType?: EntityType.TRACK
}

export const CommentSectionProvider = (
  props: PropsWithChildren<CommentSectionProviderProps>
) => {
  const { entityId, entityType = EntityType.TRACK, children } = props
  const { data: track } = useGetTrackById({ id: entityId })
  const {
    data: comments = [],
    status,
    loadMore,
    hardReset: reset,
    isLoadingMore: isLoadingMorePages,
    hasMore: hasMorePages
  } = useGetCommentsByTrackId(
    { entityId },
    {
      pageSize: 5,
<<<<<<< HEAD
      force: true,
      disabled: entityId === 0,
      singlePageData: true
    }
  )

=======
      disabled: entityId === 0
    }
  )
  const { data: currentUserId } = useGetCurrentUserId({})
>>>>>>> ed697c21
  const [currentSort, setCurrentSort] = useState<CommentSortMethod>(
    CommentSortMethod.top
  )
  const dispatch = useDispatch()
  const playerUid = useSelector(playerSelectors.getUid) ?? undefined
  const playTrack = useCallback(() => {
    dispatch(tracksActions.play(playerUid))
  }, [dispatch, playerUid])

  const commentSectionLoading =
    status === Status.LOADING || status === Status.IDLE

  const handleLoadMoreRootComments = () => {
    loadMore()
  }
  const handleLoadMoreReplies = (commentId: string) => {
    console.log('Loading more replies for', commentId)
  }
  const handleMuteEntityNotifications = () => {
    console.log('Muting all notifs for ', entityId)
  }

  if (!track) {
    return null
  }

  const { owner_id } = track

  return (
    <CommentSectionContext.Provider
      value={{
        currentUserId,
        artistId: owner_id,
        entityId,
        entityType,
        comments,
        commentSectionLoading,
<<<<<<< HEAD
        isEntityOwner,
        isLoadingMorePages,
        forceRefresh: reset,
        hasMorePages,
=======
        isEntityOwner: currentUserId === owner_id,
>>>>>>> ed697c21
        currentSort,
        setCurrentSort,
        playTrack,
        handleLoadMoreReplies,
        handleLoadMoreRootComments,
        handleMuteEntityNotifications
      }}
    >
      {children}
    </CommentSectionContext.Provider>
  )
}

export const useCurrentCommentSection = () => {
  const context = useContext(CommentSectionContext)

  if (!context) {
    throw new Error(
      'useCurrentCommentSection must be used within a CommentSectionProvider'
    )
  }

  return context
}<|MERGE_RESOLUTION|>--- conflicted
+++ resolved
@@ -12,9 +12,6 @@
 
 import { ID, Status } from '..//models'
 import { Nullable } from '..//utils'
-<<<<<<< HEAD
-import { useGetCommentsByTrackId } from '../api'
-=======
 import {
   useDeleteCommentById,
   useEditCommentById,
@@ -27,7 +24,6 @@
 } from '../api'
 import { tracksActions } from '../store/pages/track/lineup/actions'
 import { playerSelectors } from '../store/player'
->>>>>>> ed697c21
 
 export enum CommentSortMethod {
   top = 'top',
@@ -79,19 +75,11 @@
     { entityId },
     {
       pageSize: 5,
-<<<<<<< HEAD
-      force: true,
       disabled: entityId === 0,
       singlePageData: true
     }
   )
-
-=======
-      disabled: entityId === 0
-    }
-  )
   const { data: currentUserId } = useGetCurrentUserId({})
->>>>>>> ed697c21
   const [currentSort, setCurrentSort] = useState<CommentSortMethod>(
     CommentSortMethod.top
   )
@@ -129,14 +117,10 @@
         entityType,
         comments,
         commentSectionLoading,
-<<<<<<< HEAD
-        isEntityOwner,
+        isEntityOwner: currentUserId === owner_id,
         isLoadingMorePages,
         forceRefresh: reset,
         hasMorePages,
-=======
-        isEntityOwner: currentUserId === owner_id,
->>>>>>> ed697c21
         currentSort,
         setCurrentSort,
         playTrack,
