import { useMemo } from 'react'

import { ChatBlast, ChatBlastAudience } from '@audius/sdk'

import {
  useGetPlaylistById,
  useGetPurchasersCount,
  useGetRemixersCount,
<<<<<<< HEAD
  useTrack
=======
  useGetTrackById,
  useCurrentUser,
  useCurrentUserId
>>>>>>> 6c82c79b
} from '~/api'
import {
  decodeHashId,
  getChatBlastAudienceDescription,
  getChatBlastCTA,
  getChatBlastSecondaryTitle,
  getChatBlastTitle
} from '~/utils'

export const useChatBlastAudienceContent = ({ chat }: { chat: ChatBlast }) => {
  const {
    audience,
    audience_content_id: audienceContentId,
    audience_content_type: audienceContentType
  } = chat

  const decodedContentId = audienceContentId
    ? (decodeHashId(audienceContentId) ?? undefined)
    : undefined

<<<<<<< HEAD
  const { data: currentUserId } = useGetCurrentUserId({})
  const { data: user } = useGetCurrentUser({})
  const { data: track } = useTrack(decodedContentId!, {
    enabled: !!decodedContentId && audienceContentType === 'track'
  })
=======
  const { data: currentUserId } = useCurrentUserId()
  const { data: user } = useCurrentUser()
  const { data: track } = useGetTrackById(
    {
      id: decodedContentId!
    },
    { disabled: !decodedContentId || audienceContentType !== 'track' }
  )
>>>>>>> 6c82c79b
  const { data: album } = useGetPlaylistById(
    {
      playlistId: decodedContentId!
    },
    { disabled: !decodedContentId || audienceContentType !== 'album' }
  )

  const { data: purchasersCount } = useGetPurchasersCount(
    {
      userId: currentUserId!,
      contentId: decodedContentId,
      contentType: audienceContentType
    },
    {
      disabled: audience !== ChatBlastAudience.CUSTOMERS || !currentUserId
    }
  )
  const { data: remixersCount } = useGetRemixersCount(
    {
      userId: currentUserId!,
      trackId: decodedContentId
    },
    {
      disabled: audience !== ChatBlastAudience.REMIXERS || !currentUserId
    }
  )

  const audienceCount = useMemo(() => {
    switch (audience) {
      case ChatBlastAudience.FOLLOWERS:
        return user?.follower_count
      case ChatBlastAudience.TIPPERS:
        return user?.supporter_count
      case ChatBlastAudience.CUSTOMERS:
        return purchasersCount
      case ChatBlastAudience.REMIXERS:
        return remixersCount
      default:
        return 0
    }
  }, [
    audience,
    user?.follower_count,
    user?.supporter_count,
    purchasersCount,
    remixersCount
  ])

  const contentTitle = audienceContentId
    ? audienceContentType === 'track'
      ? track?.title
      : album?.playlist_name
    : undefined

  const chatBlastTitle = getChatBlastTitle(audience)
  const chatBlastSecondaryTitle = getChatBlastSecondaryTitle({
    audience,
    audienceContentId
  })
  const chatBlastAudienceDescription = getChatBlastAudienceDescription({
    audience
  })
  const chatBlastCTA = getChatBlastCTA({ audience, audienceContentId })

  return {
    chatBlastTitle,
    chatBlastSecondaryTitle,
    chatBlastAudienceDescription,
    chatBlastCTA,
    contentTitle,
    audienceCount
  }
}<|MERGE_RESOLUTION|>--- conflicted
+++ resolved
@@ -6,13 +6,9 @@
   useGetPlaylistById,
   useGetPurchasersCount,
   useGetRemixersCount,
-<<<<<<< HEAD
-  useTrack
-=======
-  useGetTrackById,
+  useTrack,
   useCurrentUser,
   useCurrentUserId
->>>>>>> 6c82c79b
 } from '~/api'
 import {
   decodeHashId,
@@ -33,22 +29,11 @@
     ? (decodeHashId(audienceContentId) ?? undefined)
     : undefined
 
-<<<<<<< HEAD
-  const { data: currentUserId } = useGetCurrentUserId({})
-  const { data: user } = useGetCurrentUser({})
+  const { data: currentUserId } = useCurrentUserId()
+  const { data: user } = useCurrentUser()
   const { data: track } = useTrack(decodedContentId!, {
     enabled: !!decodedContentId && audienceContentType === 'track'
   })
-=======
-  const { data: currentUserId } = useCurrentUserId()
-  const { data: user } = useCurrentUser()
-  const { data: track } = useGetTrackById(
-    {
-      id: decodedContentId!
-    },
-    { disabled: !decodedContentId || audienceContentType !== 'track' }
-  )
->>>>>>> 6c82c79b
   const { data: album } = useGetPlaylistById(
     {
       playlistId: decodedContentId!
