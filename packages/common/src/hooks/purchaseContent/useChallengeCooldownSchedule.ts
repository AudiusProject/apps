import { useSelector } from 'react-redux'

import { ChallengeRewardID } from 'models/AudioRewards'
import {
  UndisbursedUserChallenge,
  audioRewardsPageSelectors
} from 'store/pages'
<<<<<<< HEAD
import { isCooldownChallengeClaimable } from 'utils/challenges'
import { utcToLocalTime } from 'utils/timeUtil'
=======
import dayjs, { Dayjs } from 'utils/dayjs'

import { COOLDOWN_DAYS } from './constants'
>>>>>>> c4afdc0b

const { getUndisbursedUserChallenges } = audioRewardsPageSelectors

const messages = {
  laterToday: 'Later Today',
  readyToClaim: 'Ready to Claim!',
  tomorrow: 'Tomorrow'
}

/**
 * Returns a list of challenges in cooldown period (not claimable yet), and
 * the total currently claimable amount (for challenges past the cooldown period).
 */
export const useChallengeCooldownSchedule = (
  challengeId?: ChallengeRewardID
) => {
  const challenges = useSelector(getUndisbursedUserChallenges)
    .filter((c) => c.challenge_id === challengeId)
    .map((c) => ({ ...c, createdAtDate: dayjs.utc(c.created_at) }))
  // Only challenges past the cooldown period are claimable
  // Challenges are already ordered by completed_blocknumber ascending.
  const cooldownChallenges = challenges.filter(
    (c) => !isCooldownChallengeClaimable(c)
  )
  const claimableAmount = challenges
    .filter(isCooldownChallengeClaimable)
    .reduce((acc, curr) => acc + curr.amount, 0)
  return { cooldownChallenges, claimableAmount }
}

const getAudioMatchingCooldownLabel = (
  challenge: UndisbursedUserChallenge,
  now: Dayjs
) => {
  const createdAt = utcToLocalTime(challenge.created_at)
  const cooldownDays = challenge.cooldown_days ?? 0
  const diff = now.diff(createdAt, 'day')
  if (diff === cooldownDays) {
    return messages.laterToday
  } else if (diff === cooldownDays - 1) {
    return messages.tomorrow
  }
  return createdAt.add(cooldownDays, 'day').format('ddd (M/D)')
}

const formatAudioMatchingChallengesForCooldownSchedule = (
  challenges: UndisbursedUserChallenge[]
) => {
  if (challenges.length === 0) return []
  const now = dayjs().endOf('day')
  const cooldownChallenges = new Array(challenges[0].cooldown_days)
  challenges.forEach((c) => {
    const createdAt = utcToLocalTime(c.created_at)
    const diff = now.diff(createdAt, 'day')
    cooldownChallenges[diff] = {
      ...cooldownChallenges[diff],
      id: c.specifier,
      label: getAudioMatchingCooldownLabel(c, now),
      value: (cooldownChallenges[diff]?.value ?? 0) + c.amount
    }
  })
  return cooldownChallenges
}

const getAudioMatchingChallengeCooldownSummary = (claimableAmount: number) => ({
  id: messages.readyToClaim,
  label: messages.readyToClaim,
  value: claimableAmount
})

/**
 * Custom hook using values specific to $AUDIO matching challenges.
 */
export const useAudioMatchingChallengeCooldownSchedule = (
  challengeId?: ChallengeRewardID
) => {
  const { cooldownChallenges, claimableAmount } =
    useChallengeCooldownSchedule(challengeId)
  return {
    claimableAmount,
    cooldownChallenges:
      formatAudioMatchingChallengesForCooldownSchedule(cooldownChallenges),
    cooldownChallengesSummary:
      claimableAmount > 0
        ? getAudioMatchingChallengeCooldownSummary(claimableAmount)
        : undefined,
    isEmpty:
      cooldownChallenges.every((c) => c === undefined) && claimableAmount === 0
  }
}<|MERGE_RESOLUTION|>--- conflicted
+++ resolved
@@ -5,14 +5,9 @@
   UndisbursedUserChallenge,
   audioRewardsPageSelectors
 } from 'store/pages'
-<<<<<<< HEAD
 import { isCooldownChallengeClaimable } from 'utils/challenges'
+import dayjs, { Dayjs } from 'utils/dayjs'
 import { utcToLocalTime } from 'utils/timeUtil'
-=======
-import dayjs, { Dayjs } from 'utils/dayjs'
-
-import { COOLDOWN_DAYS } from './constants'
->>>>>>> c4afdc0b
 
 const { getUndisbursedUserChallenges } = audioRewardsPageSelectors
 
