--- conflicted
+++ resolved
@@ -72,20 +72,12 @@
 
   const isInitiallyHidden = !isUpload && isInitiallyUnlisted
 
-<<<<<<< HEAD
-  const noUsdcGate =
+  const disableUsdcGate =
     !isInitiallyUsdcGated &&
     (isRemix ||
       isInitiallyPublic ||
       isInitiallySpecialAccess ||
       isInitiallyCollectibleGated)
-=======
-  const disableUsdcGate =
-    isRemix ||
-    isInitiallyPublic ||
-    isInitiallySpecialAccess ||
-    isInitiallyCollectibleGated
->>>>>>> 5b1f635f
 
   const disableSpecialAccessGate =
     isAlbum ||
