import { useEffect, useState } from 'react'

import { Connection, PublicKey, Transaction } from '@solana/web3.js'

<<<<<<< HEAD
import {
  decorateCoinflowWithdrawalTransaction,
  getRootSolanaAccount,
  relayTransaction
} from 'services/audius-backend'
import { useAppContext } from 'src/context'
import { useSelector } from 'react-redux'
import { getFeePayer } from 'store/solana/selectors'
import { TransactionHandler } from '@audius/sdk/dist/core'
=======
import { useAppContext } from '~/context'
import { getRootSolanaAccount } from '~/services/audius-backend'
>>>>>>> eb9655c9

type CoinflowAdapter = {
  wallet: {
    publicKey: PublicKey
    sendTransaction: (transaction: Transaction) => Promise<string>
  }
  connection: Connection
}

/** An adapter for signing and sending Coinflow withdrawal transactions. It will decorate
 * the incoming transaction to route it through a user bank. The transcation will then be
 * signed with the current user's Solana root wallet and sent/confirmed via Relay.
 */
export const useCoinflowWithdrawalAdapter = () => {
  const { audiusBackend } = useAppContext()
  const [adapter, setAdapter] = useState<CoinflowAdapter | null>(null)
  const feePayerOverride = useSelector(getFeePayer)

  useEffect(() => {
    const initWallet = async () => {
      const libs = await audiusBackend.getAudiusLibsTyped()
      if (!libs.solanaWeb3Manager) return
      const { connection } = libs.solanaWeb3Manager
      const wallet = await getRootSolanaAccount(audiusBackend)

      setAdapter({
        connection,
        wallet: {
          publicKey: wallet.publicKey,
          sendTransaction: async (transaction: Transaction) => {
            if (!feePayerOverride) throw new Error('Missing fee payer override')
            const feePayer = new PublicKey(feePayerOverride)
            const finalTransaction =
              await decorateCoinflowWithdrawalTransaction(audiusBackend, {
                transaction,
                feePayer
              })
            finalTransaction.partialSign(wallet)
            const { res, error, errorCode } = await relayTransaction(
              audiusBackend,
              {
                transaction: finalTransaction,
                skipPreflight: true
              }
            )
            if (!res) {
              console.error('Relaying Coinflow transaction failed.', {
                error,
                errorCode,
                finalTransaction
              })
              throw new Error(
                `Relaying Coinflow transaction failed: ${
                  error ?? 'Unknown error'
                }`
              )
            }
            return res
          }
        }
      })
    }
    initWallet()
  }, [audiusBackend])

  return adapter
}

/** An adapter for signing and sending unmodified Coinflow transactions. Will partialSign with the
 * current user's Solana root wallet and send/confirm locally (no relay).
 */
export const useCoinflowAdapter = () => {
  const { audiusBackend } = useAppContext()
  const [adapter, setAdapter] = useState<CoinflowAdapter | null>(null)

  useEffect(() => {
    const initWallet = async () => {
      const libs = await audiusBackend.getAudiusLibsTyped()
      if (!libs.solanaWeb3Manager) return
      const { connection } = libs.solanaWeb3Manager
      const wallet = await getRootSolanaAccount(audiusBackend)
      setAdapter({
        connection,
        wallet: {
          publicKey: wallet.publicKey,
          sendTransaction: async (transaction: Transaction) => {
            transaction.partialSign(wallet)
            const transactionHandler = new TransactionHandler({
              connection,
              useRelay: false
            })
            const { res, error, errorCode } =
              await transactionHandler.handleTransaction({
                instructions: transaction.instructions,
                recentBlockhash: transaction.recentBlockhash,
                skipPreflight: true,
                feePayerOverride: transaction.feePayer,
                signatures: transaction.signatures.map((s) => ({
                  signature: s.signature!, // already completely signed
                  publicKey: s.publicKey.toBase58()
                }))
              })
            if (!res) {
              console.error('Sending Coinflow transaction failed.', {
                error,
                errorCode,
                transaction
              })
              throw new Error(
                `Sending Coinflow transaction failed: ${
                  error ?? 'Unknown error'
                }`
              )
            }
            return res
          }
        }
      })
    }
    initWallet()
  }, [audiusBackend])

  return adapter
}<|MERGE_RESOLUTION|>--- conflicted
+++ resolved
@@ -1,21 +1,16 @@
 import { useEffect, useState } from 'react'
 
+import { TransactionHandler } from '@audius/sdk/dist/core'
 import { Connection, PublicKey, Transaction } from '@solana/web3.js'
+import { useSelector } from 'react-redux'
 
-<<<<<<< HEAD
+import { useAppContext } from '~/context'
 import {
   decorateCoinflowWithdrawalTransaction,
-  getRootSolanaAccount,
-  relayTransaction
-} from 'services/audius-backend'
-import { useAppContext } from 'src/context'
-import { useSelector } from 'react-redux'
-import { getFeePayer } from 'store/solana/selectors'
-import { TransactionHandler } from '@audius/sdk/dist/core'
-=======
-import { useAppContext } from '~/context'
-import { getRootSolanaAccount } from '~/services/audius-backend'
->>>>>>> eb9655c9
+  relayTransaction,
+  getRootSolanaAccount
+} from '~/services/audius-backend'
+import { getFeePayer } from '~/store/solana/selectors'
 
 type CoinflowAdapter = {
   wallet: {
