import { useSelector } from 'react-redux'

<<<<<<< HEAD
import { useCurrentUserId } from '~/api'
=======
import { useCollection } from '~/api'
>>>>>>> aebe4247
import { AccessType } from '~/models/AccessType'
import { ID } from '~/models/Identifiers'
import { isContentUSDCPurchaseGated } from '~/models/Track'
import { CommonState } from '~/store'
<<<<<<< HEAD
import { getCollection } from '~/store/cache/collections/selectors'
=======
import { getUserId } from '~/store/account/selectors'
>>>>>>> aebe4247
import { Nullable } from '~/utils'

import { useGatedCollectionAccess } from './useGatedContent'

type CollectionAccessType = {
  type: Nullable<AccessType>
  scheduledReleaseDate?: string
  isUnlocked?: boolean
}

export const useCollectionAccessTypeLabel = (
  collectionId: ID
): CollectionAccessType => {
  const { hasStreamAccess } = useGatedCollectionAccess(collectionId)

  const { data: collection } = useCollection(collectionId, {
    select: (collection) => ({
      streamConditions: collection?.stream_conditions,
      releaseDate: collection?.release_date,
      isPrivate: collection?.is_private,
      playlistOwnerId: collection?.playlist_owner_id
    })
  })

  const isPurchaseable = isContentUSDCPurchaseGated(
    collection?.streamConditions
  )
  const releaseDate = collection?.releaseDate
  const isScheduledRelease = releaseDate && new Date(releaseDate) > new Date()
  const isPrivate = collection?.isPrivate

  const { data: accountUserId } = useCurrentUserId()

  const isOwner = useSelector((state: CommonState) => {
<<<<<<< HEAD
    return (
      getCollection(state, { id: collectionId })?.playlist_owner_id ===
      accountUserId
    )
=======
    return collection?.playlistOwnerId === getUserId(state)
>>>>>>> aebe4247
  })

  const isUnlockedStream = Boolean(!isOwner && hasStreamAccess)

  let type: Nullable<AccessType> = null
  let isUnlocked = false

  if (isScheduledRelease) {
    type = AccessType.SCHEDULED_RELEASE
  } else if (isPrivate) {
    type = AccessType.HIDDEN
  } else if (isPurchaseable) {
    type = AccessType.PREMIUM
    isUnlocked = isUnlockedStream
  }

  return {
    type,
    isUnlocked,
    scheduledReleaseDate: isScheduledRelease ? releaseDate : undefined
  }
}<|MERGE_RESOLUTION|>--- conflicted
+++ resolved
@@ -1,19 +1,7 @@
-import { useSelector } from 'react-redux'
-
-<<<<<<< HEAD
-import { useCurrentUserId } from '~/api'
-=======
-import { useCollection } from '~/api'
->>>>>>> aebe4247
+import { useCollection, useCurrentUserId } from '~/api'
 import { AccessType } from '~/models/AccessType'
 import { ID } from '~/models/Identifiers'
 import { isContentUSDCPurchaseGated } from '~/models/Track'
-import { CommonState } from '~/store'
-<<<<<<< HEAD
-import { getCollection } from '~/store/cache/collections/selectors'
-=======
-import { getUserId } from '~/store/account/selectors'
->>>>>>> aebe4247
 import { Nullable } from '~/utils'
 
 import { useGatedCollectionAccess } from './useGatedContent'
@@ -47,16 +35,7 @@
 
   const { data: accountUserId } = useCurrentUserId()
 
-  const isOwner = useSelector((state: CommonState) => {
-<<<<<<< HEAD
-    return (
-      getCollection(state, { id: collectionId })?.playlist_owner_id ===
-      accountUserId
-    )
-=======
-    return collection?.playlistOwnerId === getUserId(state)
->>>>>>> aebe4247
-  })
+  const isOwner = collection?.playlistOwnerId === accountUserId
 
   const isUnlockedStream = Boolean(!isOwner && hasStreamAccess)
 
