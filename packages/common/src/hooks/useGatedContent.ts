--- conflicted
+++ resolved
@@ -47,23 +47,14 @@
 }
 
 export const useGatedCollectionAccess = (collectionId: ID) => {
-<<<<<<< HEAD
-  const { data: collection } = useCollection(collectionId, {
-    select: (collection) => ({
-      is_stream_gated: collection?.is_stream_gated,
-      access: collection?.access
-    })
-=======
   const { data: hasStreamAccess } = useCollection(collectionId, {
     select: (collection) => {
       const { is_stream_gated, access } = collection ?? {}
       return !is_stream_gated || !!access?.stream
     }
->>>>>>> 409faa89
-  })
-
-  const { is_stream_gated, access } = collection ?? {}
-  return { hasStreamAccess: !is_stream_gated || !!access?.stream }
+  })
+
+  return { hasStreamAccess }
 }
 
 type PartialTrack = Pick<
