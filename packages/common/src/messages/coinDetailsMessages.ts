export const coinDetailsMessages = {
  balance: {
    becomeAMember: 'Become a Member',
    hintDescription: (title: string) =>
      `Buy ${title} to gain access to exclusive members-only perks!`
  },
  coinInfo: {
    loading: 'Loading...',
    createdBy: 'Created By',
    description1: (title: string) =>
      `${title} is a community token on the Audius platform. You can use ${title} for tipping artists, participating in community activities, and engaging with the decentralized music ecosystem.`,
    description2: (title: string) =>
      `Holding ${title} gives you access to exclusive features and helps support your favorite artists on Audius.`,
    learnMore: 'Learn More',
    viewLeaderboard: 'View Leaderboard',
    title: 'Bronze +',
    profileFlair: 'Profile Flair',
    customDiscordRole: 'Custom Discord Role',
    messageBlasts: 'Message Blasts',
    openDiscord: 'Open The Discord',
    refreshDiscordRole: 'Refresh Discord Role',
    browseRewards: 'Browse Rewards',
    rewardTiers: 'Reward Tiers',
    discordDisabledTooltip: (coinTicker: string = '') =>
      `Buy ${coinTicker} to access the members only Discord`
  },
  coinInsights: {
    title: 'Insights',
    pricePerCoin: 'Price',
    holdersOnAudius: 'Holders on Audius',
    uniqueHolders: 'Unique Holders',
    volume24hr: 'Volume (24hr)',
    totalTransfers: 'Total Transfers',
    marketCap: 'Market Cap',
    unableToLoad: 'Unable to load insights',
    graduated: 'Graduated',
    preGraduation:
      'Until graduation, the price of this coin is tied to the controlled distribution of supply.',
    postGraduation:
      'This coin has graduated. The price is determined by the open market.',
    edit: 'Edit Details'
  },
  coinLeaderboard: {
    title: 'Members Leaderboard',
    leaderboard: 'Leaderboard'
  },
  externalWallets: {
    noBalanceTitle: 'Link External Wallet',
    hasBalanceTitle: 'Balance Breakdown',
    description:
      'Link an external wallet to take advantage of in-app features, and take full control of your assets.',
    loadingText: 'Loading...',
    buttonText: 'Add External Wallet',
    copied: 'Copied To Clipboard!',
    copy: 'Copy Wallet Address',
    remove: 'Remove Wallet',
    options: 'Options',
    newWalletConnected: 'New Wallet Successfully Connected!',
    error: 'Something went wrong. Please try again.',
    walletAlreadyAdded: 'No new wallets selected to connect.',
    builtIn: 'Built-In Wallet',
    toasts: {
      walletRemoved: 'Wallet removed successfully!',
      error: 'Error removing wallet'
    }
  },
  overflowMenu: {
    copyCoinAddress: 'Copy Coin Address',
    unclaimedFees: 'Unclaimed Fees',
    artistEarnings: 'Artist Earnings',
    vestingSchedule: 'Vesting Schedule',
    vestingScheduleValue: '5 years (post-graduation)',
    $audio: '$AUDIO',
    claim: 'Claim',
    openDexscreener: 'Open Dexscreener',
    details: 'Details',
    copiedToClipboard: 'Copied Coin Address To Clipboard!',
    shareToX: 'Share to X',
    shareToXArtistCopy: (coinTicker: string, coinAddress: string) =>
      `My artist coin ${coinTicker} is live on @Audius. Be the first to buy and unlock my exclusive fan club!\n\n${coinAddress}\n`,
    shareToXUserCopy: (
      coinTicker: string,
      artistHandle: string,
      coinAddress: string
    ) =>
      `Check out @${artistHandle}'s artist coin ${coinTicker} on @Audius!\n\n${coinAddress}\n`
  },
  artistCoinDetails: {
    title: 'Artist Coin Details',
    details: 'Details',
    coinAddress: 'Coin Address',
    onChainDescription: 'On-Chain Description',
    totalSupply: 'Total Supply',
    marketCap: 'Market Cap',
    price: 'Current Price',
    liquidity: 'Liquidity',
    circulatingSupply: 'Circulating Supply',
    close: 'Close',
    copied: 'Copied to clipboard!',
    tooltips: {
      totalSupply:
        'The total number of your artist coins that will ever exist. This amount is fixed and never changes.',
      marketCap:
        'The current total value of all your artist coins in circulation, calculated by multiplying the current price by the total supply.',
      price: 'The current price of a single artist coin in USD.',
      liquidity:
        'The amount of funds available for trading your artist coin, which affects how easily it can be bought or sold.',
      circulatingSupply:
        'The number of artist coins currently available for trading, excluding any tokens that are locked or reserved.'
    }
  },
<<<<<<< HEAD
  toasts: {
    feesClaimed: 'Fees claimed successfully!',
    feesClaimFailed: 'Unable to claim fees. Please try again.'
=======
  editCoinDetails: {
    pageTitle: 'Edit Coin Page',
    tokenDetails: 'Token Details',
    description: 'Description',
    socialLinks: 'Social Links',
    socialLink: 'Link',
    addAnotherLink: 'Add another link',
    saveChanges: 'Save Changes',
    optional: '(Optional)',
    descriptionPlaceholder:
      'Tell fans what makes your artist coin special — think early listens, exclusive drops, or fun perks for your biggest supporters.',
    pasteLink: 'Paste a link'
>>>>>>> 1fd7ef4e
  }
}<|MERGE_RESOLUTION|>--- conflicted
+++ resolved
@@ -109,11 +109,6 @@
         'The number of artist coins currently available for trading, excluding any tokens that are locked or reserved.'
     }
   },
-<<<<<<< HEAD
-  toasts: {
-    feesClaimed: 'Fees claimed successfully!',
-    feesClaimFailed: 'Unable to claim fees. Please try again.'
-=======
   editCoinDetails: {
     pageTitle: 'Edit Coin Page',
     tokenDetails: 'Token Details',
@@ -126,6 +121,9 @@
     descriptionPlaceholder:
       'Tell fans what makes your artist coin special — think early listens, exclusive drops, or fun perks for your biggest supporters.',
     pasteLink: 'Paste a link'
->>>>>>> 1fd7ef4e
+  },
+  toasts: {
+    feesClaimed: 'Fees claimed successfully!',
+    feesClaimFailed: 'Unable to claim fees. Please try again.'
   }
 }