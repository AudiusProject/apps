import { formatCount, pluralize } from '~/utils'

export const commentsMessages = {
  // Generic messages across the page
  title: 'Comments',
  postComment: 'Post Comment',
  addComment: 'Add a comment',
  firstComment: 'Be the first to comment!',
  noComments: 'Nothing here yet',
  noCommentsDescription: 'Be the first to comment on this track',
  viewAll: 'View All',
  showMoreReplies: 'Show More Replies',
  reply: 'Reply',
  replies: 'Replies',
  showReplies: (replyCount: number) =>
    `${formatCount(replyCount)} ${pluralize('Reply', replyCount)}`,
  hideReplies: 'Hide Replies',
  commentsDisabled: 'Comments are disabled for this track',
  edited: 'edited',
<<<<<<< HEAD
  commentSettings: 'Comment Settings',
  description: 'Prevent certain users from commenting on your tracks.',
  unmute: 'Unmute',
  mute: 'Mute',
  followers: 'Followers',
  noMutedUsers:
    'You haven’t muted any users. Once you do, they will appear here.',
=======
  seeMore: 'See More',
  seeLess: 'See Less',
>>>>>>> 981d8f9b

  // Overflow Menu Actions
  menuActions: {
    pin: 'Pin',
    unpin: 'Unpin',
    flag: 'Flag', // TODO: do we need this anymore?
    flagAndRemove: 'Flag & Remove',
    muteUser: 'Mute User',
    turnOnNotifications: 'Turn On Notifications',
    turnOffNotifications: 'Turn Off Notifications',
    edit: 'Edit',
    delete: 'Delete',
    moreActions: 'more actions'
  },
  // Toasts/Popups from the overflow menu actions
  toasts: {
    pinned: 'Comment pinned',
    unpinned: 'Comment unpinned',
    deleted: 'Comment deleted',
    mutedUser: 'User muted and comment removed',
    flaggedAndRemoved: 'Comment flagged and removed',
    mutedNotifs: 'Notifications turned off',
    unmutedNotifs: 'Notifications turned on'
  },
  popups: {
    pin: {
      title: 'Pin this comment?',
      body: 'If you already pinned a comment, this will replace it',
      confirm: 'Pin',
      cancel: 'Cancel'
    },
    unpin: {
      title: 'Unpin this comment?',
      body: 'Unpin this comment?',
      confirm: 'Unpin',
      cancel: 'Cancel'
    },
    // Specifically for an artist deleting someone else's comment
    artistDelete: {
      title: 'Delete comment',
      body: (userDisplayName: string) => `Delete ${userDisplayName}'s comment?`,
      confirm: 'Delete',
      cancel: 'Cancel'
    },
    // An individual deleting their own comment
    delete: {
      title: 'Delete comment',
      body: 'Delete your comment permanently?',
      confirm: 'Delete',
      cancel: 'Cancel'
    },
    muteUser: {
      title: 'Are you sure?',
      body: (userDisplayName: string | undefined) =>
        `Mute ${userDisplayName} from commenting on your tracks?`,
      hint: 'This will not affect their ability to view your profile or interact with your content.',
      confirm: 'Mute User',
      cancel: 'Cancel'
    },
    unmuteUser: {
      title: 'Are you sure?',
      body: (userDisplayName: string | undefined) =>
        `Unmute ${userDisplayName} from commenting on your tracks?`,
      hint: 'You can mute them again from their profile.',
      confirm: 'Unmute User',
      cancel: 'Cancel'
    },
    flagAndRemove: {
      title: 'Flag comment?',
      body: 'Flag and hide this comment?',
      confirm: 'Flag',
      cancel: 'Cancel'
    }
  }
}<|MERGE_RESOLUTION|>--- conflicted
+++ resolved
@@ -17,7 +17,6 @@
   hideReplies: 'Hide Replies',
   commentsDisabled: 'Comments are disabled for this track',
   edited: 'edited',
-<<<<<<< HEAD
   commentSettings: 'Comment Settings',
   description: 'Prevent certain users from commenting on your tracks.',
   unmute: 'Unmute',
@@ -25,10 +24,8 @@
   followers: 'Followers',
   noMutedUsers:
     'You haven’t muted any users. Once you do, they will appear here.',
-=======
   seeMore: 'See More',
   seeLess: 'See Less',
->>>>>>> 981d8f9b
 
   // Overflow Menu Actions
   menuActions: {
