import { formatCount, pluralize } from '~/utils'

export const commentsMessages = {
  // Generic messages across the page
  title: 'Comments',
  postComment: 'Post Comment',
  addComment: 'Add a comment',
  firstComment: 'Be the first to comment!',
  noComments: 'Nothing here yet',
  noCommentsDescription: 'Be the first to comment on this track',
  viewAll: 'View All',
  showMoreReplies: 'Show More Replies',
  reply: 'Reply',
  replies: 'Replies',
  showReplies: (replyCount: number) =>
    `${formatCount(replyCount)} ${pluralize('Reply', replyCount)}`,
  hideReplies: 'Hide Replies',
  commentsDisabled: 'Comments are disabled for this track',
<<<<<<< HEAD
  pin: 'Pin',
  pinned: 'Comment pinned',
  pinComment: 'Pin Comment',
  pinCommentDescription:
    'If you already pinned a comment, this will replace it',
  unpin: 'Unpin',
  unpinned: 'Comment unpinned',
  muted: 'User muted',
  flag: 'Flag',
  flagAndRemove: 'Flag & Remove',
  flagComment: 'Flag Comment',
  flagged: 'Flagged comment',
  flaggedConfirmation: 'Comment flagged and hidden',
  removed: 'Comment removed',
  muteUser: 'Mute User',
  muteUserDescription: (name: string) =>
    `Mute ${name} from commenting on your tracks?`,
  mutedUserConfirmation: 'User muted and comment removed',
  muteUserHint:
    'This will not affect their ability to view your profile or interact with your content. ',
  turnOnNotifications: 'Turn On Notifications',
  turnOffNotifications: 'Turn Off Notifications',
  edit: 'Edit',
  delete: 'Delete',
  deleted: 'Comment deleted',
  deleteComment: 'Delete Comment',
  deleteCommentDescription: 'Delete your comment permanently?',
  moreActions: 'more actions',
  report: 'Report Comment',
  block: 'Mute User',
  muteNotifs: 'Mute Notifications',
  unmuteNotifs: 'Unmute Notifications',
  flagCommentDescription: 'Flag and hide comment?',
=======
>>>>>>> 3f862a8f
  edited: 'edited',
  // Overflow Menu Actions
  menuActions: {
    pin: 'Pin',
    unpin: 'Unpin',
    flag: 'Flag', // TODO: do we need this anymore?
    flagAndRemove: 'Flag & Remove',
    muteUser: 'Mute User',
    turnOnNotifications: 'Turn On Notifications',
    turnOffNotifications: 'Turn Off Notifications',
    edit: 'Edit',
    delete: 'Delete',
    moreActions: 'more actions'
  },
  // Toasts/Popups from the overflow menu actions
  toasts: {
    pinned: 'Comment pinned',
    unpinned: 'Comment unpinned',
    deleted: 'Comment deleted',
    mutedUser: 'User muted and comment removed',
    flaggedAndRemoved: 'Comment flagged and removed',
    mutedNotifs: 'Notifications turned off',
    unmutedNotifs: 'Notifications turned on'
  },
  popups: {
    pin: {
      title: 'Pin this comment?',
      body: 'If you already pinned a comment, this will replace it',
      confirm: 'Pin',
      cancel: 'Cancel'
    },
    unpin: {
      title: 'Unpin this comment?',
      body: 'Unpin this comment?',
      confirm: 'Unpin',
      cancel: 'Cancel'
    },
    // Specifically for an artist deleting someone else's comment
    artistDelete: {
      title: 'Delete comment',
      body: (userDisplayName: string) => `Delete ${userDisplayName}'s comment?`,
      confirm: 'Delete',
      cancel: 'Cancel'
    },
    // An individual deleting their own comment
    delete: {
      title: 'Delete comment',
      body: 'Delete your comment permanently?',
      confirm: 'Delete',
      cancel: 'Cancel'
    },
    muteUser: {
      title: 'Are you sure?',
      body: (userDisplayName: string | undefined) =>
        `Mute ${userDisplayName} from commenting on your content?`,
      hint: 'This will not affect their ability to view your profile or interact with your content.',
      confirm: 'Mute User',
      cancel: 'Cancel'
    },
    flagAndRemove: {
      title: 'Flag comment?',
      body: 'Flag and hide this comment?',
      confirm: 'Flag',
      cancel: 'Cancel'
    }
  }
}<|MERGE_RESOLUTION|>--- conflicted
+++ resolved
@@ -16,42 +16,6 @@
     `${formatCount(replyCount)} ${pluralize('Reply', replyCount)}`,
   hideReplies: 'Hide Replies',
   commentsDisabled: 'Comments are disabled for this track',
-<<<<<<< HEAD
-  pin: 'Pin',
-  pinned: 'Comment pinned',
-  pinComment: 'Pin Comment',
-  pinCommentDescription:
-    'If you already pinned a comment, this will replace it',
-  unpin: 'Unpin',
-  unpinned: 'Comment unpinned',
-  muted: 'User muted',
-  flag: 'Flag',
-  flagAndRemove: 'Flag & Remove',
-  flagComment: 'Flag Comment',
-  flagged: 'Flagged comment',
-  flaggedConfirmation: 'Comment flagged and hidden',
-  removed: 'Comment removed',
-  muteUser: 'Mute User',
-  muteUserDescription: (name: string) =>
-    `Mute ${name} from commenting on your tracks?`,
-  mutedUserConfirmation: 'User muted and comment removed',
-  muteUserHint:
-    'This will not affect their ability to view your profile or interact with your content. ',
-  turnOnNotifications: 'Turn On Notifications',
-  turnOffNotifications: 'Turn Off Notifications',
-  edit: 'Edit',
-  delete: 'Delete',
-  deleted: 'Comment deleted',
-  deleteComment: 'Delete Comment',
-  deleteCommentDescription: 'Delete your comment permanently?',
-  moreActions: 'more actions',
-  report: 'Report Comment',
-  block: 'Mute User',
-  muteNotifs: 'Mute Notifications',
-  unmuteNotifs: 'Unmute Notifications',
-  flagCommentDescription: 'Flag and hide comment?',
-=======
->>>>>>> 3f862a8f
   edited: 'edited',
   // Overflow Menu Actions
   menuActions: {
