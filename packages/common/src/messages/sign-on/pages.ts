export const signInPageMessages = {
  metaTitle: 'Sign In • Audius',
  metaDescription: 'Sign into your Audius account',
  title: 'Sign Into Audius',
  emailLabel: 'Email',
  passwordLabel: 'Password',
  signIn: 'Sign In',
  newToAudius: 'New to Audius?',
  createAccount: 'Create an Account',
  forgotPassword: 'Forgot password?'
}

export const createEmailPageMessages = {
  title: 'Sign Up For Audius',
  emailLabel: 'Email',
  signUp: 'Sign Up Free',
  haveAccount: 'Already have an account?',
  signIn: 'Sign In',
  subHeader: {
    // Two separate lines separated by a divider. Can't include the divider here since its different for native vs web
    line1: 'Join the revolution in music streaming!',
    line2: 'Discover, connect, and create on Audius.'
  },
  socialsDividerText: 'Or, get started with one of your socials',
  unknownError: 'Unknown error occurred.',
  metaMaskNotRecommended: 'Signing up with MetaMask is not recommended.',
  signUpMetamask: 'Sign Up With MetaMask',
  learnMore: 'Learn More'
}

export type CompletionChecklistType =
  | 'hasNumber'
  | 'minLength'
  | 'notCommon'
  | 'matches'

export const createPasswordPageMessages = {
  createYourPassword: 'Create Your Password',
  description:
    'Create a password that’s secure and easy to remember! We can’t reset your password, so write it down or use a password manager.',
  yourEmail: 'Your Email',
  passwordLabel: 'Password',
  confirmPasswordLabel: 'Confirm Password',
  completionChecklist: {
    hasNumber: 'Must contain numbers',
    minLength: 'At least 8 characters',
    matches: 'Passwords match',
    notCommon: 'Hard to guess'
  }
}

<<<<<<< HEAD
export const selectGenresPageMessages = {
  header: 'Select Your Genres',
  description: 'Start by picking some of your favorite genres.',
  continue: 'Continue'
=======
export const pickHandlePageMessages = {
  title: 'Pick Your Handle',
  description:
    'This is how others find and tag you. It is totally unique to you & cannot be changed later.',
  handle: 'Handle',
  or: 'or',
  claimHandleHeaderPrefix: 'Claim Your Verified',
  claimHandleDescription:
    'Verify your Audius account by linking a verified social media account.',
  claimHandleHeadsUp:
    'Heads up! 👋 Picking a handle that doesn’t match your verified account cannot be undone later.'
}

export const finishProfilePageMessages = {
  header: 'Finish Your Profile',
  description:
    'Your photos & display name is how others see you. Customize with special character, spaces, emojis, whatever!',
  displayName: 'Display Name',
  inputPlaceholder: 'express yourself 💫',
  goBack: 'Go back'
>>>>>>> 46ce24f6
}<|MERGE_RESOLUTION|>--- conflicted
+++ resolved
@@ -49,12 +49,6 @@
   }
 }
 
-<<<<<<< HEAD
-export const selectGenresPageMessages = {
-  header: 'Select Your Genres',
-  description: 'Start by picking some of your favorite genres.',
-  continue: 'Continue'
-=======
 export const pickHandlePageMessages = {
   title: 'Pick Your Handle',
   description:
@@ -75,5 +69,10 @@
   displayName: 'Display Name',
   inputPlaceholder: 'express yourself 💫',
   goBack: 'Go back'
->>>>>>> 46ce24f6
+}
+
+export const selectGenresPageMessages = {
+    header: 'Select Your Genres',
+    description: 'Start by picking some of your favorite genres.',
+    continue: 'Continue'
 }