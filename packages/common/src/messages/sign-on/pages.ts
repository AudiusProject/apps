--- conflicted
+++ resolved
@@ -77,7 +77,6 @@
   continue: 'Continue'
 }
 
-<<<<<<< HEAD
 export const reviewHandlePageMessages = {
   heading: 'Review Your Handle',
   handle: 'Handle',
@@ -92,7 +91,8 @@
   handleLabel: 'Handle',
   passwordLabel: 'Password',
   confirmPasswordLabel: 'Confirm Password'
-=======
+}
+
 export const selectArtstsPageMessages = {
   header: 'Follow At Least 3 Artists',
   description:
@@ -108,5 +108,4 @@
   upload: 'Upload',
   youreIn:
     'You’re in! Discover music from our talented DJs, producers, and artists.'
->>>>>>> b2c900e3
 }