--- conflicted
+++ resolved
@@ -44,11 +44,8 @@
   Notifications = 'notifications',
   Rewards = 'rewards',
   Edit = 'edit',
-<<<<<<< HEAD
-  TanQuery = 'tan-query'
-=======
+  TanQuery = 'tan-query',
   Events = 'events'
->>>>>>> 3844638f
 }
 
 export type ReportToSentryArgs = {
