import { License } from '~/utils/creativeCommons'

import { DeepOmit, Nullable } from '../utils/typeUtils'

import { Chain } from './Chain'
import { Favorite } from './Favorite'
import { CID, ID, UID } from './Identifiers'
import { CoverArtSizes, CoverArtSizesCids } from './ImageSizes'
import { Repost } from './Repost'
import { StemCategory } from './Stems'
import { Timestamped } from './Timestamped'
import { User, UserMetadata } from './User'

type EpochTimeStamp = number

export interface TrackSegment {
  duration: string
  multihash: CID
}

export interface Followee extends User {
  is_delete: boolean
  repost_item_id: string
  repost_type: string
}

export type FieldVisibility = {
  genre: boolean
  mood: boolean
  tags: boolean
  share: boolean
  play_count: boolean
  remixes: boolean
}

export type Remix = {
  parent_track_id: ID
  user: User | any
  has_remix_author_reposted: boolean
  has_remix_author_saved: boolean
}

export type RemixOf = {
  tracks: Remix[]
}

// Gated content
export type EthTokenStandard = 'ERC721' | 'ERC1155'

export type AccessConditionsEthNFTCollection = {
  chain: Chain.Eth
  standard: EthTokenStandard
  address: string
  name: string
  slug: string
  imageUrl: Nullable<string>
  externalLink: Nullable<string>
}

export type AccessConditionsSolNFTCollection = {
  chain: Chain.Sol
  address: string
  name: string
  imageUrl: Nullable<string>
  externalLink: Nullable<string>
}

// nft_collection can be undefined during upload flow when user has set track to
// collectible-gated but hasn't specified collection yet, but should always be defined
// after user has set the collection.
export type CollectibleGatedConditions = {
  nft_collection:
    | AccessConditionsEthNFTCollection
    | AccessConditionsSolNFTCollection
    | undefined
}

export type FollowGatedConditions = { follow_user_id: number }

export type TipGatedConditions = { tip_user_id: number }

export type USDCPurchaseConditions = {
  usdc_purchase: {
    price: number
    albumTrackPrice?: number
    splits: Record<ID, number>
  }
}

export type AccessConditions =
  | CollectibleGatedConditions
  | FollowGatedConditions
  | TipGatedConditions
  | USDCPurchaseConditions

export type AccessPermissions = {
  stream: boolean
  download: boolean
}

export enum GatedContentType {
  COLLECTIBLE_GATED = 'collectible gated',
  SPECIAL_ACCESS = 'special access',
  USDC_PURCHASE = 'usdc purchase'
}

export enum TrackAccessType {
  PUBLIC = 'public',
  TIP_GATED = 'tip_gated',
  FOLLOW_GATED = 'follow_gated',
  COLLECTIBLE_GATED = 'collectible_gated',
  USDC_GATED = 'usdc_gated'
}

export const isContentCollectibleGated = (
  gatedConditions?: Nullable<AccessConditions>
): gatedConditions is {
  nft_collection:
    | AccessConditionsEthNFTCollection
    | AccessConditionsSolNFTCollection
} => 'nft_collection' in (gatedConditions ?? {})

export const isContentFollowGated = (
  gatedConditions?: Nullable<AccessConditions>
): gatedConditions is FollowGatedConditions =>
  'follow_user_id' in (gatedConditions ?? {})

export const isContentTipGated = (
  gatedConditions?: Nullable<AccessConditions>
): gatedConditions is TipGatedConditions =>
  'tip_user_id' in (gatedConditions ?? {})

export const isContentUSDCPurchaseGated = (
  gatedConditions?: Nullable<
    AccessConditions | DeepOmit<USDCPurchaseConditions, 'splits'>
<<<<<<< HEAD
  > // data coming from form will not have splits on the type
=======
  > // data coming from upload/edit forms will not have splits on the type
>>>>>>> 844db694
): gatedConditions is USDCPurchaseConditions =>
  'usdc_purchase' in (gatedConditions ?? {})

export type AccessSignature = {
  data: string
  signature: string
}

export type NFTAccessSignature = {
  mp3: AccessSignature
  original: AccessSignature
}

export type EthCollectionMap = {
  [slug: string]: {
    name: string
    address: string
    standard: EthTokenStandard
    img: Nullable<string>
    externalLink: Nullable<string>
  }
}

export type SolCollectionMap = {
  [mint: string]: {
    name: string
    img: Nullable<string>
    externalLink: Nullable<string>
  }
}

export type ResourceContributor = {
  name: string
  roles: [string]
  sequence_number: number
}

export type RightsController = {
  name: string
  roles: [string]
  rights_share_unknown?: string
}

export type Copyright = {
  year: string
  text: string
}

export type TrackMetadata = {
  ai_attribution_user_id?: Nullable<number>
  blocknumber: number
  activity_timestamp?: string
  is_delete: boolean
  track_id: number
  created_at: string
  isrc: Nullable<string>
  iswc: Nullable<string>
  credits_splits: Nullable<string>
  description: Nullable<string>
  followee_reposts: Repost[]
  followee_saves: Favorite[]
  genre: string
  has_current_user_reposted: boolean
  has_current_user_saved: boolean
  license: Nullable<License>
  mood: Nullable<string>
  play_count: number
  owner_id: ID
  release_date: Nullable<string>
  repost_count: number
  save_count: number
  tags: Nullable<string>
  title: string
  track_segments: TrackSegment[]
  cover_art: Nullable<CID>
  cover_art_sizes: Nullable<CID>
  cover_art_cids?: Nullable<CoverArtSizesCids>
  is_scheduled_release: boolean
  is_unlisted: boolean
  is_available: boolean
  is_stream_gated: boolean
  stream_conditions: Nullable<AccessConditions>
  is_download_gated: boolean
  download_conditions: Nullable<AccessConditions>
  access: AccessPermissions
  field_visibility?: FieldVisibility
  listenCount?: number
  permalink: string
  track_cid: Nullable<CID>
  orig_file_cid: Nullable<CID>
  orig_filename: Nullable<string>
  is_downloadable: boolean
  is_original_available: boolean
  ddex_app?: Nullable<string>
  ddex_release_ids?: any | null
  artists?: [ResourceContributor] | null
  resource_contributors?: [ResourceContributor] | null
  indirect_resource_contributors?: [ResourceContributor] | null
  rights_controller?: RightsController | null
  copyright_line?: Copyright | null
  producer_copyright_line?: Copyright | null
  parental_warning_type?: string | null

  // Optional Fields
  is_playlist_upload?: boolean
  is_invalid?: boolean
  stem_of?: {
    parent_track_id: ID
    category: StemCategory
  }
  remix_of: Nullable<RemixOf>
  preview_cid?: Nullable<CID>
  preview_start_seconds?: Nullable<number>

  // Added fields
  dateListened?: string
  duration: number

  offline?: OfflineTrackMetadata
  local?: boolean
} & Timestamped

export type DownloadReason = {
  is_from_favorites?: boolean
  collection_id: ID | string
}

// This is available on mobile for offline tracks
export type OfflineTrackMetadata = {
  reasons_for_download: DownloadReason[]
  download_completed_time?: EpochTimeStamp
  last_verified_time?: EpochTimeStamp
  favorite_created_at?: string
}

export type Stem = {
  track_id: ID
  category: StemCategory
  orig_filename: string
}

export type ComputedTrackProperties = {
  // All below, added clientside
  _cover_art_sizes: CoverArtSizes
  _first_segment?: string
  _followees?: Followee[]
  _marked_deleted?: boolean
  _is_publishing?: boolean
  _stems?: Stem[]

  // Present iff remixes have been fetched for a track
  _remixes?: Array<{ track_id: ID }>
  _remixes_count?: number
  // Present iff remix parents have been fetched for a track
  _remix_parents?: Array<{ track_id: ID }>
  // Present iff the track has been cosigned
  _co_sign?: Nullable<Remix>

  _blocked?: boolean
}

export type Track = TrackMetadata & ComputedTrackProperties

export type UserTrackMetadata = TrackMetadata & { user: UserMetadata }

export type UserTrack = Track & {
  user: User
}

export type LineupTrack = UserTrack & {
  uid: UID
}

// Track with known non-optional stem
export type StemTrackMetadata = TrackMetadata & Required<Pick<Track, 'stem_of'>>
export type StemTrack = Track & Required<Pick<Track, 'stem_of'>>
export type StemUserTrack = UserTrack & Required<Pick<Track, 'stem_of'>>

// Track with known non-optional remix parent
export type RemixTrack = Track & Required<Pick<Track, 'remix_of'>>
export type RemixUserTrack = UserTrack & Required<Pick<Track, 'remix_of'>>

export type TrackImage = Pick<
  Track,
  'cover_art' | 'cover_art_sizes' | 'cover_art_cids'
><|MERGE_RESOLUTION|>--- conflicted
+++ resolved
@@ -133,11 +133,7 @@
 export const isContentUSDCPurchaseGated = (
   gatedConditions?: Nullable<
     AccessConditions | DeepOmit<USDCPurchaseConditions, 'splits'>
-<<<<<<< HEAD
-  > // data coming from form will not have splits on the type
-=======
   > // data coming from upload/edit forms will not have splits on the type
->>>>>>> 844db694
 ): gatedConditions is USDCPurchaseConditions =>
   'usdc_purchase' in (gatedConditions ?? {})
 
