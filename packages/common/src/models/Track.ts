--- conflicted
+++ resolved
@@ -162,10 +162,6 @@
   }
 }
 
-<<<<<<< HEAD
-=======
-export type GatedTrackStatus = null | 'UNLOCKING' | 'UNLOCKED' | 'LOCKED'
-
 export type ResourceContributor = {
   name: string
   roles: [string]
@@ -183,7 +179,6 @@
   text: string
 }
 
->>>>>>> e2c70244
 export type TrackMetadata = {
   ai_attribution_user_id?: Nullable<number>
   blocknumber: number
