--- conflicted
+++ resolved
@@ -269,22 +269,8 @@
       artists: z.optional(z.array(DDEXResourceContributor).nullable()),
       copyrightLine: z.optional(DDEXCopyright.nullable()),
       producerCopyrightLine: z.optional(DDEXCopyright.nullable()),
-<<<<<<< HEAD
       parentalWarningType: z.optional(z.string().nullable()),
       are_tracks_downloadable: z.optional(z.boolean())
-    })
-    .merge(
-      premiumMetadataSchema.extend({
-        stream_conditions: z.intersection(
-          USDCPurchaseConditionsSchema,
-          z.object({
-            usdc_purchase: z.object({
-              albumTrackPrice: z.number().optional() // Albums can set a price for all tracks
-            })
-          })
-        )
-=======
-      parentalWarningType: z.optional(z.string().nullable())
     })
     .merge(
       premiumMetadataSchema.extend({
@@ -298,7 +284,6 @@
             })
           )
           .optional()
->>>>>>> 844db694
       })
     )
 
