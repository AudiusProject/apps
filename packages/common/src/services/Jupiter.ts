import { FixedDecimal } from '@audius/fixed-decimal'
import {
  createJupiterApiClient,
  Instruction,
  QuoteResponse,
  SwapMode
} from '@jup-ag/api'
import { PublicKey, TransactionInstruction } from '@solana/web3.js'

import { TOKEN_LISTING_MAP } from '~/store/ui/buy-audio/constants'
import { convertBigIntToAmountObject, removeNullable } from '~/utils'

/**
 * The error that gets returned if the slippage is exceeded
 * @see https://github.com/jup-ag/jupiter-cpi/blob/5eb897736d294767200302efd070b16343d8c618/idl.json#L2910-L2913
 * @see https://station.jup.ag/docs/additional-topics/troubleshooting#swap-execution
 */
export const SLIPPAGE_TOLERANCE_EXCEEDED_ERROR = 6001

// Define JupiterTokenSymbol type here since we can't import it directly
export type JupiterTokenSymbol = keyof typeof TOKEN_LISTING_MAP

export const DEFAULT_MAX_ACCOUNTS = 20
export const MAX_ALLOWED_ACCOUNTS = 64

let _jup: ReturnType<typeof createJupiterApiClient>

const initJupiter = () => {
  try {
    return createJupiterApiClient()
  } catch (e) {
    console.error('Jupiter failed to initialize', e)
    throw e
  }
}

const getInstance = () => {
  if (!_jup) {
    _jup = initJupiter()
  }
  return _jup
}

export const jupiterInstance = getInstance()

export type JupiterQuoteParams = {
  inputTokenSymbol: JupiterTokenSymbol
  outputTokenSymbol: JupiterTokenSymbol
  inputAmount: number
  slippageBps: number
  swapMode?: SwapMode
  onlyDirectRoutes?: boolean
}

// Add support for mint-based parameters for the useSwapTokens hook
export type JupiterMintQuoteParams = {
  inputMint: string
  outputMint: string
  inputDecimals: number
  outputDecimals: number
  amountUi: number
  slippageBps?: number
  swapMode?: SwapMode
  onlyDirectRoutes?: boolean
  maxAccounts?: number
}

export type JupiterQuoteResult = {
  inputAmount: {
    amount: number
    amountString: string
    uiAmount: number
    uiAmountString: string
  }
  outputAmount: {
    amount: number
    amountString: string
    uiAmount: number
    uiAmountString: string
  }
  otherAmountThreshold: {
    amount: number
    amountString: string
    uiAmount: number
    uiAmountString: string
  }
  quote: QuoteResponse
}

/**
 * Gets a quote from Jupiter using mint addresses directly
 * This version is used by the useSwapTokens hook
 */
export const getJupiterQuoteByMint = async ({
  inputMint,
  outputMint,
  inputDecimals,
  outputDecimals,
  amountUi,
  slippageBps,
  swapMode = 'ExactIn',
  onlyDirectRoutes = false,
  maxAccounts = DEFAULT_MAX_ACCOUNTS
}: JupiterMintQuoteParams): Promise<JupiterQuoteResult> => {
  const amount =
    swapMode === 'ExactIn'
      ? Number(new FixedDecimal(amountUi, inputDecimals).value.toString())
      : Number(new FixedDecimal(amountUi, outputDecimals).value.toString())

  const quote = await jupiterInstance.quoteGet({
    inputMint,
    outputMint,
    amount,
    slippageBps,
    swapMode,
    onlyDirectRoutes,
    maxAccounts,
    dynamicSlippage: !slippageBps
  })

  if (!quote) {
    throw new Error('Failed to get Jupiter quote')
  }

  return {
    inputAmount: convertBigIntToAmountObject(
      BigInt(quote.inAmount),
      inputDecimals
    ),
    outputAmount: convertBigIntToAmountObject(
      BigInt(quote.outAmount),
      outputDecimals
    ),
    otherAmountThreshold: convertBigIntToAmountObject(
      BigInt(quote.otherAmountThreshold),
      swapMode === 'ExactIn' ? outputDecimals : inputDecimals
    ),
    quote
  }
}

export type JupiterQuoteWithRetryResult = {
  maxAccountsValue: number
  quoteResult: JupiterQuoteResult
}

/**
 * Gets a Jupiter quote with automatic retry logic for maxAccounts
 * Starts with DEFAULT_MAX_ACCOUNTS and increments by 10 until MAX_ALLOWED_ACCOUNTS
 * Returns the successful quote along with the maxAccounts value that worked
 */
export const getJupiterQuoteByMintWithRetry = async ({
  inputMint,
  outputMint,
<<<<<<< HEAD
=======
  inputDecimals,
  outputDecimals,
>>>>>>> 52f3c353
  amountUi,
  slippageBps,
  swapMode = 'ExactIn',
  onlyDirectRoutes = false
}: Omit<
  JupiterMintQuoteParams,
  'maxAccounts'
>): Promise<JupiterQuoteWithRetryResult> => {
  let maxAccounts = DEFAULT_MAX_ACCOUNTS
  let lastError
  let quoteResult: JupiterQuoteResult | null = null

  while (maxAccounts <= MAX_ALLOWED_ACCOUNTS) {
    try {
      quoteResult = await getJupiterQuoteByMint({
        inputMint,
        outputMint,
<<<<<<< HEAD
        amountUi,
        slippageBps,
        swapMode,
        maxAccounts,
        onlyDirectRoutes
=======
        inputDecimals,
        outputDecimals,
        amountUi,
        slippageBps,
        swapMode,
        onlyDirectRoutes,
        maxAccounts
>>>>>>> 52f3c353
      })
      break
    } catch (err) {
      lastError = err
      maxAccounts += 10
      if (maxAccounts > MAX_ALLOWED_ACCOUNTS) {
        throw lastError
      }
    }
  }

  if (quoteResult === null) {
    throw lastError
  }

  return {
    maxAccountsValue: maxAccounts,
    quoteResult
  }
}

/**
 * Converts an array of Jupiter instructions to Solana TransactionInstructions
 * Filters out undefined instructions and handles the conversion
 */
export const convertJupiterInstructions = (
  instructions: (Instruction | undefined)[]
): TransactionInstruction[] => {
  // Flatten and filter out undefined instructions
  const filteredInstructions = instructions.filter(removeNullable)

  // Convert to Solana TransactionInstruction format
  return filteredInstructions.map((i) => {
    return {
      programId: new PublicKey(i.programId),
      data: Buffer.from(i.data, 'base64'),
      keys: i.accounts.map((a) => {
        return {
          pubkey: new PublicKey(a.pubkey),
          isSigner: a.isSigner,
          isWritable: a.isWritable
        }
      })
    } as TransactionInstruction
  })
}<|MERGE_RESOLUTION|>--- conflicted
+++ resolved
@@ -152,11 +152,8 @@
 export const getJupiterQuoteByMintWithRetry = async ({
   inputMint,
   outputMint,
-<<<<<<< HEAD
-=======
   inputDecimals,
   outputDecimals,
->>>>>>> 52f3c353
   amountUi,
   slippageBps,
   swapMode = 'ExactIn',
@@ -174,13 +171,6 @@
       quoteResult = await getJupiterQuoteByMint({
         inputMint,
         outputMint,
-<<<<<<< HEAD
-        amountUi,
-        slippageBps,
-        swapMode,
-        maxAccounts,
-        onlyDirectRoutes
-=======
         inputDecimals,
         outputDecimals,
         amountUi,
@@ -188,7 +178,6 @@
         swapMode,
         onlyDirectRoutes,
         maxAccounts
->>>>>>> 52f3c353
       })
       break
     } catch (err) {
