import type { AudiusLibs, Genre, Mood } from '@audius/sdk'

import {
  ID,
  TimeRange,
  StemTrackMetadata,
  CollectionMetadata,
  UserChallenge
} from '../../models'
import { UndisbursedUserChallenge } from '../../store'
import {
  SearchKind,
  SearchSortMethod
} from '../../store/pages/search-results/types'
import { decodeHashId, encodeHashId } from '../../utils/hashIds'
import { Nullable, removeNullable } from '../../utils/typeUtils'
import { AuthHeaders } from '../audius-backend'
import type { AudiusBackend } from '../audius-backend'
import { getEagerDiscprov } from '../audius-backend/eagerLoadUtils'
import { Env } from '../env'
import { LocalStorage } from '../local-storage'
import { IntKeys, StringKeys, RemoteConfigInstance } from '../remote-config'

import * as adapter from './ResponseAdapter'
import { processSearchResults } from './helper'
import { makeActivity } from './makeActivity'
import {
  APIActivity,
  APIBlockConfirmation,
  APIFavorite,
  APIPlaylist,
  APIResponse,
  APISearch,
  APISearchAutocomplete,
  APIStem,
  APITrack,
  APIUser,
  GetNFTGatedTrackSignaturesResponse,
  GetTipsResponse,
  OpaqueID
} from './types'

// TODO: declare this at the root and use actual audiusLibs type
declare global {
  interface Window {
    audiusLibs: AudiusLibs
  }
}

enum PathType {
  RootPath = '',
  VersionPath = '/v1',
  VersionFullPath = '/v1/full'
}

const ROOT_ENDPOINT_MAP = {
  feed: `/feed`,
  healthCheck: '/health_check',
  blockConfirmation: '/block_confirmation',
  getCollectionMetadata: '/playlists'
}

const FULL_ENDPOINT_MAP = {
  trending: (experiment: string | null) =>
    experiment ? `/tracks/trending/${experiment}` : '/tracks/trending',
  trendingIds: (experiment: string | null) =>
    experiment ? `/tracks/trending/ids/${experiment}` : '/tracks/trending/ids',
  trendingUnderground: (experiment: string | null) =>
    experiment
      ? `/tracks/trending/underground/${experiment}`
      : '/tracks/trending/underground',
  trendingPlaylists: (experiment: string | null) =>
    experiment ? `/playlists/trending/${experiment}` : '/playlists/trending',
  recommended: '/tracks/recommended',
  remixables: '/tracks/remixables',
  playlistUpdates: (userId: OpaqueID) =>
    `/notifications/${userId}/playlist_updates`,
  userTracksByHandle: (handle: OpaqueID) => `/users/handle/${handle}/tracks`,
  userAiTracksByHandle: (handle: OpaqueID) =>
    `/users/handle/${handle}/tracks/ai_attributed`,
  userRepostsByHandle: (handle: OpaqueID) => `/users/handle/${handle}/reposts`,
  getRelatedArtists: (userId: OpaqueID) => `/users/${userId}/related`,
  getPlaylist: (playlistId: OpaqueID) => `/playlists/${playlistId}`,
  getPlaylists: '/playlists',
  getPlaylistByPermalink: (handle: string, slug: string) =>
    `/playlists/by_permalink/${handle}/${slug}`,
  topGenreUsers: '/users/genre/top',
  topArtists: '/users/top',
  getTrack: (trackId: OpaqueID) => `/tracks/${trackId}`,
  getTrackStreamUrl: (trackId: OpaqueID) => `/tracks/${trackId}/stream`,
  getTracks: () => `/tracks`,
  getTrackByHandleAndSlug: `/tracks`,
  getStems: (trackId: OpaqueID) => `/tracks/${trackId}/stems`,
  getRemixes: (trackId: OpaqueID) => `/tracks/${trackId}/remixes`,
  getRemixing: (trackId: OpaqueID) => `/tracks/${trackId}/remixing`,
  searchFull: `/search/full`,
  searchAutocomplete: `/search/autocomplete`,
  getReaction: '/reactions',
  getTips: '/tips',
  getNFTGatedTrackSignatures: (userId: OpaqueID) =>
    `/tracks/${userId}/nft-gated-signatures`,
  getPremiumTracks: '/tracks/usdc-purchase'
}

const ENDPOINT_MAP = {
  associatedWallets: '/users/associated_wallets',
  associatedWalletUserId: '/users/id',
  userChallenges: (userId: OpaqueID) => `/users/${userId}/challenges`,
  userFavorites: (userId: OpaqueID) => `/users/${userId}/favorites`,
  userTags: (userId: OpaqueID) => `/users/${userId}/tags`,
  undisbursedUserChallenges: `/challenges/undisbursed`
}

const TRENDING_LIMIT = 100

export type QueryParams = {
  [key: string]: string | number | undefined | boolean | string[] | null
}

type GetTrackArgs = {
  id: ID
  currentUserId?: Nullable<ID>
  unlistedArgs?: {
    urlTitle: string
    handle: string
  }
  abortOnUnreachable?: boolean
}

type GetTrackStreamUrlArgs = {
  id: ID
  currentUserId?: Nullable<ID>
  queryParams: QueryParams
  unlistedArgs?: {
    urlTitle: string
    handle: string
  }
  abortOnUnreachable?: boolean
}

type GetTracksArgs = {
  ids: ID[]
  currentUserId: Nullable<ID>
}

type GetTrackByHandleAndSlugArgs = {
  handle: string
  slug: string
  currentUserId: Nullable<ID>
}

type PaginationArgs = {
  limit?: number
  offset?: number
}

type CurrentUserIdArg = { currentUserId: Nullable<ID> }

type GetTopArtistsArgs = PaginationArgs & CurrentUserIdArg

type GetTrendingArgs = {
  timeRange?: TimeRange
  offset?: number
  limit?: number
  currentUserId: Nullable<ID>
  genre: Nullable<string>
}

type GetTrendingUndergroundArgs = {
  offset?: number
  limit?: number
  currentUserId: Nullable<ID>
}

type GetTrendingIdsArgs = {
  limit?: number
  genre?: Nullable<string>
}

type GetRecommendedArgs = {
  genre: Nullable<string>
  exclusionList: number[]
  currentUserId: Nullable<ID>
}

type GetRemixablesArgs = {
  limit?: number
  currentUserId: Nullable<ID>
}

type GetUserTracksByHandleArgs = {
  handle: string
  currentUserId: Nullable<ID>
  sort?: 'date' | 'plays'
  offset?: number
  limit?: number
  getUnlisted: boolean
}

type GetUserAiTracksByHandleArgs = {
  handle: string
  currentUserId: Nullable<ID>
  sort?: 'date' | 'plays'
  offset?: number
  limit?: number
  getUnlisted: boolean
}

type GetPremiumTracksArgs = {
  currentUserId: Nullable<ID>
  offset?: number
  limit?: number
}

type GetRelatedArtistsArgs = PaginationArgs & {
  userId: ID
}

type GetFavoritesArgs = {
  currentUserId: ID
  limit?: number
}

type GetTopArtistGenresArgs = {
  genres?: string[]
  limit?: number
  offset?: number
}

type GetUserRepostsByHandleArgs = {
  handle: string
  currentUserId: Nullable<ID>
  offset?: number
  limit?: number
}

type GetCollectionMetadataArgs = {
  collectionId: ID
  currentUserId: ID
  abortOnUnreachable?: boolean
}

type GetPlaylistArgs = {
  playlistId: ID
  currentUserId: Nullable<ID>
  abortOnUnreachable?: boolean
}

type GetPlaylistsArgs = {
  playlistIds: ID[]
  currentUserId: Nullable<ID>
  abortOnUnreachable?: boolean
}

type GetPlaylistByPermalinkArgs = {
  permalink: string
  currentUserId: Nullable<ID>
}

type GetStemsArgs = {
  trackId: ID
}

type GetRemixesArgs = {
  trackId: ID
  currentUserId: Nullable<ID>
  limit: number
  offset: number
}

type RemixesResponse = {
  tracks: APITrack[]
  count: number
}

type GetRemixingArgs = {
  trackId: ID
  currentUserId: Nullable<ID>
  limit: number
  offset: number
}

type GetSearchArgs = {
  currentUserId: Nullable<ID>
  query: string
  kind?: SearchKind
  limit?: number
  offset?: number
  includePurchaseable?: boolean
  genre?: Genre
  mood?: Mood
  bpmMin?: number
  bpmMax?: number
  key?: string
  isVerified?: boolean
  hasDownloads?: boolean
  isPremium?: boolean
<<<<<<< HEAD
  sort?: string
=======
  sortMethod?: SearchSortMethod
>>>>>>> 13c9f644
}

type TrendingIdsResponse = {
  week: { id: string }[]
  month: { id: string }[]
  year: { id: string }[]
  allTime: { id: string }[]
}

export type TrendingIds = {
  week: ID[]
  month: ID[]
  year: ID[]
  allTime: ID[]
}

type GetTrendingPlaylistsArgs = {
  currentUserId: Nullable<ID>
  limit: number
  offset: number
  time: 'week' | 'month' | 'year'
}

type GetAssociatedWalletsArgs = {
  userID: number
}

export type AssociatedWalletsResponse = {
  wallets: string[]
  sol_wallets: string[]
}

type GetAssociatedWalletUserIDArgs = {
  address: string
}

type AssociatedWalletUserIdResponse = {
  user_id: Nullable<ID>
}

type GetUserChallengesArgs = {
  userID: number
}

type UserChallengesResponse = [
  {
    challenge_id: string
    user_id: string
    specifier: string
    is_complete: boolean
    is_active: boolean
    is_disbursed: boolean
    current_step_count: number
    max_steps: number
    challenge_type: string
    amount: string
    disbursed_amount: number
    metadata: object
    cooldown_days: number
  }
]

type UndisbursedUserChallengesResponse = [
  {
    challenge_id: string
    user_id: string
    specifier: string
    amount: string
    completed_blocknumber: number
    handle: string
    wallet: string
    created_at: string
  }
]

export type GetSocialFeedArgs = QueryParams & {
  filter: string
  with_users?: boolean
  tracks_only?: boolean
  followee_user_ids?: ID[]
  current_user_id?: ID
}

type GetSocialFeedResponse = {}

type GetReactionArgs = {
  reactedToIds: string[]
}

type GetReactionResponse = [
  {
    reaction_value: string
    reaction_type: string
    sender_user_id: string
    reacted_to: string
  }
]

export type GetTipsArgs = {
  userId: ID
  limit?: number
  offset?: number
  receiverMinFollowers?: number
  receiverIsVerified?: boolean
  currentUserFollows?: 'sender' | 'receiver' | 'sender_or_receiver'
  uniqueBy?: 'sender' | 'receiver'
  minSlot?: number
  maxSlot?: number
  txSignatures?: string[]
}

export type GetNFTGatedTrackSignaturesArgs = {
  userId: ID
  trackMap: {
    [id: ID]: string[]
  }
}

type InitializationState =
  | { state: 'uninitialized' }
  | {
      state: 'initialized'
      endpoint: string
      // Requests are dispatched via APIClient rather than libs
      type: 'manual'
    }
  | {
      state: 'initialized'
      endpoint: string
      // Requests are dispatched and handled via libs
      type: 'libs'
    }

const emptySearchResponse: APIResponse<APISearch> = {
  data: {
    users: [],
    followed_users: [],
    tracks: [],
    saved_tracks: [],
    playlists: [],
    saved_playlists: [],
    saved_albums: [],
    albums: []
  }
}

type AudiusAPIClientConfig = {
  audiusBackendInstance: AudiusBackend
  getAudiusLibs: () => Nullable<AudiusLibs>
  overrideEndpoint?: string
  remoteConfigInstance: RemoteConfigInstance
  localStorage: LocalStorage
  env: Env
  waitForLibsInit: () => Promise<unknown>
  appName: string
  apiKey: string
}

export class AudiusAPIClient {
  initializationState: InitializationState = {
    state: 'uninitialized'
  }

  audiusBackendInstance: AudiusBackend
  getAudiusLibs: () => Nullable<AudiusLibs>
  overrideEndpoint?: string
  remoteConfigInstance: RemoteConfigInstance
  localStorage: LocalStorage
  env: Env
  isReachable?: boolean = true
  waitForLibsInit: () => Promise<unknown>
  appName: string
  apiKey: string

  constructor({
    audiusBackendInstance,
    getAudiusLibs,
    overrideEndpoint,
    remoteConfigInstance,
    localStorage,
    env,
    waitForLibsInit,
    appName,
    apiKey
  }: AudiusAPIClientConfig) {
    this.audiusBackendInstance = audiusBackendInstance
    this.getAudiusLibs = getAudiusLibs
    this.overrideEndpoint = overrideEndpoint
    this.remoteConfigInstance = remoteConfigInstance
    this.localStorage = localStorage
    this.env = env
    this.waitForLibsInit = waitForLibsInit
    this.appName = appName
    this.apiKey = apiKey
  }

  setIsReachable(isReachable: boolean) {
    this.isReachable = isReachable
  }

  async getTrending({
    timeRange = TimeRange.WEEK,
    limit = TRENDING_LIMIT,
    offset = 0,
    currentUserId,
    genre
  }: GetTrendingArgs) {
    this._assertInitialized()
    const encodedCurrentUserId = encodeHashId(currentUserId)
    const params = {
      time: timeRange,
      limit,
      offset,
      user_id: encodedCurrentUserId || undefined,
      genre: genre || undefined
    }
    const experiment = this.remoteConfigInstance.getRemoteVar(
      StringKeys.TRENDING_EXPERIMENT
    )
    const trendingResponse = await this._getResponse<APIResponse<APITrack[]>>(
      FULL_ENDPOINT_MAP.trending(experiment),
      params
    )

    if (!trendingResponse) return []

    const adapted = trendingResponse.data
      .map(adapter.makeTrack)
      .filter(removeNullable)
    return adapted
  }

  async getTrendingUnderground({
    limit = TRENDING_LIMIT,
    offset = 0,
    currentUserId
  }: GetTrendingUndergroundArgs) {
    this._assertInitialized()
    const encodedCurrentUserId = encodeHashId(currentUserId)
    const params = {
      limit,
      offset,
      user_id: encodedCurrentUserId
    }
    const experiment = this.remoteConfigInstance.getRemoteVar(
      StringKeys.UNDERGROUND_TRENDING_EXPERIMENT
    )
    const trendingResponse = await this._getResponse<APIResponse<APITrack[]>>(
      FULL_ENDPOINT_MAP.trendingUnderground(experiment),
      params
    )

    if (!trendingResponse) return []

    const adapted = trendingResponse.data
      .map(adapter.makeTrack)
      .filter(removeNullable)
    return adapted
  }

  async getTrendingIds({ genre, limit }: GetTrendingIdsArgs) {
    this._assertInitialized()
    const params = {
      limit,
      genre: genre || undefined
    }
    const experiment = this.remoteConfigInstance.getRemoteVar(
      StringKeys.TRENDING_EXPERIMENT
    )
    const trendingIdsResponse = await this._getResponse<
      APIResponse<TrendingIdsResponse>
    >(FULL_ENDPOINT_MAP.trendingIds(experiment), params)
    if (!trendingIdsResponse) {
      return {
        week: [],
        month: [],
        year: [],
        allTime: []
      }
    }

    const timeRanges = Object.keys(trendingIdsResponse.data) as TimeRange[]
    const res = timeRanges.reduce(
      (acc: TrendingIds, timeRange: TimeRange) => {
        acc[timeRange] = trendingIdsResponse.data[timeRange]
          .map(adapter.makeTrackId)
          .filter(Boolean) as ID[]
        return acc
      },
      {
        week: [],
        month: [],
        year: [],
        allTime: []
      }
    )
    return res
  }

  async getRecommended({
    genre,
    exclusionList,
    currentUserId
  }: GetRecommendedArgs) {
    this._assertInitialized()
    const encodedCurrentUserId = encodeHashId(currentUserId)
    const params = {
      genre,
      limit:
        this.remoteConfigInstance.getRemoteVar(IntKeys.AUTOPLAY_LIMIT) || 10,
      exclusion_list:
        exclusionList.length > 0 ? exclusionList.map(String) : undefined,
      user_id: encodedCurrentUserId || undefined
    }
    const recommendedResponse = await this._getResponse<
      APIResponse<APITrack[]>
    >(FULL_ENDPOINT_MAP.recommended, params)

    if (!recommendedResponse) return []

    const adapted = recommendedResponse.data
      .map(adapter.makeTrack)
      .filter(removeNullable)
    return adapted
  }

  async getRemixables({ limit = 25, currentUserId }: GetRemixablesArgs) {
    this._assertInitialized()
    const encodedCurrentUserId = encodeHashId(currentUserId)
    const params = {
      limit,
      user_id: encodedCurrentUserId || undefined,
      with_users: true
    }
    const remixablesResponse = await this._getResponse<APIResponse<APITrack[]>>(
      FULL_ENDPOINT_MAP.remixables,
      params
    )

    if (!remixablesResponse) return []

    const adapted = remixablesResponse.data
      .map(adapter.makeTrack)
      .filter(removeNullable)

    return adapted
  }

  async getTrack(
    { id, currentUserId, unlistedArgs, abortOnUnreachable }: GetTrackArgs,
    retry = true
  ) {
    const encodedTrackId = this._encodeOrThrow(id)
    const encodedCurrentUserId = encodeHashId(currentUserId ?? null)

    this._assertInitialized()

    const args = {
      user_id: encodedCurrentUserId,
      url_title: unlistedArgs?.urlTitle,
      handle: unlistedArgs?.handle,
      show_unlisted: !!unlistedArgs
    }

    const trackResponse = await this._getResponse<APIResponse<APITrack>>(
      FULL_ENDPOINT_MAP.getTrack(encodedTrackId),
      args,
      retry,
      undefined,
      undefined,
      abortOnUnreachable
    )

    if (!trackResponse) return null
    const adapted = adapter.makeTrack(trackResponse.data)
    return adapted
  }

  async getTrackStreamUrl(
    {
      id,
      currentUserId,
      queryParams,
      abortOnUnreachable
    }: GetTrackStreamUrlArgs,
    retry = true
  ) {
    const encodedTrackId = this._encodeOrThrow(id)
    const encodedCurrentUserId =
      encodeHashId(currentUserId ?? null) || undefined

    this._assertInitialized()

    const trackUrl = await this._getResponse<APIResponse<string>>(
      FULL_ENDPOINT_MAP.getTrackStreamUrl(encodedTrackId),
      {
        ...queryParams,
        no_redirect: true,
        user_id: encodedCurrentUserId
      },
      retry,
      PathType.VersionPath,
      undefined,
      abortOnUnreachable
    )

    return trackUrl?.data
  }

  async getTracks({ ids, currentUserId }: GetTracksArgs) {
    this._assertInitialized()
    const encodedTrackIds = ids.map((id) => this._encodeOrThrow(id))
    const encodedCurrentUserId = encodeHashId(currentUserId)
    const params = {
      id: encodedTrackIds,
      user_id: encodedCurrentUserId || undefined,
      limit: encodedTrackIds.length
    }

    const trackResponse = await this._getResponse<APIResponse<APITrack[]>>(
      FULL_ENDPOINT_MAP.getTracks(),
      params,
      true
    )
    if (!trackResponse) {
      return null
    }
    const adapted = trackResponse.data
      .map((track) => adapter.makeTrack(track))
      .filter(removeNullable)
    return adapted
  }

  async getTrackByHandleAndSlug({
    handle,
    slug,
    currentUserId
  }: GetTrackByHandleAndSlugArgs) {
    this._assertInitialized()
    const encodedCurrentUserId = encodeHashId(currentUserId)
    const params = {
      handle,
      slug,
      user_id: encodedCurrentUserId || undefined
    }

    const trackResponse = await this._getResponse<APIResponse<APITrack>>(
      FULL_ENDPOINT_MAP.getTrackByHandleAndSlug,
      params,
      true
    )
    if (!trackResponse) {
      return null
    }
    return adapter.makeTrack(trackResponse.data)
  }

  async getStems({ trackId }: GetStemsArgs): Promise<StemTrackMetadata[]> {
    this._assertInitialized()
    const encodedTrackId = this._encodeOrThrow(trackId)
    const response = await this._getResponse<APIResponse<APIStem[]>>(
      FULL_ENDPOINT_MAP.getStems(encodedTrackId)
    )

    if (!response) return []

    const adapted = response.data
      .map(adapter.makeStemTrack)
      .filter(removeNullable)
    return adapted
  }

  async getRemixes({ trackId, limit, offset, currentUserId }: GetRemixesArgs) {
    this._assertInitialized()
    const encodedTrackId = this._encodeOrThrow(trackId)
    const encodedUserId = encodeHashId(currentUserId)
    const params = {
      userId: encodedUserId ?? undefined,
      limit,
      offset
    }

    const remixesResponse = await this._getResponse<
      APIResponse<RemixesResponse>
    >(FULL_ENDPOINT_MAP.getRemixes(encodedTrackId), params)

    if (!remixesResponse) return { count: 0, tracks: [] }

    const tracks = remixesResponse.data.tracks
      .map(adapter.makeTrack)
      .filter(removeNullable)
    return { count: remixesResponse.data.count, tracks }
  }

  async getRemixing({
    trackId,
    limit,
    offset,
    currentUserId
  }: GetRemixingArgs) {
    this._assertInitialized()
    const encodedTrackId = this._encodeOrThrow(trackId)
    const encodedUserId = encodeHashId(currentUserId)
    const params = {
      userId: encodedUserId ?? undefined,
      limit,
      offset
    }

    const remixingResponse = await this._getResponse<APIResponse<APITrack[]>>(
      FULL_ENDPOINT_MAP.getRemixing(encodedTrackId),
      params
    )

    if (!remixingResponse) return []

    const tracks = remixingResponse.data.map(adapter.makeTrack)
    return tracks
  }

  async getUserTracksByHandle({
    handle,
    currentUserId,
    sort = 'date',
    limit,
    offset,
    getUnlisted
  }: GetUserTracksByHandleArgs) {
    this._assertInitialized()
    const encodedCurrentUserId = encodeHashId(currentUserId)
    const params = {
      user_id: encodedCurrentUserId || undefined,
      sort,
      limit,
      offset
    }

    let headers = {}
    if (encodedCurrentUserId && getUnlisted) {
      const { data, signature } = await this.audiusBackendInstance.signData()
      headers = {
        [AuthHeaders.Message]: data,
        [AuthHeaders.Signature]: signature
      }
    }

    const response = await this._getResponse<APIResponse<APITrack[]>>(
      FULL_ENDPOINT_MAP.userTracksByHandle(handle),
      params,
      true,
      PathType.VersionFullPath,
      headers
    )

    if (!response) return []

    const adapted = response.data.map(adapter.makeTrack).filter(removeNullable)
    return adapted
  }

  async getUserAiTracksByHandle({
    handle,
    currentUserId,
    sort = 'date',
    limit,
    offset,
    getUnlisted
  }: GetUserAiTracksByHandleArgs) {
    this._assertInitialized()
    const encodedCurrentUserId = encodeHashId(currentUserId)
    const params = {
      user_id: encodedCurrentUserId || undefined,
      sort,
      limit,
      offset
    }

    let headers = {}
    if (encodedCurrentUserId && getUnlisted) {
      const { data, signature } = await this.audiusBackendInstance.signData()
      headers = {
        [AuthHeaders.Message]: data,

        [AuthHeaders.Signature]: signature
      }
    }

    const response = await this._getResponse<APIResponse<APITrack[]>>(
      FULL_ENDPOINT_MAP.userAiTracksByHandle(handle),
      params,
      true,
      PathType.VersionFullPath,
      headers
    )

    if (!response) return []

    const adapted = response.data.map(adapter.makeTrack).filter(removeNullable)
    return adapted
  }

  async getPremiumTracks({
    currentUserId,
    limit,
    offset
  }: GetPremiumTracksArgs) {
    this._assertInitialized()
    const encodedCurrentUserId = encodeHashId(currentUserId)
    const params = {
      user_id: encodedCurrentUserId || undefined,
      limit,
      offset
    }

    const response = await this._getResponse<APIResponse<APITrack[]>>(
      FULL_ENDPOINT_MAP.getPremiumTracks,
      params,
      true,
      PathType.VersionFullPath
    )

    if (!response) return []

    const adapted = response.data.map(adapter.makeTrack).filter(removeNullable)
    return adapted
  }

  async getFavorites({ currentUserId, limit }: GetFavoritesArgs) {
    this._assertInitialized()
    const encodedUserId = encodeHashId(currentUserId)
    const params = { user_id: encodedUserId, limit }
    const response = await this._getResponse<APIResponse<APIFavorite[]>>(
      ENDPOINT_MAP.userFavorites(encodedUserId),
      params,
      true,
      PathType.VersionPath
    )
    if (!response) return null
    const { data } = response
    return data.map(adapter.makeFavorite).filter(removeNullable)
  }

  async getUserRepostsByHandle({
    handle,
    currentUserId,
    limit,
    offset
  }: GetUserRepostsByHandleArgs) {
    this._assertInitialized()
    const encodedCurrentUserId = encodeHashId(currentUserId)
    const params = {
      user_id: encodedCurrentUserId || undefined,
      limit,
      offset
    }

    const response = await this._getResponse<APIResponse<APIActivity[]>>(
      FULL_ENDPOINT_MAP.userRepostsByHandle(handle),
      params
    )

    if (!response) return []

    const adapted = response.data.map(makeActivity).filter(removeNullable)
    return adapted
  }

  async getRelatedArtists({ userId, offset, limit }: GetRelatedArtistsArgs) {
    this._assertInitialized()
    const encodedUserId = this._encodeOrThrow(userId)
    const response = await this._getResponse<APIResponse<APIUser[]>>(
      FULL_ENDPOINT_MAP.getRelatedArtists(encodedUserId),
      { offset, limit }
    )
    if (!response) return []
    const adapted = response.data.map(adapter.makeUser).filter(removeNullable)
    return adapted
  }

  async getTopArtistGenres({ genres, limit, offset }: GetTopArtistGenresArgs) {
    this._assertInitialized()

    const params = {
      genre: genres,
      limit,
      offset
    }

    const favoritedTrackResponse = await this._getResponse<
      APIResponse<APIUser[]>
    >(FULL_ENDPOINT_MAP.topGenreUsers, params)

    if (!favoritedTrackResponse) return []

    const adapted = favoritedTrackResponse.data
      .map(adapter.makeUser)
      .filter(removeNullable)
    return adapted
  }

  async getTopArtists({ limit, offset, currentUserId }: GetTopArtistsArgs) {
    this._assertInitialized()
    const encodedUserId = encodeHashId(currentUserId)

    const params = {
      limit,
      offset,
      user_id: encodedUserId
    }

    const topArtistsResponse = await this._getResponse<APIResponse<APIUser[]>>(
      FULL_ENDPOINT_MAP.topArtists,
      params
    )

    if (!topArtistsResponse) return []

    const adapted = topArtistsResponse.data
      .map(adapter.makeUser)
      .filter(removeNullable)
    return adapted
  }

  async getCollectionMetadata({
    collectionId,
    currentUserId,
    abortOnUnreachable
  }: GetCollectionMetadataArgs) {
    this._assertInitialized()

    const headers = { 'X-User-ID': currentUserId.toString() }
    const params = { playlist_id: collectionId }
    const response = await this._getResponse<APIResponse<CollectionMetadata[]>>(
      ROOT_ENDPOINT_MAP.getCollectionMetadata,
      params,
      false,
      PathType.RootPath,
      headers,
      abortOnUnreachable
    )
    return response?.data?.[0]
  }

  async getPlaylist({
    playlistId,
    currentUserId,
    abortOnUnreachable
  }: GetPlaylistArgs) {
    this._assertInitialized()
    const encodedCurrentUserId = encodeHashId(currentUserId)
    const encodedPlaylistId = this._encodeOrThrow(playlistId)
    const params = {
      user_id: encodedCurrentUserId || undefined
    }

    const response = await this._getResponse<APIResponse<APIPlaylist[]>>(
      FULL_ENDPOINT_MAP.getPlaylist(encodedPlaylistId),
      params,
      undefined,
      undefined,
      undefined,
      abortOnUnreachable
    )

    if (!response) return []

    const adapted = response.data
      .map(adapter.makePlaylist)
      .filter(removeNullable)
    return adapted
  }

  async getPlaylists({
    playlistIds,
    currentUserId,
    abortOnUnreachable
  }: GetPlaylistsArgs) {
    this._assertInitialized()
    const encodedCurrentUserId = encodeHashId(currentUserId)
    const encodedPlaylistIds = playlistIds.map((id) => this._encodeOrThrow(id))

    const params = {
      id: encodedPlaylistIds,
      user_id: encodedCurrentUserId || undefined,
      limit: encodedPlaylistIds.length
    }

    const response = await this._getResponse<APIResponse<APIPlaylist[]>>(
      FULL_ENDPOINT_MAP.getPlaylists,
      params,
      undefined,
      undefined,
      undefined,
      abortOnUnreachable
    )

    if (!response) return []

    const adapted = response.data
      .map(adapter.makePlaylist)
      .filter(removeNullable)
    return adapted
  }

  async getPlaylistByPermalink({
    permalink,
    currentUserId
  }: GetPlaylistByPermalinkArgs) {
    this._assertInitialized()
    const encodedCurrentUserId = encodeHashId(currentUserId)
    const params = {
      user_id: encodedCurrentUserId || undefined
    }
    const splitPermalink = permalink.split('/')
    if (splitPermalink.length !== 4) {
      throw Error(
        'Permalink formatted incorrectly. Should follow /<handle>/playlist/<slug> format.'
      )
    }
    const [, handle, , slug] = splitPermalink
    const response = await this._getResponse<APIResponse<APIPlaylist[]>>(
      FULL_ENDPOINT_MAP.getPlaylistByPermalink(handle, slug),
      params
    )

    if (!response) return []

    const adapted = response.data
      .map(adapter.makePlaylist)
      .filter(removeNullable)
    return adapted
  }

  async getSearchFull({
    currentUserId,
    query,
    kind,
    offset,
    limit,
    includePurchaseable,
    genre,
    mood,
    bpmMin,
    bpmMax,
    key,
    isVerified,
    hasDownloads,
    isPremium,
<<<<<<< HEAD
    sort
=======
    sortMethod
>>>>>>> 13c9f644
  }: GetSearchArgs) {
    this._assertInitialized()
    const encodedUserId = encodeHashId(currentUserId)
    const params = {
      user_id: encodedUserId,
      query,
      kind,
      offset,
      limit,
      includePurchaseable,
      genre,
      mood,
      bpm_min: bpmMin,
      bpm_max: bpmMax,
      key,
      is_verified: isVerified,
      has_downloads: hasDownloads,
      is_purchaseable: isPremium,
<<<<<<< HEAD
      sort_method: sort
=======
      sort_method: sortMethod
>>>>>>> 13c9f644
    }

    const searchResponse =
      (await this._getResponse<APIResponse<APISearch>>(
        FULL_ENDPOINT_MAP.searchFull,
        params
      )) ?? emptySearchResponse

    const adapted = adapter.adaptSearchResponse(searchResponse)
    return processSearchResults(adapted)
  }

  async getSearchAutocomplete({
    currentUserId,
    query,
    kind,
    offset,
    limit,
    includePurchaseable
  }: GetSearchArgs) {
    this._assertInitialized()
    const encodedUserId = encodeHashId(currentUserId)
    const params = {
      user_id: encodedUserId,
      query,
      kind,
      offset,
      limit,
      includePurchaseable
    }

    const searchResponse =
      (await this._getResponse<APIResponse<APISearchAutocomplete>>(
        FULL_ENDPOINT_MAP.searchAutocomplete,
        params
      )) ?? emptySearchResponse
    const adapted = adapter.adaptSearchAutocompleteResponse(searchResponse)
    return processSearchResults({
      isAutocomplete: true,
      ...adapted
    })
  }

  async getTrendingPlaylists({
    currentUserId,
    time,
    limit,
    offset
  }: GetTrendingPlaylistsArgs) {
    const encodedUserId = encodeHashId(currentUserId)
    const params = {
      user_id: encodedUserId,
      limit,
      offset,
      time
    }

    const experiment = this.remoteConfigInstance.getRemoteVar(
      StringKeys.PLAYLIST_TRENDING_EXPERIMENT
    )
    const response = await this._getResponse<APIResponse<APIPlaylist[]>>(
      FULL_ENDPOINT_MAP.trendingPlaylists(experiment),
      params
    )

    if (!response) return []
    const adapted = response.data
      .map(adapter.makePlaylist)
      .filter(removeNullable)
    return adapted
  }

  async getAssociatedWallets({ userID }: GetAssociatedWalletsArgs) {
    this._assertInitialized()
    const encodedCurrentUserId = encodeHashId(userID)
    const params = { id: encodedCurrentUserId }
    const associatedWallets: Nullable<APIResponse<AssociatedWalletsResponse>> =
      await this._getResponse(
        ENDPOINT_MAP.associatedWallets,
        params,
        true,
        PathType.VersionPath
      )

    if (!associatedWallets) return null
    return associatedWallets.data
  }

  async getAssociatedWalletUserId({ address }: GetAssociatedWalletUserIDArgs) {
    this._assertInitialized()
    const params = { associated_wallet: address }

    const userID: Nullable<APIResponse<AssociatedWalletUserIdResponse>> =
      await this._getResponse(
        ENDPOINT_MAP.associatedWalletUserId,
        params,
        true,
        PathType.VersionPath
      )

    if (!userID) return null
    const encodedUserId = userID.data.user_id
    return encodedUserId ? decodeHashId(encodedUserId.toString()) : null
  }

  getUserChallenges = async ({ userID }: GetUserChallengesArgs) => {
    this._assertInitialized()
    const encodedCurrentUserId = encodeHashId(userID)
    if (encodedCurrentUserId === null) return null // throw error

    const params = { id: encodedCurrentUserId }

    const userChallenges: Nullable<APIResponse<UserChallengesResponse>> =
      await this._getResponse(
        ENDPOINT_MAP.userChallenges(encodedCurrentUserId),
        params,
        true,
        PathType.VersionPath
      )

    if (!userChallenges) return null
    // DN may have amount as a string
    const challenges = userChallenges.data.map((challenge) => {
      return {
        ...challenge,
        amount: Number(challenge.amount)
      }
    })
    return challenges as UserChallenge[]
  }

  getUserTags = async ({ userId }: { userId: ID }) => {
    const encodedUserId = encodeHashId(userId)
    return await this._getResponse<APIResponse<string[]>>(
      ENDPOINT_MAP.userTags(encodedUserId),
      undefined,
      false,
      PathType.VersionPath
    )
  }

  getUndisbursedUserChallenges = async ({ userID }: { userID: ID }) => {
    this._assertInitialized()
    const encodedCurrentUserId = encodeHashId(userID)
    if (encodedCurrentUserId === null) return null // throw error

    const params = { user_id: encodedCurrentUserId }

    const undisbursedUserChallenges: Nullable<
      APIResponse<UndisbursedUserChallengesResponse>
    > = await this._getResponse(
      ENDPOINT_MAP.undisbursedUserChallenges,
      params,
      true /* retry */,
      PathType.VersionPath
    )

    if (!undisbursedUserChallenges) return null
    // DN may have amount as a string
    const challenges = undisbursedUserChallenges.data.map((challenge) => {
      return {
        ...challenge,
        amount: Number(challenge.amount)
      }
    })
    return challenges as UndisbursedUserChallenge[]
  }

  async getBlockConfirmation(
    blockhash: string,
    blocknumber: number
  ): Promise<
    | {
        block_found: boolean
        block_passed: boolean
      }
    | {}
  > {
    const response = await this._getResponse<APIResponse<APIBlockConfirmation>>(
      ROOT_ENDPOINT_MAP.blockConfirmation,
      { blockhash, blocknumber },
      true,
      PathType.RootPath
    )
    if (!response) return {}
    return response.data
  }

  async getSocialFeed({
    offset,
    limit,
    with_users,
    filter,
    tracks_only,
    followee_user_ids,
    current_user_id
  }: GetSocialFeedArgs) {
    this._assertInitialized()
    const headers = current_user_id
      ? {
          'X-User-ID': current_user_id.toString()
        }
      : undefined
    const response = await this._getResponse<
      APIResponse<GetSocialFeedResponse>
    >(
      ROOT_ENDPOINT_MAP.feed,
      {
        offset,
        limit,
        with_users,
        filter,
        tracks_only,
        followee_user_id: followee_user_ids
          ? followee_user_ids.map((id) => id.toString())
          : undefined
      },
      true,
      PathType.RootPath,
      headers
    )
    if (!response) return null
    return response.data
  }

  async getReaction({ reactedToIds }: GetReactionArgs) {
    const params = {
      reacted_to_ids: reactedToIds
    }
    const response = await this._getResponse<APIResponse<GetReactionResponse>>(
      FULL_ENDPOINT_MAP.getReaction,
      params,
      false,
      PathType.VersionFullPath,
      {},
      true
    ) // Perform without retries, using 'split' approach for multiple query params

    if (!response || !response.data.length) return null

    const adapted = response.data.map((item) => ({
      reactionValue: parseInt(item.reaction_value),
      reactionType: item.reaction_type,
      senderUserId: decodeHashId(item.sender_user_id),
      reactedTo: item.reacted_to
    }))[0]

    return adapted
  }

  async getTips({
    userId,
    limit,
    offset,
    receiverMinFollowers,
    receiverIsVerified,
    currentUserFollows,
    uniqueBy,
    minSlot,
    maxSlot,
    txSignatures
  }: GetTipsArgs) {
    const encodedUserId = this._encodeOrThrow(userId)
    this._assertInitialized()
    const params = {
      user_id: encodedUserId,
      limit,
      offset,
      receiver_min_followers: receiverMinFollowers,
      receiver_is_verififed: receiverIsVerified,
      current_user_follows: currentUserFollows,
      unique_by: uniqueBy,
      min_slot: minSlot,
      max_slot: maxSlot,
      tx_signatures: txSignatures
    }

    const response = await this._getResponse<APIResponse<GetTipsResponse[]>>(
      FULL_ENDPOINT_MAP.getTips,
      params
    )
    if (response && response.data) {
      return response.data
        .map((u) => {
          const sender = adapter.makeUser(u.sender)
          const receiver = adapter.makeUser(u.receiver)
          // Should never happen
          if (!sender && receiver) return null

          return {
            ...u,
            sender: adapter.makeUser(u.sender)!,
            receiver: adapter.makeUser(u.receiver)!,
            // Hack alert:
            // Don't show followee supporters yet, because they take too
            // long to load in (requires a subsequent call to DN)
            // followee_supporter_ids: u.followee_supporters.map(({ user_id }) =>
            //   decodeHashId(user_id)
            // )
            followee_supporter_ids: []
          }
        })
        .filter(removeNullable)
    }
    return null
  }

  async getNFTGatedTrackSignatures({
    userId,
    trackMap
  }: GetNFTGatedTrackSignaturesArgs) {
    if (!Object.keys(trackMap).length) return null

    const encodedUserId = this._encodeOrThrow(userId)
    this._assertInitialized()

    // To avoid making a POST request and thereby introducing a new pattern in the DN,
    // we build a param string that represents the info we need to verify nft collection ownership.
    // The trackMap is a map of track ids -> token ids.
    // If the nft collection is not ERC1155, then there are no token ids.
    // We append the track ids and token ids as query params, making sure they're the same length
    // so that DN knows which token ids belong to which track ids.
    // Example:
    // trackMap: { 1: [1, 2], 2: [], 3: [1]}
    // query params: '?track_ids=1&token_ids=1-2&track_ids=2&token_ids=&track_ids=3&token_ids=1'
    const trackIdParams: string[] = []
    const tokenIdParams: string[] = []
    Object.keys(trackMap).forEach((trackId) => {
      trackIdParams.push(trackId)
      tokenIdParams.push(trackMap[trackId].join('-'))
    })
    const params = {
      track_ids: trackIdParams,
      token_ids: tokenIdParams
    }

    const response = await this._getResponse<
      APIResponse<GetNFTGatedTrackSignaturesResponse>
    >(FULL_ENDPOINT_MAP.getNFTGatedTrackSignatures(encodedUserId), params)
    return response ? response.data : null
  }

  async getPlaylistUpdates(userId: number) {
    type ApiPlaylistUpdate = {
      playlist_id: string
      updated_at: string
      last_seen_at: string
    }
    type PlaylistUpdatesResponse = { playlist_updates: ApiPlaylistUpdate[] }
    const response = await this._getResponse<
      APIResponse<PlaylistUpdatesResponse>
    >(FULL_ENDPOINT_MAP.playlistUpdates(encodeHashId(userId)))
    const playlistUpdates = response?.data?.playlist_updates

    if (!playlistUpdates) {
      return null
    }

    return playlistUpdates.map((playlistUpdate) => ({
      ...playlistUpdate,
      playlist_id: decodeHashId(playlistUpdate.playlist_id) as number
    }))
  }

  async init() {
    if (this.initializationState.state === 'initialized') return

    // If override passed, use that and return
    if (this.overrideEndpoint) {
      console.debug(
        `APIClient: Using override endpoint: ${this.overrideEndpoint}`
      )
      this.initializationState = {
        state: 'initialized',
        endpoint: this.overrideEndpoint,
        type: 'manual'
      }
      return
    }

    // Set the state to the eager discprov
    const eagerDiscprov = await getEagerDiscprov(this.localStorage, this.env)
    if (eagerDiscprov) {
      console.debug(`APIClient: setting to eager discprov: ${eagerDiscprov}`)
      this.initializationState = {
        state: 'initialized',
        endpoint: eagerDiscprov,
        type: 'manual'
      }
    }

    // Listen for libs on chain selection
    this.audiusBackendInstance.addDiscoveryProviderSelectionListener(
      (endpoint: string | null) => {
        if (endpoint) {
          console.debug(`APIClient: Setting to libs discprov: ${endpoint}`)
          this.initializationState = {
            state: 'initialized',
            endpoint,
            type: 'libs'
          }
        } else {
          console.warn('APIClient: No libs discprov endpoint')
        }
      }
    )

    console.debug('APIClient: Initialized')
  }

  makeUrl = (
    path: string,
    queryParams: QueryParams = {},
    pathType: PathType = PathType.VersionPath
  ) => {
    const formattedPath = this._formatPath(pathType, path)
    return this._constructUrl(formattedPath, queryParams)
  }

  // Helpers

  _assertInitialized() {
    if (this.initializationState.state !== 'initialized')
      throw new Error('AudiusAPIClient must be initialized before use')
  }

  async _getResponse<T>(
    path: string,
    params: QueryParams = {},
    retry = false,
    pathType: PathType = PathType.VersionFullPath,
    headers?: { [key: string]: string },
    splitArrayParams = false,
    abortOnUnreachable = true
  ): Promise<Nullable<T>> {
    if (this.initializationState.state !== 'initialized')
      throw new Error('_getResponse called uninitialized')

    // If not reachable, abort
    if (!this.isReachable && abortOnUnreachable) {
      console.debug(`APIClient: Not reachable, aborting request`)
      return null
    }

    // If a param has a null value, remove it
    const sanitizedParams = Object.keys(params).reduce((acc, cur) => {
      const val = params[cur]
      if (val === null || val === undefined) return acc
      return { ...acc, [cur]: val }
    }, {})

    const formattedPath = this._formatPath(pathType, path)
    const audiusLibs = this.getAudiusLibs()

    if (audiusLibs && this.initializationState.type === 'libs') {
      const data = await audiusLibs.discoveryProvider?._makeRequest(
        {
          endpoint: formattedPath,
          queryParams: sanitizedParams,
          headers
        },
        retry
      )
      if (!data) return null
      // TODO: Type boundaries of API
      return { data } as any
    }

    // Initialization type is manual. Make requests with fetch and handle failures.
    const resource = this._constructUrl(
      formattedPath,
      sanitizedParams,
      splitArrayParams
    )
    try {
      const response = await fetch(resource, { headers })
      if (!response.ok) {
        throw new Error(response.statusText)
      }
      return response.json()
    } catch (e) {
      // Something went wrong with the request and we should wait for the libs
      // initialization state if needed before retrying
      if (this.initializationState.type === 'manual') {
        await this.waitForLibsInit()
        this.initializationState = {
          type: 'libs',
          state: 'initialized',
          endpoint: this.initializationState.endpoint
        }
      }
      return this._getResponse(path, sanitizedParams, retry, pathType)
    }
  }

  _formatPath(pathType: PathType, path: string) {
    return `${pathType}${path}`
  }

  _encodeOrThrow(id: ID): OpaqueID {
    const encoded = encodeHashId(id)
    if (!encoded) {
      throw new Error(`Unable to encode id: ${id}`)
    }
    return encoded
  }

  _constructUrl(
    path: string,
    queryParams: QueryParams = {},
    splitArrayParams = false
  ) {
    if (this.initializationState.state !== 'initialized')
      throw new Error('_constructURL called uninitialized')
    const params = Object.entries({
      ...queryParams,
      app_name: this.appName,
      api_key: this.apiKey
    })
      .filter((p) => p[1] !== undefined && p[1] !== null)
      .map((p) => {
        if (Array.isArray(p[1])) {
          if (splitArrayParams) {
            // If we split, join in the form of
            // ?key=val1,val2,val3...
            return `${p[0]}=${p[1]
              .map((val) => encodeURIComponent(val))
              .join(',')}`
          } else {
            // Otherwise, join in the form of
            // ?key=val1&key=val2&key=val3...
            return p[1]
              .map((val) => `${p[0]}=${encodeURIComponent(val)}`)
              .join('&')
          }
        }
        return `${p[0]}=${encodeURIComponent(p[1]!)}`
      })
      .join('&')
    return `${this.initializationState.endpoint}${path}?${params}`
  }
}<|MERGE_RESOLUTION|>--- conflicted
+++ resolved
@@ -295,11 +295,7 @@
   isVerified?: boolean
   hasDownloads?: boolean
   isPremium?: boolean
-<<<<<<< HEAD
-  sort?: string
-=======
   sortMethod?: SearchSortMethod
->>>>>>> 13c9f644
 }
 
 type TrendingIdsResponse = {
@@ -1148,11 +1144,7 @@
     isVerified,
     hasDownloads,
     isPremium,
-<<<<<<< HEAD
-    sort
-=======
     sortMethod
->>>>>>> 13c9f644
   }: GetSearchArgs) {
     this._assertInitialized()
     const encodedUserId = encodeHashId(currentUserId)
@@ -1171,11 +1163,7 @@
       is_verified: isVerified,
       has_downloads: hasDownloads,
       is_purchaseable: isPremium,
-<<<<<<< HEAD
-      sort_method: sort
-=======
       sort_method: sortMethod
->>>>>>> 13c9f644
     }
 
     const searchResponse =
