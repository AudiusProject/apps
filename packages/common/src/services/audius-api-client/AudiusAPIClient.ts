import type { AudiusLibs } from '@audius/sdk'

import {
  ID,
  TimeRange,
  StemTrackMetadata,
  CollectionMetadata,
  UserChallenge
} from '../../models'
import { UndisbursedUserChallenge } from '../../store'
import { SearchKind } from '../../store/pages/search-results/types'
import { decodeHashId, encodeHashId } from '../../utils/hashIds'
import { Nullable, removeNullable } from '../../utils/typeUtils'
import { AuthHeaders } from '../audius-backend'
import type { AudiusBackend } from '../audius-backend'
import { getEagerDiscprov } from '../audius-backend/eagerLoadUtils'
import { Env } from '../env'
import { LocalStorage } from '../local-storage'
import { IntKeys, StringKeys, RemoteConfigInstance } from '../remote-config'

import * as adapter from './ResponseAdapter'
import { processSearchResults } from './helper'
import { makeActivity } from './makeActivity'
import {
  APIActivity,
  APIBlockConfirmation,
  APIFavorite,
  APIPlaylist,
  APIResponse,
  APISearch,
  APISearchAutocomplete,
  APIStem,
  APITrack,
  APIUser,
  GetNFTGatedTrackSignaturesResponse,
  GetTipsResponse,
  OpaqueID
} from './types'

// TODO: declare this at the root and use actual audiusLibs type
declare global {
  interface Window {
    audiusLibs: AudiusLibs
  }
}

enum PathType {
  RootPath = '',
  VersionPath = '/v1',
  VersionFullPath = '/v1/full'
}

const ROOT_ENDPOINT_MAP = {
  feed: `/feed`,
  healthCheck: '/health_check',
  blockConfirmation: '/block_confirmation',
  getCollectionMetadata: '/playlists'
}

const FULL_ENDPOINT_MAP = {
  trending: (experiment: string | null) =>
    experiment ? `/tracks/trending/${experiment}` : '/tracks/trending',
  trendingIds: (experiment: string | null) =>
    experiment ? `/tracks/trending/ids/${experiment}` : '/tracks/trending/ids',
  trendingUnderground: (experiment: string | null) =>
    experiment
      ? `/tracks/trending/underground/${experiment}`
      : '/tracks/trending/underground',
  trendingPlaylists: (experiment: string | null) =>
    experiment ? `/playlists/trending/${experiment}` : '/playlists/trending',
  recommended: '/tracks/recommended',
  remixables: '/tracks/remixables',
  playlistUpdates: (userId: OpaqueID) =>
    `/notifications/${userId}/playlist_updates`,
<<<<<<< HEAD
  getUser: (userId: OpaqueID) => `/users/${userId}`,
  getUsers: '/users',
  userByHandle: (handle: OpaqueID) => `/users/handle/${handle}`,
=======
>>>>>>> 04f31f9b
  userTracksByHandle: (handle: OpaqueID) => `/users/handle/${handle}/tracks`,
  userAiTracksByHandle: (handle: OpaqueID) =>
    `/users/handle/${handle}/tracks/ai_attributed`,
  userRepostsByHandle: (handle: OpaqueID) => `/users/handle/${handle}/reposts`,
  getRelatedArtists: (userId: OpaqueID) => `/users/${userId}/related`,
  getPlaylist: (playlistId: OpaqueID) => `/playlists/${playlistId}`,
  getPlaylists: '/playlists',
  getPlaylistByPermalink: (handle: string, slug: string) =>
    `/playlists/by_permalink/${handle}/${slug}`,
  topGenreUsers: '/users/genre/top',
  topArtists: '/users/top',
  getTrack: (trackId: OpaqueID) => `/tracks/${trackId}`,
  getTracks: () => `/tracks`,
  getTrackByHandleAndSlug: `/tracks`,
  getStems: (trackId: OpaqueID) => `/tracks/${trackId}/stems`,
  getRemixes: (trackId: OpaqueID) => `/tracks/${trackId}/remixes`,
  getRemixing: (trackId: OpaqueID) => `/tracks/${trackId}/remixing`,
  searchFull: `/search/full`,
  searchAutocomplete: `/search/autocomplete`,
  getReaction: '/reactions',
  getTips: '/tips',
  getNFTGatedTrackSignatures: (userId: OpaqueID) =>
    `/tracks/${userId}/nft-gated-signatures`,
  getPremiumTracks: '/tracks/usdc-purchase'
}

const ENDPOINT_MAP = {
  associatedWallets: '/users/associated_wallets',
  associatedWalletUserId: '/users/id',
  userChallenges: (userId: OpaqueID) => `/users/${userId}/challenges`,
  userFavorites: (userId: OpaqueID) => `/users/${userId}/favorites`,
  userTags: (userId: OpaqueID) => `/users/${userId}/tags`,
  undisbursedUserChallenges: `/challenges/undisbursed`
}

const TRENDING_LIMIT = 100

export type QueryParams = {
  [key: string]: string | number | undefined | boolean | string[] | null
}

type GetTrackArgs = {
  id: ID
  currentUserId?: Nullable<ID>
  unlistedArgs?: {
    urlTitle: string
    handle: string
  }
  abortOnUnreachable?: boolean
}

type GetTracksArgs = {
  ids: ID[]
  currentUserId: Nullable<ID>
}

type GetTrackByHandleAndSlugArgs = {
  handle: string
  slug: string
  currentUserId: Nullable<ID>
}

type PaginationArgs = {
  limit?: number
  offset?: number
}

type CurrentUserIdArg = { currentUserId: Nullable<ID> }

type GetTopArtistsArgs = PaginationArgs & CurrentUserIdArg

type GetTrendingArgs = {
  timeRange?: TimeRange
  offset?: number
  limit?: number
  currentUserId: Nullable<ID>
  genre: Nullable<string>
}

type GetTrendingUndergroundArgs = {
  offset?: number
  limit?: number
  currentUserId: Nullable<ID>
}

type GetTrendingIdsArgs = {
  limit?: number
  genre?: Nullable<string>
}

type GetRecommendedArgs = {
  genre: Nullable<string>
  exclusionList: number[]
  currentUserId: Nullable<ID>
}

type GetRemixablesArgs = {
  limit?: number
  currentUserId: Nullable<ID>
}

<<<<<<< HEAD
type GetFollowingArgs = {
  profileUserId: ID
  currentUserId: Nullable<ID>
  offset?: number
  limit?: number
}

type GetFollowersArgs = {
  profileUserId: ID
  currentUserId: Nullable<ID>
  offset?: number
  limit?: number
}

type GetTrackRepostUsersArgs = {
  trackId: ID
  currentUserId: Nullable<ID>
  limit?: number
  offset?: number
}

type GetTrackFavoriteUsersArgs = {
  trackId: ID
  currentUserId: Nullable<ID>
  limit?: number
  offset?: number
}

type GetPlaylistRepostUsersArgs = {
  playlistId: ID
  currentUserId: Nullable<ID>
  limit?: number
  offset?: number
}

type GetPlaylistFavoriteUsersArgs = {
  playlistId: ID
  currentUserId: Nullable<ID>
  limit?: number
  offset?: number
}

type GetUserArgs = {
  userId: ID
  currentUserId: Nullable<ID>
  abortOnUnreachable?: boolean
}

type GetUsersArgs = {
  userIds: ID[]
  currentUserId: Nullable<ID>
  abortOnUnreachable?: boolean
}

type GetUserByHandleArgs = {
  handle: string
  currentUserId: Nullable<ID>
  retry?: boolean
}

=======
>>>>>>> 04f31f9b
type GetUserTracksByHandleArgs = {
  handle: string
  currentUserId: Nullable<ID>
  sort?: 'date' | 'plays'
  offset?: number
  limit?: number
  getUnlisted: boolean
}

type GetUserAiTracksByHandleArgs = {
  handle: string
  currentUserId: Nullable<ID>
  sort?: 'date' | 'plays'
  offset?: number
  limit?: number
  getUnlisted: boolean
}

type GetPremiumTracksArgs = {
  currentUserId: Nullable<ID>
  offset?: number
  limit?: number
}

type GetRelatedArtistsArgs = PaginationArgs & {
  userId: ID
}

type GetFavoritesArgs = {
  currentUserId: ID
  limit?: number
}

type GetTopArtistGenresArgs = {
  genres?: string[]
  limit?: number
  offset?: number
}

type GetUserRepostsByHandleArgs = {
  handle: string
  currentUserId: Nullable<ID>
  offset?: number
  limit?: number
}

type GetCollectionMetadataArgs = {
  collectionId: ID
  currentUserId: ID
  abortOnUnreachable?: boolean
}

type GetPlaylistArgs = {
  playlistId: ID
  currentUserId: Nullable<ID>
  abortOnUnreachable?: boolean
}

type GetPlaylistsArgs = {
  playlistIds: ID[]
  currentUserId: Nullable<ID>
  abortOnUnreachable?: boolean
}

type GetPlaylistByPermalinkArgs = {
  permalink: string
  currentUserId: Nullable<ID>
}

type GetStemsArgs = {
  trackId: ID
}

type GetRemixesArgs = {
  trackId: ID
  currentUserId: Nullable<ID>
  limit: number
  offset: number
}

type RemixesResponse = {
  tracks: APITrack[]
  count: number
}

type GetRemixingArgs = {
  trackId: ID
  currentUserId: Nullable<ID>
  limit: number
  offset: number
}

type GetSearchArgs = {
  currentUserId: Nullable<ID>
  query: string
  kind?: SearchKind
  limit?: number
  offset?: number
  includePurchaseable?: boolean
}

type TrendingIdsResponse = {
  week: { id: string }[]
  month: { id: string }[]
  year: { id: string }[]
  allTime: { id: string }[]
}

export type TrendingIds = {
  week: ID[]
  month: ID[]
  year: ID[]
  allTime: ID[]
}

type GetTrendingPlaylistsArgs = {
  currentUserId: Nullable<ID>
  limit: number
  offset: number
  time: 'week' | 'month' | 'year'
}

type GetAssociatedWalletsArgs = {
  userID: number
}

export type AssociatedWalletsResponse = {
  wallets: string[]
  sol_wallets: string[]
}

type GetAssociatedWalletUserIDArgs = {
  address: string
}

type AssociatedWalletUserIdResponse = {
  user_id: Nullable<ID>
}

type GetUserChallengesArgs = {
  userID: number
}

type UserChallengesResponse = [
  {
    challenge_id: string
    user_id: string
    specifier: string
    is_complete: boolean
    is_active: boolean
    is_disbursed: boolean
    current_step_count: number
    max_steps: number
    challenge_type: string
    amount: string
    disbursed_amount: number
    metadata: object
    cooldown_days: number
  }
]

type UndisbursedUserChallengesResponse = [
  {
    challenge_id: string
    user_id: string
    specifier: string
    amount: string
    completed_blocknumber: number
    handle: string
    wallet: string
    created_at: string
  }
]

export type GetSocialFeedArgs = QueryParams & {
  filter: string
  with_users?: boolean
  tracks_only?: boolean
  followee_user_ids?: ID[]
  current_user_id?: ID
}

type GetSocialFeedResponse = {}

type GetReactionArgs = {
  reactedToIds: string[]
}

type GetReactionResponse = [
  {
    reaction_value: string
    reaction_type: string
    sender_user_id: string
    reacted_to: string
  }
]

export type GetTipsArgs = {
  userId: ID
  limit?: number
  offset?: number
  receiverMinFollowers?: number
  receiverIsVerified?: boolean
  currentUserFollows?: 'sender' | 'receiver' | 'sender_or_receiver'
  uniqueBy?: 'sender' | 'receiver'
  minSlot?: number
  maxSlot?: number
  txSignatures?: string[]
}

export type GetNFTGatedTrackSignaturesArgs = {
  userId: ID
  trackMap: {
    [id: ID]: string[]
  }
}

type InitializationState =
  | { state: 'uninitialized' }
  | {
      state: 'initialized'
      endpoint: string
      // Requests are dispatched via APIClient rather than libs
      type: 'manual'
    }
  | {
      state: 'initialized'
      endpoint: string
      // Requests are dispatched and handled via libs
      type: 'libs'
    }

const emptySearchResponse: APIResponse<APISearch> = {
  data: {
    users: [],
    followed_users: [],
    tracks: [],
    saved_tracks: [],
    playlists: [],
    saved_playlists: [],
    saved_albums: [],
    albums: []
  }
}

type AudiusAPIClientConfig = {
  audiusBackendInstance: AudiusBackend
  getAudiusLibs: () => Nullable<AudiusLibs>
  overrideEndpoint?: string
  remoteConfigInstance: RemoteConfigInstance
  localStorage: LocalStorage
  env: Env
  waitForLibsInit: () => Promise<unknown>
  appName: string
  apiKey: string
}

export class AudiusAPIClient {
  initializationState: InitializationState = {
    state: 'uninitialized'
  }

  audiusBackendInstance: AudiusBackend
  getAudiusLibs: () => Nullable<AudiusLibs>
  overrideEndpoint?: string
  remoteConfigInstance: RemoteConfigInstance
  localStorage: LocalStorage
  env: Env
  isReachable?: boolean = true
  waitForLibsInit: () => Promise<unknown>
  appName: string
  apiKey: string

  constructor({
    audiusBackendInstance,
    getAudiusLibs,
    overrideEndpoint,
    remoteConfigInstance,
    localStorage,
    env,
    waitForLibsInit,
    appName,
    apiKey
  }: AudiusAPIClientConfig) {
    this.audiusBackendInstance = audiusBackendInstance
    this.getAudiusLibs = getAudiusLibs
    this.overrideEndpoint = overrideEndpoint
    this.remoteConfigInstance = remoteConfigInstance
    this.localStorage = localStorage
    this.env = env
    this.waitForLibsInit = waitForLibsInit
    this.appName = appName
    this.apiKey = apiKey
  }

  setIsReachable(isReachable: boolean) {
    this.isReachable = isReachable
  }

  async getTrending({
    timeRange = TimeRange.WEEK,
    limit = TRENDING_LIMIT,
    offset = 0,
    currentUserId,
    genre
  }: GetTrendingArgs) {
    this._assertInitialized()
    const encodedCurrentUserId = encodeHashId(currentUserId)
    const params = {
      time: timeRange,
      limit,
      offset,
      user_id: encodedCurrentUserId || undefined,
      genre: genre || undefined
    }
    const experiment = this.remoteConfigInstance.getRemoteVar(
      StringKeys.TRENDING_EXPERIMENT
    )
    const trendingResponse = await this._getResponse<APIResponse<APITrack[]>>(
      FULL_ENDPOINT_MAP.trending(experiment),
      params
    )

    if (!trendingResponse) return []

    const adapted = trendingResponse.data
      .map(adapter.makeTrack)
      .filter(removeNullable)
    return adapted
  }

  async getTrendingUnderground({
    limit = TRENDING_LIMIT,
    offset = 0,
    currentUserId
  }: GetTrendingUndergroundArgs) {
    this._assertInitialized()
    const encodedCurrentUserId = encodeHashId(currentUserId)
    const params = {
      limit,
      offset,
      user_id: encodedCurrentUserId
    }
    const experiment = this.remoteConfigInstance.getRemoteVar(
      StringKeys.UNDERGROUND_TRENDING_EXPERIMENT
    )
    const trendingResponse = await this._getResponse<APIResponse<APITrack[]>>(
      FULL_ENDPOINT_MAP.trendingUnderground(experiment),
      params
    )

    if (!trendingResponse) return []

    const adapted = trendingResponse.data
      .map(adapter.makeTrack)
      .filter(removeNullable)
    return adapted
  }

  async getTrendingIds({ genre, limit }: GetTrendingIdsArgs) {
    this._assertInitialized()
    const params = {
      limit,
      genre: genre || undefined
    }
    const experiment = this.remoteConfigInstance.getRemoteVar(
      StringKeys.TRENDING_EXPERIMENT
    )
    const trendingIdsResponse = await this._getResponse<
      APIResponse<TrendingIdsResponse>
    >(FULL_ENDPOINT_MAP.trendingIds(experiment), params)
    if (!trendingIdsResponse) {
      return {
        week: [],
        month: [],
        year: [],
        allTime: []
      }
    }

    const timeRanges = Object.keys(trendingIdsResponse.data) as TimeRange[]
    const res = timeRanges.reduce(
      (acc: TrendingIds, timeRange: TimeRange) => {
        acc[timeRange] = trendingIdsResponse.data[timeRange]
          .map(adapter.makeTrackId)
          .filter(Boolean) as ID[]
        return acc
      },
      {
        week: [],
        month: [],
        year: [],
        allTime: []
      }
    )
    return res
  }

  async getRecommended({
    genre,
    exclusionList,
    currentUserId
  }: GetRecommendedArgs) {
    this._assertInitialized()
    const encodedCurrentUserId = encodeHashId(currentUserId)
    const params = {
      genre,
      limit:
        this.remoteConfigInstance.getRemoteVar(IntKeys.AUTOPLAY_LIMIT) || 10,
      exclusion_list:
        exclusionList.length > 0 ? exclusionList.map(String) : undefined,
      user_id: encodedCurrentUserId || undefined
    }
    const recommendedResponse = await this._getResponse<
      APIResponse<APITrack[]>
    >(FULL_ENDPOINT_MAP.recommended, params)

    if (!recommendedResponse) return []

    const adapted = recommendedResponse.data
      .map(adapter.makeTrack)
      .filter(removeNullable)
    return adapted
  }

  async getRemixables({ limit = 25, currentUserId }: GetRemixablesArgs) {
    this._assertInitialized()
    const encodedCurrentUserId = encodeHashId(currentUserId)
    const params = {
      limit,
      user_id: encodedCurrentUserId || undefined,
      with_users: true
    }
    const remixablesResponse = await this._getResponse<APIResponse<APITrack[]>>(
      FULL_ENDPOINT_MAP.remixables,
      params
    )

    if (!remixablesResponse) return []

    const adapted = remixablesResponse.data
      .map(adapter.makeTrack)
      .filter(removeNullable)

    return adapted
  }

  async getTrack(
    { id, currentUserId, unlistedArgs, abortOnUnreachable }: GetTrackArgs,
    retry = true
  ) {
    const encodedTrackId = this._encodeOrThrow(id)
    const encodedCurrentUserId = encodeHashId(currentUserId ?? null)

    this._assertInitialized()

    const args = {
      user_id: encodedCurrentUserId,
      url_title: unlistedArgs?.urlTitle,
      handle: unlistedArgs?.handle,
      show_unlisted: !!unlistedArgs
    }

    const trackResponse = await this._getResponse<APIResponse<APITrack>>(
      FULL_ENDPOINT_MAP.getTrack(encodedTrackId),
      args,
      retry,
      undefined,
      undefined,
      abortOnUnreachable
    )

    if (!trackResponse) return null
    const adapted = adapter.makeTrack(trackResponse.data)
    return adapted
  }

  async getTracks({ ids, currentUserId }: GetTracksArgs) {
    this._assertInitialized()
    const encodedTrackIds = ids.map((id) => this._encodeOrThrow(id))
    const encodedCurrentUserId = encodeHashId(currentUserId)
    const params = {
      id: encodedTrackIds,
      user_id: encodedCurrentUserId || undefined,
      limit: encodedTrackIds.length
    }

    const trackResponse = await this._getResponse<APIResponse<APITrack[]>>(
      FULL_ENDPOINT_MAP.getTracks(),
      params,
      true
    )
    if (!trackResponse) {
      return null
    }
    const adapted = trackResponse.data
      .map((track) => adapter.makeTrack(track))
      .filter(removeNullable)
    return adapted
  }

  async getTrackByHandleAndSlug({
    handle,
    slug,
    currentUserId
  }: GetTrackByHandleAndSlugArgs) {
    this._assertInitialized()
    const encodedCurrentUserId = encodeHashId(currentUserId)
    const params = {
      handle,
      slug,
      user_id: encodedCurrentUserId || undefined
    }

    const trackResponse = await this._getResponse<APIResponse<APITrack>>(
      FULL_ENDPOINT_MAP.getTrackByHandleAndSlug,
      params,
      true
    )
    if (!trackResponse) {
      return null
    }
    return adapter.makeTrack(trackResponse.data)
  }

  async getStems({ trackId }: GetStemsArgs): Promise<StemTrackMetadata[]> {
    this._assertInitialized()
    const encodedTrackId = this._encodeOrThrow(trackId)
    const response = await this._getResponse<APIResponse<APIStem[]>>(
      FULL_ENDPOINT_MAP.getStems(encodedTrackId)
    )

    if (!response) return []

    const adapted = response.data
      .map(adapter.makeStemTrack)
      .filter(removeNullable)
    return adapted
  }

  async getRemixes({ trackId, limit, offset, currentUserId }: GetRemixesArgs) {
    this._assertInitialized()
    const encodedTrackId = this._encodeOrThrow(trackId)
    const encodedUserId = encodeHashId(currentUserId)
    const params = {
      userId: encodedUserId ?? undefined,
      limit,
      offset
    }

    const remixesResponse = await this._getResponse<
      APIResponse<RemixesResponse>
    >(FULL_ENDPOINT_MAP.getRemixes(encodedTrackId), params)

    if (!remixesResponse) return { count: 0, tracks: [] }

    const tracks = remixesResponse.data.tracks
      .map(adapter.makeTrack)
      .filter(removeNullable)
    return { count: remixesResponse.data.count, tracks }
  }

  async getRemixing({
    trackId,
    limit,
    offset,
    currentUserId
  }: GetRemixingArgs) {
    this._assertInitialized()
    const encodedTrackId = this._encodeOrThrow(trackId)
    const encodedUserId = encodeHashId(currentUserId)
    const params = {
      userId: encodedUserId ?? undefined,
      limit,
      offset
    }

    const remixingResponse = await this._getResponse<APIResponse<APITrack[]>>(
      FULL_ENDPOINT_MAP.getRemixing(encodedTrackId),
      params
    )

    if (!remixingResponse) return []

    const tracks = remixingResponse.data.map(adapter.makeTrack)
    return tracks
  }

<<<<<<< HEAD
  async getUser({ userId, currentUserId, abortOnUnreachable }: GetUserArgs) {
    const encodedUserId = this._encodeOrThrow(userId)
    const encodedCurrentUserId = encodeHashId(currentUserId)
    this._assertInitialized()
    const params = {
      user_id: encodedCurrentUserId || undefined
    }

    const response = await this._getResponse<APIResponse<APIUser[]>>(
      FULL_ENDPOINT_MAP.getUser(encodedUserId),
      params,
      undefined,
      undefined,
      undefined,
      abortOnUnreachable
    )

    if (!response) return []

    const adapted = response.data.map(adapter.makeUser).filter(removeNullable)
    return adapted
  }

  async getUsers({ userIds, currentUserId, abortOnUnreachable }: GetUsersArgs) {
    this._assertInitialized()
    const encodedUserIds = userIds.map((id) => this._encodeOrThrow(id))
    const encodedCurrentUserId = encodeHashId(currentUserId)

    const params = {
      id: encodedUserIds,
      user_id: encodedCurrentUserId || undefined,
      limit: encodedUserIds.length
    }

    const response = await this._getResponse<APIResponse<APIUser[]>>(
      FULL_ENDPOINT_MAP.getUsers,
      params,
      undefined,
      undefined,
      undefined,
      abortOnUnreachable
    )

    if (!response) return []

    const adapted = response.data.map(adapter.makeUser).filter(removeNullable)
    return adapted
  }

  async getUserByHandle({
    handle,
    currentUserId,
    retry = true
  }: GetUserByHandleArgs) {
    const encodedCurrentUserId = encodeHashId(currentUserId)
    this._assertInitialized()
    const params = {
      user_id: encodedCurrentUserId || undefined
    }

    const response = await this._getResponse<APIResponse<APIUser[]>>(
      FULL_ENDPOINT_MAP.userByHandle(handle),
      params,
      retry
    )

    if (!response) return []

    const adapted = response.data.map(adapter.makeUser).filter(removeNullable)
    return adapted
  }

=======
>>>>>>> 04f31f9b
  async getUserTracksByHandle({
    handle,
    currentUserId,
    sort = 'date',
    limit,
    offset,
    getUnlisted
  }: GetUserTracksByHandleArgs) {
    this._assertInitialized()
    const encodedCurrentUserId = encodeHashId(currentUserId)
    const params = {
      user_id: encodedCurrentUserId || undefined,
      sort,
      limit,
      offset
    }

    let headers = {}
    if (encodedCurrentUserId && getUnlisted) {
      const { data, signature } = await this.audiusBackendInstance.signData()
      headers = {
        [AuthHeaders.Message]: data,
        [AuthHeaders.Signature]: signature
      }
    }

    const response = await this._getResponse<APIResponse<APITrack[]>>(
      FULL_ENDPOINT_MAP.userTracksByHandle(handle),
      params,
      true,
      PathType.VersionFullPath,
      headers
    )

    if (!response) return []

    const adapted = response.data.map(adapter.makeTrack).filter(removeNullable)
    return adapted
  }

  async getUserAiTracksByHandle({
    handle,
    currentUserId,
    sort = 'date',
    limit,
    offset,
    getUnlisted
  }: GetUserAiTracksByHandleArgs) {
    this._assertInitialized()
    const encodedCurrentUserId = encodeHashId(currentUserId)
    const params = {
      user_id: encodedCurrentUserId || undefined,
      sort,
      limit,
      offset
    }

    let headers = {}
    if (encodedCurrentUserId && getUnlisted) {
      const { data, signature } = await this.audiusBackendInstance.signData()
      headers = {
        [AuthHeaders.Message]: data,

        [AuthHeaders.Signature]: signature
      }
    }

    const response = await this._getResponse<APIResponse<APITrack[]>>(
      FULL_ENDPOINT_MAP.userAiTracksByHandle(handle),
      params,
      true,
      PathType.VersionFullPath,
      headers
    )

    if (!response) return []

    const adapted = response.data.map(adapter.makeTrack).filter(removeNullable)
    return adapted
  }

  async getPremiumTracks({
    currentUserId,
    limit,
    offset
  }: GetPremiumTracksArgs) {
    this._assertInitialized()
    const encodedCurrentUserId = encodeHashId(currentUserId)
    const params = {
      user_id: encodedCurrentUserId || undefined,
      limit,
      offset
    }

    const response = await this._getResponse<APIResponse<APITrack[]>>(
      FULL_ENDPOINT_MAP.getPremiumTracks,
      params,
      true,
      PathType.VersionFullPath
    )

    if (!response) return []

    const adapted = response.data.map(adapter.makeTrack).filter(removeNullable)
    return adapted
  }

  async getFavorites({ currentUserId, limit }: GetFavoritesArgs) {
    this._assertInitialized()
    const encodedUserId = encodeHashId(currentUserId)
    const params = { user_id: encodedUserId, limit }
    const response = await this._getResponse<APIResponse<APIFavorite[]>>(
      ENDPOINT_MAP.userFavorites(encodedUserId),
      params,
      true,
      PathType.VersionPath
    )
    if (!response) return null
    const { data } = response
    return data.map(adapter.makeFavorite).filter(removeNullable)
  }

  async getUserRepostsByHandle({
    handle,
    currentUserId,
    limit,
    offset
  }: GetUserRepostsByHandleArgs) {
    this._assertInitialized()
    const encodedCurrentUserId = encodeHashId(currentUserId)
    const params = {
      user_id: encodedCurrentUserId || undefined,
      limit,
      offset
    }

    const response = await this._getResponse<APIResponse<APIActivity[]>>(
      FULL_ENDPOINT_MAP.userRepostsByHandle(handle),
      params
    )

    if (!response) return []

    const adapted = response.data.map(makeActivity).filter(removeNullable)
    return adapted
  }

  async getRelatedArtists({ userId, offset, limit }: GetRelatedArtistsArgs) {
    this._assertInitialized()
    const encodedUserId = this._encodeOrThrow(userId)
    const response = await this._getResponse<APIResponse<APIUser[]>>(
      FULL_ENDPOINT_MAP.getRelatedArtists(encodedUserId),
      { offset, limit }
    )
    if (!response) return []
    const adapted = response.data.map(adapter.makeUser).filter(removeNullable)
    return adapted
  }

  async getTopArtistGenres({ genres, limit, offset }: GetTopArtistGenresArgs) {
    this._assertInitialized()

    const params = {
      genre: genres,
      limit,
      offset
    }

    const favoritedTrackResponse = await this._getResponse<
      APIResponse<APIUser[]>
    >(FULL_ENDPOINT_MAP.topGenreUsers, params)

    if (!favoritedTrackResponse) return []

    const adapted = favoritedTrackResponse.data
      .map(adapter.makeUser)
      .filter(removeNullable)
    return adapted
  }

  async getTopArtists({ limit, offset, currentUserId }: GetTopArtistsArgs) {
    this._assertInitialized()
    const encodedUserId = encodeHashId(currentUserId)

    const params = {
      limit,
      offset,
      user_id: encodedUserId
    }

    const topArtistsResponse = await this._getResponse<APIResponse<APIUser[]>>(
      FULL_ENDPOINT_MAP.topArtists,
      params
    )

    if (!topArtistsResponse) return []

    const adapted = topArtistsResponse.data
      .map(adapter.makeUser)
      .filter(removeNullable)
    return adapted
  }

  async getCollectionMetadata({
    collectionId,
    currentUserId,
    abortOnUnreachable
  }: GetCollectionMetadataArgs) {
    this._assertInitialized()

    const headers = { 'X-User-ID': currentUserId.toString() }
    const params = { playlist_id: collectionId }
    const response = await this._getResponse<APIResponse<CollectionMetadata[]>>(
      ROOT_ENDPOINT_MAP.getCollectionMetadata,
      params,
      false,
      PathType.RootPath,
      headers,
      abortOnUnreachable
    )
    return response?.data?.[0]
  }

  async getPlaylist({
    playlistId,
    currentUserId,
    abortOnUnreachable
  }: GetPlaylistArgs) {
    this._assertInitialized()
    const encodedCurrentUserId = encodeHashId(currentUserId)
    const encodedPlaylistId = this._encodeOrThrow(playlistId)
    const params = {
      user_id: encodedCurrentUserId || undefined
    }

    const response = await this._getResponse<APIResponse<APIPlaylist[]>>(
      FULL_ENDPOINT_MAP.getPlaylist(encodedPlaylistId),
      params,
      undefined,
      undefined,
      undefined,
      abortOnUnreachable
    )

    if (!response) return []

    const adapted = response.data
      .map(adapter.makePlaylist)
      .filter(removeNullable)
    return adapted
  }

  async getPlaylists({
    playlistIds,
    currentUserId,
    abortOnUnreachable
  }: GetPlaylistsArgs) {
    this._assertInitialized()
    const encodedCurrentUserId = encodeHashId(currentUserId)
    const encodedPlaylistIds = playlistIds.map((id) => this._encodeOrThrow(id))

    const params = {
      id: encodedPlaylistIds,
      user_id: encodedCurrentUserId || undefined,
      limit: encodedPlaylistIds.length
    }

    const response = await this._getResponse<APIResponse<APIPlaylist[]>>(
      FULL_ENDPOINT_MAP.getPlaylists,
      params,
      undefined,
      undefined,
      undefined,
      abortOnUnreachable
    )

    if (!response) return []

    const adapted = response.data
      .map(adapter.makePlaylist)
      .filter(removeNullable)
    return adapted
  }

  async getPlaylistByPermalink({
    permalink,
    currentUserId
  }: GetPlaylistByPermalinkArgs) {
    this._assertInitialized()
    const encodedCurrentUserId = encodeHashId(currentUserId)
    const params = {
      user_id: encodedCurrentUserId || undefined
    }
    const splitPermalink = permalink.split('/')
    if (splitPermalink.length !== 4) {
      throw Error(
        'Permalink formatted incorrectly. Should follow /<handle>/playlist/<slug> format.'
      )
    }
    const [, handle, , slug] = splitPermalink
    const response = await this._getResponse<APIResponse<APIPlaylist[]>>(
      FULL_ENDPOINT_MAP.getPlaylistByPermalink(handle, slug),
      params
    )

    if (!response) return []

    const adapted = response.data
      .map(adapter.makePlaylist)
      .filter(removeNullable)
    return adapted
  }

  async getSearchFull({
    currentUserId,
    query,
    kind,
    offset,
    limit,
    includePurchaseable
  }: GetSearchArgs) {
    this._assertInitialized()
    const encodedUserId = encodeHashId(currentUserId)
    const params = {
      user_id: encodedUserId,
      query,
      kind,
      offset,
      limit,
      includePurchaseable
    }

    const searchResponse =
      (await this._getResponse<APIResponse<APISearch>>(
        FULL_ENDPOINT_MAP.searchFull,
        params
      )) ?? emptySearchResponse

    const adapted = adapter.adaptSearchResponse(searchResponse)
    return processSearchResults(adapted)
  }

  async getSearchAutocomplete({
    currentUserId,
    query,
    kind,
    offset,
    limit,
    includePurchaseable
  }: GetSearchArgs) {
    this._assertInitialized()
    const encodedUserId = encodeHashId(currentUserId)
    const params = {
      user_id: encodedUserId,
      query,
      kind,
      offset,
      limit,
      includePurchaseable
    }

    const searchResponse =
      (await this._getResponse<APIResponse<APISearchAutocomplete>>(
        FULL_ENDPOINT_MAP.searchAutocomplete,
        params
      )) ?? emptySearchResponse
    const adapted = adapter.adaptSearchAutocompleteResponse(searchResponse)
    return processSearchResults({
      isAutocomplete: true,
      ...adapted
    })
  }

  async getTrendingPlaylists({
    currentUserId,
    time,
    limit,
    offset
  }: GetTrendingPlaylistsArgs) {
    const encodedUserId = encodeHashId(currentUserId)
    const params = {
      user_id: encodedUserId,
      limit,
      offset,
      time
    }

    const experiment = this.remoteConfigInstance.getRemoteVar(
      StringKeys.PLAYLIST_TRENDING_EXPERIMENT
    )
    const response = await this._getResponse<APIResponse<APIPlaylist[]>>(
      FULL_ENDPOINT_MAP.trendingPlaylists(experiment),
      params
    )

    if (!response) return []
    const adapted = response.data
      .map(adapter.makePlaylist)
      .filter(removeNullable)
    return adapted
  }

  async getAssociatedWallets({ userID }: GetAssociatedWalletsArgs) {
    this._assertInitialized()
    const encodedCurrentUserId = encodeHashId(userID)
    const params = { id: encodedCurrentUserId }
    const associatedWallets: Nullable<APIResponse<AssociatedWalletsResponse>> =
      await this._getResponse(
        ENDPOINT_MAP.associatedWallets,
        params,
        true,
        PathType.VersionPath
      )

    if (!associatedWallets) return null
    return associatedWallets.data
  }

  async getAssociatedWalletUserId({ address }: GetAssociatedWalletUserIDArgs) {
    this._assertInitialized()
    const params = { associated_wallet: address }

    const userID: Nullable<APIResponse<AssociatedWalletUserIdResponse>> =
      await this._getResponse(
        ENDPOINT_MAP.associatedWalletUserId,
        params,
        true,
        PathType.VersionPath
      )

    if (!userID) return null
    const encodedUserId = userID.data.user_id
    return encodedUserId ? decodeHashId(encodedUserId.toString()) : null
  }

  getUserChallenges = async ({ userID }: GetUserChallengesArgs) => {
    this._assertInitialized()
    const encodedCurrentUserId = encodeHashId(userID)
    if (encodedCurrentUserId === null) return null // throw error

    const params = { id: encodedCurrentUserId }

    const userChallenges: Nullable<APIResponse<UserChallengesResponse>> =
      await this._getResponse(
        ENDPOINT_MAP.userChallenges(encodedCurrentUserId),
        params,
        true,
        PathType.VersionPath
      )

    if (!userChallenges) return null
    // DN may have amount as a string
    const challenges = userChallenges.data.map((challenge) => {
      return {
        ...challenge,
        amount: Number(challenge.amount)
      }
    })
    return challenges as UserChallenge[]
  }

  getUserTags = async ({ userId }: { userId: ID }) => {
    const encodedUserId = encodeHashId(userId)
    return await this._getResponse<APIResponse<string[]>>(
      ENDPOINT_MAP.userTags(encodedUserId),
      undefined,
      false,
      PathType.VersionPath
    )
  }

  getUndisbursedUserChallenges = async ({ userID }: { userID: ID }) => {
    this._assertInitialized()
    const encodedCurrentUserId = encodeHashId(userID)
    if (encodedCurrentUserId === null) return null // throw error

    const params = { user_id: encodedCurrentUserId }

    const undisbursedUserChallenges: Nullable<
      APIResponse<UndisbursedUserChallengesResponse>
    > = await this._getResponse(
      ENDPOINT_MAP.undisbursedUserChallenges,
      params,
      true /* retry */,
      PathType.VersionPath
    )

    if (!undisbursedUserChallenges) return null
    // DN may have amount as a string
    const challenges = undisbursedUserChallenges.data.map((challenge) => {
      return {
        ...challenge,
        amount: Number(challenge.amount)
      }
    })
    return challenges as UndisbursedUserChallenge[]
  }

  async getBlockConfirmation(
    blockhash: string,
    blocknumber: number
  ): Promise<
    | {
        block_found: boolean
        block_passed: boolean
      }
    | {}
  > {
    const response = await this._getResponse<APIResponse<APIBlockConfirmation>>(
      ROOT_ENDPOINT_MAP.blockConfirmation,
      { blockhash, blocknumber },
      true,
      PathType.RootPath
    )
    if (!response) return {}
    return response.data
  }

  async getSocialFeed({
    offset,
    limit,
    with_users,
    filter,
    tracks_only,
    followee_user_ids,
    current_user_id
  }: GetSocialFeedArgs) {
    this._assertInitialized()
    const headers = current_user_id
      ? {
          'X-User-ID': current_user_id.toString()
        }
      : undefined
    const response = await this._getResponse<
      APIResponse<GetSocialFeedResponse>
    >(
      ROOT_ENDPOINT_MAP.feed,
      {
        offset,
        limit,
        with_users,
        filter,
        tracks_only,
        followee_user_id: followee_user_ids
          ? followee_user_ids.map((id) => id.toString())
          : undefined
      },
      true,
      PathType.RootPath,
      headers
    )
    if (!response) return null
    return response.data
  }

  async getReaction({ reactedToIds }: GetReactionArgs) {
    const params = {
      reacted_to_ids: reactedToIds
    }
    const response = await this._getResponse<APIResponse<GetReactionResponse>>(
      FULL_ENDPOINT_MAP.getReaction,
      params,
      false,
      PathType.VersionFullPath,
      {},
      true
    ) // Perform without retries, using 'split' approach for multiple query params

    if (!response || !response.data.length) return null

    const adapted = response.data.map((item) => ({
      reactionValue: parseInt(item.reaction_value),
      reactionType: item.reaction_type,
      senderUserId: decodeHashId(item.sender_user_id),
      reactedTo: item.reacted_to
    }))[0]

    return adapted
  }

  async getTips({
    userId,
    limit,
    offset,
    receiverMinFollowers,
    receiverIsVerified,
    currentUserFollows,
    uniqueBy,
    minSlot,
    maxSlot,
    txSignatures
  }: GetTipsArgs) {
    const encodedUserId = this._encodeOrThrow(userId)
    this._assertInitialized()
    const params = {
      user_id: encodedUserId,
      limit,
      offset,
      receiver_min_followers: receiverMinFollowers,
      receiver_is_verififed: receiverIsVerified,
      current_user_follows: currentUserFollows,
      unique_by: uniqueBy,
      min_slot: minSlot,
      max_slot: maxSlot,
      tx_signatures: txSignatures
    }

    const response = await this._getResponse<APIResponse<GetTipsResponse[]>>(
      FULL_ENDPOINT_MAP.getTips,
      params
    )
    if (response && response.data) {
      return response.data
        .map((u) => {
          const sender = adapter.makeUser(u.sender)
          const receiver = adapter.makeUser(u.receiver)
          // Should never happen
          if (!sender && receiver) return null

          return {
            ...u,
            sender: adapter.makeUser(u.sender)!,
            receiver: adapter.makeUser(u.receiver)!,
            // Hack alert:
            // Don't show followee supporters yet, because they take too
            // long to load in (requires a subsequent call to DN)
            // followee_supporter_ids: u.followee_supporters.map(({ user_id }) =>
            //   decodeHashId(user_id)
            // )
            followee_supporter_ids: []
          }
        })
        .filter(removeNullable)
    }
    return null
  }

  async getNFTGatedTrackSignatures({
    userId,
    trackMap
  }: GetNFTGatedTrackSignaturesArgs) {
    if (!Object.keys(trackMap).length) return null

    const encodedUserId = this._encodeOrThrow(userId)
    this._assertInitialized()

    // To avoid making a POST request and thereby introducing a new pattern in the DN,
    // we build a param string that represents the info we need to verify nft collection ownership.
    // The trackMap is a map of track ids -> token ids.
    // If the nft collection is not ERC1155, then there are no token ids.
    // We append the track ids and token ids as query params, making sure they're the same length
    // so that DN knows which token ids belong to which track ids.
    // Example:
    // trackMap: { 1: [1, 2], 2: [], 3: [1]}
    // query params: '?track_ids=1&token_ids=1-2&track_ids=2&token_ids=&track_ids=3&token_ids=1'
    const trackIdParams: string[] = []
    const tokenIdParams: string[] = []
    Object.keys(trackMap).forEach((trackId) => {
      trackIdParams.push(trackId)
      tokenIdParams.push(trackMap[trackId].join('-'))
    })
    const params = {
      track_ids: trackIdParams,
      token_ids: tokenIdParams
    }

    const response = await this._getResponse<
      APIResponse<GetNFTGatedTrackSignaturesResponse>
    >(FULL_ENDPOINT_MAP.getNFTGatedTrackSignatures(encodedUserId), params)
    return response ? response.data : null
  }

  async getPlaylistUpdates(userId: number) {
    type ApiPlaylistUpdate = {
      playlist_id: string
      updated_at: string
      last_seen_at: string
    }
    type PlaylistUpdatesResponse = { playlist_updates: ApiPlaylistUpdate[] }
    const response = await this._getResponse<
      APIResponse<PlaylistUpdatesResponse>
    >(FULL_ENDPOINT_MAP.playlistUpdates(encodeHashId(userId)))
    const playlistUpdates = response?.data?.playlist_updates

    if (!playlistUpdates) {
      return null
    }

    return playlistUpdates.map((playlistUpdate) => ({
      ...playlistUpdate,
      playlist_id: decodeHashId(playlistUpdate.playlist_id) as number
    }))
  }

  async init() {
    if (this.initializationState.state === 'initialized') return

    // If override passed, use that and return
    if (this.overrideEndpoint) {
      console.debug(
        `APIClient: Using override endpoint: ${this.overrideEndpoint}`
      )
      this.initializationState = {
        state: 'initialized',
        endpoint: this.overrideEndpoint,
        type: 'manual'
      }
      return
    }

    // Set the state to the eager discprov
    const eagerDiscprov = await getEagerDiscprov(this.localStorage, this.env)
    if (eagerDiscprov) {
      console.debug(`APIClient: setting to eager discprov: ${eagerDiscprov}`)
      this.initializationState = {
        state: 'initialized',
        endpoint: eagerDiscprov,
        type: 'manual'
      }
    }

    // Listen for libs on chain selection
    this.audiusBackendInstance.addDiscoveryProviderSelectionListener(
      (endpoint: string | null) => {
        if (endpoint) {
          console.debug(`APIClient: Setting to libs discprov: ${endpoint}`)
          this.initializationState = {
            state: 'initialized',
            endpoint,
            type: 'libs'
          }
        } else {
          console.warn('APIClient: No libs discprov endpoint')
        }
      }
    )

    console.debug('APIClient: Initialized')
  }

  makeUrl = (
    path: string,
    queryParams: QueryParams = {},
    pathType: PathType = PathType.VersionPath
  ) => {
    const formattedPath = this._formatPath(pathType, path)
    return this._constructUrl(formattedPath, queryParams)
  }

  // Helpers

  _assertInitialized() {
    if (this.initializationState.state !== 'initialized')
      throw new Error('AudiusAPIClient must be initialized before use')
  }

  async _getResponse<T>(
    path: string,
    params: QueryParams = {},
    retry = false,
    pathType: PathType = PathType.VersionFullPath,
    headers?: { [key: string]: string },
    splitArrayParams = false,
    abortOnUnreachable = true
  ): Promise<Nullable<T>> {
    if (this.initializationState.state !== 'initialized')
      throw new Error('_getResponse called uninitialized')

    // If not reachable, abort
    if (!this.isReachable && abortOnUnreachable) {
      console.debug(`APIClient: Not reachable, aborting request`)
      return null
    }

    // If a param has a null value, remove it
    const sanitizedParams = Object.keys(params).reduce((acc, cur) => {
      const val = params[cur]
      if (val === null || val === undefined) return acc
      return { ...acc, [cur]: val }
    }, {})

    const formattedPath = this._formatPath(pathType, path)
    const audiusLibs = this.getAudiusLibs()

    if (audiusLibs && this.initializationState.type === 'libs') {
      const data = await audiusLibs.discoveryProvider?._makeRequest(
        {
          endpoint: formattedPath,
          queryParams: sanitizedParams,
          headers
        },
        retry
      )
      if (!data) return null
      // TODO: Type boundaries of API
      return { data } as any
    }

    // Initialization type is manual. Make requests with fetch and handle failures.
    const resource = this._constructUrl(
      formattedPath,
      sanitizedParams,
      splitArrayParams
    )
    try {
      const response = await fetch(resource, { headers })
      if (!response.ok) {
        throw new Error(response.statusText)
      }
      return response.json()
    } catch (e) {
      // Something went wrong with the request and we should wait for the libs
      // initialization state if needed before retrying
      if (this.initializationState.type === 'manual') {
        await this.waitForLibsInit()
        this.initializationState = {
          type: 'libs',
          state: 'initialized',
          endpoint: this.initializationState.endpoint
        }
      }
      return this._getResponse(path, sanitizedParams, retry, pathType)
    }
  }

  _formatPath(pathType: PathType, path: string) {
    return `${pathType}${path}`
  }

  _encodeOrThrow(id: ID): OpaqueID {
    const encoded = encodeHashId(id)
    if (!encoded) {
      throw new Error(`Unable to encode id: ${id}`)
    }
    return encoded
  }

  _constructUrl(
    path: string,
    queryParams: QueryParams = {},
    splitArrayParams = false
  ) {
    if (this.initializationState.state !== 'initialized')
      throw new Error('_constructURL called uninitialized')
    const params = Object.entries({
      ...queryParams,
      app_name: this.appName,
      api_key: this.apiKey
    })
      .filter((p) => p[1] !== undefined && p[1] !== null)
      .map((p) => {
        if (Array.isArray(p[1])) {
          if (splitArrayParams) {
            // If we split, join in the form of
            // ?key=val1,val2,val3...
            return `${p[0]}=${p[1]
              .map((val) => encodeURIComponent(val))
              .join(',')}`
          } else {
            // Otherwise, join in the form of
            // ?key=val1&key=val2&key=val3...
            return p[1]
              .map((val) => `${p[0]}=${encodeURIComponent(val)}`)
              .join('&')
          }
        }
        return `${p[0]}=${encodeURIComponent(p[1]!)}`
      })
      .join('&')
    return `${this.initializationState.endpoint}${path}?${params}`
  }
}<|MERGE_RESOLUTION|>--- conflicted
+++ resolved
@@ -72,12 +72,9 @@
   remixables: '/tracks/remixables',
   playlistUpdates: (userId: OpaqueID) =>
     `/notifications/${userId}/playlist_updates`,
-<<<<<<< HEAD
   getUser: (userId: OpaqueID) => `/users/${userId}`,
   getUsers: '/users',
   userByHandle: (handle: OpaqueID) => `/users/handle/${handle}`,
-=======
->>>>>>> 04f31f9b
   userTracksByHandle: (handle: OpaqueID) => `/users/handle/${handle}/tracks`,
   userAiTracksByHandle: (handle: OpaqueID) =>
     `/users/handle/${handle}/tracks/ai_attributed`,
@@ -179,7 +176,6 @@
   currentUserId: Nullable<ID>
 }
 
-<<<<<<< HEAD
 type GetFollowingArgs = {
   profileUserId: ID
   currentUserId: Nullable<ID>
@@ -240,8 +236,6 @@
   retry?: boolean
 }
 
-=======
->>>>>>> 04f31f9b
 type GetUserTracksByHandleArgs = {
   handle: string
   currentUserId: Nullable<ID>
@@ -830,7 +824,6 @@
     return tracks
   }
 
-<<<<<<< HEAD
   async getUser({ userId, currentUserId, abortOnUnreachable }: GetUserArgs) {
     const encodedUserId = this._encodeOrThrow(userId)
     const encodedCurrentUserId = encodeHashId(currentUserId)
@@ -903,8 +896,6 @@
     return adapted
   }
 
-=======
->>>>>>> 04f31f9b
   async getUserTracksByHandle({
     handle,
     currentUserId,
