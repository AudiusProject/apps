import { AUDIO, wAUDIO } from '@audius/fixed-decimal'
import {
  AudiusSdk,
  Genre,
  Mood,
  type StorageNodeSelectorService
} from '@audius/sdk'
import { DiscoveryAPI } from '@audius/sdk-legacy/dist/core'
import { type AudiusLibs as AudiusLibsType } from '@audius/sdk-legacy/dist/libs'
import type { HedgehogConfig } from '@audius/sdk-legacy/dist/services/hedgehog'
import type { LocalStorage } from '@audius/sdk-legacy/dist/utils/localStorage'
import {
  ASSOCIATED_TOKEN_PROGRAM_ID,
  getAccount,
  TOKEN_PROGRAM_ID,
  TokenInvalidAccountOwnerError
} from '@solana/spl-token'
import {
  PublicKey,
  SystemProgram,
  SYSVAR_RENT_PUBKEY,
  Transaction,
  TransactionInstruction,
  VersionedTransaction
} from '@solana/web3.js'
import BN from 'bn.js'

import { userMetadataToSdk } from '~/adapters/user'
import { Env } from '~/services/env'
import dayjs from '~/utils/dayjs'

import {
  BNWei,
  Collection,
  ID,
  InstagramUser,
  Name,
  TikTokUser,
  Track,
  User,
  UserMetadata,
  UserCollection,
  ComputedUserProperties,
  Id
} from '../../models'
import { AnalyticsEvent } from '../../models/Analytics'
import { ReportToSentryArgs } from '../../models/ErrorReporting'
import * as schemas from '../../schemas'
import {
  FeatureFlags,
  BooleanKeys,
  IntKeys,
  StringKeys,
  RemoteConfigInstance
} from '../../services/remote-config'
import {
  BrowserNotificationSetting,
  PushNotificationSetting,
  PushNotifications,
  SearchKind
} from '../../store'
import {
  getErrorMessage,
  uuid,
  Maybe,
  Nullable,
  isNullOrUndefined
} from '../../utils'
import type { DiscoveryNodeSelectorService } from '../sdk/discovery-node-selector'

import { MonitoringCallbacks } from './types'

type DisplayEncoding = 'utf8' | 'hex'
type PhantomEvent = 'disconnect' | 'connect' | 'accountChanged'
type PhantomRequestMethod =
  | 'connect'
  | 'disconnect'
  | 'signTransaction'
  | 'signAllTransactions'
  | 'signMessage'

interface ConnectOpts {
  onlyIfTrusted: boolean
}
export interface PhantomProvider {
  publicKey: PublicKey | null
  isConnected: boolean | null
  isPhantom: boolean
  signTransaction: (transaction: Transaction) => Promise<Transaction>
  signAndSendTransaction: (
    transaction: Transaction | VersionedTransaction
  ) => Promise<Transaction>
  signAllTransactions: (transactions: Transaction[]) => Promise<Transaction[]>
  signMessage: (
    message: Uint8Array | string,
    display?: DisplayEncoding
  ) => Promise<any>
  connect: (opts?: Partial<ConnectOpts>) => Promise<{ publicKey: PublicKey }>
  disconnect: () => Promise<void>
  on: (event: PhantomEvent, handler: (args: any) => void) => void
  request: (method: PhantomRequestMethod, params: any) => Promise<unknown>
}
declare global {
  interface Window {
    web3Loaded: boolean
    phantom: any
    solana: PhantomProvider
    Web3: any
  }
}

const SEARCH_MAX_SAVED_RESULTS = 10
const SEARCH_MAX_TOTAL_RESULTS = 50

export const AuthHeaders = Object.freeze({
  Message: 'Encoded-Data-Message',
  Signature: 'Encoded-Data-Signature'
})

// TODO: type these once libs types are improved
let AudiusLibs: any = null
export let BackendUtils: any = null
let SolanaUtils: any = null

let audiusLibs: any = null
const unauthenticatedUuid = uuid()
/**
 * Combines two lists by concatting `maxSaved` results from the `savedList` onto the head of `normalList`,
 * ensuring that no item is duplicated in the resulting list (deduped by `uniqueKey`). The final list length is capped
 * at `maxTotal` items.
 */
const combineLists = <Entity extends Track | User>(
  savedList: Entity[],
  normalList: Entity[],
  uniqueKey: keyof Entity,
  maxSaved = SEARCH_MAX_SAVED_RESULTS,
  maxTotal = SEARCH_MAX_TOTAL_RESULTS
) => {
  const truncatedSavedList = savedList.slice(
    0,
    Math.min(maxSaved, savedList.length)
  )
  const saveListsSet = new Set(truncatedSavedList.map((s) => s[uniqueKey]))
  const filteredList = normalList.filter((n) => !saveListsSet.has(n[uniqueKey]))
  const combinedLists = savedList.concat(filteredList)
  return combinedLists.slice(0, Math.min(maxTotal, combinedLists.length))
}

const notDeleted = (e: { is_delete: boolean }) => !e.is_delete

export type TransactionReceipt = { blockHash: string; blockNumber: number }

type DiscoveryProviderListener = (endpoint: Nullable<string>) => void

type AudiusBackendSolanaConfig = Partial<{
  claimableTokenPda: string
  claimableTokenProgramAddress: string
  rewardsManagerProgramId: string
  rewardsManagerProgramPda: string
  rewardsManagerTokenPda: string
  paymentRouterProgramId: string
  solanaClusterEndpoint: string
  solanaFeePayerAddress: string
  solanaTokenAddress: string
  waudioMintAddress: string
  usdcMintAddress: string
  wormholeAddress: string
}>

type AudiusBackendWormholeConfig = Partial<{
  ethBridgeAddress: string
  ethTokenBridgeAddress: string
  solBridgeAddress: string
  solTokenBridgeAddress: string
  wormholeRpcHosts: string
}>

type WithEagerOption = (
  options: {
    normal: (libs: any) => any
    eager: (...args: any) => any
    endpoint?: string
    requiresUser?: boolean
  },
  ...args: any
) => Promise<any>

type WaitForLibsInit = () => Promise<unknown>

type AudiusBackendParams = {
  claimDistributionContractAddress: Maybe<string>
  env: Env
  ethOwnerWallet: Maybe<string>
  ethProviderUrls: Maybe<string[]>
  ethRegistryAddress: Maybe<string>
  ethTokenAddress: Maybe<string>
  discoveryNodeSelectorService: DiscoveryNodeSelectorService
  getFeatureEnabled: (
    flag: FeatureFlags,
    fallbackFlag?: FeatureFlags
  ) => Promise<boolean | null> | null | boolean
  getHostUrl: () => Nullable<string>
  getLibs: () => Promise<any>
  getStorageNodeSelector: () => Promise<StorageNodeSelectorService>
  getWeb3Config: (
    libs: any,
    registryAddress: Maybe<string>,
    entityManagerAddress: Maybe<string>,
    web3ProviderUrls: Maybe<string[]>,
    web3NetworkId: Maybe<string>
  ) => Promise<any>
  // Not required on web
  hedgehogConfig?: {
    createKey: HedgehogConfig['createKey']
  }
  identityServiceUrl: Maybe<string>
  generalAdmissionUrl: Maybe<string>
  isElectron: Maybe<boolean>
  localStorage?: LocalStorage
  monitoringCallbacks: MonitoringCallbacks
  nativeMobile: Maybe<boolean>
  onLibsInit: (libs: any) => void
  recaptchaSiteKey: Maybe<string>
  recordAnalytics: (event: AnalyticsEvent, callback?: () => void) => void
  reportError: ({
    level,
    additionalInfo,
    error,
    name
  }: ReportToSentryArgs) => void | Promise<void>
  registryAddress: Maybe<string>
  entityManagerAddress: Maybe<string>
  remoteConfigInstance: RemoteConfigInstance
  setLocalStorageItem: (key: string, value: string) => Promise<void>
  solanaConfig: AudiusBackendSolanaConfig
  userNodeUrl: Maybe<string>
  waitForLibsInit: WaitForLibsInit
  waitForWeb3: () => Promise<void>
  web3NetworkId: Maybe<string>
  web3ProviderUrls: Maybe<string[]>
  withEagerOption: WithEagerOption
  wormholeConfig: AudiusBackendWormholeConfig
}

export const audiusBackend = ({
  claimDistributionContractAddress,
  env,
  ethOwnerWallet,
  ethProviderUrls,
  ethRegistryAddress,
  ethTokenAddress,
  discoveryNodeSelectorService,
  getHostUrl,
  getLibs,
  getStorageNodeSelector,
  getWeb3Config,
  hedgehogConfig,
  identityServiceUrl,
  generalAdmissionUrl,
  isElectron,
  localStorage,
  monitoringCallbacks,
  nativeMobile,
  onLibsInit,
  recaptchaSiteKey,
  recordAnalytics,
  registryAddress,
  entityManagerAddress,
  reportError,
  remoteConfigInstance,
  setLocalStorageItem,
  solanaConfig: {
    claimableTokenPda,
    claimableTokenProgramAddress,
    rewardsManagerProgramId,
    rewardsManagerProgramPda,
    rewardsManagerTokenPda,
    paymentRouterProgramId,
    solanaClusterEndpoint,
    solanaFeePayerAddress,
    solanaTokenAddress,
    waudioMintAddress,
    usdcMintAddress,
    wormholeAddress
  },
  userNodeUrl,
  waitForLibsInit,
  waitForWeb3,
  web3NetworkId,
  web3ProviderUrls,
  withEagerOption,
  wormholeConfig: {
    ethBridgeAddress,
    ethTokenBridgeAddress,
    solBridgeAddress,
    solTokenBridgeAddress,
    wormholeRpcHosts
  }
}: AudiusBackendParams) => {
  const { getRemoteVar, waitForRemoteConfig } = remoteConfigInstance

  const currentDiscoveryProvider: Nullable<string> = null
  const didSelectDiscoveryProviderListeners: DiscoveryProviderListener[] = []

  /**
   * Gets a blockList set from remote config
   */
  const getBlockList = (remoteVarKey: StringKeys) => {
    const list = getRemoteVar(remoteVarKey)
    if (list) {
      try {
        return new Set(list.split(','))
      } catch (e) {
        console.error(e)
        return null
      }
    }
    return null
  }

  function addDiscoveryProviderSelectionListener(
    listener: DiscoveryProviderListener
  ) {
    didSelectDiscoveryProviderListeners.push(listener)
    if (currentDiscoveryProvider !== null) {
      listener(currentDiscoveryProvider)
    }
  }

  // Record the endpoint and reason for selecting the endpoint
  function discoveryProviderSelectionCallback(
    endpoint: string,
    decisionTree: { stage: string }[]
  ) {
    recordAnalytics({
      eventName: Name.DISCOVERY_PROVIDER_SELECTION,
      properties: {
        endpoint,
        reason: decisionTree.map((reason) => reason.stage).join(' -> ')
      }
    })
    didSelectDiscoveryProviderListeners.forEach((listener) =>
      listener(endpoint)
    )
  }

  async function setup({
    wallet,
    userId
  }: {
    /* wallet/userId/handle will be passed to libs services and used as parameters
    in various API calls and utility functions. They are optional here because we
    may not be logged in yet. Values can be updated after initialization by calling
    libs.setCurrentUser() */
    wallet?: string
    userId?: number
  }) {
    // Wait for web3 to load if necessary
    await waitForWeb3()
    // Wait for optimizely to load if necessary
    await waitForRemoteConfig()

    const libsModule = await getLibs()

    AudiusLibs = libsModule.AudiusLibs
    BackendUtils = libsModule.Utils
    SolanaUtils = libsModule.SolanaUtils
    // initialize libs
    let libsError: Nullable<string> = null
    const { web3Config } = await getWeb3Config(
      AudiusLibs,
      registryAddress,
      entityManagerAddress,
      web3ProviderUrls,
      web3NetworkId
    )
    const { ethWeb3Config } = getEthWeb3Config()
    const { solanaWeb3Config } = getSolanaWeb3Config()
    const { wormholeConfig } = getWormholeConfig()

    const contentNodeBlockList = getBlockList(
      StringKeys.CONTENT_NODE_BLOCK_LIST
    )
    const discoveryNodeBlockList = getBlockList(
      StringKeys.DISCOVERY_NODE_BLOCK_LIST
    )

    const discoveryNodeSelector =
      await discoveryNodeSelectorService.getInstance()

    const initialSelectedNode: string | undefined =
      // TODO: Need a synchronous method to check if a discovery node is already selected?
      // Alternatively, remove all this AudiusBackend/Libs init/APIClient init stuff in favor of SDK
      // @ts-ignore config is private
      discoveryNodeSelector.config.initialSelectedNode
    if (initialSelectedNode) {
      discoveryProviderSelectionCallback(initialSelectedNode, [])
    }
    discoveryNodeSelector.addEventListener('change', (endpoint) => {
      console.debug('[AudiusBackend] DiscoveryNodeSelector changed', endpoint)
      discoveryProviderSelectionCallback(endpoint, [])
    })

    const baseCreatorNodeConfig = AudiusLibs.configCreatorNode(
      userNodeUrl,
      /* passList */ null,
      contentNodeBlockList,
      monitoringCallbacks.contentNode
    )

    try {
      const newAudiusLibs = new AudiusLibs({
        localStorage,
        web3Config,
        ethWeb3Config,
        solanaWeb3Config,
        wormholeConfig,
        discoveryProviderConfig: {
          blacklist: discoveryNodeBlockList,
          reselectTimeout: getRemoteVar(
            IntKeys.DISCOVERY_PROVIDER_SELECTION_TIMEOUT_MS
          ),
          selectionCallback: discoveryProviderSelectionCallback,
          monitoringCallbacks: monitoringCallbacks.discoveryNode,
          selectionRequestTimeout: getRemoteVar(
            IntKeys.DISCOVERY_NODE_SELECTION_REQUEST_TIMEOUT
          ),
          selectionRequestRetries: getRemoteVar(
            IntKeys.DISCOVERY_NODE_SELECTION_REQUEST_RETRIES
          ),
          unhealthySlotDiffPlays: getRemoteVar(
            BooleanKeys.ENABLE_DISCOVERY_NODE_MAX_SLOT_DIFF_PLAYS
          )
            ? getRemoteVar(IntKeys.DISCOVERY_NODE_MAX_SLOT_DIFF_PLAYS)
            : null,
          unhealthyBlockDiff:
            getRemoteVar(IntKeys.DISCOVERY_NODE_MAX_BLOCK_DIFF) ?? undefined,

          discoveryNodeSelector,
          wallet,
          userId
        },
        identityServiceConfig:
          AudiusLibs.configIdentityService(identityServiceUrl),
        creatorNodeConfig: {
          ...baseCreatorNodeConfig,
          wallet,
          userId,
          storageNodeSelector: await getStorageNodeSelector()
        },
        // Electron cannot use captcha until it serves its assets from
        // a "domain" (e.g. localhost) rather than the file system itself.
        // i.e. there is no way to instruct captcha that the domain is "file://"
        captchaConfig: isElectron ? undefined : { siteKey: recaptchaSiteKey },
        isServer: false,
        preferHigherPatchForPrimary: true,
        preferHigherPatchForSecondaries: false,
        hedgehogConfig,
        userId,
        wallet
      })
      await newAudiusLibs.init()
      audiusLibs = newAudiusLibs
      onLibsInit(audiusLibs)
      audiusLibs.web3Manager.discoveryProvider = audiusLibs.discoveryProvider
    } catch (err) {
      console.error(err)
      libsError = getErrorMessage(err)
    }

    return { libsError, web3Error: false }
  }

  function getEthWeb3Config() {
    // In a dev env, always ignore the remote var which is inherited from staging
    const isDevelopment = env.ENVIRONMENT === 'development'
    const providerUrls = isDevelopment
      ? ethProviderUrls
      : getRemoteVar(StringKeys.ETH_PROVIDER_URLS) || ethProviderUrls

    return {
      ethWeb3Config: AudiusLibs.configEthWeb3(
        ethTokenAddress,
        ethRegistryAddress,
        providerUrls,
        ethOwnerWallet,
        claimDistributionContractAddress,
        wormholeAddress
      )
    }
  }

  function getSolanaWeb3Config() {
    if (
      !solanaClusterEndpoint ||
      !waudioMintAddress ||
      !solanaTokenAddress ||
      !solanaFeePayerAddress ||
      !claimableTokenProgramAddress ||
      !rewardsManagerProgramId ||
      !rewardsManagerProgramPda ||
      !rewardsManagerTokenPda ||
      !paymentRouterProgramId
    ) {
      return {
        error: true
      }
    }
    return {
      error: false,
      solanaWeb3Config: AudiusLibs.configSolanaWeb3({
        solanaClusterEndpoint,
        mintAddress: waudioMintAddress,
        usdcMintAddress,
        solanaTokenAddress,
        claimableTokenPDA: claimableTokenPda,
        feePayerAddress: solanaFeePayerAddress,
        claimableTokenProgramAddress,
        rewardsManagerProgramId,
        rewardsManagerProgramPDA: rewardsManagerProgramPda,
        rewardsManagerTokenPDA: rewardsManagerTokenPda,
        paymentRouterProgramId,
        useRelay: true
      })
    }
  }

  function getWormholeConfig() {
    if (
      !wormholeRpcHosts ||
      !ethBridgeAddress ||
      !solBridgeAddress ||
      !ethTokenBridgeAddress ||
      !solTokenBridgeAddress
    ) {
      return {
        error: true
      }
    }

    return {
      error: false,
      wormholeConfig: AudiusLibs.configWormhole({
        rpcHosts: wormholeRpcHosts,
        solBridgeAddress,
        solTokenBridgeAddress,
        ethBridgeAddress,
        ethTokenBridgeAddress
      })
    }
  }

  type SearchTagsArgs = {
    query: string
    userTagCount?: number
    kind?: SearchKind
    limit?: number
    offset?: number
    genre?: Genre
    mood?: Mood
    bpmMin?: number
    bpmMax?: number
    key?: string
    isVerified?: boolean
    hasDownloads?: boolean
    isPremium?: boolean
    sortMethod?: 'recent' | 'relevant' | 'popular'
  }

  async function searchTags({
    query,
    userTagCount,
    kind,
    offset,
    limit,
    genre,
    mood,
    bpmMin,
    bpmMax,
    key,
    isVerified,
    hasDownloads,
    isPremium,
    sortMethod
  }: SearchTagsArgs) {
    try {
      const searchTags = await withEagerOption(
        {
          normal: (libs) => libs.Account.searchTags,
          eager: DiscoveryAPI.searchTags
        },
        query,
        userTagCount,
        kind,
        limit,
        offset,
        genre,
        mood,
        bpmMin,
        bpmMax,
        key,
        isVerified,
        hasDownloads,
        isPremium,
        sortMethod
      )

      const {
        tracks = [],
        saved_tracks: savedTracks = [],
        followed_users: followedUsers = [],
        users = [],
        playlists = [],
        albums = []
      } = searchTags

      const combinedTracks = await Promise.all(
        combineLists<Track>(
          savedTracks.filter(notDeleted),
          tracks.filter(notDeleted),
          'track_id'
        )
      )

      const combinedUsers = await Promise.all(
        combineLists<User>(followedUsers, users, 'user_id')
      )

      return {
        tracks: combinedTracks,
        users: combinedUsers,
        playlists: playlists as UserCollection[],
        albums: albums as UserCollection[]
      }
    } catch (e) {
      console.error(e)
      return {
        tracks: [],
        users: [],
        playlists: [],
        albums: []
      }
    }
  }

  // TODO(C-2719)
  async function getUserListenCountsMonthly(
    currentUserId: number,
    startTime: string,
    endTime: string
  ) {
    try {
      const userListenCountsMonthly = await withEagerOption(
        {
          normal: (libs) => libs.User.getUserListenCountsMonthly,
          eager: DiscoveryAPI.getUserListenCountsMonthly
        },
        Id.parse(currentUserId),
        startTime,
        endTime
      )
      return userListenCountsMonthly
    } catch (e) {
      console.error(getErrorMessage(e))
      return []
    }
  }

  async function recordTrackListen({
    userId,
    trackId,
    sdk
  }: {
    userId: ID
    trackId: ID
    sdk: AudiusSdk
  }) {
    try {
      const { data, signature } = await signIdentityServiceRequest({ sdk })
      await fetch(`${identityServiceUrl}/tracks/${trackId}/listen`, {
        method: 'POST',
        headers: {
          'Content-Type': 'application/json',
          [AuthHeaders.Message]: data,
          [AuthHeaders.Signature]: signature
        },
        body: JSON.stringify({
          userId: userId ?? unauthenticatedUuid,
          solanaListen: true
        })
      })
    } catch (err) {
      console.error(getErrorMessage(err))
    }
  }

  async function repostCollection(
    playlistId: ID,
    metadata?: { is_repost_of_repost: boolean }
  ) {
    try {
      return audiusLibs.EntityManager.repostPlaylist(
        playlistId,
        JSON.stringify(metadata)
      )
    } catch (err) {
      console.error(getErrorMessage(err))
      throw err
    }
  }

  async function undoRepostCollection(playlistId: ID) {
    try {
      return audiusLibs.EntityManager.unrepostPlaylist(playlistId)
    } catch (err) {
      console.error(getErrorMessage(err))
      throw err
    }
  }

  async function uploadImage(file: File) {
    return await audiusLibs.creatorNode.uploadTrackCoverArtV2(file, () => {})
  }

  /**
   * Retrieves both the user's ETH and SOL associated wallets from the user's metadata CID
   * @param user The user metadata which contains the CID for the metadata multihash
   * @returns Object The associated wallets mapping of address to nested signature
   */
  async function fetchUserAssociatedWallets({
    user,
    sdk
  }: {
    user: UserMetadata
    sdk: AudiusSdk
  }) {
    if (!user?.metadata_multihash) return null

    const { data } = await sdk.full.cidData.getMetadata({
      metadataId: user?.metadata_multihash
    })

    if (!data?.data) return null

    return {
      associated_sol_wallets: data.data.associatedSolWallets ?? null,
      associated_wallets: data.data.associatedWallets ?? null
    }
  }

  async function updateCreator({
    metadata,
    sdk
  }: {
    metadata: UserMetadata &
      Pick<
        ComputedUserProperties,
        'updatedProfilePicture' | 'updatedCoverPhoto'
      >
    sdk: AudiusSdk
  }) {
    let newMetadata = { ...metadata }
    const associatedWallets = await fetchUserAssociatedWallets({
      user: metadata,
      sdk
    })
    // @ts-ignore when writing data, this type is expected to contain a signature
    newMetadata.associated_wallets =
      newMetadata.associated_wallets || associatedWallets?.associated_wallets
    // @ts-ignore when writing data, this type is expected to contain a signature
    newMetadata.associated_sol_wallets =
      newMetadata.associated_sol_wallets ||
      associatedWallets?.associated_sol_wallets

    try {
      newMetadata = schemas.newUserMetadata(newMetadata, true)
      const userId = newMetadata.user_id
      const { blockHash, blockNumber } = await sdk.users.updateProfile({
        userId: Id.parse(userId),
        profilePictureFile: newMetadata.updatedProfilePicture?.file,
        coverArtFile: newMetadata.updatedCoverPhoto?.file,
        metadata: userMetadataToSdk(newMetadata)
      })
      return { blockHash, blockNumber, userId }
    } catch (err) {
      console.error(getErrorMessage(err))
      throw err
    }
  }

  async function createPlaylist(
    playlistId: ID,
    metadata: Partial<Collection>,
    isAlbum = false,
    trackIds: ID[] = [],
    isPrivate = true
  ) {
    try {
      const web3 = await audiusLibs.web3Manager.getWeb3()
      const currentBlockNumber = await web3.eth.getBlockNumber()
      const currentBlock = await web3.eth.getBlock(currentBlockNumber)
      const playlistTracks = trackIds.map((trackId) => ({
        track: trackId,
        metadata_time: currentBlock.timestamp
      }))
      const response = await audiusLibs.EntityManager.createPlaylist({
        ...metadata,
        playlist_id: playlistId,
        playlist_contents: { track_ids: playlistTracks },
        is_album: isAlbum,
        is_private: isPrivate
      })
      const { blockHash, blockNumber, error } = response
      if (error) return { playlistId, error }
      return { blockHash, blockNumber, playlistId }
    } catch (err) {
      // This code path should never execute
      console.debug('Reached client createPlaylist catch block')
      console.error(getErrorMessage(err))
      return { playlistId: null, error: true }
    }
  }

  async function updatePlaylist(metadata: Collection) {
    try {
      const { blockHash, blockNumber } =
        await audiusLibs.EntityManager.updatePlaylist(metadata)

      return { blockHash, blockNumber }
    } catch (error) {
      console.error(getErrorMessage(error))
      return { error }
    }
  }

  async function orderPlaylist(playlist: any) {
    try {
      const { blockHash, blockNumber } =
        await audiusLibs.EntityManager.updatePlaylist(playlist)
      return { blockHash, blockNumber }
    } catch (error) {
      console.error(getErrorMessage(error))
      return { error }
    }
  }

  async function publishPlaylist(playlist: Collection) {
    try {
      playlist.is_private = false
      const { blockHash, blockNumber } =
        await audiusLibs.EntityManager.updatePlaylist({
          ...playlist,
          is_private: false
        })
      return { blockHash, blockNumber }
    } catch (error) {
      console.error(getErrorMessage(error))
      return { error }
    }
  }

  async function addPlaylistTrack(playlist: Collection) {
    try {
      const { blockHash, blockNumber } =
        await audiusLibs.EntityManager.updatePlaylist(playlist)
      return { blockHash, blockNumber }
    } catch (error) {
      console.error(getErrorMessage(error))
      return { error }
    }
  }

  async function deletePlaylistTrack(playlist: Collection) {
    try {
      const { blockHash, blockNumber } =
        await audiusLibs.EntityManager.updatePlaylist(playlist)
      return { blockHash, blockNumber }
    } catch (error) {
      console.error(getErrorMessage(error))
      return { error }
    }
  }

  async function deletePlaylist(playlistId: ID) {
    try {
      const txReceipt = await audiusLibs.EntityManager.deletePlaylist(
        playlistId
      )
      return {
        blockHash: txReceipt.blockHash,
        blockNumber: txReceipt.blockNumber
      }
    } catch (error) {
      console.error(getErrorMessage(error))
      return { error }
    }
  }

  // Favorite a playlist
  async function saveCollection(
    playlistId: ID,
    metadata?: { is_save_of_repost: boolean }
  ) {
    try {
      return await audiusLibs.EntityManager.savePlaylist(
        playlistId,
        JSON.stringify(metadata)
      )
    } catch (err) {
      console.error(getErrorMessage(err))
      throw err
    }
  }

  // Unfavorite a playlist
  async function unsaveCollection(playlistId: ID) {
    try {
      return await audiusLibs.EntityManager.unsavePlaylist(playlistId)
    } catch (err) {
      console.error(getErrorMessage(err))
      throw err
    }
  }

  /**
   * @param formFields {name, handle, profilePicture, coverPhoto, isVerified, location}
   * @param hasWallet the user already has a wallet but didn't complete sign up
   * @param referrer the user_id of the account that referred this one
   */
  async function signUp({
    email,
    password,
    formFields,
    hasWallet = false,
    referrer = null,
    feePayerOverride = null
  }: {
    email: string
    password: string
    formFields: {
      name?: string
      handle?: string
      isVerified?: boolean
      location?: string | null
      profilePicture: File | null
      coverPhoto: File | null
    }
    hasWallet: boolean
    referrer: Nullable<ID>
    feePayerOverride: Nullable<string>
  }) {
    await waitForLibsInit()
    const metadata = schemas.newUserMetadata()
    if (formFields.name) {
      metadata.name = formFields.name
    }
    if (formFields.handle) {
      metadata.handle = formFields.handle
    }
    if (formFields.isVerified) {
      metadata.is_verified = formFields.isVerified
    }
    if (formFields.location) {
      metadata.location = formFields.location
    }

    const hasEvents = referrer || nativeMobile
    if (hasEvents) {
      metadata.events = {}
    }
    if (referrer) {
      metadata.events.referrer = referrer
    }
    if (nativeMobile) {
      metadata.events.is_mobile_user = true
      setLocalStorageItem('is-mobile-user', 'true')
    }

    return await audiusLibs.Account.signUpV2(
      email,
      password,
      metadata,
      formFields.profilePicture,
      formFields.coverPhoto,
      hasWallet,
      getHostUrl(),
      (eventName: string, properties: Record<string, unknown>) =>
        recordAnalytics({ eventName, properties }),
      {
        Request: Name.CREATE_USER_BANK_REQUEST,
        Success: Name.CREATE_USER_BANK_SUCCESS,
        Failure: Name.CREATE_USER_BANK_FAILURE
      },
      feePayerOverride,
      true
    )
  }

  async function guestSignUp(email: string) {
    await waitForLibsInit()
    const metadata = schemas.newUserMetadata()

    return await audiusLibs.Account.guestSignUp(email, metadata)
  }

  async function sendRecoveryEmail(handle: string) {
    await waitForLibsInit()
    const host = getHostUrl()
    return audiusLibs.Account.generateRecoveryLink({ handle, host })
  }

  async function emailInUse(email: string) {
    await waitForLibsInit()
    try {
      const { exists: emailExists, isGuest } =
        await audiusLibs.Account.checkIfEmailRegistered(email)
      return {
        emailExists: emailExists as boolean,
        isGuest: isGuest as boolean
      }
    } catch (error) {
      console.error(getErrorMessage(error))
      throw error
    }
  }

  async function instagramHandle(handle: string) {
    try {
      const res = await fetch(
        `${generalAdmissionUrl}/social/instagram/${handle}`
      )
      const json: InstagramUser = await res.json()
      return json
    } catch (error) {
      console.error(error)
      return null
    }
  }

  async function tiktokHandle(handle: string) {
    try {
      const res = await fetch(`${generalAdmissionUrl}/social/tiktok/${handle}`)
      const json: TikTokUser = await res.json()
      return json
    } catch (error) {
      console.error(error)
      return null
    }
  }

  async function clearNotificationBadges({ sdk }: { sdk: AudiusSdk }) {
    try {
      const { data, signature } = await signIdentityServiceRequest({ sdk })
      return await fetch(`${identityServiceUrl}/notifications/clear_badges`, {
        method: 'POST',
        headers: {
          'Content-Type': 'application/json',
          [AuthHeaders.Message]: data,
          [AuthHeaders.Signature]: signature
        }
      }).then((res) => res.json())
    } catch (e) {
      console.error(e)
    }
  }

  async function getEmailNotificationSettings({ sdk }: { sdk: AudiusSdk }) {
    try {
      const { data, signature } = await signIdentityServiceRequest({ sdk })
      const res = await fetch(`${identityServiceUrl}/notifications/settings`, {
        method: 'GET',
        headers: {
          'Content-Type': 'application/json',
          [AuthHeaders.Message]: data,
          [AuthHeaders.Signature]: signature
        }
      }).then((res) => res.json())
      return res
    } catch (e) {
      console.error(e)
    }
  }

  async function updateEmailNotificationSettings({
    sdk,
    emailFrequency,
    userId
  }: {
    sdk: AudiusSdk
    emailFrequency: string
    userId: ID
  }) {
    try {
      const { data, signature } = await signIdentityServiceRequest({ sdk })
      const res = await fetch(
        `${identityServiceUrl}/notifications/settings?user_id=${userId}`,
        {
          method: 'POST',
          headers: {
            'Content-Type': 'application/json',
            [AuthHeaders.Message]: data,
            [AuthHeaders.Signature]: signature
          },
          body: JSON.stringify({ settings: { emailFrequency } })
        }
      ).then((res) => res.json())
      return res
    } catch (e) {
      console.error(e)
    }
  }

  async function updateNotificationSettings({
    sdk,
    settings
  }: {
    sdk: AudiusSdk
    settings: Partial<Record<BrowserNotificationSetting, boolean>>
  }) {
    try {
      const { data, signature } = await signIdentityServiceRequest({ sdk })
      return await fetch(
        `${identityServiceUrl}/push_notifications/browser/settings`,
        {
          method: 'POST',
          headers: {
            'Content-Type': 'application/json',
            [AuthHeaders.Message]: data,
            [AuthHeaders.Signature]: signature
          },
          body: JSON.stringify({ settings })
        }
      ).then((res) => res.json())
    } catch (e) {
      console.error(e)
    }
  }

  async function updatePushNotificationSettings({
    sdk,
    settings
  }: {
    sdk: AudiusSdk
    settings: Partial<Record<PushNotificationSetting, boolean>>
  }) {
    try {
      const { data, signature } = await signIdentityServiceRequest({ sdk })
      return await fetch(`${identityServiceUrl}/push_notifications/settings`, {
        method: 'POST',
        headers: {
          'Content-Type': 'application/json',
          [AuthHeaders.Message]: data,
          [AuthHeaders.Signature]: signature
        },
        body: JSON.stringify({ settings })
      }).then((res) => res.json())
    } catch (e) {
      console.error(e)
    }
  }

  async function signData({ sdk, data }: { sdk: AudiusSdk; data: string }) {
    const prefixedMessage = `\x19Ethereum Signed Message:\n${data.length}${data}`
    const [sig, recid] = await sdk.services.audiusWalletClient.sign({
      message: { raw: Buffer.from(prefixedMessage, 'utf-8') }
    })
    const r = Buffer.from(sig.slice(0, 32)).toString('hex')
    const s = Buffer.from(sig.slice(32, 64)).toString('hex')
    const v = (recid + 27).toString(16)
    const signature = `0x${r}${s}${v}`
    return { data, signature }
  }

  async function signIdentityServiceRequest({ sdk }: { sdk: AudiusSdk }) {
    const unixTs = Math.round(new Date().getTime() / 1000) // current unix timestamp (sec)
    const data = `Click sign to authenticate with identity service: ${unixTs}`
    return await signData({ sdk, data })
  }

  async function signDiscoveryNodeRequest({
    sdk,
    input
  }: {
    sdk: AudiusSdk
    input?: any
  }) {
    let data
    if (input) {
      data = input
    } else {
      const unixTs = Math.round(new Date().getTime() / 1000) // current unix timestamp (sec)
      data = `Click sign to authenticate with discovery node: ${unixTs}`
    }
    return await signData({ sdk, data })
  }

  async function getBrowserPushNotificationSettings({
    sdk
  }: {
    sdk: AudiusSdk
  }) {
    try {
      const { data, signature } = await signIdentityServiceRequest({ sdk })
      return await fetch(
        `${identityServiceUrl}/push_notifications/browser/settings`,
        {
          headers: {
            [AuthHeaders.Message]: data,
            [AuthHeaders.Signature]: signature
          }
        }
      )
        .then((res) => res.json())
        .then((res) => res.settings)
    } catch (e) {
      console.error(e)
      return null
    }
  }

  async function getBrowserPushSubscription({
    sdk,
    pushEndpoint
  }: {
    sdk: AudiusSdk
    pushEndpoint: string
  }) {
    await waitForLibsInit()

    try {
      const { data, signature } = await signIdentityServiceRequest({ sdk })
      const endpiont = encodeURIComponent(pushEndpoint)
      return await fetch(
        `${identityServiceUrl}/push_notifications/browser/enabled?endpoint=${endpiont}`,
        {
          headers: {
            [AuthHeaders.Message]: data,
            [AuthHeaders.Signature]: signature
          }
        }
      )
        .then((res) => res.json())
        .then((res) => res.enabled)
    } catch (e) {
      console.error(e)
      return null
    }
  }

  async function getSafariBrowserPushEnabled({
    sdk,
    deviceToken
  }: {
    sdk: AudiusSdk
    deviceToken: string
  }) {
    await waitForLibsInit()

    try {
      const { data, signature } = await signIdentityServiceRequest({ sdk })
      return await fetch(
        `${identityServiceUrl}/push_notifications/device_token/enabled?deviceToken=${deviceToken}&deviceType=safari`,
        {
          headers: {
            [AuthHeaders.Message]: data,
            [AuthHeaders.Signature]: signature
          }
        }
      )
        .then((res) => res.json())
        .then((res) => res.enabled)
    } catch (e) {
      console.error(e)
      return null
    }
  }

  async function updateBrowserNotifications({
    sdk,
    enabled = true,
    subscription
  }: {
    sdk: AudiusSdk
    enabled: boolean
    subscription: PushSubscription
  }) {
    await waitForLibsInit()
    const { data, signature } = await signIdentityServiceRequest({ sdk })
    return await fetch(
      `${identityServiceUrl}/push_notifications/browser/register`,
      {
        method: 'POST',
        headers: {
          'Content-Type': 'application/json',
          [AuthHeaders.Message]: data,
          [AuthHeaders.Signature]: signature
        },
        body: JSON.stringify({ enabled, subscription })
      }
    ).then((res) => res.json())
  }

  async function disableBrowserNotifications({
    sdk,
    subscription
  }: {
    sdk: AudiusSdk
    subscription: PushSubscription
  }) {
    await waitForLibsInit()
    const { data, signature } = await signIdentityServiceRequest({ sdk })
    return await fetch(
      `${identityServiceUrl}/push_notifications/browser/deregister`,
      {
        method: 'POST',
        headers: {
          'Content-Type': 'application/json',
          [AuthHeaders.Message]: data,
          [AuthHeaders.Signature]: signature
        },
        body: JSON.stringify({ subscription })
      }
    ).then((res) => res.json())
  }

  async function getPushNotificationSettings({ sdk }: { sdk: AudiusSdk }) {
    try {
      const { data, signature } = await signIdentityServiceRequest({ sdk })
      return await fetch(`${identityServiceUrl}/push_notifications/settings`, {
        headers: {
          [AuthHeaders.Message]: data,
          [AuthHeaders.Signature]: signature
        }
      })
        .then((res) => res.json())
        .then((res: { settings: PushNotifications }) => res.settings)
    } catch (e) {
      console.error(e)
      return null
    }
  }

  async function registerDeviceToken({
    sdk,
    deviceToken,
    deviceType
  }: {
    sdk: AudiusSdk
    deviceToken: string
    deviceType: string
  }) {
    try {
      const { data, signature } = await signIdentityServiceRequest({ sdk })
      return await fetch(
        `${identityServiceUrl}/push_notifications/device_token`,
        {
          method: 'POST',
          headers: {
            'Content-Type': 'application/json',
            [AuthHeaders.Message]: data,
            [AuthHeaders.Signature]: signature
          },
          body: JSON.stringify({
            deviceToken,
            deviceType
          })
        }
      ).then((res) => res.json())
    } catch (e) {
      console.error(e)
    }
  }

  async function deregisterDeviceToken({
    sdk,
    deviceToken
  }: {
    sdk: AudiusSdk
    deviceToken: string
  }) {
    try {
      const { data, signature } = await signIdentityServiceRequest({ sdk })
      return await fetch(
        `${identityServiceUrl}/push_notifications/device_token/deregister`,
        {
          method: 'POST',
          headers: {
            'Content-Type': 'application/json',
            [AuthHeaders.Message]: data,
            [AuthHeaders.Signature]: signature
          },
          body: JSON.stringify({
            deviceToken
          })
        }
      ).then((res) => res.json())
    } catch (e) {
      console.error(e)
    }
  }

  async function updateUserLocationTimezone({ sdk }: { sdk: AudiusSdk }) {
    try {
      const { data, signature } = await signIdentityServiceRequest({ sdk })
      const timezone = dayjs.tz.guess()
      const res = await fetch(`${identityServiceUrl}/users/update`, {
        method: 'POST',
        headers: {
          'Content-Type': 'application/json',
          [AuthHeaders.Message]: data,
          [AuthHeaders.Signature]: signature
        },
        body: JSON.stringify({ timezone })
      }).then((res) => res.json())
      return res
    } catch (e) {
      console.error(e)
    }
  }

  async function sendWelcomeEmail({
    sdk,
    name
  }: {
    sdk: AudiusSdk
    name: string
  }) {
    try {
      const { data, signature } = await signIdentityServiceRequest({ sdk })
      return await fetch(`${identityServiceUrl}/email/welcome`, {
        method: 'POST',
        headers: {
          'Content-Type': 'application/json',
          [AuthHeaders.Message]: data,
          [AuthHeaders.Signature]: signature
        },
        body: JSON.stringify({ name, isNativeMobile: !!nativeMobile })
      }).then((res) => res.json())
    } catch (e) {
      console.error(e)
    }
  }

  async function updateUserEvent({
    sdk,
    hasSignedInNativeMobile
  }: {
    sdk: AudiusSdk
    hasSignedInNativeMobile: boolean
  }) {
    try {
      const { data, signature } = await signIdentityServiceRequest({ sdk })
      const res = await fetch(`${identityServiceUrl}/userEvents`, {
        method: 'POST',
        headers: {
          'Content-Type': 'application/json',
          [AuthHeaders.Message]: data,
          [AuthHeaders.Signature]: signature
        },
        body: JSON.stringify({ hasSignedInNativeMobile })
      }).then((res) => res.json())
      return res
    } catch (e) {
      console.error(e)
    }
  }

  async function updateHCaptchaScore({
    sdk,
    token
  }: {
    sdk: AudiusSdk
    token: string
  }) {
    try {
      const { data, signature } = await signIdentityServiceRequest({ sdk })
      return await fetch(`${identityServiceUrl}/score/hcaptcha`, {
        method: 'POST',
        headers: {
          'Content-Type': 'application/json',
          [AuthHeaders.Message]: data,
          [AuthHeaders.Signature]: signature
        },
        body: JSON.stringify({ token })
      }).then((res) => res.json())
    } catch (err) {
      console.error(getErrorMessage(err))
      return { error: true }
    }
  }

  /**
   * Make a request to fetch the eth AUDIO balance of the the user
   * @params {bool} bustCache
   * @params {string} ethAddress - Optional ETH wallet address. Defaults to hedgehog wallet
   * @returns {Promise<BN | null>} balance or null if failed to fetch balance
   */
  async function getBalance({
    ethAddress,
    bustCache = false
  }: {
    ethAddress?: string
    bustCache?: boolean
  } = {}): Promise<BN | null> {
    await waitForLibsInit()

    const wallet =
      ethAddress !== undefined
        ? ethAddress
        : audiusLibs.web3Manager.getWalletAddress()
    if (!wallet) return null

    try {
      const ethWeb3 = audiusLibs.ethWeb3Manager.getWeb3()
      const checksumWallet = ethWeb3.utils.toChecksumAddress(wallet)
      if (bustCache) {
        audiusLibs.ethContracts.AudiusTokenClient.bustCache()
      }
      const balance = await audiusLibs.ethContracts.AudiusTokenClient.balanceOf(
        checksumWallet
      )
      return balance
    } catch (e) {
      console.error(e)
      reportError({ error: e as Error })
      return null
    }
  }

  /**
   * Make a request to fetch the sol wrapped audio balance of the the user
   * @params {string} ethAddress - Optional ETH wallet address to derive user bank. Defaults to hedgehog wallet
   * @returns {Promise<BN>} balance or null if failed to fetch balance
   */
  async function getWAudioBalance({
    ethAddress,
    sdk
  }: {
    ethAddress: string
    sdk: AudiusSdk
  }): Promise<BN | null> {
    try {
      const { userBank } =
        await sdk.services.claimableTokensClient.getOrCreateUserBank({
          ethWallet: ethAddress,
          mint: 'wAUDIO'
        })
      const connection = sdk.services.solanaClient.connection
      const {
        value: { amount }
      } = await connection.getTokenAccountBalance(userBank)
      const ownerWAudioBalance = AUDIO(wAUDIO(BigInt(amount))).value
      if (isNullOrUndefined(ownerWAudioBalance)) {
        throw new Error('Failed to fetch account waudio balance')
      }
      return new BN(ownerWAudioBalance.toString())
    } catch (e) {
      console.error(e)
      reportError({ error: e as Error })
      return null
    }
  }

  /**
   * Fetches the Sol balance for the given wallet address
   * @param {string} The solana wallet address
   * @returns {Promise<BNWei>}
   */
  async function getAddressSolBalance({
    address,
    sdk
  }: {
    address: string
    sdk: AudiusSdk
  }): Promise<BNWei> {
    try {
      const addressPubKey = new PublicKey(address)
      const connection = sdk.services.solanaClient.connection
      const solBalance = await connection.getBalance(addressPubKey)
      return new BN(solBalance ?? 0) as BNWei
    } catch (e) {
      reportError({ error: e as Error })
      return new BN(0) as BNWei
    }
  }

  /**
   * Make a request to fetch the balance, staked and delegated total of the wallet address
   * @params {string} address The wallet address to fetch the balance for
   * @params {bool} bustCache
   * @returns {Promise<BN | null>} balance or null if error
   */
  async function getAddressTotalStakedBalance(
    address: string,
    bustCache = false
  ) {
    await waitForLibsInit()
    if (!address) return null

    try {
      const ethWeb3 = audiusLibs.ethWeb3Manager.getWeb3()
      const checksumWallet = ethWeb3.utils.toChecksumAddress(address)
      if (bustCache) {
        audiusLibs.ethContracts.AudiusTokenClient.bustCache()
      }
      const balance = await audiusLibs.ethContracts.AudiusTokenClient.balanceOf(
        checksumWallet
      )
      const delegatedBalance =
        await audiusLibs.ethContracts.DelegateManagerClient.getTotalDelegatorStake(
          checksumWallet
        )
      const stakedBalance =
        await audiusLibs.ethContracts.StakingProxyClient.totalStakedFor(
          checksumWallet
        )

      return balance.add(delegatedBalance).add(stakedBalance)
    } catch (e) {
      reportError({ error: e as Error })
      console.error(e)
      return null
    }
  }

  /**
   * Make a request to send
   */
  async function sendTokens(address: string, amount: BNWei) {
    await waitForLibsInit()
    const receipt = await audiusLibs.Account.permitAndSendTokens(
      address,
      amount
    )
    return receipt
  }

  async function getTokenAccount({
    address,
    sdk
  }: {
    address: PublicKey
    sdk: AudiusSdk
  }) {
    const connection = sdk.services.solanaClient.connection
    try {
      const tokenAccountInfo = await getAccount(connection, address)
      return tokenAccountInfo
    } catch (err) {
      if (err instanceof TokenInvalidAccountOwnerError) {
        return null
      }
      throw err
    }
  }

  async function getAssociatedTokenAccountInfo({
    address,
    sdk
  }: {
    address: string
    sdk: AudiusSdk
  }) {
    try {
      // Check if the user has a user bank acccount
      const pubkey = new PublicKey(address)
      let tokenAccountInfo = await getTokenAccount({ address: pubkey, sdk })

      if (!tokenAccountInfo) {
        console.info(
          'Provided recipient solana address was not a token account'
        )
        // If not, check to see if it already has an associated token account.
        const associatedTokenAccount = findAssociatedTokenAddress({
          solanaWalletKey: pubkey,
          mintKey: new PublicKey(env.WAUDIO_MINT_ADDRESS)
        })
        tokenAccountInfo = await getTokenAccount({
          address: associatedTokenAccount,
          sdk
        })
      }
      return tokenAccountInfo
    } catch (err) {
      console.error(err)
      return null
    }
  }

  /**
   * Make a request to send solana wrapped audio
   */
  async function sendWAudioTokens({
    address,
    amount,
<<<<<<< HEAD
    ethAddress,
=======
>>>>>>> 22331452
    sdk
  }: {
    address: string
    amount: BNWei
<<<<<<< HEAD
    ethAddress: string
    sdk: AudiusSdk
  }) {
    const connection = sdk.services.solanaClient.connection
=======
    sdk: AudiusSdk
  }) {
>>>>>>> 22331452
    // Check when sending waudio if the user has a user bank acccount
    const tokenAccountInfo = await getAssociatedTokenAccountInfo({
      address,
      sdk
    })

    // If it's not a valid token account, we need to make one first
    if (!tokenAccountInfo) {
      // We do not want to relay gas fees for this token account creation,
      // so we ask the user to create one with phantom, showing an error
      // if phantom is not found.
      if (!window.phantom) {
        return {
          error:
            'Recipient has no $AUDIO token account. Please install Phantom-Wallet to create one.'
        }
      }
      if (!window.solana.isConnected) {
        await window.solana.connect()
      }

      const phantomWallet = window.solana.publicKey?.toString()
      const tx = await getCreateAssociatedTokenAccountTransaction({
        feePayerKey: SolanaUtils.newPublicKeyNullable(phantomWallet),
        solanaWalletKey: SolanaUtils.newPublicKeyNullable(address),
        mintKey: new PublicKey(env.WAUDIO_MINT_ADDRESS),
        solanaTokenProgramKey: new PublicKey(TOKEN_PROGRAM_ID),
        connection
      })
      const { signature, lastValidBlockHeight, recentBlockhash } =
        await window.solana.signAndSendTransaction(tx)
      if (!signature || !lastValidBlockHeight || !recentBlockhash) {
        return { error: 'Phantom failed to sign and send transaction' }
      }
      await connection.confirmTransaction({
        signature: signature.toString(),
        lastValidBlockHeight,
        blockhash: recentBlockhash
      })
    }

    const res = await transferWAudio({
      recipientSolanaAddress: address,
      amount,
      ethAddress,
      sdk
    })
    return { res, error: null }
  }

  async function transferWAudio({
    ethAddress,
    recipientSolanaAddress,
    amount,
    sdk
  }: {
    ethAddress: string
    recipientSolanaAddress: string
    amount: BN
    sdk: AudiusSdk
  }) {
    // Check if the solana address is a token account
    let tokenAccountInfo = await getTokenAccount({
      address: new PublicKey(recipientSolanaAddress),
      sdk
    })
    if (!tokenAccountInfo) {
      console.info('Provided recipient solana address was not a token account')
      // If not, check to see if it already has an associated token account.
      const associatedTokenAccount = findAssociatedTokenAddress({
        solanaWalletKey: new PublicKey(recipientSolanaAddress),
        mintKey: new PublicKey(env.WAUDIO_MINT_ADDRESS)
      })
      tokenAccountInfo = await getTokenAccount({
        address: associatedTokenAccount,
        sdk
      })

      // If it's not a valid token account, we need to make one first
      if (!tokenAccountInfo) {
        console.info(
          'Provided recipient solana address has no associated token account, creating'
        )
        const connection = sdk.services.solanaClient.connection
        const tx = await getCreateAssociatedTokenAccountTransaction({
          feePayerKey: await sdk.services.solanaRelay.getFeePayer(),
          solanaWalletKey: new PublicKey(recipientSolanaAddress),
          mintKey: new PublicKey(env.WAUDIO_MINT_ADDRESS),
          solanaTokenProgramKey: new PublicKey(TOKEN_PROGRAM_ID),
          connection
        })
        const { signature } = await sdk.services.solanaRelay.relay({
          transaction: tx
        })
        await sdk.services.solanaClient.confirmAllTransactions(
          [signature],
          'confirmed'
        )
      }
      recipientSolanaAddress = associatedTokenAccount.toString()
    }

    console.info(
      `Transfering ${amount.toString()} wei $AUDIO to ${recipientSolanaAddress}`
    )

    const wAudioAmount = wAUDIO(AUDIO(amount))
    const recipientSolanaAddressPubKey = new PublicKey(recipientSolanaAddress)
    const secpTransactionInstruction =
      await sdk.services.claimableTokensClient.createTransferSecpInstruction({
        amount: wAudioAmount.value,
        ethWallet: ethAddress,
        mint: 'wAUDIO',
        destination: recipientSolanaAddressPubKey
      })
    const transferInstruction =
      await sdk.services.claimableTokensClient.createTransferInstruction({
        ethWallet: ethAddress,
        mint: 'wAUDIO',
        destination: recipientSolanaAddressPubKey
      })
    const transaction = await sdk.services.solanaClient.buildTransaction({
      instructions: [secpTransactionInstruction, transferInstruction]
    })
    const signature = await sdk.services.claimableTokensClient.sendTransaction(
      transaction
    )
    return signature
  }

  async function getSignature({ data, sdk }: { data: any; sdk: AudiusSdk }) {
    return signData({ data, sdk })
  }

  /**
   * Transfers the user's ERC20 AUDIO into SPL WAUDIO to their solana user bank account
   * @param {BN} balance The amount of AUDIO to be transferred
   * @returns {
   *   txSignature: string
   *   phase: string
   *   error: error | null
   *   logs: Array<string>
   * }
   */
  async function transferAudioToWAudio(balance: BN) {
    await waitForLibsInit()
    const userBank = await audiusLibs.solanaWeb3Manager.deriveUserBank()
    return audiusLibs.Account.proxySendTokensFromEthToSol(
      balance,
      userBank.toString()
    )
  }

  /**
   * Fetches the SPL WAUDIO balance for the user's solana wallet address
   * @param {string} The solana wallet address
   * @returns {Promise<BN | null>} Returns the balance, or null if error
   */
  async function getAddressWAudioBalance(address: string) {
    await waitForLibsInit()
    const waudioBalance = await audiusLibs.solanaWeb3Manager.getWAudioBalance(
      address
    )
    if (isNullOrUndefined(waudioBalance)) {
      console.warn(`Failed to get waudio balance for address: ${address}`)
      reportError({
        error: new Error('Failed to get wAudio balance for address'),
        additionalInfo: { address }
      })
      return null
    }
    return new BN(waudioBalance.toString())
  }

  async function getAudiusLibs() {
    await waitForLibsInit()
    return audiusLibs
  }

  async function getAudiusLibsTyped() {
    await waitForLibsInit()
    return audiusLibs as AudiusLibsType
  }

  async function getWeb3() {
    const audiusLibs = await getAudiusLibs()
    return audiusLibs.web3Manager.getWeb3()
  }

  async function setUserHandleForRelay(handle: string) {
    const audiusLibs = await getAudiusLibs()
    audiusLibs.web3Manager.setUserSuppliedHandle(handle)
  }

  return {
    addDiscoveryProviderSelectionListener,
    addPlaylistTrack,
    audiusLibs: audiusLibs as AudiusLibsType,
    clearNotificationBadges,
    createPlaylist,
    currentDiscoveryProvider,
    deletePlaylist,
    deletePlaylistTrack,
    deregisterDeviceToken,
    didSelectDiscoveryProviderListeners,
    disableBrowserNotifications,
    emailInUse,
    fetchUserAssociatedWallets,
    getAddressTotalStakedBalance,
    getAddressWAudioBalance,
    getAddressSolBalance,
    getAssociatedTokenAccountInfo,
    getAudiusLibs,
    getAudiusLibsTyped,
    getBalance,
    getBrowserPushNotificationSettings,
    getBrowserPushSubscription,
    getEmailNotificationSettings,
    getPushNotificationSettings,
    getSafariBrowserPushEnabled,
    getSignature,
    getUserListenCountsMonthly,
    getWAudioBalance,
    getWeb3,
    identityServiceUrl,
    orderPlaylist,
    publishPlaylist,
    recordTrackListen,
    registerDeviceToken,
    repostCollection,
    guestSignUp,
    saveCollection,
    searchTags,
    sendRecoveryEmail,
    sendTokens,
    sendWAudioTokens,
    sendWelcomeEmail,
    setup,
    setUserHandleForRelay,
    signData,
    signDiscoveryNodeRequest,
    signIdentityServiceRequest,
    signUp,
    transferAudioToWAudio,
    instagramHandle,
    tiktokHandle,
    undoRepostCollection,
    unsaveCollection,
    updateBrowserNotifications,
    updateCreator,
    updateEmailNotificationSettings,
    updateHCaptchaScore,
    updateNotificationSettings,
    updatePlaylist,
    updatePushNotificationSettings,
    updateUserEvent,
    updateUserLocationTimezone,
    uploadImage,
    userNodeUrl,
    waitForLibsInit,
    waitForWeb3
  }
}

/**
 * Finds the associated token address given a solana wallet public key
 * @param solanaWalletKey Public Key for a given solana account (a wallet)
 * @param mintKey
 * @returns token account public key
 */
function findAssociatedTokenAddress({
  solanaWalletKey,
  mintKey
}: {
  solanaWalletKey: PublicKey
  mintKey: PublicKey
}) {
  const solanaTokenProgramKey = new PublicKey(TOKEN_PROGRAM_ID)
  const addresses = PublicKey.findProgramAddressSync(
    [
      solanaWalletKey.toBuffer(),
      solanaTokenProgramKey.toBuffer(),
      mintKey.toBuffer()
    ],
    ASSOCIATED_TOKEN_PROGRAM_ID
  )
  return addresses[0]
}

/**
 * Creates an associated token account for a given solana account (a wallet)
 * @param feePayerKey
 * @param solanaWalletKey the wallet we wish to create a token account for
 * @param mintKey
 * @param solanaTokenProgramKey
 * @param connection
 * @param identityService
 */
async function getCreateAssociatedTokenAccountTransaction({
  feePayerKey,
  solanaWalletKey,
  mintKey,
  solanaTokenProgramKey,
  connection
}: {
  feePayerKey: PublicKey
  solanaWalletKey: PublicKey
  mintKey: PublicKey
  solanaTokenProgramKey: PublicKey
  connection: typeof AudiusLibs.IdentityService
}) {
  const associatedTokenAddress = findAssociatedTokenAddress({
    solanaWalletKey,
    mintKey
  })
  const accounts = [
    // 0. `[sw]` Funding account (must be a system account)
    {
      pubkey: feePayerKey,
      isSigner: true,
      isWritable: true
    },
    // 1. `[w]` Associated token account address to be created
    {
      pubkey: associatedTokenAddress,
      isSigner: false,
      isWritable: true
    },
    // 2. `[r]` Wallet address for the new associated token account
    {
      pubkey: solanaWalletKey,
      isSigner: false,
      isWritable: false
    },
    // 3. `[r]` The token mint for the new associated token account
    {
      pubkey: mintKey,
      isSigner: false,
      isWritable: false
    },
    // 4. `[r]` System program
    {
      pubkey: SystemProgram.programId,
      isSigner: false,
      isWritable: false
    },
    // 5. `[r]` SPL Token program
    {
      pubkey: solanaTokenProgramKey,
      isSigner: false,
      isWritable: false
    },
    // 6. `[r]` Rent sysvar
    {
      pubkey: SYSVAR_RENT_PUBKEY,
      isSigner: false,
      isWritable: false
    }
  ]

  const { blockhash } = await connection.getLatestBlockhash('confirmed')
  const instr = new TransactionInstruction({
    keys: accounts.map((account) => ({
      pubkey: account.pubkey,
      isSigner: account.isSigner,
      isWritable: account.isWritable
    })),
    programId: ASSOCIATED_TOKEN_PROGRAM_ID,
    data: Buffer.from([])
  })
  const tx = new Transaction({ recentBlockhash: blockhash })
  tx.feePayer = feePayerKey
  tx.add(instr)
  return tx
}

export type AudiusBackend = ReturnType<typeof audiusBackend><|MERGE_RESOLUTION|>--- conflicted
+++ resolved
@@ -1693,23 +1693,15 @@
   async function sendWAudioTokens({
     address,
     amount,
-<<<<<<< HEAD
     ethAddress,
-=======
->>>>>>> 22331452
     sdk
   }: {
     address: string
     amount: BNWei
-<<<<<<< HEAD
     ethAddress: string
     sdk: AudiusSdk
   }) {
     const connection = sdk.services.solanaClient.connection
-=======
-    sdk: AudiusSdk
-  }) {
->>>>>>> 22331452
     // Check when sending waudio if the user has a user bank acccount
     const tokenAccountInfo = await getAssociatedTokenAccountInfo({
       address,
