--- conflicted
+++ resolved
@@ -1199,42 +1199,6 @@
     }
   }
 
-<<<<<<< HEAD
-=======
-  // Favoriting a track
-  async function saveTrack(
-    trackId: ID,
-    metadata?: { is_save_of_repost: boolean }
-  ) {
-    try {
-      return await audiusLibs.EntityManager.saveTrack(
-        trackId,
-        JSON.stringify(metadata)
-      )
-    } catch (err) {
-      console.error(getErrorMessage(err))
-      throw err
-    }
-  }
-
-  async function deleteTrack(userId: ID, trackId: ID) {
-    try {
-      const { txReceipt } = await audiusLibs.Track.deleteTrack(
-        userId,
-        trackId,
-        true
-      )
-      return {
-        blockHash: txReceipt.blockHash,
-        blockNumber: txReceipt.blockNumber
-      }
-    } catch (err) {
-      console.error(getErrorMessage(err))
-      throw err
-    }
-  }
-
->>>>>>> c75d0b4b
   // Favorite a playlist
   async function saveCollection(
     playlistId: ID,
