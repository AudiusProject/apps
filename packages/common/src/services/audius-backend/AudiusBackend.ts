import { AUDIO, wAUDIO } from '@audius/fixed-decimal'
import {
  AudiusSdk,
  Genre,
  Mood,
  type StorageNodeSelectorService
} from '@audius/sdk'
import { DiscoveryAPI } from '@audius/sdk-legacy/dist/core'
import { type AudiusLibs as AudiusLibsType } from '@audius/sdk-legacy/dist/libs'
import type { HedgehogConfig } from '@audius/sdk-legacy/dist/services/hedgehog'
import type { LocalStorage } from '@audius/sdk-legacy/dist/utils/localStorage'
<<<<<<< HEAD
=======
import {
  ASSOCIATED_TOKEN_PROGRAM_ID,
  getAccount,
  TOKEN_PROGRAM_ID,
  TokenInvalidAccountOwnerError
} from '@solana/spl-token'
>>>>>>> 1a99df3e
import {
  ASSOCIATED_TOKEN_PROGRAM_ID,
  getAccount,
  TOKEN_PROGRAM_ID,
  TokenInvalidAccountOwnerError
} from '@solana/spl-token'
import {
  Connection,
  PublicKey,
  SystemProgram,
  SYSVAR_RENT_PUBKEY,
  Transaction,
  TransactionInstruction,
  VersionedTransaction
} from '@solana/web3.js'
import BN from 'bn.js'

import { userMetadataToSdk } from '~/adapters/user'
import { Env } from '~/services/env'
import dayjs from '~/utils/dayjs'

import {
  BNWei,
  Collection,
  ID,
  InstagramUser,
  Name,
  TikTokUser,
  Track,
  User,
  UserMetadata,
  UserCollection,
  ComputedUserProperties,
  Id
} from '../../models'
import { AnalyticsEvent } from '../../models/Analytics'
import { ReportToSentryArgs } from '../../models/ErrorReporting'
import * as schemas from '../../schemas'
import {
  FeatureFlags,
  BooleanKeys,
  IntKeys,
  StringKeys,
  RemoteConfigInstance
} from '../../services/remote-config'
import {
  BrowserNotificationSetting,
  PushNotificationSetting,
  PushNotifications,
  SearchKind
} from '../../store'
import {
  getErrorMessage,
  uuid,
  Maybe,
  Nullable,
  isNullOrUndefined
} from '../../utils'
import type { DiscoveryNodeSelectorService } from '../sdk/discovery-node-selector'

import { MintName } from './solana'
import { MonitoringCallbacks } from './types'

type DisplayEncoding = 'utf8' | 'hex'
type PhantomEvent = 'disconnect' | 'connect' | 'accountChanged'
type PhantomRequestMethod =
  | 'connect'
  | 'disconnect'
  | 'signTransaction'
  | 'signAllTransactions'
  | 'signMessage'

interface ConnectOpts {
  onlyIfTrusted: boolean
}
export interface PhantomProvider {
  publicKey: PublicKey | null
  isConnected: boolean | null
  isPhantom: boolean
  signTransaction: (transaction: Transaction) => Promise<Transaction>
  signAndSendTransaction: (
    transaction: Transaction | VersionedTransaction
  ) => Promise<Transaction>
  signAllTransactions: (transactions: Transaction[]) => Promise<Transaction[]>
  signMessage: (
    message: Uint8Array | string,
    display?: DisplayEncoding
  ) => Promise<any>
  connect: (opts?: Partial<ConnectOpts>) => Promise<{ publicKey: PublicKey }>
  disconnect: () => Promise<void>
  on: (event: PhantomEvent, handler: (args: any) => void) => void
  request: (method: PhantomRequestMethod, params: any) => Promise<unknown>
}
declare global {
  interface Window {
    web3Loaded: boolean
    phantom: any
    solana: PhantomProvider
    Web3: any
  }
}

const SEARCH_MAX_SAVED_RESULTS = 10
const SEARCH_MAX_TOTAL_RESULTS = 50

export const AuthHeaders = Object.freeze({
  Message: 'Encoded-Data-Message',
  Signature: 'Encoded-Data-Signature'
})

// TODO: type these once libs types are improved
let AudiusLibs: any = null
export let BackendUtils: any = null
let SolanaUtils: any = null

let audiusLibs: any = null
const unauthenticatedUuid = uuid()
/**
 * Combines two lists by concatting `maxSaved` results from the `savedList` onto the head of `normalList`,
 * ensuring that no item is duplicated in the resulting list (deduped by `uniqueKey`). The final list length is capped
 * at `maxTotal` items.
 */
const combineLists = <Entity extends Track | User>(
  savedList: Entity[],
  normalList: Entity[],
  uniqueKey: keyof Entity,
  maxSaved = SEARCH_MAX_SAVED_RESULTS,
  maxTotal = SEARCH_MAX_TOTAL_RESULTS
) => {
  const truncatedSavedList = savedList.slice(
    0,
    Math.min(maxSaved, savedList.length)
  )
  const saveListsSet = new Set(truncatedSavedList.map((s) => s[uniqueKey]))
  const filteredList = normalList.filter((n) => !saveListsSet.has(n[uniqueKey]))
  const combinedLists = savedList.concat(filteredList)
  return combinedLists.slice(0, Math.min(maxTotal, combinedLists.length))
}

const notDeleted = (e: { is_delete: boolean }) => !e.is_delete

export type TransactionReceipt = { blockHash: string; blockNumber: number }

type DiscoveryProviderListener = (endpoint: Nullable<string>) => void

type AudiusBackendSolanaConfig = Partial<{
  claimableTokenPda: string
  claimableTokenProgramAddress: string
  rewardsManagerProgramId: string
  rewardsManagerProgramPda: string
  rewardsManagerTokenPda: string
  paymentRouterProgramId: string
  solanaClusterEndpoint: string
  solanaFeePayerAddress: string
  solanaTokenAddress: string
  waudioMintAddress: string
  usdcMintAddress: string
  wormholeAddress: string
}>

type AudiusBackendWormholeConfig = Partial<{
  ethBridgeAddress: string
  ethTokenBridgeAddress: string
  solBridgeAddress: string
  solTokenBridgeAddress: string
  wormholeRpcHosts: string
}>

type WithEagerOption = (
  options: {
    normal: (libs: any) => any
    eager: (...args: any) => any
    endpoint?: string
    requiresUser?: boolean
  },
  ...args: any
) => Promise<any>

type WaitForLibsInit = () => Promise<unknown>

type AudiusBackendParams = {
  claimDistributionContractAddress: Maybe<string>
  env: Env
  ethOwnerWallet: Maybe<string>
  ethProviderUrls: Maybe<string[]>
  ethRegistryAddress: Maybe<string>
  ethTokenAddress: Maybe<string>
  discoveryNodeSelectorService: DiscoveryNodeSelectorService
  getFeatureEnabled: (
    flag: FeatureFlags,
    fallbackFlag?: FeatureFlags
  ) => Promise<boolean | null> | null | boolean
  getHostUrl: () => Nullable<string>
  getLibs: () => Promise<any>
  getStorageNodeSelector: () => Promise<StorageNodeSelectorService>
  getWeb3Config: (
    libs: any,
    registryAddress: Maybe<string>,
    entityManagerAddress: Maybe<string>,
    web3ProviderUrls: Maybe<string[]>,
    web3NetworkId: Maybe<string>
  ) => Promise<any>
  // Not required on web
  hedgehogConfig?: {
    createKey: HedgehogConfig['createKey']
  }
  identityServiceUrl: Maybe<string>
  generalAdmissionUrl: Maybe<string>
  isElectron: Maybe<boolean>
  localStorage?: LocalStorage
  monitoringCallbacks: MonitoringCallbacks
  nativeMobile: Maybe<boolean>
  onLibsInit: (libs: any) => void
  recaptchaSiteKey: Maybe<string>
  recordAnalytics: (event: AnalyticsEvent, callback?: () => void) => void
  reportError: ({
    level,
    additionalInfo,
    error,
    name
  }: ReportToSentryArgs) => void | Promise<void>
  registryAddress: Maybe<string>
  entityManagerAddress: Maybe<string>
  remoteConfigInstance: RemoteConfigInstance
  setLocalStorageItem: (key: string, value: string) => Promise<void>
  solanaConfig: AudiusBackendSolanaConfig
  userNodeUrl: Maybe<string>
  waitForLibsInit: WaitForLibsInit
  waitForWeb3: () => Promise<void>
  web3NetworkId: Maybe<string>
  web3ProviderUrls: Maybe<string[]>
  withEagerOption: WithEagerOption
  wormholeConfig: AudiusBackendWormholeConfig
}

export const audiusBackend = ({
  claimDistributionContractAddress,
  env,
  ethOwnerWallet,
  ethProviderUrls,
  ethRegistryAddress,
  ethTokenAddress,
  discoveryNodeSelectorService,
  getHostUrl,
  getLibs,
  getStorageNodeSelector,
  getWeb3Config,
  hedgehogConfig,
  identityServiceUrl,
  generalAdmissionUrl,
  isElectron,
  localStorage,
  monitoringCallbacks,
  nativeMobile,
  onLibsInit,
  recaptchaSiteKey,
  recordAnalytics,
  registryAddress,
  entityManagerAddress,
  reportError,
  remoteConfigInstance,
  setLocalStorageItem,
  solanaConfig: {
    claimableTokenPda,
    claimableTokenProgramAddress,
    rewardsManagerProgramId,
    rewardsManagerProgramPda,
    rewardsManagerTokenPda,
    paymentRouterProgramId,
    solanaClusterEndpoint,
    solanaFeePayerAddress,
    solanaTokenAddress,
    waudioMintAddress,
    usdcMintAddress,
    wormholeAddress
  },
  userNodeUrl,
  waitForLibsInit,
  waitForWeb3,
  web3NetworkId,
  web3ProviderUrls,
  withEagerOption,
  wormholeConfig: {
    ethBridgeAddress,
    ethTokenBridgeAddress,
    solBridgeAddress,
    solTokenBridgeAddress,
    wormholeRpcHosts
  }
}: AudiusBackendParams) => {
  const { getRemoteVar, waitForRemoteConfig } = remoteConfigInstance

  const currentDiscoveryProvider: Nullable<string> = null
  const didSelectDiscoveryProviderListeners: DiscoveryProviderListener[] = []

  /**
   * Gets a blockList set from remote config
   */
  const getBlockList = (remoteVarKey: StringKeys) => {
    const list = getRemoteVar(remoteVarKey)
    if (list) {
      try {
        return new Set(list.split(','))
      } catch (e) {
        console.error(e)
        return null
      }
    }
    return null
  }

  function addDiscoveryProviderSelectionListener(
    listener: DiscoveryProviderListener
  ) {
    didSelectDiscoveryProviderListeners.push(listener)
    if (currentDiscoveryProvider !== null) {
      listener(currentDiscoveryProvider)
    }
  }

  // Record the endpoint and reason for selecting the endpoint
  function discoveryProviderSelectionCallback(
    endpoint: string,
    decisionTree: { stage: string }[]
  ) {
    recordAnalytics({
      eventName: Name.DISCOVERY_PROVIDER_SELECTION,
      properties: {
        endpoint,
        reason: decisionTree.map((reason) => reason.stage).join(' -> ')
      }
    })
    didSelectDiscoveryProviderListeners.forEach((listener) =>
      listener(endpoint)
    )
  }

  async function setup({
    wallet,
    userId
  }: {
    /* wallet/userId/handle will be passed to libs services and used as parameters
    in various API calls and utility functions. They are optional here because we
    may not be logged in yet. Values can be updated after initialization by calling
    libs.setCurrentUser() */
    wallet?: string
    userId?: number
  }) {
    // Wait for web3 to load if necessary
    await waitForWeb3()
    // Wait for optimizely to load if necessary
    await waitForRemoteConfig()

    const libsModule = await getLibs()

    AudiusLibs = libsModule.AudiusLibs
    BackendUtils = libsModule.Utils
    SolanaUtils = libsModule.SolanaUtils
    // initialize libs
    let libsError: Nullable<string> = null
    const { web3Config } = await getWeb3Config(
      AudiusLibs,
      registryAddress,
      entityManagerAddress,
      web3ProviderUrls,
      web3NetworkId
    )
    const { ethWeb3Config } = getEthWeb3Config()
    const { solanaWeb3Config } = getSolanaWeb3Config()
    const { wormholeConfig } = getWormholeConfig()

    const contentNodeBlockList = getBlockList(
      StringKeys.CONTENT_NODE_BLOCK_LIST
    )
    const discoveryNodeBlockList = getBlockList(
      StringKeys.DISCOVERY_NODE_BLOCK_LIST
    )

    const discoveryNodeSelector =
      await discoveryNodeSelectorService.getInstance()

    const initialSelectedNode: string | undefined =
      // TODO: Need a synchronous method to check if a discovery node is already selected?
      // Alternatively, remove all this AudiusBackend/Libs init/APIClient init stuff in favor of SDK
      // @ts-ignore config is private
      discoveryNodeSelector.config.initialSelectedNode
    if (initialSelectedNode) {
      discoveryProviderSelectionCallback(initialSelectedNode, [])
    }
    discoveryNodeSelector.addEventListener('change', (endpoint) => {
      console.debug('[AudiusBackend] DiscoveryNodeSelector changed', endpoint)
      discoveryProviderSelectionCallback(endpoint, [])
    })

    const baseCreatorNodeConfig = AudiusLibs.configCreatorNode(
      userNodeUrl,
      /* passList */ null,
      contentNodeBlockList,
      monitoringCallbacks.contentNode
    )

    try {
      const newAudiusLibs = new AudiusLibs({
        localStorage,
        web3Config,
        ethWeb3Config,
        solanaWeb3Config,
        wormholeConfig,
        discoveryProviderConfig: {
          blacklist: discoveryNodeBlockList,
          reselectTimeout: getRemoteVar(
            IntKeys.DISCOVERY_PROVIDER_SELECTION_TIMEOUT_MS
          ),
          selectionCallback: discoveryProviderSelectionCallback,
          monitoringCallbacks: monitoringCallbacks.discoveryNode,
          selectionRequestTimeout: getRemoteVar(
            IntKeys.DISCOVERY_NODE_SELECTION_REQUEST_TIMEOUT
          ),
          selectionRequestRetries: getRemoteVar(
            IntKeys.DISCOVERY_NODE_SELECTION_REQUEST_RETRIES
          ),
          unhealthySlotDiffPlays: getRemoteVar(
            BooleanKeys.ENABLE_DISCOVERY_NODE_MAX_SLOT_DIFF_PLAYS
          )
            ? getRemoteVar(IntKeys.DISCOVERY_NODE_MAX_SLOT_DIFF_PLAYS)
            : null,
          unhealthyBlockDiff:
            getRemoteVar(IntKeys.DISCOVERY_NODE_MAX_BLOCK_DIFF) ?? undefined,

          discoveryNodeSelector,
          wallet,
          userId
        },
        identityServiceConfig:
          AudiusLibs.configIdentityService(identityServiceUrl),
        creatorNodeConfig: {
          ...baseCreatorNodeConfig,
          wallet,
          userId,
          storageNodeSelector: await getStorageNodeSelector()
        },
        // Electron cannot use captcha until it serves its assets from
        // a "domain" (e.g. localhost) rather than the file system itself.
        // i.e. there is no way to instruct captcha that the domain is "file://"
        captchaConfig: isElectron ? undefined : { siteKey: recaptchaSiteKey },
        isServer: false,
        preferHigherPatchForPrimary: true,
        preferHigherPatchForSecondaries: false,
        hedgehogConfig,
        userId,
        wallet
      })
      await newAudiusLibs.init()
      audiusLibs = newAudiusLibs
      onLibsInit(audiusLibs)
      audiusLibs.web3Manager.discoveryProvider = audiusLibs.discoveryProvider
    } catch (err) {
      console.error(err)
      libsError = getErrorMessage(err)
    }

    return { libsError, web3Error: false }
  }

  function getEthWeb3Config() {
    // In a dev env, always ignore the remote var which is inherited from staging
    const isDevelopment = env.ENVIRONMENT === 'development'
    const providerUrls = isDevelopment
      ? ethProviderUrls
      : getRemoteVar(StringKeys.ETH_PROVIDER_URLS) || ethProviderUrls

    return {
      ethWeb3Config: AudiusLibs.configEthWeb3(
        ethTokenAddress,
        ethRegistryAddress,
        providerUrls,
        ethOwnerWallet,
        claimDistributionContractAddress,
        wormholeAddress
      )
    }
  }

  function getSolanaWeb3Config() {
    if (
      !solanaClusterEndpoint ||
      !waudioMintAddress ||
      !solanaTokenAddress ||
      !solanaFeePayerAddress ||
      !claimableTokenProgramAddress ||
      !rewardsManagerProgramId ||
      !rewardsManagerProgramPda ||
      !rewardsManagerTokenPda ||
      !paymentRouterProgramId
    ) {
      return {
        error: true
      }
    }
    return {
      error: false,
      solanaWeb3Config: AudiusLibs.configSolanaWeb3({
        solanaClusterEndpoint,
        mintAddress: waudioMintAddress,
        usdcMintAddress,
        solanaTokenAddress,
        claimableTokenPDA: claimableTokenPda,
        feePayerAddress: solanaFeePayerAddress,
        claimableTokenProgramAddress,
        rewardsManagerProgramId,
        rewardsManagerProgramPDA: rewardsManagerProgramPda,
        rewardsManagerTokenPDA: rewardsManagerTokenPda,
        paymentRouterProgramId,
        useRelay: true
      })
    }
  }

  function getWormholeConfig() {
    if (
      !wormholeRpcHosts ||
      !ethBridgeAddress ||
      !solBridgeAddress ||
      !ethTokenBridgeAddress ||
      !solTokenBridgeAddress
    ) {
      return {
        error: true
      }
    }

    return {
      error: false,
      wormholeConfig: AudiusLibs.configWormhole({
        rpcHosts: wormholeRpcHosts,
        solBridgeAddress,
        solTokenBridgeAddress,
        ethBridgeAddress,
        ethTokenBridgeAddress
      })
    }
  }

  type SearchTagsArgs = {
    query: string
    userTagCount?: number
    kind?: SearchKind
    limit?: number
    offset?: number
    genre?: Genre
    mood?: Mood
    bpmMin?: number
    bpmMax?: number
    key?: string
    isVerified?: boolean
    hasDownloads?: boolean
    isPremium?: boolean
    sortMethod?: 'recent' | 'relevant' | 'popular'
  }

  async function searchTags({
    query,
    userTagCount,
    kind,
    offset,
    limit,
    genre,
    mood,
    bpmMin,
    bpmMax,
    key,
    isVerified,
    hasDownloads,
    isPremium,
    sortMethod
  }: SearchTagsArgs) {
    try {
      const searchTags = await withEagerOption(
        {
          normal: (libs) => libs.Account.searchTags,
          eager: DiscoveryAPI.searchTags
        },
        query,
        userTagCount,
        kind,
        limit,
        offset,
        genre,
        mood,
        bpmMin,
        bpmMax,
        key,
        isVerified,
        hasDownloads,
        isPremium,
        sortMethod
      )

      const {
        tracks = [],
        saved_tracks: savedTracks = [],
        followed_users: followedUsers = [],
        users = [],
        playlists = [],
        albums = []
      } = searchTags

      const combinedTracks = await Promise.all(
        combineLists<Track>(
          savedTracks.filter(notDeleted),
          tracks.filter(notDeleted),
          'track_id'
        )
      )

      const combinedUsers = await Promise.all(
        combineLists<User>(followedUsers, users, 'user_id')
      )

      return {
        tracks: combinedTracks,
        users: combinedUsers,
        playlists: playlists as UserCollection[],
        albums: albums as UserCollection[]
      }
    } catch (e) {
      console.error(e)
      return {
        tracks: [],
        users: [],
        playlists: [],
        albums: []
      }
    }
  }

  // TODO(C-2719)
  async function getUserListenCountsMonthly(
    currentUserId: number,
    startTime: string,
    endTime: string
  ) {
    try {
      const userListenCountsMonthly = await withEagerOption(
        {
          normal: (libs) => libs.User.getUserListenCountsMonthly,
          eager: DiscoveryAPI.getUserListenCountsMonthly
        },
        Id.parse(currentUserId),
        startTime,
        endTime
      )
      return userListenCountsMonthly
    } catch (e) {
      console.error(getErrorMessage(e))
      return []
    }
  }

  async function recordTrackListen({
    userId,
    trackId,
    sdk
  }: {
    userId: ID
    trackId: ID
    sdk: AudiusSdk
  }) {
    try {
      const { data, signature } = await signIdentityServiceRequest({ sdk })
      await fetch(`${identityServiceUrl}/tracks/${trackId}/listen`, {
        method: 'POST',
        headers: {
          'Content-Type': 'application/json',
          [AuthHeaders.Message]: data,
          [AuthHeaders.Signature]: signature
        },
        body: JSON.stringify({
          userId: userId ?? unauthenticatedUuid,
          solanaListen: true
        })
      })
    } catch (err) {
      console.error(getErrorMessage(err))
    }
  }

  async function repostCollection(
    playlistId: ID,
    metadata?: { is_repost_of_repost: boolean }
  ) {
    try {
      return audiusLibs.EntityManager.repostPlaylist(
        playlistId,
        JSON.stringify(metadata)
      )
    } catch (err) {
      console.error(getErrorMessage(err))
      throw err
    }
  }

  async function undoRepostCollection(playlistId: ID) {
    try {
      return audiusLibs.EntityManager.unrepostPlaylist(playlistId)
    } catch (err) {
      console.error(getErrorMessage(err))
      throw err
    }
  }

  async function uploadImage(file: File) {
    return await audiusLibs.creatorNode.uploadTrackCoverArtV2(file, () => {})
  }

  /**
   * Retrieves both the user's ETH and SOL associated wallets from the user's metadata CID
   * @param user The user metadata which contains the CID for the metadata multihash
   * @returns Object The associated wallets mapping of address to nested signature
   */
  async function fetchUserAssociatedWallets({
    user,
    sdk
  }: {
    user: UserMetadata
    sdk: AudiusSdk
  }) {
    if (!user?.metadata_multihash) return null

    const { data } = await sdk.full.cidData.getMetadata({
      metadataId: user?.metadata_multihash
    })

    if (!data?.data) return null

    return {
      associated_sol_wallets: data.data.associatedSolWallets ?? null,
      associated_wallets: data.data.associatedWallets ?? null
    }
  }

  async function updateCreator({
    metadata,
    sdk
  }: {
    metadata: UserMetadata &
      Pick<
        ComputedUserProperties,
        'updatedProfilePicture' | 'updatedCoverPhoto'
      >
    sdk: AudiusSdk
  }) {
    let newMetadata = { ...metadata }
    const associatedWallets = await fetchUserAssociatedWallets({
      user: metadata,
      sdk
    })
    // @ts-ignore when writing data, this type is expected to contain a signature
    newMetadata.associated_wallets =
      newMetadata.associated_wallets || associatedWallets?.associated_wallets
    // @ts-ignore when writing data, this type is expected to contain a signature
    newMetadata.associated_sol_wallets =
      newMetadata.associated_sol_wallets ||
      associatedWallets?.associated_sol_wallets

    try {
      newMetadata = schemas.newUserMetadata(newMetadata, true)
      const userId = newMetadata.user_id
      const { blockHash, blockNumber } = await sdk.users.updateProfile({
        userId: Id.parse(userId),
        profilePictureFile: newMetadata.updatedProfilePicture?.file,
        coverArtFile: newMetadata.updatedCoverPhoto?.file,
        metadata: userMetadataToSdk(newMetadata)
      })
      return { blockHash, blockNumber, userId }
    } catch (err) {
      console.error(getErrorMessage(err))
      throw err
    }
  }

  async function createPlaylist(
    playlistId: ID,
    metadata: Partial<Collection>,
    isAlbum = false,
    trackIds: ID[] = [],
    isPrivate = true
  ) {
    try {
      const web3 = await audiusLibs.web3Manager.getWeb3()
      const currentBlockNumber = await web3.eth.getBlockNumber()
      const currentBlock = await web3.eth.getBlock(currentBlockNumber)
      const playlistTracks = trackIds.map((trackId) => ({
        track: trackId,
        metadata_time: currentBlock.timestamp
      }))
      const response = await audiusLibs.EntityManager.createPlaylist({
        ...metadata,
        playlist_id: playlistId,
        playlist_contents: { track_ids: playlistTracks },
        is_album: isAlbum,
        is_private: isPrivate
      })
      const { blockHash, blockNumber, error } = response
      if (error) return { playlistId, error }
      return { blockHash, blockNumber, playlistId }
    } catch (err) {
      // This code path should never execute
      console.debug('Reached client createPlaylist catch block')
      console.error(getErrorMessage(err))
      return { playlistId: null, error: true }
    }
  }

  async function updatePlaylist(metadata: Collection) {
    try {
      const { blockHash, blockNumber } =
        await audiusLibs.EntityManager.updatePlaylist(metadata)

      return { blockHash, blockNumber }
    } catch (error) {
      console.error(getErrorMessage(error))
      return { error }
    }
  }

  async function orderPlaylist(playlist: any) {
    try {
      const { blockHash, blockNumber } =
        await audiusLibs.EntityManager.updatePlaylist(playlist)
      return { blockHash, blockNumber }
    } catch (error) {
      console.error(getErrorMessage(error))
      return { error }
    }
  }

  async function publishPlaylist(playlist: Collection) {
    try {
      playlist.is_private = false
      const { blockHash, blockNumber } =
        await audiusLibs.EntityManager.updatePlaylist({
          ...playlist,
          is_private: false
        })
      return { blockHash, blockNumber }
    } catch (error) {
      console.error(getErrorMessage(error))
      return { error }
    }
  }

  async function addPlaylistTrack(playlist: Collection) {
    try {
      const { blockHash, blockNumber } =
        await audiusLibs.EntityManager.updatePlaylist(playlist)
      return { blockHash, blockNumber }
    } catch (error) {
      console.error(getErrorMessage(error))
      return { error }
    }
  }

  async function deletePlaylistTrack(playlist: Collection) {
    try {
      const { blockHash, blockNumber } =
        await audiusLibs.EntityManager.updatePlaylist(playlist)
      return { blockHash, blockNumber }
    } catch (error) {
      console.error(getErrorMessage(error))
      return { error }
    }
  }

  async function deletePlaylist(playlistId: ID) {
    try {
      const txReceipt = await audiusLibs.EntityManager.deletePlaylist(
        playlistId
      )
      return {
        blockHash: txReceipt.blockHash,
        blockNumber: txReceipt.blockNumber
      }
    } catch (error) {
      console.error(getErrorMessage(error))
      return { error }
    }
  }

  // Favorite a playlist
  async function saveCollection(
    playlistId: ID,
    metadata?: { is_save_of_repost: boolean }
  ) {
    try {
      return await audiusLibs.EntityManager.savePlaylist(
        playlistId,
        JSON.stringify(metadata)
      )
    } catch (err) {
      console.error(getErrorMessage(err))
      throw err
    }
  }

  // Unfavorite a playlist
  async function unsaveCollection(playlistId: ID) {
    try {
      return await audiusLibs.EntityManager.unsavePlaylist(playlistId)
    } catch (err) {
      console.error(getErrorMessage(err))
      throw err
    }
  }

  /**
   * @param formFields {name, handle, profilePicture, coverPhoto, isVerified, location}
   * @param hasWallet the user already has a wallet but didn't complete sign up
   * @param referrer the user_id of the account that referred this one
   */
  async function signUp({
    email,
    password,
    formFields,
    hasWallet = false,
    referrer = null,
    feePayerOverride = null
  }: {
    email: string
    password: string
    formFields: {
      name?: string
      handle?: string
      isVerified?: boolean
      location?: string | null
      profilePicture: File | null
      coverPhoto: File | null
    }
    hasWallet: boolean
    referrer: Nullable<ID>
    feePayerOverride: Nullable<string>
  }) {
    await waitForLibsInit()
    const metadata = schemas.newUserMetadata()
    if (formFields.name) {
      metadata.name = formFields.name
    }
    if (formFields.handle) {
      metadata.handle = formFields.handle
    }
    if (formFields.isVerified) {
      metadata.is_verified = formFields.isVerified
    }
    if (formFields.location) {
      metadata.location = formFields.location
    }

    const hasEvents = referrer || nativeMobile
    if (hasEvents) {
      metadata.events = {}
    }
    if (referrer) {
      metadata.events.referrer = referrer
    }
    if (nativeMobile) {
      metadata.events.is_mobile_user = true
      setLocalStorageItem('is-mobile-user', 'true')
    }

    return await audiusLibs.Account.signUpV2(
      email,
      password,
      metadata,
      formFields.profilePicture,
      formFields.coverPhoto,
      hasWallet,
      getHostUrl(),
      (eventName: string, properties: Record<string, unknown>) =>
        recordAnalytics({ eventName, properties }),
      {
        Request: Name.CREATE_USER_BANK_REQUEST,
        Success: Name.CREATE_USER_BANK_SUCCESS,
        Failure: Name.CREATE_USER_BANK_FAILURE
      },
      feePayerOverride,
      true
    )
  }

  async function guestSignUp(email: string) {
    await waitForLibsInit()
    const metadata = schemas.newUserMetadata()

    return await audiusLibs.Account.guestSignUp(email, metadata)
  }

  async function sendRecoveryEmail(handle: string) {
    await waitForLibsInit()
    const host = getHostUrl()
    return audiusLibs.Account.generateRecoveryLink({ handle, host })
  }

  async function emailInUse(email: string) {
    await waitForLibsInit()
    try {
      const { exists: emailExists, isGuest } =
        await audiusLibs.Account.checkIfEmailRegistered(email)
      return {
        emailExists: emailExists as boolean,
        isGuest: isGuest as boolean
      }
    } catch (error) {
      console.error(getErrorMessage(error))
      throw error
    }
  }

  async function instagramHandle(handle: string) {
    try {
      const res = await fetch(
        `${generalAdmissionUrl}/social/instagram/${handle}`
      )
      const json: InstagramUser = await res.json()
      return json
    } catch (error) {
      console.error(error)
      return null
    }
  }

  async function tiktokHandle(handle: string) {
    try {
      const res = await fetch(`${generalAdmissionUrl}/social/tiktok/${handle}`)
      const json: TikTokUser = await res.json()
      return json
    } catch (error) {
      console.error(error)
      return null
    }
  }

  async function clearNotificationBadges({ sdk }: { sdk: AudiusSdk }) {
    try {
      const { data, signature } = await signIdentityServiceRequest({ sdk })
      return await fetch(`${identityServiceUrl}/notifications/clear_badges`, {
        method: 'POST',
        headers: {
          'Content-Type': 'application/json',
          [AuthHeaders.Message]: data,
          [AuthHeaders.Signature]: signature
        }
      }).then((res) => res.json())
    } catch (e) {
      console.error(e)
    }
  }

  async function getEmailNotificationSettings({ sdk }: { sdk: AudiusSdk }) {
    try {
      const { data, signature } = await signIdentityServiceRequest({ sdk })
      const res = await fetch(`${identityServiceUrl}/notifications/settings`, {
        method: 'GET',
        headers: {
          'Content-Type': 'application/json',
          [AuthHeaders.Message]: data,
          [AuthHeaders.Signature]: signature
        }
      }).then((res) => res.json())
      return res
    } catch (e) {
      console.error(e)
    }
  }

  async function updateEmailNotificationSettings({
    sdk,
    emailFrequency,
    userId
  }: {
    sdk: AudiusSdk
    emailFrequency: string
    userId: ID
  }) {
    try {
      const { data, signature } = await signIdentityServiceRequest({ sdk })
      const res = await fetch(
        `${identityServiceUrl}/notifications/settings?user_id=${userId}`,
        {
          method: 'POST',
          headers: {
            'Content-Type': 'application/json',
            [AuthHeaders.Message]: data,
            [AuthHeaders.Signature]: signature
          },
          body: JSON.stringify({ settings: { emailFrequency } })
        }
      ).then((res) => res.json())
      return res
    } catch (e) {
      console.error(e)
    }
  }

  async function updateNotificationSettings({
    sdk,
    settings
  }: {
    sdk: AudiusSdk
    settings: Partial<Record<BrowserNotificationSetting, boolean>>
  }) {
    try {
      const { data, signature } = await signIdentityServiceRequest({ sdk })
      return await fetch(
        `${identityServiceUrl}/push_notifications/browser/settings`,
        {
          method: 'POST',
          headers: {
            'Content-Type': 'application/json',
            [AuthHeaders.Message]: data,
            [AuthHeaders.Signature]: signature
          },
          body: JSON.stringify({ settings })
        }
      ).then((res) => res.json())
    } catch (e) {
      console.error(e)
    }
  }

  async function updatePushNotificationSettings({
    sdk,
    settings
  }: {
    sdk: AudiusSdk
    settings: Partial<Record<PushNotificationSetting, boolean>>
  }) {
    try {
      const { data, signature } = await signIdentityServiceRequest({ sdk })
      return await fetch(`${identityServiceUrl}/push_notifications/settings`, {
        method: 'POST',
        headers: {
          'Content-Type': 'application/json',
          [AuthHeaders.Message]: data,
          [AuthHeaders.Signature]: signature
        },
        body: JSON.stringify({ settings })
      }).then((res) => res.json())
    } catch (e) {
      console.error(e)
    }
  }

  async function signData({ sdk, data }: { sdk: AudiusSdk; data: string }) {
    const prefixedMessage = `\x19Ethereum Signed Message:\n${data.length}${data}`
    const [sig, recid] = await sdk.services.audiusWalletClient.sign({
      message: { raw: Buffer.from(prefixedMessage, 'utf-8') }
    })
    const r = Buffer.from(sig.slice(0, 32)).toString('hex')
    const s = Buffer.from(sig.slice(32, 64)).toString('hex')
    const v = (recid + 27).toString(16)
    const signature = `0x${r}${s}${v}`
    return { data, signature }
  }

  async function signIdentityServiceRequest({ sdk }: { sdk: AudiusSdk }) {
    const unixTs = Math.round(new Date().getTime() / 1000) // current unix timestamp (sec)
    const data = `Click sign to authenticate with identity service: ${unixTs}`
    return await signData({ sdk, data })
  }

  async function signDiscoveryNodeRequest({
    sdk,
    input
  }: {
    sdk: AudiusSdk
    input?: any
  }) {
    let data
    if (input) {
      data = input
    } else {
      const unixTs = Math.round(new Date().getTime() / 1000) // current unix timestamp (sec)
      data = `Click sign to authenticate with discovery node: ${unixTs}`
    }
    return await signData({ sdk, data })
  }

  async function getBrowserPushNotificationSettings({
    sdk
  }: {
    sdk: AudiusSdk
  }) {
    try {
      const { data, signature } = await signIdentityServiceRequest({ sdk })
      return await fetch(
        `${identityServiceUrl}/push_notifications/browser/settings`,
        {
          headers: {
            [AuthHeaders.Message]: data,
            [AuthHeaders.Signature]: signature
          }
        }
      )
        .then((res) => res.json())
        .then((res) => res.settings)
    } catch (e) {
      console.error(e)
      return null
    }
  }

  async function getBrowserPushSubscription({
    sdk,
    pushEndpoint
  }: {
    sdk: AudiusSdk
    pushEndpoint: string
  }) {
    await waitForLibsInit()

    try {
      const { data, signature } = await signIdentityServiceRequest({ sdk })
      const endpiont = encodeURIComponent(pushEndpoint)
      return await fetch(
        `${identityServiceUrl}/push_notifications/browser/enabled?endpoint=${endpiont}`,
        {
          headers: {
            [AuthHeaders.Message]: data,
            [AuthHeaders.Signature]: signature
          }
        }
      )
        .then((res) => res.json())
        .then((res) => res.enabled)
    } catch (e) {
      console.error(e)
      return null
    }
  }

  async function getSafariBrowserPushEnabled({
    sdk,
    deviceToken
  }: {
    sdk: AudiusSdk
    deviceToken: string
  }) {
    await waitForLibsInit()

    try {
      const { data, signature } = await signIdentityServiceRequest({ sdk })
      return await fetch(
        `${identityServiceUrl}/push_notifications/device_token/enabled?deviceToken=${deviceToken}&deviceType=safari`,
        {
          headers: {
            [AuthHeaders.Message]: data,
            [AuthHeaders.Signature]: signature
          }
        }
      )
        .then((res) => res.json())
        .then((res) => res.enabled)
    } catch (e) {
      console.error(e)
      return null
    }
  }

  async function updateBrowserNotifications({
    sdk,
    enabled = true,
    subscription
  }: {
    sdk: AudiusSdk
    enabled: boolean
    subscription: PushSubscription
  }) {
    await waitForLibsInit()
    const { data, signature } = await signIdentityServiceRequest({ sdk })
    return await fetch(
      `${identityServiceUrl}/push_notifications/browser/register`,
      {
        method: 'POST',
        headers: {
          'Content-Type': 'application/json',
          [AuthHeaders.Message]: data,
          [AuthHeaders.Signature]: signature
        },
        body: JSON.stringify({ enabled, subscription })
      }
    ).then((res) => res.json())
  }

  async function disableBrowserNotifications({
    sdk,
    subscription
  }: {
    sdk: AudiusSdk
    subscription: PushSubscription
  }) {
    await waitForLibsInit()
    const { data, signature } = await signIdentityServiceRequest({ sdk })
    return await fetch(
      `${identityServiceUrl}/push_notifications/browser/deregister`,
      {
        method: 'POST',
        headers: {
          'Content-Type': 'application/json',
          [AuthHeaders.Message]: data,
          [AuthHeaders.Signature]: signature
        },
        body: JSON.stringify({ subscription })
      }
    ).then((res) => res.json())
  }

  async function getPushNotificationSettings({ sdk }: { sdk: AudiusSdk }) {
    try {
      const { data, signature } = await signIdentityServiceRequest({ sdk })
      return await fetch(`${identityServiceUrl}/push_notifications/settings`, {
        headers: {
          [AuthHeaders.Message]: data,
          [AuthHeaders.Signature]: signature
        }
      })
        .then((res) => res.json())
        .then((res: { settings: PushNotifications }) => res.settings)
    } catch (e) {
      console.error(e)
      return null
    }
  }

  async function registerDeviceToken({
    sdk,
    deviceToken,
    deviceType
  }: {
    sdk: AudiusSdk
    deviceToken: string
    deviceType: string
  }) {
    try {
      const { data, signature } = await signIdentityServiceRequest({ sdk })
      return await fetch(
        `${identityServiceUrl}/push_notifications/device_token`,
        {
          method: 'POST',
          headers: {
            'Content-Type': 'application/json',
            [AuthHeaders.Message]: data,
            [AuthHeaders.Signature]: signature
          },
          body: JSON.stringify({
            deviceToken,
            deviceType
          })
        }
      ).then((res) => res.json())
    } catch (e) {
      console.error(e)
    }
  }

  async function deregisterDeviceToken({
    sdk,
    deviceToken
  }: {
    sdk: AudiusSdk
    deviceToken: string
  }) {
    try {
      const { data, signature } = await signIdentityServiceRequest({ sdk })
      return await fetch(
        `${identityServiceUrl}/push_notifications/device_token/deregister`,
        {
          method: 'POST',
          headers: {
            'Content-Type': 'application/json',
            [AuthHeaders.Message]: data,
            [AuthHeaders.Signature]: signature
          },
          body: JSON.stringify({
            deviceToken
          })
        }
      ).then((res) => res.json())
    } catch (e) {
      console.error(e)
    }
  }

  async function updateUserLocationTimezone({ sdk }: { sdk: AudiusSdk }) {
    try {
      const { data, signature } = await signIdentityServiceRequest({ sdk })
      const timezone = dayjs.tz.guess()
      const res = await fetch(`${identityServiceUrl}/users/update`, {
        method: 'POST',
        headers: {
          'Content-Type': 'application/json',
          [AuthHeaders.Message]: data,
          [AuthHeaders.Signature]: signature
        },
        body: JSON.stringify({ timezone })
      }).then((res) => res.json())
      return res
    } catch (e) {
      console.error(e)
    }
  }

  async function sendWelcomeEmail({
    sdk,
    name
  }: {
    sdk: AudiusSdk
    name: string
  }) {
    try {
      const { data, signature } = await signIdentityServiceRequest({ sdk })
      return await fetch(`${identityServiceUrl}/email/welcome`, {
        method: 'POST',
        headers: {
          'Content-Type': 'application/json',
          [AuthHeaders.Message]: data,
          [AuthHeaders.Signature]: signature
        },
        body: JSON.stringify({ name, isNativeMobile: !!nativeMobile })
      }).then((res) => res.json())
    } catch (e) {
      console.error(e)
    }
  }

  async function updateUserEvent({
    sdk,
    hasSignedInNativeMobile
  }: {
    sdk: AudiusSdk
    hasSignedInNativeMobile: boolean
  }) {
    try {
      const { data, signature } = await signIdentityServiceRequest({ sdk })
      const res = await fetch(`${identityServiceUrl}/userEvents`, {
        method: 'POST',
        headers: {
          'Content-Type': 'application/json',
          [AuthHeaders.Message]: data,
          [AuthHeaders.Signature]: signature
        },
        body: JSON.stringify({ hasSignedInNativeMobile })
      }).then((res) => res.json())
      return res
    } catch (e) {
      console.error(e)
    }
  }

  async function updateHCaptchaScore({
    sdk,
    token
  }: {
    sdk: AudiusSdk
    token: string
  }) {
    try {
      const { data, signature } = await signIdentityServiceRequest({ sdk })
      return await fetch(`${identityServiceUrl}/score/hcaptcha`, {
        method: 'POST',
        headers: {
          'Content-Type': 'application/json',
          [AuthHeaders.Message]: data,
          [AuthHeaders.Signature]: signature
        },
        body: JSON.stringify({ token })
      }).then((res) => res.json())
    } catch (err) {
      console.error(getErrorMessage(err))
      return { error: true }
    }
  }

  /**
   * Make a request to fetch the eth AUDIO balance of the the user
   * @params {bool} bustCache
   * @params {string} ethAddress - Optional ETH wallet address. Defaults to hedgehog wallet
   * @returns {Promise<BN | null>} balance or null if failed to fetch balance
   */
  async function getBalance({
    ethAddress,
    bustCache = false
  }: {
    ethAddress?: string
    bustCache?: boolean
  } = {}): Promise<BN | null> {
    await waitForLibsInit()

    const wallet =
      ethAddress !== undefined
        ? ethAddress
        : audiusLibs.web3Manager.getWalletAddress()
    if (!wallet) return null

    try {
      const ethWeb3 = audiusLibs.ethWeb3Manager.getWeb3()
      const checksumWallet = ethWeb3.utils.toChecksumAddress(wallet)
      if (bustCache) {
        audiusLibs.ethContracts.AudiusTokenClient.bustCache()
      }
      const balance = await audiusLibs.ethContracts.AudiusTokenClient.balanceOf(
        checksumWallet
      )
      return balance
    } catch (e) {
      console.error(e)
      reportError({ error: e as Error })
      return null
    }
  }

  /**
   * Make a request to fetch the sol wrapped audio balance of the the user
   * @params {string} ethAddress - Optional ETH wallet address to derive user bank. Defaults to hedgehog wallet
   * @returns {Promise<BN>} balance or null if failed to fetch balance
   */
  async function getWAudioBalance({
    ethAddress,
    sdk
  }: {
    ethAddress: string
    sdk: AudiusSdk
  }): Promise<BN | null> {
    try {
      const { userBank } =
        await sdk.services.claimableTokensClient.getOrCreateUserBank({
          ethWallet: ethAddress,
          mint: 'wAUDIO'
        })
      const connection = sdk.services.solanaClient.connection
      const {
        value: { amount }
      } = await connection.getTokenAccountBalance(userBank)
      const ownerWAudioBalance = AUDIO(wAUDIO(BigInt(amount))).value
      if (isNullOrUndefined(ownerWAudioBalance)) {
        throw new Error('Failed to fetch account waudio balance')
      }
      return new BN(ownerWAudioBalance.toString())
    } catch (e) {
      console.error(e)
      reportError({ error: e as Error })
      return null
    }
  }

  /**
   * Fetches the Sol balance for the given wallet address
   * @param {string} The solana wallet address
   * @returns {Promise<BNWei>}
   */
  async function getAddressSolBalance({
    address,
    sdk
  }: {
    address: string
    sdk: AudiusSdk
  }): Promise<BNWei> {
    try {
      const addressPubKey = new PublicKey(address)
      const connection = sdk.services.solanaClient.connection
      const solBalance = await connection.getBalance(addressPubKey)
      return new BN(solBalance ?? 0) as BNWei
    } catch (e) {
      reportError({ error: e as Error })
      return new BN(0) as BNWei
    }
  }

  /**
   * Make a request to fetch the balance, staked and delegated total of the wallet address
   * @params {string} address The wallet address to fetch the balance for
   * @params {bool} bustCache
   * @returns {Promise<BN | null>} balance or null if error
   */
  async function getAddressTotalStakedBalance(
    address: string,
    bustCache = false
  ) {
    await waitForLibsInit()
    if (!address) return null

    try {
      const ethWeb3 = audiusLibs.ethWeb3Manager.getWeb3()
      const checksumWallet = ethWeb3.utils.toChecksumAddress(address)
      if (bustCache) {
        audiusLibs.ethContracts.AudiusTokenClient.bustCache()
      }
      const balance = await audiusLibs.ethContracts.AudiusTokenClient.balanceOf(
        checksumWallet
      )
      const delegatedBalance =
        await audiusLibs.ethContracts.DelegateManagerClient.getTotalDelegatorStake(
          checksumWallet
        )
      const stakedBalance =
        await audiusLibs.ethContracts.StakingProxyClient.totalStakedFor(
          checksumWallet
        )

      return balance.add(delegatedBalance).add(stakedBalance)
    } catch (e) {
      reportError({ error: e as Error })
      console.error(e)
      return null
    }
  }

  /**
   * Make a request to send
   */
  async function sendTokens(address: string, amount: BNWei) {
    await waitForLibsInit()
    const receipt = await audiusLibs.Account.permitAndSendTokens(
      address,
      amount
    )
    return receipt
  }

  async function getTokenAccount({
    address,
    sdk
  }: {
    address: PublicKey
    sdk: AudiusSdk
  }) {
    const connection = sdk.services.solanaClient.connection
    try {
      const tokenAccountInfo = await getAccount(connection, address)
      return tokenAccountInfo
    } catch (err) {
      if (err instanceof TokenInvalidAccountOwnerError) {
        return null
      }
      throw err
    }
  }

  async function getAssociatedTokenAccountInfo({
    address,
    sdk
  }: {
    address: string
    sdk: AudiusSdk
  }) {
    try {
      // Check if the user has a user bank acccount
      const pubkey = new PublicKey(address)
      let tokenAccountInfo = await getTokenAccount({ address: pubkey, sdk })

      if (!tokenAccountInfo) {
        console.info(
          'Provided recipient solana address was not a token account'
        )
        // If not, check to see if it already has an associated token account.
        const associatedTokenAccount = findAssociatedTokenAddress({
          solanaWalletKey: pubkey,
<<<<<<< HEAD
          mint: 'wAUDIO'
=======
          mintKey: new PublicKey(env.WAUDIO_MINT_ADDRESS)
>>>>>>> 1a99df3e
        })
        tokenAccountInfo = await getTokenAccount({
          address: associatedTokenAccount,
          sdk
        })
      }
      return tokenAccountInfo
    } catch (err) {
      console.error(err)
      return null
    }
  }

  /**
   * Make a request to send solana wrapped audio
   */
  async function sendWAudioTokens({
    address,
    amount,
    ethAddress,
    sdk
  }: {
    address: string
    amount: BNWei
    ethAddress: string
    sdk: AudiusSdk
  }) {
    const connection = sdk.services.solanaClient.connection
    // Check when sending waudio if the user has a user bank acccount
    const tokenAccountInfo = await getAssociatedTokenAccountInfo({
      address,
      sdk
    })

    // If it's not a valid token account, we need to make one first
    if (!tokenAccountInfo) {
      // We do not want to relay gas fees for this token account creation,
      // so we ask the user to create one with phantom, showing an error
      // if phantom is not found.
      if (!window.phantom) {
        return {
          error:
            'Recipient has no $AUDIO token account. Please install Phantom-Wallet to create one.'
        }
      }
      if (!window.solana.isConnected) {
        await window.solana.connect()
      }

      const phantomWallet = window.solana.publicKey?.toString()
      const tx = await getCreateAssociatedTokenAccountTransaction({
        feePayerKey: SolanaUtils.newPublicKeyNullable(phantomWallet),
        solanaWalletKey: SolanaUtils.newPublicKeyNullable(address),
<<<<<<< HEAD
        mint: 'wAUDIO',
=======
        mintKey: new PublicKey(env.WAUDIO_MINT_ADDRESS),
>>>>>>> 1a99df3e
        solanaTokenProgramKey: new PublicKey(TOKEN_PROGRAM_ID),
        connection
      })
      const { signature, lastValidBlockHeight, recentBlockhash } =
        await window.solana.signAndSendTransaction(tx)
      if (!signature || !lastValidBlockHeight || !recentBlockhash) {
        return { error: 'Phantom failed to sign and send transaction' }
      }
      await connection.confirmTransaction({
        signature: signature.toString(),
        lastValidBlockHeight,
        blockhash: recentBlockhash
<<<<<<< HEAD
      })
    }

    const res = await transferWAudio({
      recipientSolanaAddress: address,
      amount,
      ethAddress,
      sdk
    })
    return { res, error: null }
  }

  async function transferWAudio({
    ethAddress,
    recipientSolanaAddress,
    amount,
    sdk
  }: {
    ethAddress: string
    recipientSolanaAddress: string
    amount: BN
    sdk: AudiusSdk
  }) {
    // Check if the solana address is a token account
    let tokenAccountInfo = await getTokenAccount({
      address: new PublicKey(recipientSolanaAddress),
      sdk
    })
    if (!tokenAccountInfo) {
      console.info('Provided recipient solana address was not a token account')
      // If not, check to see if it already has an associated token account.
      const associatedTokenAccount = findAssociatedTokenAddress({
        solanaWalletKey: new PublicKey(recipientSolanaAddress),
        mint: 'wAUDIO'
      })
      tokenAccountInfo = await getTokenAccount({
        address: associatedTokenAccount,
        sdk
      })

      // If it's not a valid token account, we need to make one first
      if (!tokenAccountInfo) {
        console.info(
          'Provided recipient solana address has no associated token account, creating'
        )
        const connection = sdk.services.solanaClient.connection
        const tx = await getCreateAssociatedTokenAccountTransaction({
          feePayerKey: await sdk.services.solanaRelay.getFeePayer(),
          solanaWalletKey: new PublicKey(recipientSolanaAddress),
          mint: 'wAUDIO',
          solanaTokenProgramKey: new PublicKey(TOKEN_PROGRAM_ID),
          connection
        })
        const { signature } = await sdk.services.solanaRelay.relay({
          transaction: tx
        })
        await sdk.services.solanaClient.confirmAllTransactions(
          [signature],
          'confirmed'
        )
      }
      recipientSolanaAddress = associatedTokenAccount.toString()
    }

=======
      })
    }

    const res = await transferWAudio({
      recipientSolanaAddress: address,
      amount,
      ethAddress,
      sdk
    })
    return { res, error: null }
  }

  async function transferWAudio({
    ethAddress,
    recipientSolanaAddress,
    amount,
    sdk
  }: {
    ethAddress: string
    recipientSolanaAddress: string
    amount: BN
    sdk: AudiusSdk
  }) {
    // Check if the solana address is a token account
    let tokenAccountInfo = await getTokenAccount({
      address: new PublicKey(recipientSolanaAddress),
      sdk
    })
    if (!tokenAccountInfo) {
      console.info('Provided recipient solana address was not a token account')
      // If not, check to see if it already has an associated token account.
      const associatedTokenAccount = findAssociatedTokenAddress({
        solanaWalletKey: new PublicKey(recipientSolanaAddress),
        mintKey: new PublicKey(env.WAUDIO_MINT_ADDRESS)
      })
      tokenAccountInfo = await getTokenAccount({
        address: associatedTokenAccount,
        sdk
      })

      // If it's not a valid token account, we need to make one first
      if (!tokenAccountInfo) {
        console.info(
          'Provided recipient solana address has no associated token account, creating'
        )
        const connection = sdk.services.solanaClient.connection
        const tx = await getCreateAssociatedTokenAccountTransaction({
          feePayerKey: await sdk.services.solanaRelay.getFeePayer(),
          solanaWalletKey: new PublicKey(recipientSolanaAddress),
          mintKey: new PublicKey(env.WAUDIO_MINT_ADDRESS),
          solanaTokenProgramKey: new PublicKey(TOKEN_PROGRAM_ID),
          connection
        })
        const { signature } = await sdk.services.solanaRelay.relay({
          transaction: tx
        })
        await sdk.services.solanaClient.confirmAllTransactions(
          [signature],
          'confirmed'
        )
      }
      recipientSolanaAddress = associatedTokenAccount.toString()
    }

>>>>>>> 1a99df3e
    console.info(
      `Transfering ${amount.toString()} wei $AUDIO to ${recipientSolanaAddress}`
    )

    const wAudioAmount = wAUDIO(AUDIO(amount))
    const recipientSolanaAddressPubKey = new PublicKey(recipientSolanaAddress)
    const secpTransactionInstruction =
      await sdk.services.claimableTokensClient.createTransferSecpInstruction({
        amount: wAudioAmount.value,
        ethWallet: ethAddress,
        mint: 'wAUDIO',
        destination: recipientSolanaAddressPubKey
      })
    const transferInstruction =
      await sdk.services.claimableTokensClient.createTransferInstruction({
        ethWallet: ethAddress,
        mint: 'wAUDIO',
        destination: recipientSolanaAddressPubKey
      })
    const transaction = await sdk.services.solanaClient.buildTransaction({
      instructions: [secpTransactionInstruction, transferInstruction]
    })
    const signature = await sdk.services.claimableTokensClient.sendTransaction(
      transaction
    )
    return signature
  }

  async function getSignature({ data, sdk }: { data: any; sdk: AudiusSdk }) {
    return signData({ data, sdk })
  }

  /**
   * Transfers the user's ERC20 AUDIO into SPL WAUDIO to their solana user bank account
   * @param {BN} balance The amount of AUDIO to be transferred
   * @returns {
   *   txSignature: string
   *   phase: string
   *   error: error | null
   *   logs: Array<string>
   * }
   */
  async function transferAudioToWAudio(balance: BN) {
    await waitForLibsInit()
    const userBank = await audiusLibs.solanaWeb3Manager.deriveUserBank()
    return audiusLibs.Account.proxySendTokensFromEthToSol(
      balance,
      userBank.toString()
    )
  }

  /**
   * Fetches the SPL WAUDIO balance for the user's solana wallet address
   * @param {string} The solana wallet address
   * @returns {Promise<BN | null>} Returns the balance, or null if error
   */
  async function getAddressWAudioBalance({
    address,
    sdk
  }: {
    address: string
    sdk: AudiusSdk
  }) {
    const waudioBalance = await getWAudioBalance({
      ethAddress: address,
      sdk
    })
    if (isNullOrUndefined(waudioBalance)) {
      console.warn(`Failed to get waudio balance for address: ${address}`)
      reportError({
        error: new Error('Failed to get wAudio balance for address'),
        additionalInfo: { address }
      })
      return null
    }
    return new BN(waudioBalance.toString())
  }

  async function getAudiusLibs() {
    await waitForLibsInit()
    return audiusLibs
  }

  async function getAudiusLibsTyped() {
    await waitForLibsInit()
    return audiusLibs as AudiusLibsType
  }

  async function getWeb3() {
    const audiusLibs = await getAudiusLibs()
    return audiusLibs.web3Manager.getWeb3()
  }

  async function setUserHandleForRelay(handle: string) {
    const audiusLibs = await getAudiusLibs()
    audiusLibs.web3Manager.setUserSuppliedHandle(handle)
  }

  /**
   * Finds the associated token address given a solana wallet public key
   * @param solanaWalletKey Public Key for a given solana account (a wallet)
   * @param mintKey
   * @returns token account public key
   */
  function findAssociatedTokenAddress({
    solanaWalletKey,
    mint
  }: {
    solanaWalletKey: PublicKey
    mint: MintName
  }) {
    const solanaTokenProgramKey = new PublicKey(TOKEN_PROGRAM_ID)
    const mintKey =
      mint === 'wAUDIO'
        ? new PublicKey(env.WAUDIO_MINT_ADDRESS)
        : new PublicKey(env.USDC_MINT_ADDRESS)
    const addresses = PublicKey.findProgramAddressSync(
      [
        solanaWalletKey.toBuffer(),
        solanaTokenProgramKey.toBuffer(),
        mintKey.toBuffer()
      ],
      ASSOCIATED_TOKEN_PROGRAM_ID
    )
    return addresses[0]
  }

  /**
   * Creates an associated token account for a given solana account (a wallet)
   * @param feePayerKey
   * @param solanaWalletKey the wallet we wish to create a token account for
   * @param mintKey
   * @param solanaTokenProgramKey
   * @param connection
   * @param identityService
   */
  async function getCreateAssociatedTokenAccountTransaction({
    feePayerKey,
    solanaWalletKey,
    mint,
    solanaTokenProgramKey,
    connection
  }: {
    feePayerKey: PublicKey
    solanaWalletKey: PublicKey
    mint: MintName
    solanaTokenProgramKey: PublicKey
    connection: Connection
  }) {
    const associatedTokenAddress = findAssociatedTokenAddress({
      solanaWalletKey,
      mint
    })
    const mintKey =
      mint === 'wAUDIO'
        ? new PublicKey(env.WAUDIO_MINT_ADDRESS)
        : new PublicKey(env.USDC_MINT_ADDRESS)
    const accounts = [
      // 0. `[sw]` Funding account (must be a system account)
      {
        pubkey: feePayerKey,
        isSigner: true,
        isWritable: true
      },
      // 1. `[w]` Associated token account address to be created
      {
        pubkey: associatedTokenAddress,
        isSigner: false,
        isWritable: true
      },
      // 2. `[r]` Wallet address for the new associated token account
      {
        pubkey: solanaWalletKey,
        isSigner: false,
        isWritable: false
      },
      // 3. `[r]` The token mint for the new associated token account
      {
        pubkey: mintKey,
        isSigner: false,
        isWritable: false
      },
      // 4. `[r]` System program
      {
        pubkey: SystemProgram.programId,
        isSigner: false,
        isWritable: false
      },
      // 5. `[r]` SPL Token program
      {
        pubkey: solanaTokenProgramKey,
        isSigner: false,
        isWritable: false
      },
      // 6. `[r]` Rent sysvar
      {
        pubkey: SYSVAR_RENT_PUBKEY,
        isSigner: false,
        isWritable: false
      }
    ]

    const { blockhash } = await connection.getLatestBlockhash('confirmed')
    const instr = new TransactionInstruction({
      keys: accounts.map((account) => ({
        pubkey: account.pubkey,
        isSigner: account.isSigner,
        isWritable: account.isWritable
      })),
      programId: ASSOCIATED_TOKEN_PROGRAM_ID,
      data: Buffer.from([])
    })
    const tx = new Transaction({ recentBlockhash: blockhash })
    tx.feePayer = feePayerKey
    tx.add(instr)
    return tx
  }

  return {
    addDiscoveryProviderSelectionListener,
    addPlaylistTrack,
    audiusLibs: audiusLibs as AudiusLibsType,
    clearNotificationBadges,
    createPlaylist,
    currentDiscoveryProvider,
    deletePlaylist,
    deletePlaylistTrack,
    deregisterDeviceToken,
    didSelectDiscoveryProviderListeners,
    disableBrowserNotifications,
    emailInUse,
    fetchUserAssociatedWallets,
    findAssociatedTokenAddress,
    getAddressTotalStakedBalance,
    getAddressWAudioBalance,
    getAddressSolBalance,
    getAssociatedTokenAccountInfo,
    getAudiusLibs,
    getAudiusLibsTyped,
    getBalance,
    getBrowserPushNotificationSettings,
    getBrowserPushSubscription,
    getEmailNotificationSettings,
    getPushNotificationSettings,
    getSafariBrowserPushEnabled,
    getSignature,
    getUserListenCountsMonthly,
    getWAudioBalance,
    getWeb3,
    identityServiceUrl,
    orderPlaylist,
    publishPlaylist,
    recordTrackListen,
    registerDeviceToken,
    repostCollection,
    guestSignUp,
    saveCollection,
    searchTags,
    sendRecoveryEmail,
    sendTokens,
    sendWAudioTokens,
    sendWelcomeEmail,
    setup,
    setUserHandleForRelay,
    signData,
    signDiscoveryNodeRequest,
    signIdentityServiceRequest,
    signUp,
    transferAudioToWAudio,
    instagramHandle,
    tiktokHandle,
    undoRepostCollection,
    unsaveCollection,
    updateBrowserNotifications,
    updateCreator,
    updateEmailNotificationSettings,
    updateHCaptchaScore,
    updateNotificationSettings,
    updatePlaylist,
    updatePushNotificationSettings,
    updateUserEvent,
    updateUserLocationTimezone,
    uploadImage,
    userNodeUrl,
    waitForLibsInit,
    waitForWeb3
  }
}

<<<<<<< HEAD
=======
/**
 * Finds the associated token address given a solana wallet public key
 * @param solanaWalletKey Public Key for a given solana account (a wallet)
 * @param mintKey
 * @returns token account public key
 */
function findAssociatedTokenAddress({
  solanaWalletKey,
  mintKey
}: {
  solanaWalletKey: PublicKey
  mintKey: PublicKey
}) {
  const solanaTokenProgramKey = new PublicKey(TOKEN_PROGRAM_ID)
  const addresses = PublicKey.findProgramAddressSync(
    [
      solanaWalletKey.toBuffer(),
      solanaTokenProgramKey.toBuffer(),
      mintKey.toBuffer()
    ],
    ASSOCIATED_TOKEN_PROGRAM_ID
  )
  return addresses[0]
}

/**
 * Creates an associated token account for a given solana account (a wallet)
 * @param feePayerKey
 * @param solanaWalletKey the wallet we wish to create a token account for
 * @param mintKey
 * @param solanaTokenProgramKey
 * @param connection
 * @param identityService
 */
async function getCreateAssociatedTokenAccountTransaction({
  feePayerKey,
  solanaWalletKey,
  mintKey,
  solanaTokenProgramKey,
  connection
}: {
  feePayerKey: PublicKey
  solanaWalletKey: PublicKey
  mintKey: PublicKey
  solanaTokenProgramKey: PublicKey
  connection: typeof AudiusLibs.IdentityService
}) {
  const associatedTokenAddress = findAssociatedTokenAddress({
    solanaWalletKey,
    mintKey
  })
  const accounts = [
    // 0. `[sw]` Funding account (must be a system account)
    {
      pubkey: feePayerKey,
      isSigner: true,
      isWritable: true
    },
    // 1. `[w]` Associated token account address to be created
    {
      pubkey: associatedTokenAddress,
      isSigner: false,
      isWritable: true
    },
    // 2. `[r]` Wallet address for the new associated token account
    {
      pubkey: solanaWalletKey,
      isSigner: false,
      isWritable: false
    },
    // 3. `[r]` The token mint for the new associated token account
    {
      pubkey: mintKey,
      isSigner: false,
      isWritable: false
    },
    // 4. `[r]` System program
    {
      pubkey: SystemProgram.programId,
      isSigner: false,
      isWritable: false
    },
    // 5. `[r]` SPL Token program
    {
      pubkey: solanaTokenProgramKey,
      isSigner: false,
      isWritable: false
    },
    // 6. `[r]` Rent sysvar
    {
      pubkey: SYSVAR_RENT_PUBKEY,
      isSigner: false,
      isWritable: false
    }
  ]

  const { blockhash } = await connection.getLatestBlockhash('confirmed')
  const instr = new TransactionInstruction({
    keys: accounts.map((account) => ({
      pubkey: account.pubkey,
      isSigner: account.isSigner,
      isWritable: account.isWritable
    })),
    programId: ASSOCIATED_TOKEN_PROGRAM_ID,
    data: Buffer.from([])
  })
  const tx = new Transaction({ recentBlockhash: blockhash })
  tx.feePayer = feePayerKey
  tx.add(instr)
  return tx
}

>>>>>>> 1a99df3e
export type AudiusBackend = ReturnType<typeof audiusBackend><|MERGE_RESOLUTION|>--- conflicted
+++ resolved
@@ -9,15 +9,6 @@
 import { type AudiusLibs as AudiusLibsType } from '@audius/sdk-legacy/dist/libs'
 import type { HedgehogConfig } from '@audius/sdk-legacy/dist/services/hedgehog'
 import type { LocalStorage } from '@audius/sdk-legacy/dist/utils/localStorage'
-<<<<<<< HEAD
-=======
-import {
-  ASSOCIATED_TOKEN_PROGRAM_ID,
-  getAccount,
-  TOKEN_PROGRAM_ID,
-  TokenInvalidAccountOwnerError
-} from '@solana/spl-token'
->>>>>>> 1a99df3e
 import {
   ASSOCIATED_TOKEN_PROGRAM_ID,
   getAccount,
@@ -1684,11 +1675,7 @@
         // If not, check to see if it already has an associated token account.
         const associatedTokenAccount = findAssociatedTokenAddress({
           solanaWalletKey: pubkey,
-<<<<<<< HEAD
           mint: 'wAUDIO'
-=======
-          mintKey: new PublicKey(env.WAUDIO_MINT_ADDRESS)
->>>>>>> 1a99df3e
         })
         tokenAccountInfo = await getTokenAccount({
           address: associatedTokenAccount,
@@ -1742,11 +1729,7 @@
       const tx = await getCreateAssociatedTokenAccountTransaction({
         feePayerKey: SolanaUtils.newPublicKeyNullable(phantomWallet),
         solanaWalletKey: SolanaUtils.newPublicKeyNullable(address),
-<<<<<<< HEAD
         mint: 'wAUDIO',
-=======
-        mintKey: new PublicKey(env.WAUDIO_MINT_ADDRESS),
->>>>>>> 1a99df3e
         solanaTokenProgramKey: new PublicKey(TOKEN_PROGRAM_ID),
         connection
       })
@@ -1759,7 +1742,6 @@
         signature: signature.toString(),
         lastValidBlockHeight,
         blockhash: recentBlockhash
-<<<<<<< HEAD
       })
     }
 
@@ -1824,72 +1806,6 @@
       recipientSolanaAddress = associatedTokenAccount.toString()
     }
 
-=======
-      })
-    }
-
-    const res = await transferWAudio({
-      recipientSolanaAddress: address,
-      amount,
-      ethAddress,
-      sdk
-    })
-    return { res, error: null }
-  }
-
-  async function transferWAudio({
-    ethAddress,
-    recipientSolanaAddress,
-    amount,
-    sdk
-  }: {
-    ethAddress: string
-    recipientSolanaAddress: string
-    amount: BN
-    sdk: AudiusSdk
-  }) {
-    // Check if the solana address is a token account
-    let tokenAccountInfo = await getTokenAccount({
-      address: new PublicKey(recipientSolanaAddress),
-      sdk
-    })
-    if (!tokenAccountInfo) {
-      console.info('Provided recipient solana address was not a token account')
-      // If not, check to see if it already has an associated token account.
-      const associatedTokenAccount = findAssociatedTokenAddress({
-        solanaWalletKey: new PublicKey(recipientSolanaAddress),
-        mintKey: new PublicKey(env.WAUDIO_MINT_ADDRESS)
-      })
-      tokenAccountInfo = await getTokenAccount({
-        address: associatedTokenAccount,
-        sdk
-      })
-
-      // If it's not a valid token account, we need to make one first
-      if (!tokenAccountInfo) {
-        console.info(
-          'Provided recipient solana address has no associated token account, creating'
-        )
-        const connection = sdk.services.solanaClient.connection
-        const tx = await getCreateAssociatedTokenAccountTransaction({
-          feePayerKey: await sdk.services.solanaRelay.getFeePayer(),
-          solanaWalletKey: new PublicKey(recipientSolanaAddress),
-          mintKey: new PublicKey(env.WAUDIO_MINT_ADDRESS),
-          solanaTokenProgramKey: new PublicKey(TOKEN_PROGRAM_ID),
-          connection
-        })
-        const { signature } = await sdk.services.solanaRelay.relay({
-          transaction: tx
-        })
-        await sdk.services.solanaClient.confirmAllTransactions(
-          [signature],
-          'confirmed'
-        )
-      }
-      recipientSolanaAddress = associatedTokenAccount.toString()
-    }
-
->>>>>>> 1a99df3e
     console.info(
       `Transfering ${amount.toString()} wei $AUDIO to ${recipientSolanaAddress}`
     )
@@ -2179,119 +2095,4 @@
   }
 }
 
-<<<<<<< HEAD
-=======
-/**
- * Finds the associated token address given a solana wallet public key
- * @param solanaWalletKey Public Key for a given solana account (a wallet)
- * @param mintKey
- * @returns token account public key
- */
-function findAssociatedTokenAddress({
-  solanaWalletKey,
-  mintKey
-}: {
-  solanaWalletKey: PublicKey
-  mintKey: PublicKey
-}) {
-  const solanaTokenProgramKey = new PublicKey(TOKEN_PROGRAM_ID)
-  const addresses = PublicKey.findProgramAddressSync(
-    [
-      solanaWalletKey.toBuffer(),
-      solanaTokenProgramKey.toBuffer(),
-      mintKey.toBuffer()
-    ],
-    ASSOCIATED_TOKEN_PROGRAM_ID
-  )
-  return addresses[0]
-}
-
-/**
- * Creates an associated token account for a given solana account (a wallet)
- * @param feePayerKey
- * @param solanaWalletKey the wallet we wish to create a token account for
- * @param mintKey
- * @param solanaTokenProgramKey
- * @param connection
- * @param identityService
- */
-async function getCreateAssociatedTokenAccountTransaction({
-  feePayerKey,
-  solanaWalletKey,
-  mintKey,
-  solanaTokenProgramKey,
-  connection
-}: {
-  feePayerKey: PublicKey
-  solanaWalletKey: PublicKey
-  mintKey: PublicKey
-  solanaTokenProgramKey: PublicKey
-  connection: typeof AudiusLibs.IdentityService
-}) {
-  const associatedTokenAddress = findAssociatedTokenAddress({
-    solanaWalletKey,
-    mintKey
-  })
-  const accounts = [
-    // 0. `[sw]` Funding account (must be a system account)
-    {
-      pubkey: feePayerKey,
-      isSigner: true,
-      isWritable: true
-    },
-    // 1. `[w]` Associated token account address to be created
-    {
-      pubkey: associatedTokenAddress,
-      isSigner: false,
-      isWritable: true
-    },
-    // 2. `[r]` Wallet address for the new associated token account
-    {
-      pubkey: solanaWalletKey,
-      isSigner: false,
-      isWritable: false
-    },
-    // 3. `[r]` The token mint for the new associated token account
-    {
-      pubkey: mintKey,
-      isSigner: false,
-      isWritable: false
-    },
-    // 4. `[r]` System program
-    {
-      pubkey: SystemProgram.programId,
-      isSigner: false,
-      isWritable: false
-    },
-    // 5. `[r]` SPL Token program
-    {
-      pubkey: solanaTokenProgramKey,
-      isSigner: false,
-      isWritable: false
-    },
-    // 6. `[r]` Rent sysvar
-    {
-      pubkey: SYSVAR_RENT_PUBKEY,
-      isSigner: false,
-      isWritable: false
-    }
-  ]
-
-  const { blockhash } = await connection.getLatestBlockhash('confirmed')
-  const instr = new TransactionInstruction({
-    keys: accounts.map((account) => ({
-      pubkey: account.pubkey,
-      isSigner: account.isSigner,
-      isWritable: account.isWritable
-    })),
-    programId: ASSOCIATED_TOKEN_PROGRAM_ID,
-    data: Buffer.from([])
-  })
-  const tx = new Transaction({ recentBlockhash: blockhash })
-  tx.feePayer = feePayerKey
-  tx.add(instr)
-  return tx
-}
-
->>>>>>> 1a99df3e
 export type AudiusBackend = ReturnType<typeof audiusBackend>