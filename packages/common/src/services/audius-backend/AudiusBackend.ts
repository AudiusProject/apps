import { AUDIO, wAUDIO } from '@audius/fixed-decimal'
import {
  AudiusSdk,
  Genre,
  Mood,
  type StorageNodeSelectorService
} from '@audius/sdk'
import { DiscoveryAPI } from '@audius/sdk-legacy/dist/core'
import { type AudiusLibs as AudiusLibsType } from '@audius/sdk-legacy/dist/libs'
import type { HedgehogConfig } from '@audius/sdk-legacy/dist/services/hedgehog'
import type { LocalStorage } from '@audius/sdk-legacy/dist/utils/localStorage'
import { ASSOCIATED_TOKEN_PROGRAM_ID } from '@solana/spl-token'
import {
  PublicKey,
  SystemProgram,
  SYSVAR_RENT_PUBKEY,
  Transaction,
  TransactionInstruction,
  VersionedTransaction
} from '@solana/web3.js'
import BN from 'bn.js'

import { userMetadataToSdk } from '~/adapters/user'
import { Env } from '~/services/env'
import dayjs from '~/utils/dayjs'

import {
  BNWei,
  Collection,
  ID,
  InstagramUser,
  Name,
  TikTokUser,
  Track,
  TwitterUser,
  User,
  UserMetadata,
  UserCollection,
  ComputedUserProperties,
  Id
} from '../../models'
import { AnalyticsEvent } from '../../models/Analytics'
import { ReportToSentryArgs } from '../../models/ErrorReporting'
import * as schemas from '../../schemas'
import {
  FeatureFlags,
  BooleanKeys,
  IntKeys,
  StringKeys,
  RemoteConfigInstance
} from '../../services/remote-config'
import {
  BrowserNotificationSetting,
  PushNotificationSetting,
  PushNotifications,
  SearchKind
} from '../../store'
import {
  getErrorMessage,
  uuid,
  Maybe,
  Nullable,
  isNullOrUndefined
} from '../../utils'
import type { DiscoveryNodeSelectorService } from '../sdk/discovery-node-selector'

import { MonitoringCallbacks } from './types'

type DisplayEncoding = 'utf8' | 'hex'
type PhantomEvent = 'disconnect' | 'connect' | 'accountChanged'
type PhantomRequestMethod =
  | 'connect'
  | 'disconnect'
  | 'signTransaction'
  | 'signAllTransactions'
  | 'signMessage'

interface ConnectOpts {
  onlyIfTrusted: boolean
}
export interface PhantomProvider {
  publicKey: PublicKey | null
  isConnected: boolean | null
  isPhantom: boolean
  signTransaction: (transaction: Transaction) => Promise<Transaction>
  signAndSendTransaction: (
    transaction: Transaction | VersionedTransaction
  ) => Promise<Transaction>
  signAllTransactions: (transactions: Transaction[]) => Promise<Transaction[]>
  signMessage: (
    message: Uint8Array | string,
    display?: DisplayEncoding
  ) => Promise<any>
  connect: (opts?: Partial<ConnectOpts>) => Promise<{ publicKey: PublicKey }>
  disconnect: () => Promise<void>
  on: (event: PhantomEvent, handler: (args: any) => void) => void
  request: (method: PhantomRequestMethod, params: any) => Promise<unknown>
}
declare global {
  interface Window {
    web3Loaded: boolean
    phantom: any
    solana: PhantomProvider
    Web3: any
  }
}

const SEARCH_MAX_SAVED_RESULTS = 10
const SEARCH_MAX_TOTAL_RESULTS = 50

export const AuthHeaders = Object.freeze({
  Message: 'Encoded-Data-Message',
  Signature: 'Encoded-Data-Signature'
})

// TODO: type these once libs types are improved
let AudiusLibs: any = null
export let BackendUtils: any = null
let SolanaUtils: any = null

let audiusLibs: any = null
const unauthenticatedUuid = uuid()
/**
 * Combines two lists by concatting `maxSaved` results from the `savedList` onto the head of `normalList`,
 * ensuring that no item is duplicated in the resulting list (deduped by `uniqueKey`). The final list length is capped
 * at `maxTotal` items.
 */
const combineLists = <Entity extends Track | User>(
  savedList: Entity[],
  normalList: Entity[],
  uniqueKey: keyof Entity,
  maxSaved = SEARCH_MAX_SAVED_RESULTS,
  maxTotal = SEARCH_MAX_TOTAL_RESULTS
) => {
  const truncatedSavedList = savedList.slice(
    0,
    Math.min(maxSaved, savedList.length)
  )
  const saveListsSet = new Set(truncatedSavedList.map((s) => s[uniqueKey]))
  const filteredList = normalList.filter((n) => !saveListsSet.has(n[uniqueKey]))
  const combinedLists = savedList.concat(filteredList)
  return combinedLists.slice(0, Math.min(maxTotal, combinedLists.length))
}

const notDeleted = (e: { is_delete: boolean }) => !e.is_delete

export type TransactionReceipt = { blockHash: string; blockNumber: number }

type DiscoveryProviderListener = (endpoint: Nullable<string>) => void

type AudiusBackendSolanaConfig = Partial<{
  claimableTokenPda: string
  claimableTokenProgramAddress: string
  rewardsManagerProgramId: string
  rewardsManagerProgramPda: string
  rewardsManagerTokenPda: string
  paymentRouterProgramId: string
  solanaClusterEndpoint: string
  solanaFeePayerAddress: string
  solanaTokenAddress: string
  waudioMintAddress: string
  usdcMintAddress: string
  wormholeAddress: string
}>

type AudiusBackendWormholeConfig = Partial<{
  ethBridgeAddress: string
  ethTokenBridgeAddress: string
  solBridgeAddress: string
  solTokenBridgeAddress: string
  wormholeRpcHosts: string
}>

type WithEagerOption = (
  options: {
    normal: (libs: any) => any
    eager: (...args: any) => any
    endpoint?: string
    requiresUser?: boolean
  },
  ...args: any
) => Promise<any>

type WaitForLibsInit = () => Promise<unknown>

type AudiusBackendParams = {
  claimDistributionContractAddress: Maybe<string>
  env: Env
  ethOwnerWallet: Maybe<string>
  ethProviderUrls: Maybe<string[]>
  ethRegistryAddress: Maybe<string>
  ethTokenAddress: Maybe<string>
  discoveryNodeSelectorService: DiscoveryNodeSelectorService
  getFeatureEnabled: (
    flag: FeatureFlags,
    fallbackFlag?: FeatureFlags
  ) => Promise<boolean | null> | null | boolean
  getHostUrl: () => Nullable<string>
  getLibs: () => Promise<any>
  getStorageNodeSelector: () => Promise<StorageNodeSelectorService>
  getWeb3Config: (
    libs: any,
    registryAddress: Maybe<string>,
    entityManagerAddress: Maybe<string>,
    web3ProviderUrls: Maybe<string[]>,
    web3NetworkId: Maybe<string>
  ) => Promise<any>
  // Not required on web
  hedgehogConfig?: {
    createKey: HedgehogConfig['createKey']
  }
  identityServiceUrl: Maybe<string>
  generalAdmissionUrl: Maybe<string>
  isElectron: Maybe<boolean>
  localStorage?: LocalStorage
  monitoringCallbacks: MonitoringCallbacks
  nativeMobile: Maybe<boolean>
  onLibsInit: (libs: any) => void
  recaptchaSiteKey: Maybe<string>
  recordAnalytics: (event: AnalyticsEvent, callback?: () => void) => void
  reportError: ({
    level,
    additionalInfo,
    error,
    name
  }: ReportToSentryArgs) => void | Promise<void>
  registryAddress: Maybe<string>
  entityManagerAddress: Maybe<string>
  remoteConfigInstance: RemoteConfigInstance
  setLocalStorageItem: (key: string, value: string) => Promise<void>
  solanaConfig: AudiusBackendSolanaConfig
  userNodeUrl: Maybe<string>
  waitForLibsInit: WaitForLibsInit
  waitForWeb3: () => Promise<void>
  web3NetworkId: Maybe<string>
  web3ProviderUrls: Maybe<string[]>
  withEagerOption: WithEagerOption
  wormholeConfig: AudiusBackendWormholeConfig
}

export const audiusBackend = ({
  claimDistributionContractAddress,
  env,
  ethOwnerWallet,
  ethProviderUrls,
  ethRegistryAddress,
  ethTokenAddress,
  discoveryNodeSelectorService,
  getHostUrl,
  getLibs,
  getStorageNodeSelector,
  getWeb3Config,
  hedgehogConfig,
  identityServiceUrl,
  generalAdmissionUrl,
  isElectron,
  localStorage,
  monitoringCallbacks,
  nativeMobile,
  onLibsInit,
  recaptchaSiteKey,
  recordAnalytics,
  registryAddress,
  entityManagerAddress,
  reportError,
  remoteConfigInstance,
  setLocalStorageItem,
  solanaConfig: {
    claimableTokenPda,
    claimableTokenProgramAddress,
    rewardsManagerProgramId,
    rewardsManagerProgramPda,
    rewardsManagerTokenPda,
    paymentRouterProgramId,
    solanaClusterEndpoint,
    solanaFeePayerAddress,
    solanaTokenAddress,
    waudioMintAddress,
    usdcMintAddress,
    wormholeAddress
  },
  userNodeUrl,
  waitForLibsInit,
  waitForWeb3,
  web3NetworkId,
  web3ProviderUrls,
  withEagerOption,
  wormholeConfig: {
    ethBridgeAddress,
    ethTokenBridgeAddress,
    solBridgeAddress,
    solTokenBridgeAddress,
    wormholeRpcHosts
  }
}: AudiusBackendParams) => {
  const { getRemoteVar, waitForRemoteConfig } = remoteConfigInstance

  const currentDiscoveryProvider: Nullable<string> = null
  const didSelectDiscoveryProviderListeners: DiscoveryProviderListener[] = []

  /**
   * Gets a blockList set from remote config
   */
  const getBlockList = (remoteVarKey: StringKeys) => {
    const list = getRemoteVar(remoteVarKey)
    if (list) {
      try {
        return new Set(list.split(','))
      } catch (e) {
        console.error(e)
        return null
      }
    }
    return null
  }

  function addDiscoveryProviderSelectionListener(
    listener: DiscoveryProviderListener
  ) {
    didSelectDiscoveryProviderListeners.push(listener)
    if (currentDiscoveryProvider !== null) {
      listener(currentDiscoveryProvider)
    }
  }

  // Record the endpoint and reason for selecting the endpoint
  function discoveryProviderSelectionCallback(
    endpoint: string,
    decisionTree: { stage: string }[]
  ) {
    recordAnalytics({
      eventName: Name.DISCOVERY_PROVIDER_SELECTION,
      properties: {
        endpoint,
        reason: decisionTree.map((reason) => reason.stage).join(' -> ')
      }
    })
    didSelectDiscoveryProviderListeners.forEach((listener) =>
      listener(endpoint)
    )
  }

  async function setup({
    wallet,
    userId
  }: {
    /* wallet/userId/handle will be passed to libs services and used as parameters
    in various API calls and utility functions. They are optional here because we
    may not be logged in yet. Values can be updated after initialization by calling
    libs.setCurrentUser() */
    wallet?: string
    userId?: number
  }) {
    // Wait for web3 to load if necessary
    await waitForWeb3()
    // Wait for optimizely to load if necessary
    await waitForRemoteConfig()

    const libsModule = await getLibs()

    AudiusLibs = libsModule.AudiusLibs
    BackendUtils = libsModule.Utils
    SolanaUtils = libsModule.SolanaUtils
    // initialize libs
    let libsError: Nullable<string> = null
    const { web3Config } = await getWeb3Config(
      AudiusLibs,
      registryAddress,
      entityManagerAddress,
      web3ProviderUrls,
      web3NetworkId
    )
    const { ethWeb3Config } = getEthWeb3Config()
    const { solanaWeb3Config } = getSolanaWeb3Config()
    const { wormholeConfig } = getWormholeConfig()

    const contentNodeBlockList = getBlockList(
      StringKeys.CONTENT_NODE_BLOCK_LIST
    )
    const discoveryNodeBlockList = getBlockList(
      StringKeys.DISCOVERY_NODE_BLOCK_LIST
    )

    const discoveryNodeSelector =
      await discoveryNodeSelectorService.getInstance()

    const initialSelectedNode: string | undefined =
      // TODO: Need a synchronous method to check if a discovery node is already selected?
      // Alternatively, remove all this AudiusBackend/Libs init/APIClient init stuff in favor of SDK
      // @ts-ignore config is private
      discoveryNodeSelector.config.initialSelectedNode
    if (initialSelectedNode) {
      discoveryProviderSelectionCallback(initialSelectedNode, [])
    }
    discoveryNodeSelector.addEventListener('change', (endpoint) => {
      console.debug('[AudiusBackend] DiscoveryNodeSelector changed', endpoint)
      discoveryProviderSelectionCallback(endpoint, [])
    })

    const baseCreatorNodeConfig = AudiusLibs.configCreatorNode(
      userNodeUrl,
      /* passList */ null,
      contentNodeBlockList,
      monitoringCallbacks.contentNode
    )

    try {
      const newAudiusLibs = new AudiusLibs({
        localStorage,
        web3Config,
        ethWeb3Config,
        solanaWeb3Config,
        wormholeConfig,
        discoveryProviderConfig: {
          blacklist: discoveryNodeBlockList,
          reselectTimeout: getRemoteVar(
            IntKeys.DISCOVERY_PROVIDER_SELECTION_TIMEOUT_MS
          ),
          selectionCallback: discoveryProviderSelectionCallback,
          monitoringCallbacks: monitoringCallbacks.discoveryNode,
          selectionRequestTimeout: getRemoteVar(
            IntKeys.DISCOVERY_NODE_SELECTION_REQUEST_TIMEOUT
          ),
          selectionRequestRetries: getRemoteVar(
            IntKeys.DISCOVERY_NODE_SELECTION_REQUEST_RETRIES
          ),
          unhealthySlotDiffPlays: getRemoteVar(
            BooleanKeys.ENABLE_DISCOVERY_NODE_MAX_SLOT_DIFF_PLAYS
          )
            ? getRemoteVar(IntKeys.DISCOVERY_NODE_MAX_SLOT_DIFF_PLAYS)
            : null,
          unhealthyBlockDiff:
            getRemoteVar(IntKeys.DISCOVERY_NODE_MAX_BLOCK_DIFF) ?? undefined,

          discoveryNodeSelector,
          wallet,
          userId
        },
        identityServiceConfig:
          AudiusLibs.configIdentityService(identityServiceUrl),
        creatorNodeConfig: {
          ...baseCreatorNodeConfig,
          wallet,
          userId,
          storageNodeSelector: await getStorageNodeSelector()
        },
        // Electron cannot use captcha until it serves its assets from
        // a "domain" (e.g. localhost) rather than the file system itself.
        // i.e. there is no way to instruct captcha that the domain is "file://"
        captchaConfig: isElectron ? undefined : { siteKey: recaptchaSiteKey },
        isServer: false,
        preferHigherPatchForPrimary: true,
        preferHigherPatchForSecondaries: false,
        hedgehogConfig,
        userId,
        wallet
      })
      await newAudiusLibs.init()
      audiusLibs = newAudiusLibs
      onLibsInit(audiusLibs)
      audiusLibs.web3Manager.discoveryProvider = audiusLibs.discoveryProvider
    } catch (err) {
      console.error(err)
      libsError = getErrorMessage(err)
    }

    return { libsError, web3Error: false }
  }

  function getEthWeb3Config() {
    // In a dev env, always ignore the remote var which is inherited from staging
    const isDevelopment = env.ENVIRONMENT === 'development'
    const providerUrls = isDevelopment
      ? ethProviderUrls
      : getRemoteVar(StringKeys.ETH_PROVIDER_URLS) || ethProviderUrls

    return {
      ethWeb3Config: AudiusLibs.configEthWeb3(
        ethTokenAddress,
        ethRegistryAddress,
        providerUrls,
        ethOwnerWallet,
        claimDistributionContractAddress,
        wormholeAddress
      )
    }
  }

  function getSolanaWeb3Config() {
    if (
      !solanaClusterEndpoint ||
      !waudioMintAddress ||
      !solanaTokenAddress ||
      !solanaFeePayerAddress ||
      !claimableTokenProgramAddress ||
      !rewardsManagerProgramId ||
      !rewardsManagerProgramPda ||
      !rewardsManagerTokenPda ||
      !paymentRouterProgramId
    ) {
      return {
        error: true
      }
    }
    return {
      error: false,
      solanaWeb3Config: AudiusLibs.configSolanaWeb3({
        solanaClusterEndpoint,
        mintAddress: waudioMintAddress,
        usdcMintAddress,
        solanaTokenAddress,
        claimableTokenPDA: claimableTokenPda,
        feePayerAddress: solanaFeePayerAddress,
        claimableTokenProgramAddress,
        rewardsManagerProgramId,
        rewardsManagerProgramPDA: rewardsManagerProgramPda,
        rewardsManagerTokenPDA: rewardsManagerTokenPda,
        paymentRouterProgramId,
        useRelay: true
      })
    }
  }

  function getWormholeConfig() {
    if (
      !wormholeRpcHosts ||
      !ethBridgeAddress ||
      !solBridgeAddress ||
      !ethTokenBridgeAddress ||
      !solTokenBridgeAddress
    ) {
      return {
        error: true
      }
    }

    return {
      error: false,
      wormholeConfig: AudiusLibs.configWormhole({
        rpcHosts: wormholeRpcHosts,
        solBridgeAddress,
        solTokenBridgeAddress,
        ethBridgeAddress,
        ethTokenBridgeAddress
      })
    }
  }

  type SearchTagsArgs = {
    query: string
    userTagCount?: number
    kind?: SearchKind
    limit?: number
    offset?: number
    genre?: Genre
    mood?: Mood
    bpmMin?: number
    bpmMax?: number
    key?: string
    isVerified?: boolean
    hasDownloads?: boolean
    isPremium?: boolean
    sortMethod?: 'recent' | 'relevant' | 'popular'
  }

  async function searchTags({
    query,
    userTagCount,
    kind,
    offset,
    limit,
    genre,
    mood,
    bpmMin,
    bpmMax,
    key,
    isVerified,
    hasDownloads,
    isPremium,
    sortMethod
  }: SearchTagsArgs) {
    try {
      const searchTags = await withEagerOption(
        {
          normal: (libs) => libs.Account.searchTags,
          eager: DiscoveryAPI.searchTags
        },
        query,
        userTagCount,
        kind,
        limit,
        offset,
        genre,
        mood,
        bpmMin,
        bpmMax,
        key,
        isVerified,
        hasDownloads,
        isPremium,
        sortMethod
      )

      const {
        tracks = [],
        saved_tracks: savedTracks = [],
        followed_users: followedUsers = [],
        users = [],
        playlists = [],
        albums = []
      } = searchTags

      const combinedTracks = await Promise.all(
        combineLists<Track>(
          savedTracks.filter(notDeleted),
          tracks.filter(notDeleted),
          'track_id'
        )
      )

      const combinedUsers = await Promise.all(
        combineLists<User>(followedUsers, users, 'user_id')
      )

      return {
        tracks: combinedTracks,
        users: combinedUsers,
        playlists: playlists as UserCollection[],
        albums: albums as UserCollection[]
      }
    } catch (e) {
      console.error(e)
      return {
        tracks: [],
        users: [],
        playlists: [],
        albums: []
      }
    }
  }

  // TODO(C-2719)
  async function getUserListenCountsMonthly(
    currentUserId: number,
    startTime: string,
    endTime: string
  ) {
    try {
      const userListenCountsMonthly = await withEagerOption(
        {
          normal: (libs) => libs.User.getUserListenCountsMonthly,
          eager: DiscoveryAPI.getUserListenCountsMonthly
        },
        Id.parse(currentUserId),
        startTime,
        endTime
      )
      return userListenCountsMonthly
    } catch (e) {
      console.error(getErrorMessage(e))
      return []
    }
  }

  async function recordTrackListen({
    userId,
    trackId,
    sdk
  }: {
    userId: ID
    trackId: ID
    sdk: AudiusSdk
  }) {
    try {
      const { data, signature } = await signIdentityServiceRequest({ sdk })
      await fetch(`${identityServiceUrl}/tracks/${trackId}/listen`, {
        method: 'POST',
        headers: {
          'Content-Type': 'application/json',
          [AuthHeaders.Message]: data,
          [AuthHeaders.Signature]: signature
        },
        body: JSON.stringify({
          userId: userId ?? unauthenticatedUuid,
          solanaListen: true
        })
      })
    } catch (err) {
      console.error(getErrorMessage(err))
    }
  }

  async function uploadImage(file: File) {
    return await audiusLibs.creatorNode.uploadTrackCoverArtV2(file, () => {})
  }

  /**
   * Retrieves both the user's ETH and SOL associated wallets from the user's metadata CID
   * @param user The user metadata which contains the CID for the metadata multihash
   * @returns Object The associated wallets mapping of address to nested signature
   */
  async function fetchUserAssociatedWallets({
    user,
    sdk
  }: {
    user: UserMetadata
    sdk: AudiusSdk
  }) {
    if (!user?.metadata_multihash) return null

    const { data } = await sdk.full.cidData.getMetadata({
      metadataId: user?.metadata_multihash
    })

    if (!data?.data) return null

    return {
      associated_sol_wallets: data.data.associatedSolWallets ?? null,
      associated_wallets: data.data.associatedWallets ?? null
    }
  }

  async function updateCreator({
    metadata,
    sdk
  }: {
    metadata: UserMetadata &
      Pick<
        ComputedUserProperties,
        'updatedProfilePicture' | 'updatedCoverPhoto'
      >
    sdk: AudiusSdk
  }) {
    let newMetadata = { ...metadata }
    const associatedWallets = await fetchUserAssociatedWallets({
      user: metadata,
      sdk
    })
    // @ts-ignore when writing data, this type is expected to contain a signature
    newMetadata.associated_wallets =
      newMetadata.associated_wallets || associatedWallets?.associated_wallets
    // @ts-ignore when writing data, this type is expected to contain a signature
    newMetadata.associated_sol_wallets =
      newMetadata.associated_sol_wallets ||
      associatedWallets?.associated_sol_wallets

    try {
      newMetadata = schemas.newUserMetadata(newMetadata, true)
      const userId = newMetadata.user_id
      const { blockHash, blockNumber } = await sdk.users.updateProfile({
        userId: Id.parse(userId),
        profilePictureFile: newMetadata.updatedProfilePicture?.file,
        coverArtFile: newMetadata.updatedCoverPhoto?.file,
        metadata: userMetadataToSdk(newMetadata)
      })
      return { blockHash, blockNumber, userId }
    } catch (err) {
      console.error(getErrorMessage(err))
      throw err
    }
  }

  async function createPlaylist(
    playlistId: ID,
    metadata: Partial<Collection>,
    isAlbum = false,
    trackIds: ID[] = [],
    isPrivate = true
  ) {
    try {
      const web3 = await audiusLibs.web3Manager.getWeb3()
      const currentBlockNumber = await web3.eth.getBlockNumber()
      const currentBlock = await web3.eth.getBlock(currentBlockNumber)
      const playlistTracks = trackIds.map((trackId) => ({
        track: trackId,
        metadata_time: currentBlock.timestamp
      }))
      const response = await audiusLibs.EntityManager.createPlaylist({
        ...metadata,
        playlist_id: playlistId,
        playlist_contents: { track_ids: playlistTracks },
        is_album: isAlbum,
        is_private: isPrivate
      })
      const { blockHash, blockNumber, error } = response
      if (error) return { playlistId, error }
      return { blockHash, blockNumber, playlistId }
    } catch (err) {
      // This code path should never execute
      console.debug('Reached client createPlaylist catch block')
      console.error(getErrorMessage(err))
      return { playlistId: null, error: true }
    }
  }

  async function updatePlaylist(metadata: Collection) {
    try {
      const { blockHash, blockNumber } =
        await audiusLibs.EntityManager.updatePlaylist(metadata)

      return { blockHash, blockNumber }
    } catch (error) {
      console.error(getErrorMessage(error))
      return { error }
    }
  }

  async function orderPlaylist(playlist: any) {
    try {
      const { blockHash, blockNumber } =
        await audiusLibs.EntityManager.updatePlaylist(playlist)
      return { blockHash, blockNumber }
    } catch (error) {
      console.error(getErrorMessage(error))
      return { error }
    }
  }

  async function publishPlaylist(playlist: Collection) {
    try {
      playlist.is_private = false
      const { blockHash, blockNumber } =
        await audiusLibs.EntityManager.updatePlaylist({
          ...playlist,
          is_private: false
        })
      return { blockHash, blockNumber }
    } catch (error) {
      console.error(getErrorMessage(error))
      return { error }
    }
  }

  async function addPlaylistTrack(playlist: Collection) {
    try {
      const { blockHash, blockNumber } =
        await audiusLibs.EntityManager.updatePlaylist(playlist)
      return { blockHash, blockNumber }
    } catch (error) {
      console.error(getErrorMessage(error))
      return { error }
    }
  }

  async function deletePlaylistTrack(playlist: Collection) {
    try {
      const { blockHash, blockNumber } =
        await audiusLibs.EntityManager.updatePlaylist(playlist)
      return { blockHash, blockNumber }
    } catch (error) {
      console.error(getErrorMessage(error))
      return { error }
    }
  }

<<<<<<< HEAD
  // TODO(C-2719)
  async function validateTracksInPlaylist(playlistId: ID) {
    try {
      const { isValid, invalidTrackIds } =
        await audiusLibs.Playlist.validateTracksInPlaylist(playlistId)
      return { error: false, isValid, invalidTrackIds }
=======
  async function deletePlaylist(playlistId: ID) {
    try {
      const txReceipt = await audiusLibs.EntityManager.deletePlaylist(
        playlistId
      )
      return {
        blockHash: txReceipt.blockHash,
        blockNumber: txReceipt.blockNumber
      }
>>>>>>> 353040a2
    } catch (error) {
      console.error(getErrorMessage(error))
      return { error }
    }
  }

<<<<<<< HEAD
  async function signOut() {
    await waitForLibsInit()
    return audiusLibs.Account.logout()
=======
  // Favorite a playlist
  async function saveCollection(
    playlistId: ID,
    metadata?: { is_save_of_repost: boolean }
  ) {
    try {
      return await audiusLibs.EntityManager.savePlaylist(
        playlistId,
        JSON.stringify(metadata)
      )
    } catch (err) {
      console.error(getErrorMessage(err))
      throw err
    }
  }

  // Unfavorite a playlist
  async function unsaveCollection(playlistId: ID) {
    try {
      return await audiusLibs.EntityManager.unsavePlaylist(playlistId)
    } catch (err) {
      console.error(getErrorMessage(err))
      throw err
    }
>>>>>>> 353040a2
  }

  /**
   * @param formFields {name, handle, profilePicture, coverPhoto, isVerified, location}
   * @param hasWallet the user already has a wallet but didn't complete sign up
   * @param referrer the user_id of the account that referred this one
   */
  async function signUp({
    email,
    password,
    formFields,
    hasWallet = false,
    referrer = null,
    feePayerOverride = null
  }: {
    email: string
    password: string
    formFields: {
      name?: string
      handle?: string
      isVerified?: boolean
      location?: string | null
      profilePicture: File | null
      coverPhoto: File | null
    }
    hasWallet: boolean
    referrer: Nullable<ID>
    feePayerOverride: Nullable<string>
  }) {
    await waitForLibsInit()
    const metadata = schemas.newUserMetadata()
    if (formFields.name) {
      metadata.name = formFields.name
    }
    if (formFields.handle) {
      metadata.handle = formFields.handle
    }
    if (formFields.isVerified) {
      metadata.is_verified = formFields.isVerified
    }
    if (formFields.location) {
      metadata.location = formFields.location
    }

    const hasEvents = referrer || nativeMobile
    if (hasEvents) {
      metadata.events = {}
    }
    if (referrer) {
      metadata.events.referrer = referrer
    }
    if (nativeMobile) {
      metadata.events.is_mobile_user = true
      setLocalStorageItem('is-mobile-user', 'true')
    }

    return await audiusLibs.Account.signUpV2(
      email,
      password,
      metadata,
      formFields.profilePicture,
      formFields.coverPhoto,
      hasWallet,
      getHostUrl(),
      (eventName: string, properties: Record<string, unknown>) =>
        recordAnalytics({ eventName, properties }),
      {
        Request: Name.CREATE_USER_BANK_REQUEST,
        Success: Name.CREATE_USER_BANK_SUCCESS,
        Failure: Name.CREATE_USER_BANK_FAILURE
      },
      feePayerOverride,
      true
    )
  }

  async function guestSignUp(email: string) {
    await waitForLibsInit()
    const metadata = schemas.newUserMetadata()

    return await audiusLibs.Account.guestSignUp(email, metadata)
  }

  async function sendRecoveryEmail(handle: string) {
    await waitForLibsInit()
    const host = getHostUrl()
    return audiusLibs.Account.generateRecoveryLink({ handle, host })
  }

  async function emailInUse(email: string) {
    await waitForLibsInit()
    try {
      const { exists: emailExists, isGuest } =
        await audiusLibs.Account.checkIfEmailRegistered(email)
      return {
        emailExists: emailExists as boolean,
        isGuest: isGuest as boolean
      }
    } catch (error) {
      console.error(getErrorMessage(error))
      throw error
    }
  }

  async function twitterHandle(handle: string) {
    await waitForLibsInit()
    try {
      const user: TwitterUser = await audiusLibs.Account.lookupTwitterHandle(
        handle
      )
      return { success: true, user }
    } catch (error) {
      return { success: false, error }
    }
  }

  async function instagramHandle(handle: string) {
    try {
      const res = await fetch(
        `${generalAdmissionUrl}/social/instagram/${handle}`
      )
      const json: InstagramUser = await res.json()
      return json
    } catch (error) {
      console.error(error)
      return null
    }
  }

  async function tiktokHandle(handle: string) {
    try {
      const res = await fetch(`${generalAdmissionUrl}/social/tiktok/${handle}`)
      const json: TikTokUser = await res.json()
      return json
    } catch (error) {
      console.error(error)
      return null
    }
  }

  async function associateTwitterAccount(
    twitterId: string,
    userId: ID,
    handle: string,
    blockNumber: number
  ) {
    await waitForLibsInit()
    try {
      await audiusLibs.Account.associateTwitterUser(
        twitterId,
        userId,
        handle,
        blockNumber
      )
      return { success: true }
    } catch (error) {
      console.error(getErrorMessage(error))
      return { success: false, error }
    }
  }

  async function associateInstagramAccount(
    instagramId: string,
    userId: ID,
    handle: string,
    blockNumber: number
  ) {
    await waitForLibsInit()
    try {
      await audiusLibs.Account.associateInstagramUser(
        instagramId,
        userId,
        handle,
        blockNumber
      )
      return { success: true }
    } catch (error) {
      console.error(getErrorMessage(error))
      return { success: false, error }
    }
  }

  async function associateTikTokAccount(
    tikTokId: string,
    userId: ID,
    handle: string,
    blockNumber: number
  ) {
    await waitForLibsInit()
    try {
      await audiusLibs.Account.associateTikTokUser(
        tikTokId,
        userId,
        handle,
        blockNumber
      )
      return { success: true }
    } catch (error) {
      console.error(getErrorMessage(error))
      return { success: false, error }
    }
  }

  async function clearNotificationBadges({ sdk }: { sdk: AudiusSdk }) {
    try {
      const { data, signature } = await signIdentityServiceRequest({ sdk })
      return await fetch(`${identityServiceUrl}/notifications/clear_badges`, {
        method: 'POST',
        headers: {
          'Content-Type': 'application/json',
          [AuthHeaders.Message]: data,
          [AuthHeaders.Signature]: signature
        }
      }).then((res) => res.json())
    } catch (e) {
      console.error(e)
    }
  }

  async function getEmailNotificationSettings({ sdk }: { sdk: AudiusSdk }) {
    try {
      const { data, signature } = await signIdentityServiceRequest({ sdk })
      const res = await fetch(`${identityServiceUrl}/notifications/settings`, {
        method: 'GET',
        headers: {
          'Content-Type': 'application/json',
          [AuthHeaders.Message]: data,
          [AuthHeaders.Signature]: signature
        }
      }).then((res) => res.json())
      return res
    } catch (e) {
      console.error(e)
    }
  }

  async function updateEmailNotificationSettings({
    sdk,
    emailFrequency,
    userId
  }: {
    sdk: AudiusSdk
    emailFrequency: string
    userId: ID
  }) {
    try {
      const { data, signature } = await signIdentityServiceRequest({ sdk })
      const res = await fetch(
        `${identityServiceUrl}/notifications/settings?user_id=${userId}`,
        {
          method: 'POST',
          headers: {
            'Content-Type': 'application/json',
            [AuthHeaders.Message]: data,
            [AuthHeaders.Signature]: signature
          },
          body: JSON.stringify({ settings: { emailFrequency } })
        }
      ).then((res) => res.json())
      return res
    } catch (e) {
      console.error(e)
    }
  }

  async function updateNotificationSettings({
    sdk,
    settings
  }: {
    sdk: AudiusSdk
    settings: Partial<Record<BrowserNotificationSetting, boolean>>
  }) {
    try {
      const { data, signature } = await signIdentityServiceRequest({ sdk })
      return await fetch(
        `${identityServiceUrl}/push_notifications/browser/settings`,
        {
          method: 'POST',
          headers: {
            'Content-Type': 'application/json',
            [AuthHeaders.Message]: data,
            [AuthHeaders.Signature]: signature
          },
          body: JSON.stringify({ settings })
        }
      ).then((res) => res.json())
    } catch (e) {
      console.error(e)
    }
  }

  async function updatePushNotificationSettings({
    sdk,
    settings
  }: {
    sdk: AudiusSdk
    settings: Partial<Record<PushNotificationSetting, boolean>>
  }) {
    try {
      const { data, signature } = await signIdentityServiceRequest({ sdk })
      return await fetch(`${identityServiceUrl}/push_notifications/settings`, {
        method: 'POST',
        headers: {
          'Content-Type': 'application/json',
          [AuthHeaders.Message]: data,
          [AuthHeaders.Signature]: signature
        },
        body: JSON.stringify({ settings })
      }).then((res) => res.json())
    } catch (e) {
      console.error(e)
    }
  }

  async function signData({ sdk, data }: { sdk: AudiusSdk; data: string }) {
    const prefixedMessage = `\x19Ethereum Signed Message:\n${data.length}${data}`
    const [sig, recid] = await sdk.services.audiusWalletClient.sign({
      message: { raw: Buffer.from(prefixedMessage, 'utf-8') }
    })
    const r = Buffer.from(sig.slice(0, 32)).toString('hex')
    const s = Buffer.from(sig.slice(32, 64)).toString('hex')
    const v = (recid + 27).toString(16)
    const signature = `0x${r}${s}${v}`
    return { data, signature }
  }

  async function signIdentityServiceRequest({ sdk }: { sdk: AudiusSdk }) {
    const unixTs = Math.round(new Date().getTime() / 1000) // current unix timestamp (sec)
    const data = `Click sign to authenticate with identity service: ${unixTs}`
    return await signData({ sdk, data })
  }

  async function signDiscoveryNodeRequest({
    sdk,
    input
  }: {
    sdk: AudiusSdk
    input?: any
  }) {
    let data
    if (input) {
      data = input
    } else {
      const unixTs = Math.round(new Date().getTime() / 1000) // current unix timestamp (sec)
      data = `Click sign to authenticate with discovery node: ${unixTs}`
    }
    return await signData({ sdk, data })
  }

  async function getBrowserPushNotificationSettings({
    sdk
  }: {
    sdk: AudiusSdk
  }) {
    try {
      const { data, signature } = await signIdentityServiceRequest({ sdk })
      return await fetch(
        `${identityServiceUrl}/push_notifications/browser/settings`,
        {
          headers: {
            [AuthHeaders.Message]: data,
            [AuthHeaders.Signature]: signature
          }
        }
      )
        .then((res) => res.json())
        .then((res) => res.settings)
    } catch (e) {
      console.error(e)
      return null
    }
  }

  async function getBrowserPushSubscription({
    sdk,
    pushEndpoint
  }: {
    sdk: AudiusSdk
    pushEndpoint: string
  }) {
    await waitForLibsInit()

    try {
      const { data, signature } = await signIdentityServiceRequest({ sdk })
      const endpiont = encodeURIComponent(pushEndpoint)
      return await fetch(
        `${identityServiceUrl}/push_notifications/browser/enabled?endpoint=${endpiont}`,
        {
          headers: {
            [AuthHeaders.Message]: data,
            [AuthHeaders.Signature]: signature
          }
        }
      )
        .then((res) => res.json())
        .then((res) => res.enabled)
    } catch (e) {
      console.error(e)
      return null
    }
  }

  async function getSafariBrowserPushEnabled({
    sdk,
    deviceToken
  }: {
    sdk: AudiusSdk
    deviceToken: string
  }) {
    await waitForLibsInit()

    try {
      const { data, signature } = await signIdentityServiceRequest({ sdk })
      return await fetch(
        `${identityServiceUrl}/push_notifications/device_token/enabled?deviceToken=${deviceToken}&deviceType=safari`,
        {
          headers: {
            [AuthHeaders.Message]: data,
            [AuthHeaders.Signature]: signature
          }
        }
      )
        .then((res) => res.json())
        .then((res) => res.enabled)
    } catch (e) {
      console.error(e)
      return null
    }
  }

  async function updateBrowserNotifications({
    sdk,
    enabled = true,
    subscription
  }: {
    sdk: AudiusSdk
    enabled: boolean
    subscription: PushSubscription
  }) {
    await waitForLibsInit()
    const { data, signature } = await signIdentityServiceRequest({ sdk })
    return await fetch(
      `${identityServiceUrl}/push_notifications/browser/register`,
      {
        method: 'POST',
        headers: {
          'Content-Type': 'application/json',
          [AuthHeaders.Message]: data,
          [AuthHeaders.Signature]: signature
        },
        body: JSON.stringify({ enabled, subscription })
      }
    ).then((res) => res.json())
  }

  async function disableBrowserNotifications({
    sdk,
    subscription
  }: {
    sdk: AudiusSdk
    subscription: PushSubscription
  }) {
    await waitForLibsInit()
    const { data, signature } = await signIdentityServiceRequest({ sdk })
    return await fetch(
      `${identityServiceUrl}/push_notifications/browser/deregister`,
      {
        method: 'POST',
        headers: {
          'Content-Type': 'application/json',
          [AuthHeaders.Message]: data,
          [AuthHeaders.Signature]: signature
        },
        body: JSON.stringify({ subscription })
      }
    ).then((res) => res.json())
  }

  async function getPushNotificationSettings({ sdk }: { sdk: AudiusSdk }) {
    try {
      const { data, signature } = await signIdentityServiceRequest({ sdk })
      return await fetch(`${identityServiceUrl}/push_notifications/settings`, {
        headers: {
          [AuthHeaders.Message]: data,
          [AuthHeaders.Signature]: signature
        }
      })
        .then((res) => res.json())
        .then((res: { settings: PushNotifications }) => res.settings)
    } catch (e) {
      console.error(e)
      return null
    }
  }

  async function registerDeviceToken({
    sdk,
    deviceToken,
    deviceType
  }: {
    sdk: AudiusSdk
    deviceToken: string
    deviceType: string
  }) {
    try {
      const { data, signature } = await signIdentityServiceRequest({ sdk })
      return await fetch(
        `${identityServiceUrl}/push_notifications/device_token`,
        {
          method: 'POST',
          headers: {
            'Content-Type': 'application/json',
            [AuthHeaders.Message]: data,
            [AuthHeaders.Signature]: signature
          },
          body: JSON.stringify({
            deviceToken,
            deviceType
          })
        }
      ).then((res) => res.json())
    } catch (e) {
      console.error(e)
    }
  }

  async function deregisterDeviceToken({
    sdk,
    deviceToken
  }: {
    sdk: AudiusSdk
    deviceToken: string
  }) {
    try {
      const { data, signature } = await signIdentityServiceRequest({ sdk })
      return await fetch(
        `${identityServiceUrl}/push_notifications/device_token/deregister`,
        {
          method: 'POST',
          headers: {
            'Content-Type': 'application/json',
            [AuthHeaders.Message]: data,
            [AuthHeaders.Signature]: signature
          },
          body: JSON.stringify({
            deviceToken
          })
        }
      ).then((res) => res.json())
    } catch (e) {
      console.error(e)
    }
  }

  async function updateUserLocationTimezone({ sdk }: { sdk: AudiusSdk }) {
    try {
      const { data, signature } = await signIdentityServiceRequest({ sdk })
      const timezone = dayjs.tz.guess()
      const res = await fetch(`${identityServiceUrl}/users/update`, {
        method: 'POST',
        headers: {
          'Content-Type': 'application/json',
          [AuthHeaders.Message]: data,
          [AuthHeaders.Signature]: signature
        },
        body: JSON.stringify({ timezone })
      }).then((res) => res.json())
      return res
    } catch (e) {
      console.error(e)
    }
  }

  async function sendWelcomeEmail({
    sdk,
    name
  }: {
    sdk: AudiusSdk
    name: string
  }) {
    try {
      const { data, signature } = await signIdentityServiceRequest({ sdk })
      return await fetch(`${identityServiceUrl}/email/welcome`, {
        method: 'POST',
        headers: {
          'Content-Type': 'application/json',
          [AuthHeaders.Message]: data,
          [AuthHeaders.Signature]: signature
        },
        body: JSON.stringify({ name, isNativeMobile: !!nativeMobile })
      }).then((res) => res.json())
    } catch (e) {
      console.error(e)
    }
  }

  async function updateUserEvent({
    sdk,
    hasSignedInNativeMobile
  }: {
    sdk: AudiusSdk
    hasSignedInNativeMobile: boolean
  }) {
    try {
      const { data, signature } = await signIdentityServiceRequest({ sdk })
      const res = await fetch(`${identityServiceUrl}/userEvents`, {
        method: 'POST',
        headers: {
          'Content-Type': 'application/json',
          [AuthHeaders.Message]: data,
          [AuthHeaders.Signature]: signature
        },
        body: JSON.stringify({ hasSignedInNativeMobile })
      }).then((res) => res.json())
      return res
    } catch (e) {
      console.error(e)
    }
  }

  async function updateHCaptchaScore({
    sdk,
    token
  }: {
    sdk: AudiusSdk
    token: string
  }) {
    try {
      const { data, signature } = await signIdentityServiceRequest({ sdk })
      return await fetch(`${identityServiceUrl}/score/hcaptcha`, {
        method: 'POST',
        headers: {
          'Content-Type': 'application/json',
          [AuthHeaders.Message]: data,
          [AuthHeaders.Signature]: signature
        },
        body: JSON.stringify({ token })
      }).then((res) => res.json())
    } catch (err) {
      console.error(getErrorMessage(err))
      return { error: true }
    }
  }

  /**
   * Make a request to fetch the eth AUDIO balance of the the user
   * @params {bool} bustCache
   * @params {string} ethAddress - Optional ETH wallet address. Defaults to hedgehog wallet
   * @returns {Promise<BN | null>} balance or null if failed to fetch balance
   */
  async function getBalance({
    ethAddress,
    bustCache = false
  }: {
    ethAddress?: string
    bustCache?: boolean
  } = {}): Promise<BN | null> {
    await waitForLibsInit()

    const wallet =
      ethAddress !== undefined
        ? ethAddress
        : audiusLibs.web3Manager.getWalletAddress()
    if (!wallet) return null

    try {
      const ethWeb3 = audiusLibs.ethWeb3Manager.getWeb3()
      const checksumWallet = ethWeb3.utils.toChecksumAddress(wallet)
      if (bustCache) {
        audiusLibs.ethContracts.AudiusTokenClient.bustCache()
      }
      const balance = await audiusLibs.ethContracts.AudiusTokenClient.balanceOf(
        checksumWallet
      )
      return balance
    } catch (e) {
      console.error(e)
      reportError({ error: e as Error })
      return null
    }
  }

  /**
   * Make a request to fetch the sol wrapped audio balance of the the user
   * @params {string} ethAddress - Optional ETH wallet address to derive user bank. Defaults to hedgehog wallet
   * @returns {Promise<BN>} balance or null if failed to fetch balance
   */
  async function getWAudioBalance({
    ethAddress,
    sdk
  }: {
    ethAddress: string
    sdk: AudiusSdk
  }): Promise<BN | null> {
    try {
      const { userBank } =
        await sdk.services.claimableTokensClient.getOrCreateUserBank({
          ethWallet: ethAddress,
          mint: 'wAUDIO'
        })
      const connection = sdk.services.solanaClient.connection
      const {
        value: { amount }
      } = await connection.getTokenAccountBalance(userBank)
      const ownerWAudioBalance = AUDIO(wAUDIO(BigInt(amount))).value
      if (isNullOrUndefined(ownerWAudioBalance)) {
        throw new Error('Failed to fetch account waudio balance')
      }
      return new BN(ownerWAudioBalance.toString())
    } catch (e) {
      console.error(e)
      reportError({ error: e as Error })
      return null
    }
  }

  /**
   * Fetches the Sol balance for the given wallet address
   * @param {string} The solana wallet address
   * @returns {Promise<BNWei>}
   */
  async function getAddressSolBalance({
    address,
    sdk
  }: {
    address: string
    sdk: AudiusSdk
  }): Promise<BNWei> {
    try {
      const addressPubKey = new PublicKey(address)
      const connection = sdk.services.solanaClient.connection
      const solBalance = await connection.getBalance(addressPubKey)
      return new BN(solBalance ?? 0) as BNWei
    } catch (e) {
      reportError({ error: e as Error })
      return new BN(0) as BNWei
    }
  }

  /**
   * Make a request to fetch the balance, staked and delegated total of the wallet address
   * @params {string} address The wallet address to fetch the balance for
   * @params {bool} bustCache
   * @returns {Promise<BN | null>} balance or null if error
   */
  async function getAddressTotalStakedBalance(
    address: string,
    bustCache = false
  ) {
    await waitForLibsInit()
    if (!address) return null

    try {
      const ethWeb3 = audiusLibs.ethWeb3Manager.getWeb3()
      const checksumWallet = ethWeb3.utils.toChecksumAddress(address)
      if (bustCache) {
        audiusLibs.ethContracts.AudiusTokenClient.bustCache()
      }
      const balance = await audiusLibs.ethContracts.AudiusTokenClient.balanceOf(
        checksumWallet
      )
      const delegatedBalance =
        await audiusLibs.ethContracts.DelegateManagerClient.getTotalDelegatorStake(
          checksumWallet
        )
      const stakedBalance =
        await audiusLibs.ethContracts.StakingProxyClient.totalStakedFor(
          checksumWallet
        )

      return balance.add(delegatedBalance).add(stakedBalance)
    } catch (e) {
      reportError({ error: e as Error })
      console.error(e)
      return null
    }
  }

  /**
   * Make a request to send
   */
  async function sendTokens(address: string, amount: BNWei) {
    await waitForLibsInit()
    const receipt = await audiusLibs.Account.permitAndSendTokens(
      address,
      amount
    )
    return receipt
  }

  async function getAssociatedTokenAccountInfo(address: string) {
    await waitForLibsInit()

    // Check if the user has a user bank acccount
    let tokenAccountInfo =
      await audiusLibs.solanaWeb3Manager.getTokenAccountInfo(address)
    if (!tokenAccountInfo) {
      console.info('Provided recipient solana address was not a token account')
      // If not, check to see if it already has an associated token account.
      const associatedTokenAccount =
        await audiusLibs.solanaWeb3Manager.findAssociatedTokenAddress(address)
      tokenAccountInfo = await audiusLibs.solanaWeb3Manager.getTokenAccountInfo(
        associatedTokenAccount.toString()
      )
    }
    return tokenAccountInfo
  }

  /**
   * Make a request to send solana wrapped audio
   */
  async function sendWAudioTokens(address: string, amount: BNWei) {
    await waitForLibsInit()

    // Check when sending waudio if the user has a user bank acccount
    const tokenAccountInfo = await getAssociatedTokenAccountInfo(address)

    // If it's not a valid token account, we need to make one first
    if (!tokenAccountInfo) {
      // We do not want to relay gas fees for this token account creation,
      // so we ask the user to create one with phantom, showing an error
      // if phantom is not found.
      if (!window.phantom) {
        return {
          error:
            'Recipient has no $AUDIO token account. Please install Phantom-Wallet to create one.'
        }
      }
      if (!window.solana.isConnected) {
        await window.solana.connect()
      }

      const phantomWallet = window.solana.publicKey?.toString()
      const tx = await getCreateAssociatedTokenAccountTransaction({
        feePayerKey: SolanaUtils.newPublicKeyNullable(phantomWallet),
        solanaWalletKey: SolanaUtils.newPublicKeyNullable(address),
        mintKey: audiusLibs.solanaWeb3Manager.mints.audio,
        solanaTokenProgramKey: audiusLibs.solanaWeb3Manager.solanaTokenKey,
        connection: audiusLibs.solanaWeb3Manager.getConnection()
      })
      const { signature } = await window.solana.signAndSendTransaction(tx)
      await audiusLibs.solanaWeb3Manager
        .getConnection()
        .confirmTransaction(signature)
    }
    return audiusLibs.solanaWeb3Manager.transferWAudio(address, amount)
  }

  async function getSignature({ data, sdk }: { data: any; sdk: AudiusSdk }) {
    return signData({ data, sdk })
  }

  /**
   * Transfers the user's ERC20 AUDIO into SPL WAUDIO to their solana user bank account
   * @param {BN} balance The amount of AUDIO to be transferred
   * @returns {
   *   txSignature: string
   *   phase: string
   *   error: error | null
   *   logs: Array<string>
   * }
   */
  async function transferAudioToWAudio(balance: BN) {
    await waitForLibsInit()
    const userBank = await audiusLibs.solanaWeb3Manager.deriveUserBank()
    return audiusLibs.Account.proxySendTokensFromEthToSol(
      balance,
      userBank.toString()
    )
  }

  /**
   * Fetches the SPL WAUDIO balance for the user's solana wallet address
   * @param {string} The solana wallet address
   * @returns {Promise<BN | null>} Returns the balance, or null if error
   */
  async function getAddressWAudioBalance(address: string) {
    await waitForLibsInit()
    const waudioBalance = await audiusLibs.solanaWeb3Manager.getWAudioBalance(
      address
    )
    if (isNullOrUndefined(waudioBalance)) {
      console.warn(`Failed to get waudio balance for address: ${address}`)
      reportError({
        error: new Error('Failed to get wAudio balance for address'),
        additionalInfo: { address }
      })
      return null
    }
    return new BN(waudioBalance.toString())
  }

  async function getAudiusLibs() {
    await waitForLibsInit()
    return audiusLibs
  }

  async function getAudiusLibsTyped() {
    await waitForLibsInit()
    return audiusLibs as AudiusLibsType
  }

  async function getWeb3() {
    const audiusLibs = await getAudiusLibs()
    return audiusLibs.web3Manager.getWeb3()
  }

  async function setUserHandleForRelay(handle: string) {
    const audiusLibs = await getAudiusLibs()
    audiusLibs.web3Manager.setUserSuppliedHandle(handle)
  }

  return {
    addDiscoveryProviderSelectionListener,
    addPlaylistTrack,
    audiusLibs: audiusLibs as AudiusLibsType,
    associateInstagramAccount,
    associateTwitterAccount,
    associateTikTokAccount,
    clearNotificationBadges,
    createPlaylist,
    currentDiscoveryProvider,
    deletePlaylistTrack,
    deregisterDeviceToken,
    didSelectDiscoveryProviderListeners,
    disableBrowserNotifications,
    emailInUse,
    fetchUserAssociatedWallets,
    getAddressTotalStakedBalance,
    getAddressWAudioBalance,
    getAddressSolBalance,
    getAssociatedTokenAccountInfo,
    getAudiusLibs,
    getAudiusLibsTyped,
    getBalance,
    getBrowserPushNotificationSettings,
    getBrowserPushSubscription,
    getEmailNotificationSettings,
    getPushNotificationSettings,
    getSafariBrowserPushEnabled,
    getSignature,
    getUserListenCountsMonthly,
    getWAudioBalance,
    getWeb3,
    identityServiceUrl,
    orderPlaylist,
    publishPlaylist,
    recordTrackListen,
    registerDeviceToken,
    guestSignUp,
    searchTags,
    sendRecoveryEmail,
    sendTokens,
    sendWAudioTokens,
    sendWelcomeEmail,
    setup,
    setUserHandleForRelay,
    signData,
    signDiscoveryNodeRequest,
    signIdentityServiceRequest,
    signUp,
    transferAudioToWAudio,
    twitterHandle,
    instagramHandle,
    tiktokHandle,
    updateBrowserNotifications,
    updateCreator,
    updateEmailNotificationSettings,
    updateHCaptchaScore,
    updateNotificationSettings,
    updatePlaylist,
    updatePushNotificationSettings,
    updateUserEvent,
    updateUserLocationTimezone,
    uploadImage,
    userNodeUrl,
    waitForLibsInit,
    waitForWeb3
  }
}

/**
 * Finds the associated token address given a solana wallet public key
 * @param solanaWalletKey Public Key for a given solana account (a wallet)
 * @param mintKey
 * @param solanaTokenProgramKey
 * @returns token account public key
 */
async function findAssociatedTokenAddress({
  solanaWalletKey,
  mintKey,
  solanaTokenProgramKey
}: {
  solanaWalletKey: PublicKey
  mintKey: PublicKey
  solanaTokenProgramKey: PublicKey
}) {
  const addresses = await PublicKey.findProgramAddress(
    [
      solanaWalletKey.toBuffer(),
      solanaTokenProgramKey.toBuffer(),
      mintKey.toBuffer()
    ],
    ASSOCIATED_TOKEN_PROGRAM_ID
  )
  return addresses[0]
}

/**
 * Creates an associated token account for a given solana account (a wallet)
 * @param feePayerKey
 * @param solanaWalletKey the wallet we wish to create a token account for
 * @param mintKey
 * @param solanaTokenProgramKey
 * @param connection
 * @param identityService
 */
async function getCreateAssociatedTokenAccountTransaction({
  feePayerKey,
  solanaWalletKey,
  mintKey,
  solanaTokenProgramKey,
  connection
}: {
  feePayerKey: PublicKey
  solanaWalletKey: PublicKey
  mintKey: PublicKey
  solanaTokenProgramKey: PublicKey
  connection: typeof AudiusLibs.IdentityService
}) {
  const associatedTokenAddress = await findAssociatedTokenAddress({
    solanaWalletKey,
    mintKey,
    solanaTokenProgramKey
  })
  const accounts = [
    // 0. `[sw]` Funding account (must be a system account)
    {
      pubkey: feePayerKey,
      isSigner: true,
      isWritable: true
    },
    // 1. `[w]` Associated token account address to be created
    {
      pubkey: associatedTokenAddress,
      isSigner: false,
      isWritable: true
    },
    // 2. `[r]` Wallet address for the new associated token account
    {
      pubkey: solanaWalletKey,
      isSigner: false,
      isWritable: false
    },
    // 3. `[r]` The token mint for the new associated token account
    {
      pubkey: mintKey,
      isSigner: false,
      isWritable: false
    },
    // 4. `[r]` System program
    {
      pubkey: SystemProgram.programId,
      isSigner: false,
      isWritable: false
    },
    // 5. `[r]` SPL Token program
    {
      pubkey: solanaTokenProgramKey,
      isSigner: false,
      isWritable: false
    },
    // 6. `[r]` Rent sysvar
    {
      pubkey: SYSVAR_RENT_PUBKEY,
      isSigner: false,
      isWritable: false
    }
  ]

  const { blockhash } = await connection.getLatestBlockhash('confirmed')
  const instr = new TransactionInstruction({
    keys: accounts.map((account) => ({
      pubkey: account.pubkey,
      isSigner: account.isSigner,
      isWritable: account.isWritable
    })),
    programId: ASSOCIATED_TOKEN_PROGRAM_ID,
    data: Buffer.from([])
  })
  const tx = new Transaction({ recentBlockhash: blockhash })
  tx.feePayer = feePayerKey
  tx.add(instr)
  return tx
}

export type AudiusBackend = ReturnType<typeof audiusBackend><|MERGE_RESOLUTION|>--- conflicted
+++ resolved
@@ -851,62 +851,6 @@
       console.error(getErrorMessage(error))
       return { error }
     }
-  }
-
-<<<<<<< HEAD
-  // TODO(C-2719)
-  async function validateTracksInPlaylist(playlistId: ID) {
-    try {
-      const { isValid, invalidTrackIds } =
-        await audiusLibs.Playlist.validateTracksInPlaylist(playlistId)
-      return { error: false, isValid, invalidTrackIds }
-=======
-  async function deletePlaylist(playlistId: ID) {
-    try {
-      const txReceipt = await audiusLibs.EntityManager.deletePlaylist(
-        playlistId
-      )
-      return {
-        blockHash: txReceipt.blockHash,
-        blockNumber: txReceipt.blockNumber
-      }
->>>>>>> 353040a2
-    } catch (error) {
-      console.error(getErrorMessage(error))
-      return { error }
-    }
-  }
-
-<<<<<<< HEAD
-  async function signOut() {
-    await waitForLibsInit()
-    return audiusLibs.Account.logout()
-=======
-  // Favorite a playlist
-  async function saveCollection(
-    playlistId: ID,
-    metadata?: { is_save_of_repost: boolean }
-  ) {
-    try {
-      return await audiusLibs.EntityManager.savePlaylist(
-        playlistId,
-        JSON.stringify(metadata)
-      )
-    } catch (err) {
-      console.error(getErrorMessage(err))
-      throw err
-    }
-  }
-
-  // Unfavorite a playlist
-  async function unsaveCollection(playlistId: ID) {
-    try {
-      return await audiusLibs.EntityManager.unsavePlaylist(playlistId)
-    } catch (err) {
-      console.error(getErrorMessage(err))
-      throw err
-    }
->>>>>>> 353040a2
   }
 
   /**
