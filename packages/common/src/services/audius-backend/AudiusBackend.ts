import { AUDIO, AudioWei, wAUDIO } from '@audius/fixed-decimal'
import type { LocalStorage } from '@audius/hedgehog'
<<<<<<< HEAD
import { AudiusSdk } from '@audius/sdk'
=======
import { AudiusSdk, type StorageNodeSelectorService } from '@audius/sdk'
import { Id } from '@audius/sdk'
>>>>>>> 12b06a34
import {
  ASSOCIATED_TOKEN_PROGRAM_ID,
  getAccount,
  TOKEN_PROGRAM_ID,
  TokenAccountNotFoundError,
  TokenInvalidAccountOwnerError
} from '@solana/spl-token'
import {
  Connection,
  PublicKey,
  SystemProgram,
  SYSVAR_RENT_PUBKEY,
  Transaction,
  TransactionInstruction,
  VersionedTransaction
} from '@solana/web3.js'
import BN from 'bn.js'
import { getAddress } from 'viem'

import { userMetadataToSdk } from '~/adapters/user'
import { Env } from '~/services/env'
import dayjs from '~/utils/dayjs'

import {
  BNWei,
  ID,
  InstagramUser,
  TikTokUser,
  UserMetadata,
  ComputedUserProperties,
  WriteableUserMetadata
} from '../../models'
import { AnalyticsEvent } from '../../models/Analytics'
import { ReportToSentryArgs } from '../../models/ErrorReporting'
import * as schemas from '../../schemas'
import {
  FeatureFlags,
  RemoteConfigInstance
} from '../../services/remote-config'
import {
  BrowserNotificationSetting,
  PushNotificationSetting,
  PushNotifications
} from '../../store'
import {
  getErrorMessage,
  uuid,
  Maybe,
  Nullable,
  isNullOrUndefined
} from '../../utils'
import type { DiscoveryNodeSelectorService } from '../sdk/discovery-node-selector'

import { MintName } from './solana'
import { MonitoringCallbacks } from './types'

type DisplayEncoding = 'utf8' | 'hex'
type PhantomEvent = 'disconnect' | 'connect' | 'accountChanged'
type PhantomRequestMethod =
  | 'connect'
  | 'disconnect'
  | 'signTransaction'
  | 'signAllTransactions'
  | 'signMessage'

interface ConnectOpts {
  onlyIfTrusted: boolean
}
export interface PhantomProvider {
  publicKey: PublicKey | null
  isConnected: boolean | null
  isPhantom: boolean
  signTransaction: (transaction: Transaction) => Promise<Transaction>
  signAndSendTransaction: (
    transaction: Transaction | VersionedTransaction
  ) => Promise<Transaction>
  signAllTransactions: (transactions: Transaction[]) => Promise<Transaction[]>
  signMessage: (
    message: Uint8Array | string,
    display?: DisplayEncoding
  ) => Promise<any>
  connect: (opts?: Partial<ConnectOpts>) => Promise<{ publicKey: PublicKey }>
  disconnect: () => Promise<void>
  on: (event: PhantomEvent, handler: (args: any) => void) => void
  request: (method: PhantomRequestMethod, params: any) => Promise<unknown>
}
declare global {
  interface Window {
    web3Loaded: boolean
    phantom: any
    solana: PhantomProvider
    Web3: any
  }
}

export const AuthHeaders = Object.freeze({
  Message: 'Encoded-Data-Message',
  Signature: 'Encoded-Data-Signature'
})

const unauthenticatedUuid = uuid()

export type TransactionReceipt = { blockHash: string; blockNumber: number }

type DiscoveryProviderListener = (endpoint: Nullable<string>) => void

type AudiusBackendSolanaConfig = Partial<{
  claimableTokenPda: string
  claimableTokenProgramAddress: string
  rewardsManagerProgramId: string
  rewardsManagerProgramPda: string
  rewardsManagerTokenPda: string
  paymentRouterProgramId: string
  solanaClusterEndpoint: string
  solanaFeePayerAddress: string
  solanaTokenAddress: string
  waudioMintAddress: string
  usdcMintAddress: string
  wormholeAddress: string
}>

type AudiusBackendParams = {
  claimDistributionContractAddress: Maybe<string>
  env: Env
  ethOwnerWallet: Maybe<string>
  ethProviderUrls: Maybe<string[]>
  ethRegistryAddress: Maybe<string>
  ethTokenAddress: Maybe<string>
  discoveryNodeSelectorService: DiscoveryNodeSelectorService
  getFeatureEnabled: (
    flag: FeatureFlags,
    fallbackFlag?: FeatureFlags
  ) => Promise<boolean | null> | null | boolean
  getHostUrl: () => Nullable<string>
  identityServiceUrl: Maybe<string>
  generalAdmissionUrl: Maybe<string>
  isElectron: Maybe<boolean>
  localStorage?: LocalStorage
  monitoringCallbacks: MonitoringCallbacks
  nativeMobile: Maybe<boolean>
  recaptchaSiteKey: Maybe<string>
  recordAnalytics: (event: AnalyticsEvent, callback?: () => void) => void
  reportError: ({
    level,
    additionalInfo,
    error,
    name
  }: ReportToSentryArgs) => void | Promise<void>
  registryAddress: Maybe<string>
  entityManagerAddress: Maybe<string>
  remoteConfigInstance: RemoteConfigInstance
  setLocalStorageItem: (key: string, value: string) => Promise<void>
  solanaConfig: AudiusBackendSolanaConfig
  userNodeUrl: Maybe<string>
  web3NetworkId: Maybe<string>
  web3ProviderUrls: Maybe<string[]>
}

export const audiusBackend = ({
  identityServiceUrl,
  generalAdmissionUrl,
  nativeMobile,
  reportError,
  userNodeUrl,
  env
}: AudiusBackendParams) => {
  const currentDiscoveryProvider: Nullable<string> = null
  const didSelectDiscoveryProviderListeners: DiscoveryProviderListener[] = []

  function addDiscoveryProviderSelectionListener(
    listener: DiscoveryProviderListener
  ) {
    didSelectDiscoveryProviderListeners.push(listener)
    if (currentDiscoveryProvider !== null) {
      listener(currentDiscoveryProvider)
    }
  }

  async function recordTrackListen({
    userId,
    trackId,
    sdk
  }: {
    userId: ID
    trackId: ID
    sdk: AudiusSdk
  }) {
    try {
      const { data, signature } = await signIdentityServiceRequest({ sdk })
      await fetch(`${identityServiceUrl}/tracks/${trackId}/listen`, {
        method: 'POST',
        headers: {
          'Content-Type': 'application/json',
          [AuthHeaders.Message]: data,
          [AuthHeaders.Signature]: signature
        },
        body: JSON.stringify({
          userId: userId ?? unauthenticatedUuid,
          solanaListen: true
        })
      })
    } catch (err) {
      console.error(getErrorMessage(err))
    }
  }

  /**
   * Retrieves both the user's ETH and SOL associated wallets from the user's metadata CID
   * @param user The user metadata which contains the CID for the metadata multihash
   * @returns Object The associated wallets mapping of address to nested signature
   */
  async function fetchUserAssociatedWallets({
    user,
    sdk
  }: {
    user: UserMetadata
    sdk: AudiusSdk
  }) {
    if (!user?.metadata_multihash) return null

    const { data } = await sdk.full.cidData.getMetadata({
      metadataId: user?.metadata_multihash
    })

    if (!data?.data) return null

    return {
      associated_sol_wallets: data.data.associatedSolWallets ?? null,
      associated_wallets: data.data.associatedWallets ?? null
    }
  }

  async function updateCreator({
    metadata,
    sdk
  }: {
    metadata: WriteableUserMetadata &
      Pick<
        ComputedUserProperties,
        'updatedProfilePicture' | 'updatedCoverPhoto'
      >
    sdk: AudiusSdk
  }) {
    let newMetadata = { ...metadata }
    const associatedWallets = await fetchUserAssociatedWallets({
      user: metadata,
      sdk
    })
    // @ts-ignore when writing data, this type is expected to contain a signature
    newMetadata.associated_wallets =
      newMetadata.associated_wallets ?? associatedWallets?.associated_wallets
    // @ts-ignore when writing data, this type is expected to contain a signature
    newMetadata.associated_sol_wallets =
      newMetadata.associated_sol_wallets ??
      associatedWallets?.associated_sol_wallets
    try {
      newMetadata = schemas.newUserMetadata(newMetadata, true)
      const userId = newMetadata.user_id
      const { blockHash, blockNumber } = await sdk.users.updateProfile({
        userId: Id.parse(userId),
        profilePictureFile: metadata.updatedProfilePicture?.file,
        coverArtFile: metadata.updatedCoverPhoto?.file,
        metadata: userMetadataToSdk(newMetadata)
      })
      return { blockHash, blockNumber, userId }
    } catch (err) {
      console.error(getErrorMessage(err))
      throw err
    }
  }

  async function instagramHandle(handle: string) {
    try {
      const res = await fetch(
        `${generalAdmissionUrl}/social/instagram/${handle}`
      )
      const json: InstagramUser = await res.json()
      return json
    } catch (error) {
      console.error(error)
      return null
    }
  }

  async function tiktokHandle(handle: string) {
    try {
      const res = await fetch(`${generalAdmissionUrl}/social/tiktok/${handle}`)
      const json: TikTokUser = await res.json()
      return json
    } catch (error) {
      console.error(error)
      return null
    }
  }

  async function clearNotificationBadges({ sdk }: { sdk: AudiusSdk }) {
    try {
      const { data, signature } = await signIdentityServiceRequest({ sdk })
      return await fetch(`${identityServiceUrl}/notifications/clear_badges`, {
        method: 'POST',
        headers: {
          'Content-Type': 'application/json',
          [AuthHeaders.Message]: data,
          [AuthHeaders.Signature]: signature
        }
      }).then((res) => res.json())
    } catch (e) {
      console.error(e)
    }
  }

  async function getEmailNotificationSettings({ sdk }: { sdk: AudiusSdk }) {
    try {
      const { data, signature } = await signIdentityServiceRequest({ sdk })
      const res = await fetch(`${identityServiceUrl}/notifications/settings`, {
        method: 'GET',
        headers: {
          'Content-Type': 'application/json',
          [AuthHeaders.Message]: data,
          [AuthHeaders.Signature]: signature
        }
      }).then((res) => res.json())
      return res
    } catch (e) {
      console.error(e)
    }
  }

  async function updateEmailNotificationSettings({
    sdk,
    emailFrequency,
    userId
  }: {
    sdk: AudiusSdk
    emailFrequency: string
    userId: ID
  }) {
    try {
      const { data, signature } = await signIdentityServiceRequest({ sdk })
      const res = await fetch(
        `${identityServiceUrl}/notifications/settings?user_id=${userId}`,
        {
          method: 'POST',
          headers: {
            'Content-Type': 'application/json',
            [AuthHeaders.Message]: data,
            [AuthHeaders.Signature]: signature
          },
          body: JSON.stringify({ settings: { emailFrequency } })
        }
      ).then((res) => res.json())
      return res
    } catch (e) {
      console.error(e)
    }
  }

  async function updateNotificationSettings({
    sdk,
    settings
  }: {
    sdk: AudiusSdk
    settings: Partial<Record<BrowserNotificationSetting, boolean>>
  }) {
    try {
      const { data, signature } = await signIdentityServiceRequest({ sdk })
      return await fetch(
        `${identityServiceUrl}/push_notifications/browser/settings`,
        {
          method: 'POST',
          headers: {
            'Content-Type': 'application/json',
            [AuthHeaders.Message]: data,
            [AuthHeaders.Signature]: signature
          },
          body: JSON.stringify({ settings })
        }
      ).then((res) => res.json())
    } catch (e) {
      console.error(e)
    }
  }

  async function updatePushNotificationSettings({
    sdk,
    settings
  }: {
    sdk: AudiusSdk
    settings: Partial<Record<PushNotificationSetting, boolean>>
  }) {
    try {
      const { data, signature } = await signIdentityServiceRequest({ sdk })
      return await fetch(`${identityServiceUrl}/push_notifications/settings`, {
        method: 'POST',
        headers: {
          'Content-Type': 'application/json',
          [AuthHeaders.Message]: data,
          [AuthHeaders.Signature]: signature
        },
        body: JSON.stringify({ settings })
      }).then((res) => res.json())
    } catch (e) {
      console.error(e)
    }
  }

  async function signData({ sdk, data }: { sdk: AudiusSdk; data: string }) {
    try {
      const signature = await sdk.services.audiusWalletClient.signMessage({
        message: data
      })
      return { data, signature }
    } catch (e) {
      console.error(e)
      reportError({ error: e as Error })
      return { data, signature: '' }
    }
  }

  async function signGatedContentRequest({ sdk }: { sdk: AudiusSdk }) {
    const data = `Gated content user signature at ${Date.now()}`
    return await signData({ sdk, data })
  }

  async function signIdentityServiceRequest({ sdk }: { sdk: AudiusSdk }) {
    const unixTs = Math.round(new Date().getTime() / 1000) // current unix timestamp (sec)
    const data = `Click sign to authenticate with identity service: ${unixTs}`
    return await signData({ sdk, data })
  }

  async function signDiscoveryNodeRequest({
    sdk,
    input
  }: {
    sdk: AudiusSdk
    input?: any
  }) {
    let data
    if (input) {
      data = input
    } else {
      const unixTs = Math.round(new Date().getTime() / 1000) // current unix timestamp (sec)
      data = `Click sign to authenticate with discovery node: ${unixTs}`
    }
    return await signData({ sdk, data })
  }

  async function getBrowserPushNotificationSettings({
    sdk
  }: {
    sdk: AudiusSdk
  }) {
    try {
      const { data, signature } = await signIdentityServiceRequest({ sdk })
      return await fetch(
        `${identityServiceUrl}/push_notifications/browser/settings`,
        {
          headers: {
            [AuthHeaders.Message]: data,
            [AuthHeaders.Signature]: signature
          }
        }
      )
        .then((res) => res.json())
        .then((res) => res.settings)
    } catch (e) {
      console.error(e)
      return null
    }
  }

  async function getBrowserPushSubscription({
    sdk,
    pushEndpoint
  }: {
    sdk: AudiusSdk
    pushEndpoint: string
  }) {
    try {
      const { data, signature } = await signIdentityServiceRequest({ sdk })
      const endpiont = encodeURIComponent(pushEndpoint)
      return await fetch(
        `${identityServiceUrl}/push_notifications/browser/enabled?endpoint=${endpiont}`,
        {
          headers: {
            [AuthHeaders.Message]: data,
            [AuthHeaders.Signature]: signature
          }
        }
      )
        .then((res) => res.json())
        .then((res) => res.enabled)
    } catch (e) {
      console.error(e)
      return null
    }
  }

  async function getSafariBrowserPushEnabled({
    sdk,
    deviceToken
  }: {
    sdk: AudiusSdk
    deviceToken: string
  }) {
    try {
      const { data, signature } = await signIdentityServiceRequest({ sdk })
      return await fetch(
        `${identityServiceUrl}/push_notifications/device_token/enabled?deviceToken=${deviceToken}&deviceType=safari`,
        {
          headers: {
            [AuthHeaders.Message]: data,
            [AuthHeaders.Signature]: signature
          }
        }
      )
        .then((res) => res.json())
        .then((res) => res.enabled)
    } catch (e) {
      console.error(e)
      return null
    }
  }

  async function updateBrowserNotifications({
    sdk,
    enabled = true,
    subscription
  }: {
    sdk: AudiusSdk
    enabled: boolean
    subscription: PushSubscription
  }) {
    const { data, signature } = await signIdentityServiceRequest({ sdk })
    return await fetch(
      `${identityServiceUrl}/push_notifications/browser/register`,
      {
        method: 'POST',
        headers: {
          'Content-Type': 'application/json',
          [AuthHeaders.Message]: data,
          [AuthHeaders.Signature]: signature
        },
        body: JSON.stringify({ enabled, subscription })
      }
    ).then((res) => res.json())
  }

  async function disableBrowserNotifications({
    sdk,
    subscription
  }: {
    sdk: AudiusSdk
    subscription: PushSubscription
  }) {
    const { data, signature } = await signIdentityServiceRequest({ sdk })
    return await fetch(
      `${identityServiceUrl}/push_notifications/browser/deregister`,
      {
        method: 'POST',
        headers: {
          'Content-Type': 'application/json',
          [AuthHeaders.Message]: data,
          [AuthHeaders.Signature]: signature
        },
        body: JSON.stringify({ subscription })
      }
    ).then((res) => res.json())
  }

  async function getPushNotificationSettings({ sdk }: { sdk: AudiusSdk }) {
    try {
      const { data, signature } = await signIdentityServiceRequest({ sdk })
      return await fetch(`${identityServiceUrl}/push_notifications/settings`, {
        headers: {
          [AuthHeaders.Message]: data,
          [AuthHeaders.Signature]: signature
        }
      })
        .then((res) => res.json())
        .then((res: { settings: PushNotifications }) => res.settings)
    } catch (e) {
      console.error(e)
      return null
    }
  }

  async function registerDeviceToken({
    sdk,
    deviceToken,
    deviceType
  }: {
    sdk: AudiusSdk
    deviceToken: string
    deviceType: string
  }) {
    try {
      const { data, signature } = await signIdentityServiceRequest({ sdk })
      return await fetch(
        `${identityServiceUrl}/push_notifications/device_token`,
        {
          method: 'POST',
          headers: {
            'Content-Type': 'application/json',
            [AuthHeaders.Message]: data,
            [AuthHeaders.Signature]: signature
          },
          body: JSON.stringify({
            deviceToken,
            deviceType
          })
        }
      ).then((res) => res.json())
    } catch (e) {
      console.error(e)
    }
  }

  async function deregisterDeviceToken({
    sdk,
    deviceToken
  }: {
    sdk: AudiusSdk
    deviceToken: string
  }) {
    try {
      const { data, signature } = await signIdentityServiceRequest({ sdk })
      return await fetch(
        `${identityServiceUrl}/push_notifications/device_token/deregister`,
        {
          method: 'POST',
          headers: {
            'Content-Type': 'application/json',
            [AuthHeaders.Message]: data,
            [AuthHeaders.Signature]: signature
          },
          body: JSON.stringify({
            deviceToken
          })
        }
      ).then((res) => res.json())
    } catch (e) {
      console.error(e)
    }
  }

  async function updateUserLocationTimezone({ sdk }: { sdk: AudiusSdk }) {
    try {
      const { data, signature } = await signIdentityServiceRequest({ sdk })
      const timezone = dayjs.tz.guess()
      const res = await fetch(`${identityServiceUrl}/users/update`, {
        method: 'POST',
        headers: {
          'Content-Type': 'application/json',
          [AuthHeaders.Message]: data,
          [AuthHeaders.Signature]: signature
        },
        body: JSON.stringify({ timezone })
      }).then((res) => res.json())
      return res
    } catch (e) {
      console.error(e)
    }
  }

  async function sendWelcomeEmail({
    sdk,
    name
  }: {
    sdk: AudiusSdk
    name: string
  }) {
    try {
      const { data, signature } = await signIdentityServiceRequest({ sdk })
      return await fetch(`${identityServiceUrl}/email/welcome`, {
        method: 'POST',
        headers: {
          'Content-Type': 'application/json',
          [AuthHeaders.Message]: data,
          [AuthHeaders.Signature]: signature
        },
        body: JSON.stringify({ name, isNativeMobile: !!nativeMobile })
      }).then((res) => res.json())
    } catch (e) {
      console.error(e)
    }
  }

  async function updateUserEvent({
    sdk,
    hasSignedInNativeMobile
  }: {
    sdk: AudiusSdk
    hasSignedInNativeMobile: boolean
  }) {
    try {
      const { data, signature } = await signIdentityServiceRequest({ sdk })
      const res = await fetch(`${identityServiceUrl}/userEvents`, {
        method: 'POST',
        headers: {
          'Content-Type': 'application/json',
          [AuthHeaders.Message]: data,
          [AuthHeaders.Signature]: signature
        },
        body: JSON.stringify({ hasSignedInNativeMobile })
      }).then((res) => res.json())
      return res
    } catch (e) {
      console.error(e)
    }
  }

  async function updateHCaptchaScore({
    sdk,
    token
  }: {
    sdk: AudiusSdk
    token: string
  }) {
    try {
      const { data, signature } = await signIdentityServiceRequest({ sdk })
      return await fetch(`${identityServiceUrl}/score/hcaptcha`, {
        method: 'POST',
        headers: {
          'Content-Type': 'application/json',
          [AuthHeaders.Message]: data,
          [AuthHeaders.Signature]: signature
        },
        body: JSON.stringify({ token })
      }).then((res) => res.json())
    } catch (err) {
      console.error(getErrorMessage(err))
      return { error: true }
    }
  }

  /**
   * Make a request to fetch the eth AUDIO balance of the the user
   * @params {bool} bustCache
   * @params {string} ethAddress - Optional ETH wallet address. Defaults to hedgehog wallet
   * @returns {Promise<AudioWei | null>} balance or null if failed to fetch balance
   */
  async function getBalance({
    ethAddress,
    sdk
  }: {
    ethAddress: string
    sdk: AudiusSdk
  }): Promise<AudioWei | null> {
    if (!ethAddress) return null

    try {
      const checksumWallet = getAddress(ethAddress)
      const balance = await sdk.services.audiusTokenClient.balanceOf({
        account: checksumWallet
      })
      return AUDIO(balance).value
    } catch (e) {
      console.error(e)
      reportError({ error: e as Error })
      return null
    }
  }

  /**
   * Make a request to fetch the sol wrapped audio balance of the the user
   * @params {string} ethAddress - Optional ETH wallet address to derive user bank. Defaults to hedgehog wallet
   * @returns {Promise<BN>} balance or null if failed to fetch balance
   */
  async function getWAudioBalance({
    ethAddress,
    sdk
  }: {
    ethAddress: string
    sdk: AudiusSdk
  }): Promise<BN | null> {
    try {
      const { userBank } =
        await sdk.services.claimableTokensClient.getOrCreateUserBank({
          ethWallet: ethAddress,
          mint: 'wAUDIO'
        })
      const connection = sdk.services.solanaClient.connection
      const {
        value: { amount }
      } = await connection.getTokenAccountBalance(userBank)
      const ownerWAudioBalance = AUDIO(wAUDIO(BigInt(amount))).value
      if (isNullOrUndefined(ownerWAudioBalance)) {
        throw new Error('Failed to fetch account waudio balance')
      }
      return new BN(ownerWAudioBalance.toString())
    } catch (e) {
      console.error(e)
      reportError({ error: e as Error })
      return null
    }
  }

  /**
   * Fetches the Sol balance for the given wallet address
   * @param {string} The solana wallet address
   * @returns {Promise<BNWei>}
   */
  async function getAddressSolBalance({
    address,
    sdk
  }: {
    address: string
    sdk: AudiusSdk
  }): Promise<BNWei> {
    try {
      const addressPubKey = new PublicKey(address)
      const connection = sdk.services.solanaClient.connection
      const solBalance = await connection.getBalance(addressPubKey)
      return new BN(solBalance ?? 0) as BNWei
    } catch (e) {
      reportError({ error: e as Error })
      return new BN(0) as BNWei
    }
  }

  /**
   * Make a request to fetch the balance, staked and delegated total of the wallet address
   * @params {string} address The wallet address to fetch the balance for
   * @params {bool} bustCache
   * @returns {Promise<BN | null>} balance or null if error
   */
  async function getAddressTotalStakedBalance(address: string, sdk: AudiusSdk) {
    if (!address) return null

    try {
      const checksumWallet = getAddress(address)
      const balance = await sdk.services.audiusTokenClient.balanceOf({
        account: checksumWallet
      })
      const delegatedBalance =
        await sdk.services.delegateManagerClient.contract.getTotalDelegatorStake(
          { delegatorAddress: checksumWallet }
        )
      const stakedBalance =
        await sdk.services.stakingClient.contract.totalStakedFor({
          account: checksumWallet
        })

      return AUDIO(balance + delegatedBalance + stakedBalance).value
    } catch (e) {
      reportError({ error: e as Error })
      console.error(e)
      return null
    }
  }

  async function createAssociatedTokenAccountWithPhantom(
    connection: Connection,
    address: string
  ) {
    if (!window.phantom) {
      throw new Error(
        'Recipient has no $AUDIO token account. Please install Phantom-Wallet to create one.'
      )
    }

    if (!window.solana.isConnected) {
      await window.solana.connect()
    }

    const newAccountKey = new PublicKey(address)
    const phantomWalletKey = window.solana.publicKey
    if (!phantomWalletKey) {
      throw new Error('Failed to resolve Phantom wallet')
    }
    const tx = await getCreateAssociatedTokenAccountTransaction({
      feePayerKey: phantomWalletKey,
      solanaWalletKey: newAccountKey,
      mint: 'wAUDIO',
      solanaTokenProgramKey: new PublicKey(TOKEN_PROGRAM_ID),
      connection
    })
    const { signature, lastValidBlockHeight, recentBlockhash } =
      await window.solana.signAndSendTransaction(tx)
    if (!signature || !lastValidBlockHeight || !recentBlockhash) {
      throw new Error('Phantom failed to sign and send transaction')
    }
    await connection.confirmTransaction({
      signature: signature.toString(),
      lastValidBlockHeight,
      blockhash: recentBlockhash
    })
    return getAccount(connection, newAccountKey)
  }

  /** Gets associated token account info for the passed account, deriving the associated address
   * if necessary. If the account doesn't exist, it will attempt to create it using the user's
   * browser wallet.
   */
  async function getOrCreateAssociatedTokenAccountInfo({
    address,
    sdk
  }: {
    address: string
    sdk: AudiusSdk
  }) {
    const connection = sdk.services.solanaClient.connection
    const pubkey = new PublicKey(address)
    try {
      return await getAccount(connection, pubkey)
    } catch (err) {
      // Account exists but is not a token account. Assume it's a root account
      // and try to derive an associated account from it.
      if (err instanceof TokenInvalidAccountOwnerError) {
        console.info(
          'Provided recipient solana address was not a token account. Assuming root account.'
        )
        const associatedTokenAccount = findAssociatedTokenAddress({
          solanaWalletKey: pubkey,
          mint: 'wAUDIO'
        })
        // Atempt to get the associated token account
        try {
          return await getAccount(connection, associatedTokenAccount)
        } catch (err) {
          // If it's not a valid token account, attempt to create it
          if (err instanceof TokenAccountNotFoundError) {
            // We do not want to relay gas fees for this token account creation,
            // so we ask the user to create one with phantom, showing an error
            // if phantom is not found.
            return createAssociatedTokenAccountWithPhantom(connection, address)
          }
          throw err
        }
      }
      // Other error (including non-existent account)
      throw err
    }
  }

  /**
   * Make a request to send solana wrapped audio
   */
  async function sendWAudioTokens({
    address,
    amount,
    ethAddress,
    sdk
  }: {
    address: string
    amount: BNWei
    ethAddress: string
    sdk: AudiusSdk
  }) {
    // TODO: Verify mint is wAUDIO
    const tokenAccountInfo = await getOrCreateAssociatedTokenAccountInfo({
      address,
      sdk
    })

    const res = await transferWAudio({
      destination: tokenAccountInfo.address,
      amount,
      ethAddress,
      sdk
    })
    return { res, error: null }
  }

  async function transferWAudio({
    ethAddress,
    destination,
    amount,
    sdk
  }: {
    ethAddress: string
    destination: PublicKey
    amount: BN
    sdk: AudiusSdk
  }) {
    console.info(
      `Transferring ${amount.toString()} wei $AUDIO to ${destination.toBase58()}`
    )

    const wAudioAmount = wAUDIO(AUDIO(amount))
    const secpTransactionInstruction =
      await sdk.services.claimableTokensClient.createTransferSecpInstruction({
        amount: wAudioAmount.value,
        ethWallet: ethAddress,
        mint: 'wAUDIO',
        destination
      })
    const transferInstruction =
      await sdk.services.claimableTokensClient.createTransferInstruction({
        ethWallet: ethAddress,
        mint: 'wAUDIO',
        destination
      })
    const transaction = await sdk.services.solanaClient.buildTransaction({
      instructions: [secpTransactionInstruction, transferInstruction]
    })
    const signature =
      await sdk.services.claimableTokensClient.sendTransaction(transaction)
    return signature
  }

  async function getSignature({ data, sdk }: { data: any; sdk: AudiusSdk }) {
    return signData({ data, sdk })
  }

  /**
   * Fetches the SPL WAUDIO balance for the user's solana wallet address
   * @param {string} The solana wallet address
   * @returns {Promise<wAUDIO | null>} Returns the balance, 0 for non-existent token accounts
   */
  async function getAddressWAudioBalance({
    address,
    sdk
  }: {
    address: string
    sdk: AudiusSdk
  }) {
    try {
      const { amount } = await getAssociatedTokenAccountInfo({
        address,
        sdk
      })
      return wAUDIO(amount).value
    } catch (err) {
      // Non-existent token accounts indicate 0 balance. Other errors fall through
      if (err instanceof TokenAccountNotFoundError) {
        return wAUDIO(0).value
      }
      throw err
    }
  }

  /**
   * Finds the associated token address given a solana wallet public key
   * @param solanaWalletKey Public Key for a given solana account (a wallet)
   * @param mintKey
   * @returns token account public key
   */
  function findAssociatedTokenAddress({
    solanaWalletKey,
    mint
  }: {
    solanaWalletKey: PublicKey
    mint: MintName
  }) {
    const solanaTokenProgramKey = new PublicKey(TOKEN_PROGRAM_ID)
    const mintKey =
      mint === 'wAUDIO'
        ? new PublicKey(env.WAUDIO_MINT_ADDRESS)
        : new PublicKey(env.USDC_MINT_ADDRESS)
    const addresses = PublicKey.findProgramAddressSync(
      [
        solanaWalletKey.toBuffer(),
        solanaTokenProgramKey.toBuffer(),
        mintKey.toBuffer()
      ],
      ASSOCIATED_TOKEN_PROGRAM_ID
    )
    return addresses[0]
  }

  /** Gets associated token account info for the passed account. It will
   * first check if `address` ia a token account. If not, it will assume
   * it is a root account and attempt to derive an associated token account from it.
   */
  async function getAssociatedTokenAccountInfo({
    address,
    sdk
  }: {
    address: string
    sdk: AudiusSdk
  }) {
    const connection = sdk.services.solanaClient.connection
    const pubkey = new PublicKey(address)
    try {
      return await getAccount(connection, pubkey)
    } catch (err) {
      // Account exists but is not a token account. Assume it's a root account
      // and try to derive an associated account from it.
      if (err instanceof TokenInvalidAccountOwnerError) {
        console.info(
          'Provided recipient solana address was not a token account. Assuming root account.'
        )
        const associatedTokenAccount = findAssociatedTokenAddress({
          solanaWalletKey: pubkey,
          mint: 'wAUDIO'
        })
        return await getAccount(connection, associatedTokenAccount)
      }
      // Other error (including non-existent account)
      throw err
    }
  }

  /**
   * Creates an associated token account for a given solana account (a wallet)
   * @param feePayerKey
   * @param solanaWalletKey the wallet we wish to create a token account for
   * @param mintKey
   * @param solanaTokenProgramKey
   * @param connection
   * @param identityService
   */
  async function getCreateAssociatedTokenAccountTransaction({
    feePayerKey,
    solanaWalletKey,
    mint,
    solanaTokenProgramKey,
    connection
  }: {
    feePayerKey: PublicKey
    solanaWalletKey: PublicKey
    mint: MintName
    solanaTokenProgramKey: PublicKey
    connection: Connection
  }) {
    const associatedTokenAddress = findAssociatedTokenAddress({
      solanaWalletKey,
      mint
    })
    const mintKey =
      mint === 'wAUDIO'
        ? new PublicKey(env.WAUDIO_MINT_ADDRESS)
        : new PublicKey(env.USDC_MINT_ADDRESS)
    const accounts = [
      // 0. `[sw]` Funding account (must be a system account)
      {
        pubkey: feePayerKey,
        isSigner: true,
        isWritable: true
      },
      // 1. `[w]` Associated token account address to be created
      {
        pubkey: associatedTokenAddress,
        isSigner: false,
        isWritable: true
      },
      // 2. `[r]` Wallet address for the new associated token account
      {
        pubkey: solanaWalletKey,
        isSigner: false,
        isWritable: false
      },
      // 3. `[r]` The token mint for the new associated token account
      {
        pubkey: mintKey,
        isSigner: false,
        isWritable: false
      },
      // 4. `[r]` System program
      {
        pubkey: SystemProgram.programId,
        isSigner: false,
        isWritable: false
      },
      // 5. `[r]` SPL Token program
      {
        pubkey: solanaTokenProgramKey,
        isSigner: false,
        isWritable: false
      },
      // 6. `[r]` Rent sysvar
      {
        pubkey: SYSVAR_RENT_PUBKEY,
        isSigner: false,
        isWritable: false
      }
    ]

    const { blockhash } = await connection.getLatestBlockhash('confirmed')
    const instr = new TransactionInstruction({
      keys: accounts.map((account) => ({
        pubkey: account.pubkey,
        isSigner: account.isSigner,
        isWritable: account.isWritable
      })),
      programId: ASSOCIATED_TOKEN_PROGRAM_ID,
      data: Buffer.from([])
    })
    const tx = new Transaction({ recentBlockhash: blockhash })
    tx.feePayer = feePayerKey
    tx.add(instr)
    return tx
  }

  return {
    addDiscoveryProviderSelectionListener,
    clearNotificationBadges,
    currentDiscoveryProvider,
    deregisterDeviceToken,
    didSelectDiscoveryProviderListeners,
    disableBrowserNotifications,
    fetchUserAssociatedWallets,
    findAssociatedTokenAddress,
    getAddressTotalStakedBalance,
    getAddressWAudioBalance,
    getAddressSolBalance,
    getAssociatedTokenAccountInfo,
    getBalance,
    getBrowserPushNotificationSettings,
    getBrowserPushSubscription,
    getEmailNotificationSettings,
    getPushNotificationSettings,
    getSafariBrowserPushEnabled,
    getSignature,
    getWAudioBalance,
    identityServiceUrl,
    recordTrackListen,
    registerDeviceToken,
    sendWAudioTokens,
    sendWelcomeEmail,
    signData,
    signGatedContentRequest,
    signDiscoveryNodeRequest,
    signIdentityServiceRequest,
    instagramHandle,
    tiktokHandle,
    updateBrowserNotifications,
    updateCreator,
    updateEmailNotificationSettings,
    updateHCaptchaScore,
    updateNotificationSettings,
    updatePushNotificationSettings,
    updateUserEvent,
    updateUserLocationTimezone,
    userNodeUrl
  }
}

export type AudiusBackend = ReturnType<typeof audiusBackend><|MERGE_RESOLUTION|>--- conflicted
+++ resolved
@@ -1,11 +1,6 @@
 import { AUDIO, AudioWei, wAUDIO } from '@audius/fixed-decimal'
 import type { LocalStorage } from '@audius/hedgehog'
-<<<<<<< HEAD
-import { AudiusSdk } from '@audius/sdk'
-=======
-import { AudiusSdk, type StorageNodeSelectorService } from '@audius/sdk'
-import { Id } from '@audius/sdk'
->>>>>>> 12b06a34
+import { AudiusSdk, Id } from '@audius/sdk'
 import {
   ASSOCIATED_TOKEN_PROGRAM_ID,
   getAccount,
