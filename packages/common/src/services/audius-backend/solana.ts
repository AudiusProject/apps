--- conflicted
+++ resolved
@@ -1,17 +1,11 @@
-<<<<<<< HEAD
-import type { AudiusLibs } from '@audius/sdk'
-import { AccountInfo, TOKEN_PROGRAM_ID, Token, u64 } from '@solana/spl-token'
+import { AudiusLibs } from '@audius/sdk'
+import { Account, createTransferCheckedInstruction } from '@solana/spl-token'
 import {
   Keypair,
   PublicKey,
   Transaction,
   TransactionInstruction
 } from '@solana/web3.js'
-=======
-import { AudiusLibs } from '@audius/sdk'
-import { Account } from '@solana/spl-token'
-import { PublicKey } from '@solana/web3.js'
->>>>>>> 5c2e0393
 import BN from 'bn.js'
 
 import { AnalyticsEvent, Name, SolanaWalletAddress } from '../../models'
@@ -341,7 +335,7 @@
   }: {
     userBank: PublicKey
     wallet: Keypair
-    amount: u64
+    amount: bigint
     memo: string
     mint?: MintName
     feePayer?: PublicKey
@@ -369,15 +363,13 @@
     programId: MEMO_PROGRAM_ID,
     data: Buffer.from(memo)
   })
-  const transferInstruction = Token.createTransferCheckedInstruction(
-    TOKEN_PROGRAM_ID,
-    associatedTokenAccount,
-    mintPublicKey,
-    userBank,
-    wallet.publicKey,
-    [],
-    amount,
-    MINT_DECIMALS[mint]
+  const transferInstruction = createTransferCheckedInstruction(
+    associatedTokenAccount, // source
+    mintPublicKey, // mint
+    userBank, // destination
+    wallet.publicKey, // owner
+    amount, // amount
+    MINT_DECIMALS[mint] // decimals
   )
   const tx = new Transaction({ recentBlockhash, feePayer })
   tx.add(memoInstruction)
