import { AudiusSdk } from '@audius/sdk'
import { u8 } from '@solana/buffer-layout'
import {
  Account,
  TOKEN_PROGRAM_ID,
  TokenInstruction,
  createAssociatedTokenAccountIdempotentInstruction,
  createTransferCheckedInstruction,
  decodeTransferCheckedInstruction,
  getAccount,
  getAssociatedTokenAddressSync
} from '@solana/spl-token'
import {
  AddressLookupTableAccount,
  Commitment,
  ComputeBudgetProgram,
  Connection,
  Keypair,
  PublicKey,
  Transaction,
  TransactionInstruction,
  TransactionMessage,
  VersionedTransaction
} from '@solana/web3.js'
import BN from 'bn.js'

import { CommonStoreContext } from '~/store/storeContext'

import {
  AnalyticsEvent,
  Name,
  SolanaWalletAddress,
  PurchaseAccess
} from '../../models'

import { AudiusBackend } from './AudiusBackend'

const DEFAULT_RETRY_DELAY = 1000
const DEFAULT_MAX_RETRY_COUNT = 120
const PLACEHOLDER_SIGNATURE = new Array(64).fill(0)
export const RECOVERY_MEMO_STRING = 'Recover Withdrawal'
export const WITHDRAWAL_MEMO_STRING = 'Withdrawal'
export const PREPARE_WITHDRAWAL_MEMO_STRING = 'Prepare Withdrawal'

/**
 * Memo program V1
 * https://github.com/solana-labs/solana-program-library/blob/7492e38b8577eef4defb5d02caadf82162887c68/memo/program/src/lib.rs#L16-L21
 */
export const MEMO_PROGRAM_ID = new PublicKey(
  'Memo1UhkJRfHyvLMcVucJwxXeuD728EqVDDwQDxFMNo'
)

const MINT_DECIMALS: Record<MintName, number> = {
  wAUDIO: 8,
  USDC: 6
}

// TODO: Import from libs https://linear.app/audius/issue/PAY-1750/export-mintname-and-default-mint-from-libs
export type MintName = 'wAUDIO' | 'USDC'
export const DEFAULT_MINT: MintName = 'wAUDIO'

type UserBankConfig = {
  ethAddress: string
  mint?: MintName
}

const delay = (ms: number) =>
  new Promise((resolve) => {
    setTimeout(resolve, ms)
  })

/**
 * Gets a Solana wallet derived from the user's Hedgehog wallet
 */
export const getRootSolanaAccount = async ({
  privateKey
}: {
  privateKey: Buffer
}) => {
  return Keypair.fromSeed(privateKey)
}

/**
 * Gets the latest blockhash using the libs connection
 */
export const getRecentBlockhash = async ({ sdk }: { sdk: AudiusSdk }) => {
  const connection = sdk.services.solanaClient.connection
  return (await connection.getLatestBlockhash()).blockhash
}

/**
 * Gets the token account information for a given address and Audius-relevant mint
 */
export const getTokenAccountInfo = async (
  sdk: AudiusSdk,
  {
    tokenAccount,
    commitment = 'processed'
  }: {
    tokenAccount: PublicKey
    commitment?: Commitment
  }
): Promise<Account | null> => {
  return await getAccount(
    sdk.services.solanaClient.connection,
    tokenAccount,
    commitment
  )
}

export const deriveUserBankPubkey = async (
  sdk: AudiusSdk,
  { ethAddress, mint = DEFAULT_MINT }: UserBankConfig
) => {
  return await sdk.services.claimableTokensClient.deriveUserBank({
    ethWallet: ethAddress,
    mint
  })
}

export const deriveUserBankAddress = async (
  sdk: AudiusSdk,
  { ethAddress, mint = DEFAULT_MINT }: UserBankConfig
) => {
  const pubkey = await deriveUserBankPubkey(sdk, {
    ethAddress,
    mint
  })
  return pubkey.toString() as SolanaWalletAddress
}

export const isTransferCheckedInstruction = (
  instruction: TransactionInstruction
) => {
  return (
    instruction.programId.equals(TOKEN_PROGRAM_ID) &&
    instruction.data.length &&
    u8().decode(instruction.data) === TokenInstruction.TransferChecked
  )
}

type CreateUserBankIfNeededConfig = UserBankConfig & {
  recordAnalytics: (event: AnalyticsEvent, callback?: () => void) => void
}

type CreateUserBankIfNeededErrorResult = {
  error: string
  errorCode: string | number | null
}
type CreateUserBankIfNeededSuccessResult = {
  didExist: boolean
  userBank: PublicKey
}
type CreateUserBankIfNeededResult =
  | CreateUserBankIfNeededSuccessResult
  | CreateUserBankIfNeededErrorResult

function isCreateUserBankIfNeededError(
  res: CreateUserBankIfNeededResult
): res is CreateUserBankIfNeededErrorResult {
  return 'error' in res
}

/**
 * Returns the userbank account info for the given address and mint. If the
 * userbank does not exist, returns null.
 */
export const getUserbankAccountInfo = async (
  sdk: AudiusSdk,
  { ethAddress: sourceEthAddress, mint = DEFAULT_MINT }: UserBankConfig,
  commitment?: Commitment
): Promise<Account | null> => {
  const ethAddress = sourceEthAddress
  if (!ethAddress) {
    throw new Error(
      `getUserbankAccountInfo: unexpected error getting eth address`
    )
  }

  const tokenAccount = await deriveUserBankPubkey(sdk, {
    ethAddress,
    mint
  })

  return getTokenAccountInfo(sdk, {
    tokenAccount,
    commitment
  })
}

/**
 * Attempts to create a userbank if one does not exist.
 * Defaults to AUDIO mint and the current user's wallet.
 */
export const createUserBankIfNeeded = async (
  sdk: AudiusSdk,
  {
    recordAnalytics,
    mint = DEFAULT_MINT,
    ethAddress: recipientEthAddress
  }: CreateUserBankIfNeededConfig
) => {
  try {
    const res: CreateUserBankIfNeededResult =
      await sdk.services.claimableTokensClient.getOrCreateUserBank({
        ethWallet: recipientEthAddress,
        mint
      })

    if (isCreateUserBankIfNeededError(res)) {
      // Will catch and log below
      throw res
    }

    // If it already existed, return early
    if (res.didExist) {
      console.debug('Userbank already exists')
    } else {
      // Otherwise we must have tried to create one
      console.info(`Userbank doesn't exist, attempted to create...`)

      recordAnalytics({
        eventName: Name.CREATE_USER_BANK_SUCCESS,
        properties: { mint, recipientEthAddress }
      })
    }
    return res.userBank
  } catch (err: any) {
    // Catching error here for analytics purposes
    const errorMessage = 'error' in err ? err.error : (err as any).toString()
    const errorCode = 'errorCode' in err ? err.errorCode : undefined
    recordAnalytics({
      eventName: Name.CREATE_USER_BANK_FAILURE,
      properties: {
        mint,
        recipientEthAddress,
        errorCode,
        errorMessage
      }
    })
    throw new Error(`Failed to create user bank: ${errorMessage}`)
  }
}

/**
 * Polls the given token account until its balance is different from initial balance or a timeoout.
 * @throws an error if the balance doesn't change within the timeout.
 */
export const pollForTokenBalanceChange = async (
  sdk: AudiusSdk,
  {
    tokenAccount,
    initialBalance,
    mint = DEFAULT_MINT,
    retryDelayMs = DEFAULT_RETRY_DELAY,
    maxRetryCount = DEFAULT_MAX_RETRY_COUNT
  }: {
    tokenAccount: PublicKey
    initialBalance?: bigint
    mint?: MintName
    retryDelayMs?: number
    maxRetryCount?: number
  }
) => {
  const debugTokenName = mint.toUpperCase()
  let retries = 0
  let tokenAccountInfo = await getTokenAccountInfo(sdk, {
    tokenAccount
  })
  while (
    (!tokenAccountInfo ||
      initialBalance === undefined ||
      tokenAccountInfo.amount === initialBalance) &&
    retries++ < maxRetryCount
  ) {
    if (!tokenAccountInfo) {
      console.debug(
        `${debugTokenName} account not found. Retrying... ${retries}/${maxRetryCount}`
      )
    } else if (initialBalance === undefined) {
      initialBalance = tokenAccountInfo.amount
    } else if (tokenAccountInfo.amount === initialBalance) {
      console.debug(
        `Polling ${debugTokenName} balance (${initialBalance} === ${tokenAccountInfo.amount}) [${retries}/${maxRetryCount}]`
      )
    }
    await delay(retryDelayMs)
    tokenAccountInfo = await getTokenAccountInfo(sdk, {
      tokenAccount
    })
  }
  if (
    tokenAccountInfo &&
    initialBalance !== undefined &&
    tokenAccountInfo.amount !== initialBalance
  ) {
    console.debug(
      `${debugTokenName} balance changed by ${
        tokenAccountInfo.amount - initialBalance
      } (${initialBalance} => ${tokenAccountInfo.amount})`
    )
    return tokenAccountInfo.amount
  }
  throw new Error(`${debugTokenName} balance polling exceeded maximum retries`)
}

/**
 * Polls the given wallet until its SOL balance is different from initial balance or a timeoout.
 * @throws an error if the balance doesn't change within the timeout.
 */
export const pollForBalanceChange = async (
  audiusBackendInstance: AudiusBackend,
  {
    wallet,
    initialBalance,
    retryDelayMs = DEFAULT_RETRY_DELAY,
    maxRetryCount = DEFAULT_MAX_RETRY_COUNT,
    sdk
  }: {
    wallet: PublicKey
    initialBalance?: bigint
    retryDelayMs?: number
    maxRetryCount?: number
    sdk: AudiusSdk
  }
) => {
  console.info(`Polling SOL balance for ${wallet.toBase58()} ...`)
  let balanceBN = await audiusBackendInstance.getAddressSolBalance({
    address: wallet.toBase58(),
    sdk
  })
  let balance = BigInt(balanceBN.toString())
  if (initialBalance === undefined) {
    initialBalance = balance
  }
  let retries = 0
  while (balance === initialBalance && retries++ < maxRetryCount) {
    console.debug(
      `Polling SOL balance (${initialBalance} === ${balance}) [${retries}/${maxRetryCount}]`
    )
    await delay(retryDelayMs)
    balanceBN = await audiusBackendInstance.getAddressSolBalance({
      address: wallet.toBase58(),
      sdk
    })
    balance = BigInt(balanceBN.toString())
  }
  if (balance !== initialBalance) {
    console.debug(
      `SOL balance changed by ${
        balance - initialBalance
      } (${initialBalance} => ${balance})`
    )
    return balance
  }
  throw new Error('SOL balance polling exceeded maximum retries')
}

export const findAssociatedTokenAddress = async (
  audiusBackendInstance: AudiusBackend,
  { solanaAddress, mint }: { solanaAddress: string; mint: MintName }
) => {
  return audiusBackendInstance.findAssociatedTokenAddress({
    solanaWalletKey: new PublicKey(solanaAddress),
    mint
  })
}

/** Converts a Coinflow transaction which transfers directly from root wallet USDC
 * account into a transaction that routes through the current user's USDC user bank, to
 * better facilitate indexing. The original transaction *must* use a TransferChecked instruction
 * and must have the current user's Solana root wallet USDC token account as the source.
 * @returns a new transaction that routes the USDC transfer through the user bank. This must be signed
 * by the current user's Solana root wallet and the provided fee payer (likely via relay).
 */
export const decorateCoinflowWithdrawalTransaction = async (
  sdk: AudiusSdk,
  audiusBackendInstance: AudiusBackend,
  {
    transaction,
    feePayer,
<<<<<<< HEAD
    privateKey
  }: { transaction: Transaction; feePayer: PublicKey; privateKey: Buffer }
=======
    ethAddress
  }: { transaction: Transaction; feePayer: PublicKey; ethAddress: string }
>>>>>>> 532ec28b
) => {
  const libs = await audiusBackendInstance.getAudiusLibsTyped()
  const solanaWeb3Manager = libs.solanaWeb3Manager!

  const userBank = await deriveUserBankPubkey(sdk, {
    ethAddress,
    mint: 'USDC'
  })
  const wallet = await getRootSolanaAccount({ privateKey })
  const walletUSDCTokenAccount =
    audiusBackendInstance.findAssociatedTokenAddress({
      solanaWalletKey: wallet.publicKey,
      mint: 'USDC'
    })

  // Filter any compute budget instructions since the budget will
  // definitely change
  const instructions = transaction.instructions.filter(
    (instruction) =>
      !instruction.programId.equals(ComputeBudgetProgram.programId)
  )

  // Find original transfer instruction and index
  const transferInstructionIndex = instructions.findIndex(
    isTransferCheckedInstruction
  )
  const transferInstruction = instructions[transferInstructionIndex]
  if (!transferInstruction) {
    throw new Error('No transfer instruction found')
  }

  const { keys, data } = decodeTransferCheckedInstruction(
    transferInstruction,
    TOKEN_PROGRAM_ID
  )
  if (!walletUSDCTokenAccount.equals(keys.source.pubkey)) {
    throw new Error(
      `Original sender ${keys.source.pubkey} does not match wallet ${walletUSDCTokenAccount}`
    )
  }

  const transferToUserBankInstruction = createTransferCheckedInstruction(
    walletUSDCTokenAccount,
    keys.mint.pubkey,
    userBank,
    wallet.publicKey,
    data.amount,
    data.decimals
  )

  const transferFromUserBankInstructions =
    await solanaWeb3Manager.createTransferInstructionsFromCurrentUser({
      amount: new BN(data.amount.toString()),
      mint: 'usdc',
      senderSolanaAddress: userBank,
      recipientSolanaAddress: keys.destination.pubkey.toBase58(),
      instructionIndex: transferInstructionIndex + 1,
      feePayerKey: feePayer
    })

  const withdrawalMemoInstruction = new TransactionInstruction({
    keys: [
      {
        pubkey: wallet.publicKey,
        isSigner: true,
        isWritable: true
      }
    ],
    programId: MEMO_PROGRAM_ID,
    data: Buffer.from(WITHDRAWAL_MEMO_STRING)
  })

  // Remove original transfer instruction and replace with our set of transfer steps
  instructions.splice(
    transferInstructionIndex,
    1,
    transferToUserBankInstruction,
    ...transferFromUserBankInstructions,
    withdrawalMemoInstruction
  )

  const { blockhash, lastValidBlockHeight } = await solanaWeb3Manager
    .getConnection()
    .getLatestBlockhash()
  const modifiedTransaction = new Transaction({
    blockhash,
    feePayer,
    lastValidBlockHeight
  })
  modifiedTransaction.add(...instructions)

  return modifiedTransaction
}

export const createTransferToUserBankTransaction = async (
  audiusBackendInstance: AudiusBackend,
  {
    userBank,
    wallet,
    amount,
    memo,
    mint = 'wAUDIO',
    recentBlockhash,
    feePayer
  }: {
    userBank: PublicKey
    wallet: Keypair
    amount: bigint
    memo: string
    mint?: MintName
    feePayer?: PublicKey
    recentBlockhash?: string
  }
) => {
  const libs = await audiusBackendInstance.getAudiusLibsTyped()
  const mintPublicKey = libs.solanaWeb3Manager!.mints[mint]
  const associatedTokenAccount = await findAssociatedTokenAddress(
    audiusBackendInstance,
    {
      solanaAddress: wallet.publicKey.toBase58(),
      mint
    }
  )
  // See: https://github.com/solana-labs/solana-program-library/blob/d6297495ea4dcc1bd48f3efdd6e3bbdaef25a495/memo/js/src/index.ts#L27
  const memoInstruction = new TransactionInstruction({
    keys: [
      {
        pubkey: wallet.publicKey,
        isSigner: true,
        isWritable: true
      }
    ],
    programId: MEMO_PROGRAM_ID,
    data: Buffer.from(memo)
  })
  const transferInstruction = createTransferCheckedInstruction(
    associatedTokenAccount, // source
    mintPublicKey, // mint
    userBank, // destination
    wallet.publicKey, // owner
    amount, // amount
    MINT_DECIMALS[mint] // decimals
  )
  const tx = new Transaction({ recentBlockhash, feePayer })
  tx.add(memoInstruction)
  tx.add(transferInstruction)
  return tx
}

/**
 * A pared down version of {@link purchaseContentWithPaymentRouter}
 * that doesn't add the purchase memo.
 */
export const createPaymentRouterRouteTransaction = async (
  audiusBackendInstance: AudiusBackend,
  {
    sender,
    splits
  }: {
    sender: PublicKey
    splits: Record<string, number | BN>
  }
) => {
  const solanaWeb3Manager = (await audiusBackendInstance.getAudiusLibsTyped())
    .solanaWeb3Manager!
  const { blockhash } = await solanaWeb3Manager
    .getConnection()
    .getLatestBlockhash()
  const [transfer, route] =
    // All the memo related parameters are ignored
    await solanaWeb3Manager.getPurchaseContentWithPaymentRouterInstructions({
      id: 0, // ignored
      type: 'track', // ignored
      blocknumber: 0, // ignored
      splits,
      purchaserUserId: 0, // ignored
      senderAccount: sender,
      purchaseAccess: PurchaseAccess.STREAM // ignored
    })
  return new Transaction({
    recentBlockhash: blockhash,
    feePayer: sender
  }).add(transfer, route)
}

/**
 * Relays the given transaction using the libs transaction handler
 */
export const relayTransaction = async (
  audiusBackendInstance: AudiusBackend,
  {
    transaction,
    skipPreflight,
    useCoinflowRelay
  }: {
    transaction: Transaction
    skipPreflight?: boolean
    useCoinflowRelay?: boolean
  }
) => {
  const libs = await audiusBackendInstance.getAudiusLibsTyped()
  const instructions = transaction.instructions
  const signatures = transaction.signatures
    .filter((s) => s.signature !== null)
    .map((s) => ({
      signature: s.signature!, // safe from filter
      publicKey: s.publicKey.toString()
    }))
  const feePayerOverride = transaction.feePayer
  const recentBlockhash = transaction.recentBlockhash
  return await libs.solanaWeb3Manager!.transactionHandler.handleTransaction({
    instructions,
    recentBlockhash,
    signatures,
    feePayerOverride,
    skipPreflight,
    useCoinflowRelay
  })
}

/**
 * Relays the given versioned transaction using the libs transaction handler
 */
export const relayVersionedTransaction = async (
  audiusBackendInstance: AudiusBackend,
  {
    transaction,
    addressLookupTableAccounts,
    skipPreflight
  }: {
    transaction: VersionedTransaction
    addressLookupTableAccounts: AddressLookupTableAccount[]
    skipPreflight?: boolean
  }
) => {
  const placeholderSignature = Buffer.from(PLACEHOLDER_SIGNATURE)
  const libs = await audiusBackendInstance.getAudiusLibsTyped()
  const decompiledMessage = TransactionMessage.decompile(transaction.message, {
    addressLookupTableAccounts
  })
  const signatures = transaction.message.staticAccountKeys
    .slice(0, transaction.message.header.numRequiredSignatures)
    .map((publicKey, index) => ({
      publicKey: publicKey.toBase58(),
      signature: Buffer.from(transaction.signatures[index])
    }))
    .filter((meta) => !meta.signature.equals(placeholderSignature))
  return await libs.solanaWeb3Manager!.transactionHandler.handleTransaction({
    instructions: decompiledMessage.instructions,
    recentBlockhash: decompiledMessage.recentBlockhash,
    signatures,
    feePayerOverride: decompiledMessage.payerKey,
    lookupTableAddresses: addressLookupTableAccounts.map((lut) =>
      lut.key.toBase58()
    ),
    skipPreflight
  })
}

/**
 * Helper that gets the lookup table accounts (that is, the account holding the lookup table,
 * not the accounts _in_ the lookup table) from their addresses.
 */
export const getLookupTableAccounts = async (
  audiusBackendInstance: AudiusBackend,
  { lookupTableAddresses }: { lookupTableAddresses: string[] }
) => {
  const libs = await audiusBackendInstance.getAudiusLibsTyped()
  const connection = libs.solanaWeb3Manager!.getConnection()
  return await Promise.all(
    lookupTableAddresses.map(async (address) => {
      const account = await connection.getAddressLookupTable(
        new PublicKey(address)
      )
      if (account.value == null) {
        throw new Error(`Couldn't find lookup table ${address}`)
      }
      return account.value
    })
  )
}

/**
 * Helper to create a versioned transaction with lookup tables
 */
export const createVersionedTransaction = async (
  audiusBackendInstance: AudiusBackend,
  {
    instructions,
    lookupTableAddresses,
    feePayer,
    sdk
  }: {
    instructions: TransactionInstruction[]
    lookupTableAddresses: string[]
    feePayer: PublicKey
    sdk: AudiusSdk
  }
) => {
  const addressLookupTableAccounts = await getLookupTableAccounts(
    audiusBackendInstance,
    { lookupTableAddresses }
  )
  const recentBlockhash = await getRecentBlockhash({ sdk })

  const message = new TransactionMessage({
    payerKey: feePayer,
    recentBlockhash,
    instructions
  }).compileToV0Message(addressLookupTableAccounts)
  return {
    transaction: new VersionedTransaction(message),
    addressLookupTableAccounts
  }
}

// NOTE: The above all need to be updated to use SDK. The below is fresh.

/**
 * In the case of a failed Coinflow withdrawal, transfers the USDC back out of
 * the root Solana account and into the user's user bank account.
 *
 * Note that this uses payment router to do the transfer, so that indexing sees
 * this transfer and handles it appropriately.
 */
type RecoverUsdcFromRootWalletParams = {
  sdk: AudiusSdk
  /** The root wallet key pair */
  sender: Keypair
  /** The ethereum wallet address of the user, used to derive user bank */
  receiverEthWallet: string
  /** The amount of USDC to recover */
  amount: bigint
}
export const recoverUsdcFromRootWallet = async ({
  sdk,
  sender,
  receiverEthWallet,
  amount
}: RecoverUsdcFromRootWalletParams) => {
  const { userBank } =
    await sdk.services.claimableTokensClient.getOrCreateUserBank({
      ethWallet: receiverEthWallet,
      mint: 'USDC'
    })

  // See: https://github.com/solana-labs/solana-program-library/blob/d6297495ea4dcc1bd48f3efdd6e3bbdaef25a495/memo/js/src/index.ts#L27
  const memoInstruction = new TransactionInstruction({
    keys: [
      {
        pubkey: sender.publicKey,
        isSigner: true,
        isWritable: true
      }
    ],
    programId: MEMO_PROGRAM_ID,
    data: Buffer.from(RECOVERY_MEMO_STRING)
  })
  const transferInstruction =
    await sdk.services.paymentRouterClient.createTransferInstruction({
      total: amount,
      sourceWallet: sender.publicKey,
      mint: 'USDC'
    })
  const routeInstruction =
    await sdk.services.paymentRouterClient.createRouteInstruction({
      total: amount,
      splits: [
        {
          amount,
          wallet: userBank
        }
      ],
      mint: 'USDC'
    })
  const transaction = await sdk.services.solanaClient.buildTransaction({
    instructions: [memoInstruction, transferInstruction, routeInstruction]
  })
  transaction.sign([sender])
  const signature = await sdk.services.solanaClient.sendTransaction(
    transaction,
    { skipPreflight: true }
  )
  return signature
}

/**
 * Transfers tokens out of a user bank.
 * Notes:
 * - Including a signer will mark this transfer as a "withdrawal preparation"
 *   by signing a memo indicating such. This prevents the transfer from showing
 *   as a withdrawal on the withdrawal history page.
 * - Users have restrictions on creating token accounts via relay, so if the
 *   destination token account doesn't exist this might fail.
 */
type TransferFromUserBankParams = {
  sdk: AudiusSdk
  /** The token mint address */
  mint: PublicKey
  connection: Connection
  /** Amount, in decimal token amounts (eg dollars for USDC) */
  amount: number
  /** The eth address of the sender (for deriving user bank) */
  ethWallet: string
  /** The destination wallet (not token account but Solana wallet) */
  destinationWallet: PublicKey
  track: CommonStoreContext['analytics']['track']
  make: CommonStoreContext['analytics']['make']
  /** Any extra data to include for analytics */
  analyticsFields: any
  /** If included, will attach a signed memo indicating a recovery transaction.  */
  signer?: Keypair
}

export const transferFromUserBank = async ({
  sdk,
  mint,
  connection,
  amount,
  ethWallet,
  destinationWallet,
  track,
  make,
  analyticsFields,
  signer
}: TransferFromUserBankParams) => {
  let isCreatingTokenAccount = false
  try {
    const instructions: TransactionInstruction[] = []

    const destination = getAssociatedTokenAddressSync(mint, destinationWallet)

    try {
      await getAccount(connection, destination)
    } catch (e) {
      // Throws if token account doesn't exist or account isn't a token account
      isCreatingTokenAccount = true
      console.debug(
        `Associated token account ${destination.toBase58()} does not exist. Creating w/ transfer...`
      )

      // Historically, the token account was created in a separate transaction
      // after swapping USDC to SOL via Jupiter and funded via the root wallet.
      // This is no longer the case. Reusing the same Amplitude events anyway.
      await track(
        make({
          eventName: Name.WITHDRAW_USDC_CREATE_DEST_TOKEN_ACCOUNT_START,
          ...analyticsFields
        })
      )
      const payerKey = await sdk.services.solanaRelay.getFeePayer()
      const createAtaInstruction =
        createAssociatedTokenAccountIdempotentInstruction(
          payerKey,
          destination,
          destinationWallet,
          mint
        )
      instructions.push(createAtaInstruction)
    }

    const secpTransferInstruction =
      await sdk.services.claimableTokensClient.createTransferSecpInstruction({
        amount,
        ethWallet,
        mint,
        destination,
        instructionIndex: instructions.length
      })
    instructions.push(secpTransferInstruction)

    const transferInstruction =
      await sdk.services.claimableTokensClient.createTransferInstruction({
        ethWallet,
        mint,
        destination
      })
    instructions.push(transferInstruction)

    if (signer) {
      const memoInstruction = new TransactionInstruction({
        keys: [
          {
            pubkey: signer.publicKey,
            isSigner: true,
            isWritable: true
          }
        ],
        programId: MEMO_PROGRAM_ID,
        data: Buffer.from(PREPARE_WITHDRAWAL_MEMO_STRING)
      })
      instructions.push(memoInstruction)
    }

    const transaction = await sdk.services.solanaClient.buildTransaction({
      instructions
    })

    if (signer) {
      transaction.sign([signer])
    }

    const signature = await sdk.services.claimableTokensClient.sendTransaction(
      transaction
    )

    if (isCreatingTokenAccount) {
      await track(
        make({
          eventName: Name.WITHDRAW_USDC_CREATE_DEST_TOKEN_ACCOUNT_SUCCESS,
          ...analyticsFields
        })
      )
    }

    return signature
  } catch (e) {
    if (isCreatingTokenAccount) {
      await track(
        make({
          eventName: Name.WITHDRAW_USDC_CREATE_DEST_TOKEN_ACCOUNT_FAILED,
          ...analyticsFields,
          error: e instanceof Error ? e.message : e
        })
      )
    }
    throw e
  }
}<|MERGE_RESOLUTION|>--- conflicted
+++ resolved
@@ -379,13 +379,14 @@
   {
     transaction,
     feePayer,
-<<<<<<< HEAD
-    privateKey
-  }: { transaction: Transaction; feePayer: PublicKey; privateKey: Buffer }
-=======
+    privateKey,
     ethAddress
-  }: { transaction: Transaction; feePayer: PublicKey; ethAddress: string }
->>>>>>> 532ec28b
+  }: {
+    transaction: Transaction
+    feePayer: PublicKey
+    privateKey: Buffer
+    ethAddress: string
+  }
 ) => {
   const libs = await audiusBackendInstance.getAudiusLibsTyped()
   const solanaWeb3Manager = libs.solanaWeb3Manager!
