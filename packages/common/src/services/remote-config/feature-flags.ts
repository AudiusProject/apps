--- conflicted
+++ resolved
@@ -60,13 +60,9 @@
   EDITABLE_ACCESS_ENABLED = 'editable_access_enabled',
   COMMENTS_ENABLED = 'comments_enabled',
   COMMENT_POSTING_ENABLED = 'comment_posting_enabled',
-<<<<<<< HEAD
-  PAID_SCHEDULED = 'paid_scheduled'
-=======
   PAID_SCHEDULED = 'paid_scheduled',
   ONE_TO_MANY_DMS = 'one_to_many_dms',
   NETWORK_CUT_ENABLED = 'network_cut_enabled'
->>>>>>> 26b2fc9f
 }
 
 type FlagDefaults = Record<FeatureFlags, boolean>
@@ -142,11 +138,7 @@
   [FeatureFlags.EDITABLE_ACCESS_ENABLED]: false,
   [FeatureFlags.COMMENTS_ENABLED]: false,
   [FeatureFlags.COMMENT_POSTING_ENABLED]: false,
-<<<<<<< HEAD
-  [FeatureFlags.PAID_SCHEDULED]: false
-=======
   [FeatureFlags.PAID_SCHEDULED]: false,
   [FeatureFlags.ONE_TO_MANY_DMS]: false,
   [FeatureFlags.NETWORK_CUT_ENABLED]: false
->>>>>>> 26b2fc9f
 }