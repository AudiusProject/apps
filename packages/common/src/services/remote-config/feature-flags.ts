import { Environment } from '../env'

/* FeatureFlags must be lowercase snake case */
export enum FeatureFlags {
  BUY_AUDIO_COINBASE_ENABLED = 'buy_audio_coinbase_enabled',
  BUY_AUDIO_STRIPE_ENABLED = 'buy_audio_stripe_enabled',
  VERIFY_HANDLE_WITH_TIKTOK = 'verify_handle_with_tiktok',
  VERIFY_HANDLE_WITH_TWITTER = 'verify_handle_with_twitter',
  VERIFY_HANDLE_WITH_INSTAGRAM = 'verify_handle_with_instagram',
  USDC_PURCHASES = 'usdc_purchases',
  FEATURE_FLAG_ACCESS = 'feature_flag_access',
  IOS_USDC_PURCHASE_ENABLED = 'ios_usdc_purchase_enabled',
  BUY_WITH_COINFLOW = 'buy_with_coinflow',
  COINFLOW_OFFRAMP_ENABLED = 'coinflow_offramp_enabled',
  TIKTOK_NATIVE_AUTH = 'tiktok_native_auth',
  COMMENTS_ENABLED = 'comments_enabled',
  COMMENT_POSTING_ENABLED = 'comment_posting_enabled',
  PAID_SCHEDULED = 'paid_scheduled',
  NETWORK_CUT_ENABLED = 'network_cut_enabled',
  SOCIAL_SIGNUP = 'social_signup',
  RIGHTS_AND_COVERS = 'rights_and_covers',
  GUEST_CHECKOUT = 'guest_checkout',
  TRACK_AUDIO_REPLACE = 'track_audio_replace',
  OWN_YOUR_FANS = 'own_your_fans',
  FAST_REFERRAL = 'fast_referral',
  REACT_QUERY_SYNC = 'react_query_sync',
  TRACK_REPLACE_DOWNLOADS = 'track_replace_downloads',
  CLAIM_ALL_REWARDS_TILE = 'claim_all_rewards_tile',
  RECENT_COMMENTS = 'recent_comments',
<<<<<<< HEAD
  REMIX_CONTEST = 'remix_contest'
=======
  DOWNLOAD_ALL_TRACK_FILES = 'download_all_track_files'
>>>>>>> 613d6df3
}

type FlagDefaults = Record<FeatureFlags, boolean>

export const environmentFlagDefaults: Record<
  Environment,
  Partial<FlagDefaults>
> = {
  development: {},
  staging: {},
  production: {}
}

/**
 * If optimizely errors, these default values are used.
 */
export const flagDefaults: FlagDefaults = {
  [FeatureFlags.BUY_AUDIO_COINBASE_ENABLED]: false,
  [FeatureFlags.BUY_AUDIO_STRIPE_ENABLED]: false,
  [FeatureFlags.VERIFY_HANDLE_WITH_TIKTOK]: false,
  [FeatureFlags.VERIFY_HANDLE_WITH_TWITTER]: false,
  [FeatureFlags.VERIFY_HANDLE_WITH_INSTAGRAM]: false,
  [FeatureFlags.USDC_PURCHASES]: false,
  [FeatureFlags.FEATURE_FLAG_ACCESS]: false,
  [FeatureFlags.IOS_USDC_PURCHASE_ENABLED]: true,
  [FeatureFlags.BUY_WITH_COINFLOW]: false,
  [FeatureFlags.COINFLOW_OFFRAMP_ENABLED]: false,
  [FeatureFlags.TIKTOK_NATIVE_AUTH]: true,
  [FeatureFlags.PAID_SCHEDULED]: false,
  [FeatureFlags.COMMENTS_ENABLED]: false,
  [FeatureFlags.COMMENT_POSTING_ENABLED]: false,
  [FeatureFlags.GUEST_CHECKOUT]: false,
  [FeatureFlags.NETWORK_CUT_ENABLED]: false,
  [FeatureFlags.SOCIAL_SIGNUP]: false,
  [FeatureFlags.RIGHTS_AND_COVERS]: false,
  [FeatureFlags.TRACK_AUDIO_REPLACE]: false,
  [FeatureFlags.OWN_YOUR_FANS]: false,
  [FeatureFlags.FAST_REFERRAL]: false,
  [FeatureFlags.REACT_QUERY_SYNC]: false,
  [FeatureFlags.TRACK_REPLACE_DOWNLOADS]: false,
  [FeatureFlags.CLAIM_ALL_REWARDS_TILE]: true,
  [FeatureFlags.RECENT_COMMENTS]: false,
<<<<<<< HEAD
  [FeatureFlags.REMIX_CONTEST]: false
=======
  [FeatureFlags.DOWNLOAD_ALL_TRACK_FILES]: false
>>>>>>> 613d6df3
}<|MERGE_RESOLUTION|>--- conflicted
+++ resolved
@@ -27,11 +27,8 @@
   TRACK_REPLACE_DOWNLOADS = 'track_replace_downloads',
   CLAIM_ALL_REWARDS_TILE = 'claim_all_rewards_tile',
   RECENT_COMMENTS = 'recent_comments',
-<<<<<<< HEAD
+  DOWNLOAD_ALL_TRACK_FILES = 'download_all_track_files',
   REMIX_CONTEST = 'remix_contest'
-=======
-  DOWNLOAD_ALL_TRACK_FILES = 'download_all_track_files'
->>>>>>> 613d6df3
 }
 
 type FlagDefaults = Record<FeatureFlags, boolean>
@@ -74,9 +71,6 @@
   [FeatureFlags.TRACK_REPLACE_DOWNLOADS]: false,
   [FeatureFlags.CLAIM_ALL_REWARDS_TILE]: true,
   [FeatureFlags.RECENT_COMMENTS]: false,
-<<<<<<< HEAD
+  [FeatureFlags.DOWNLOAD_ALL_TRACK_FILES]: false,
   [FeatureFlags.REMIX_CONTEST]: false
-=======
-  [FeatureFlags.DOWNLOAD_ALL_TRACK_FILES]: false
->>>>>>> 613d6df3
 }