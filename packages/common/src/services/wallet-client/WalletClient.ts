--- conflicted
+++ resolved
@@ -270,15 +270,7 @@
         ) {
           throw new Error(error)
         }
-<<<<<<< HEAD
-        console.error(
-          `Error sending sol wrapped audio amount ${amount.toString()} to ${address.toString()}` +
-            `with error ${error.toString()}`
-        )
-        throw new Error(`Error: ${error.toString()}`)
-=======
         throw error
->>>>>>> 1a99df3e
       }
     } catch (err) {
       console.error(
