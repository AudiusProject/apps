--- conflicted
+++ resolved
@@ -62,17 +62,15 @@
   }
 
   async transferTokensFromEthToSol(): Promise<void> {
-<<<<<<< HEAD
     const initialWAudioBalance = await this.getCurrentWAudioBalance()
     const ercAudioBalance = await this.audiusBackendInstance.getBalance(true)
-    if (ercAudioBalance != null && ercAudioBalance.gt(new BN('0'))) {
+    if (
+      !isNullOrUndefined(ercAudioBalance) &&
+      ercAudioBalance.gt(new BN('0'))
+    ) {
       await this.audiusBackendInstance.transferAudioToWAudio(ercAudioBalance)
-=======
-    const balance = await this.audiusBackendInstance.getBalance(true)
-    if (!isNullOrUndefined(balance) && balance.gt(new BN('0'))) {
-      await this.audiusBackendInstance.transferAudioToWAudio(balance)
->>>>>>> 46c50690
-    }
+    }
+
     // At this point we know we have transfered ERC $AUDIO into the wormhole,
     // but we don't know if we've received SPL $AUDIO back yet, so poll
     await new Promise((resolve, reject) => {
