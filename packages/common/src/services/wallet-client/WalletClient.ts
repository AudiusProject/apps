--- conflicted
+++ resolved
@@ -72,17 +72,7 @@
     return balance as BNWei
   }
 
-<<<<<<< HEAD
-  async getAssociatedTokenAccountInfo({
-    address,
-    sdk
-  }: {
-    address: string
-    sdk: AudiusSdk
-  }) {
-=======
   async getAssociatedTokenAccountInfo({ address }: { address: string }) {
->>>>>>> bd2309f0
     try {
       const sdk = await this.audiusSdk()
       const tokenAccountInfo =
@@ -245,19 +235,10 @@
 
   async sendWAudioTokens({
     address,
-<<<<<<< HEAD
-    amount,
-    sdk
-  }: {
-    address: SolanaWalletAddress
-    amount: BNWei
-    sdk: AudiusSdk
-=======
     amount
   }: {
     address: SolanaWalletAddress
     amount: BNWei
->>>>>>> bd2309f0
   }): Promise<void> {
     if (amount.lt(MIN_TRANSFERRABLE_WEI)) {
       throw new Error('Insufficient Audio to transfer')
