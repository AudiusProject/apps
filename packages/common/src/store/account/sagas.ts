--- conflicted
+++ resolved
@@ -1,8 +1,4 @@
-<<<<<<< HEAD
-import { Id } from '@audius/sdk'
-=======
 import { HedgehogWalletNotFoundError, Id } from '@audius/sdk'
->>>>>>> 14971073
 import { SagaIterator } from 'redux-saga'
 import {
   call,
@@ -14,17 +10,7 @@
 } from 'typed-redux-saga'
 
 import { userApiFetchSaga } from '~/api/user'
-<<<<<<< HEAD
-import {
-  AccountUserMetadata,
-  ErrorLevel,
-  Kind,
-  Status,
-  UserMetadata
-} from '~/models'
-=======
 import { AccountUserMetadata, ErrorLevel, Kind, UserMetadata } from '~/models'
->>>>>>> 14971073
 import { getContext } from '~/store/effects'
 import { chatActions } from '~/store/pages/chat'
 import { UPLOAD_TRACKS_SUCCEEDED } from '~/store/upload/actions'
