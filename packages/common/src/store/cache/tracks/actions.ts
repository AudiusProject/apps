--- conflicted
+++ resolved
@@ -47,21 +47,6 @@
   return { type: SET_PERMALINK, permalink, trackId }
 }
 
-<<<<<<< HEAD
-export function fetchStreamUrls(trackIds: ID[]) {
-  return { type: FETCH_STREAM_URLS, trackIds }
-}
-
-export function setStreamUrls(streamUrls: {
-  [trackId: ID]: string | undefined // The value should only be undefined if the stream URL had an error
-}) {
-  return { type: SET_STREAM_URLS, streamUrls }
-=======
-export function fetchCoverArt(trackId: ID, size: WidthSizes | SquareSizes) {
-  return { type: FETCH_COVER_ART, trackId, size }
->>>>>>> 893172b3
-}
-
 export const incrementTrackCommentCount = (
   trackId: ID,
   commentCountIncrement: number
