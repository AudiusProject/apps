import { Id, OptionalId } from '@audius/sdk'
import { takeEvery, select, call, put, delay, all } from 'typed-redux-saga'

import {
  transformAndCleanList,
  userCollectionMetadataFromSDK,
  userTrackMetadataFromSDK
} from '~/adapters'
import {
  queryCollection,
  queryTrack,
<<<<<<< HEAD
  getUserCollectiblesQueryKey,
  queryAllTracks,
  queryAccountUser
=======
  queryAllTracks,
  updateTrackData
>>>>>>> 6323bb4c
} from '~/api'
import {
  ID,
  Kind,
  Name,
  isContentFollowGated,
  isContentTipGated,
  isContentUSDCPurchaseGated,
  GatedContentStatus,
  UserTrackMetadata
} from '~/models'
import { IntKeys } from '~/services/remote-config'
import { cacheActions } from '~/store/cache'
import { getContext } from '~/store/effects'
import { musicConfettiActions } from '~/store/music-confetti'
import { usersSocialActions } from '~/store/social'
import { tippingActions } from '~/store/tipping'
import { Nullable } from '~/utils/typeUtils'

import { PurchaseableContentType } from '../purchase-content'
import { getSDK } from '../sdkUtils'

import { actions as gatedContentActions } from './slice'

const DEFAULT_GATED_TRACK_POLL_INTERVAL_MS = 1000

const {
  revokeAccess,
  updateGatedContentStatus,
  updateGatedContentStatuses,
  addFolloweeId,
  removeFolloweeId,
  addTippedUserId,
  removeTippedUserId
} = gatedContentActions

const { refreshTipGatedTracks } = tippingActions
const { show: showConfetti } = musicConfettiActions

<<<<<<< HEAD
const { updateUserEthCollectibles, updateUserSolCollectibles } =
  collectiblesActions

const { getNftAccessSignatureMap, getFolloweeIds, getTippedUserIds } =
  gatedContentSelectors

function* hasNotFetchedAllCollectibles(account: User) {
  const { collectibleList, solanaCollectibleList } = account
  const hasCollectibles = account?.has_collectibles ?? false
  const queryClient = yield* getContext('queryClient')
  const collectibles = yield* call(
    [queryClient, queryClient.getQueryData],
    getUserCollectiblesQueryKey({ userId: account.user_id })
  )
  return (
    collectibleList === undefined ||
    solanaCollectibleList === undefined ||
    (hasCollectibles && !collectibles)
  )
}

// Map of track ids for which to attempt to get signature.
// Include token ids for ERC1155 nfts.
function* getTokenIdMap({
  tracks,
  ethCollectibles,
  solCollectibles,
  nftAccessSignatureIdSet
}: {
  tracks: { [id: ID]: Track }
  ethCollectibles: Collectible[]
  solCollectibles: Collectible[]
  nftAccessSignatureIdSet: Set<ID>
}) {
  const trackMap: { [id: ID]: string[] } = {}
  const skipped: Set<ID> = new Set()

  // Build map of eth nft contract address -> list of token ids
  // ERC1155 requires token ids to get the balance of a wallet for a given collection
  // We can ignore token ids for ERC721 nfts
  const ethContractMap: { [address: string]: string[] } = {}
  ethCollectibles.forEach((c: Collectible) => {
    if (!c.assetContractAddress) return

    if (ethContractMap[c.assetContractAddress]) {
      ethContractMap[c.assetContractAddress].push(c.tokenId)
    } else {
      ethContractMap[c.assetContractAddress] = [c.tokenId]
    }
  })

  // Build a set of sol nft collection mint addresses
  const solCollectionMintSet: Set<string> = new Set()
  solCollectibles.forEach((c: Collectible) => {
    if (c.heliusCollection) {
      solCollectionMintSet.add(c.heliusCollection.address)
    } else if (c.solanaChainMetadata) {
      // "If the Collection field is set, it means the NFT is part of the collection specified within that field."
      // https://docs.metaplex.com/programs/token-metadata/certified-collections#linking-regular-nfts-to-collection-nfts
      const { collection } = c.solanaChainMetadata
      if (collection?.verified) {
        // Weirdly enough, sometimes the key is a string, and other times it's a PublicKey
        // even though the @metaplex-foundation collection type defines it as a web3.PublicKey
        const mintKey =
          typeof collection.key === 'string'
            ? collection.key
            : collection.key.toBase58()
        solCollectionMintSet.add(mintKey)
      }
    }
  })

  Object.keys(tracks)
    .map(Number)
    .filter(Boolean)
    .forEach((trackId) => {
      if (nftAccessSignatureIdSet.has(trackId)) {
        // skip this track entry if we already have a signature for it
        skipped.add(trackId)
        return
      }

      // skip this track entry if it is not gated on an nft collection
      const {
        stream_conditions: streamConditions,
        download_conditions: downloadConditions
      } = tracks[trackId]
      const conditions = streamConditions ?? downloadConditions
      if (!conditions || !isContentCollectibleGated(conditions)) return

      // Set the token ids for ERC1155 nfts as the balanceOf contract method
      // which will be used to determine ownership requires the user's
      // wallet address and token ids

      // todo: fix the string nft_collection to be an object
      // temporarily parse it into object here for now
      let { nft_collection: nftCollection } = conditions
      if (typeof nftCollection === 'string') {
        nftCollection = JSON.parse(
          (nftCollection as unknown as string).replaceAll("'", '"')
        )
      }

      if (nftCollection?.chain === Chain.Eth) {
        // skip this track entry if user does not own an nft from its nft collection gate
        const tokenIds = ethContractMap[nftCollection.address]
        if (!tokenIds || !tokenIds.length) return

        // add trackId <> tokenIds entry if track is gated on ERC1155 nft collection,
        // otherwsise, set tokenIds for trackId to empty array
        trackMap[trackId] =
          nftCollection.standard === 'ERC1155'
            ? ethContractMap[nftCollection.address]
            : []
      } else if (nftCollection?.chain === Chain.Sol) {
        if (solCollectionMintSet.has(nftCollection.address)) {
          // add trackId to trackMap, no need for tokenIds here
          trackMap[trackId] = []
        }
      }
    })

  return { trackMap, skipped }
}

// Poll stream signatures for tracks that should have them but do not yet.
// This happens in rare race conditions where gated tracks are being loaded
// from an artist and the logged in user just very recently unlocked the tracks.
function* handleSpecialAccessTrackSubscriptions(tracks: Track[]) {
  const currentUser = yield* call(queryAccountUser)
  const currentUserId = currentUser?.user_id
  if (!currentUserId) return

  const followeeIds = yield* select(getFolloweeIds)
  const tippedUserIds = yield* select(getTippedUserIds)

  const statusMap: { [id: ID]: GatedContentStatus } = {}

  const tracksThatNeedSignature = Object.values(tracks).filter((track) => {
    const {
      track_id: trackId,
      owner_id: ownerId,
      stream_conditions: streamConditions,
      download_conditions: downloadConditions,
      access
    } = track

    // Ignore updates that are nft access signature only,
    // i.e. make sure the above properties exist before proceeding.
    if (!trackId || !ownerId || !(streamConditions || downloadConditions)) {
      return false
    }

    if (streamConditions) {
      const hasNoStreamAccess = !access?.stream
      const isFollowGated = isContentFollowGated(streamConditions)
      const isTipGated = isContentTipGated(streamConditions)
      const shouldHaveStreamAccess =
        (isFollowGated && followeeIds.includes(ownerId)) ||
        (isTipGated && tippedUserIds.includes(ownerId))

      if (hasNoStreamAccess && shouldHaveStreamAccess) {
        statusMap[trackId] = 'UNLOCKING'
        // note: if necessary, update some ui status to show that the track download is unlocking
        return true
      }
    } else if (downloadConditions) {
      const hasNoDownloadAccess = !access?.download
      const isFollowGated = isContentFollowGated(downloadConditions)
      const shouldHaveDownloadAccess =
        isFollowGated && followeeIds.includes(ownerId)

      if (hasNoDownloadAccess && shouldHaveDownloadAccess) {
        // note: if necessary, update some ui status to show that the track download is unlocking
        return true
      }
    }
    return false
  })

  yield* put(updateGatedContentStatuses(statusMap))

  yield* all(
    tracksThatNeedSignature.map((track) => {
      const trackId = track.track_id
      return call(pollGatedContent, {
        contentId: trackId,
        contentType: PurchaseableContentType.TRACK,
        currentUserId,
        isSourceTrack: false
      })
    })
  )
}

// Request gated content signatures for the relevant nft-gated tracks
// which the client believes the user should have access to.
function* updateCollectibleGatedTracks(trackMap: { [id: ID]: string[] }) {
  const account = yield* call(queryAccountUser)
  if (!account) return

  const sdk = yield* getSDK()

  /** Endpoint accepts an array of track_ids and an array of token_id specifications which map to them
   * The entry in each token_id array is a hyphen-delimited list of tokenIds.
   * Example:
   *   trackMap: { 1: [1, 2], 2: [], 3: [1]}
   *   query params: '?track_ids=1&token_ids=1-2&track_ids=2&token_ids=&track_ids=3&token_ids=1'
   */
  const trackIds: number[] = []
  const tokenIds: string[] = []
  Object.keys(trackMap).forEach((trackId) => {
    const id = parseInt(trackId)
    if (Number.isNaN(id)) {
      console.warn(`Invalid track id: ${trackId}`)
      return
    }
    trackIds.push(id)
    tokenIds.push(trackMap[id].join('-'))
  })
  const { data: nftGatedTrackSignatureResponse = {} } = yield* call(
    [sdk.full.tracks, sdk.full.tracks.getNFTGatedTrackSignatures],
    {
      userId: Id.parse(account.user_id),
      trackIds,
      tokenIds
    }
  )

  if (nftGatedTrackSignatureResponse) {
    // Keep record of number of tracks that have a signature
    // so that we can later track their metrics.
    let numTrackIdsWithSignature = 0

    const nftGatedTrackSignatureMap: {
      [id: ID]: Nullable<NFTAccessSignature>
    } = { ...nftGatedTrackSignatureResponse }
    // Set null for tracks for which signatures did not get returned
    // to signal that an attempt was made but the user does not have access.
    Object.keys(trackMap).forEach((trackId) => {
      const id = parseInt(trackId)
      if (!nftGatedTrackSignatureResponse[id]) {
        nftGatedTrackSignatureMap[id] = null
      } else {
        numTrackIdsWithSignature++
      }
    })

    // Update access fields for tracks that have a nft access signature.
    const metadatas = Object.keys(nftGatedTrackSignatureResponse).map(
      (trackId) => {
        const id = parseInt(trackId)
        return {
          id,
          metadata: {
            access: { stream: true, download: true }
          }
        }
      }
    )
    yield* put(cacheActions.update(Kind.TRACKS, metadatas))

    // Record when collectible gated tracks are in an unlocked state.
    const analytics = yield* getContext('analytics')
    analytics.track({
      eventName: Name.COLLECTIBLE_GATED_TRACK_UNLOCKED,
      properties: {
        count: numTrackIdsWithSignature
      }
    })

    // update nft gated track signatures
    if (Object.keys(nftGatedTrackSignatureMap).length > 0) {
      yield* put(updateNftAccessSignatures(nftGatedTrackSignatureMap))
    }
  }
}

/**
 * This function runs when new tracks have been added to the cache or when eth or sol nfts are fetched.
 * It does a bunch of things (getting gradually larger and should now be broken up):
 * - Updates the store with new stream and download signatures.
 * - Skips tracks whose signatures have already been previously obtained.
 * - Handles newly loading special access tracks that should have a signature but do not yet.
 * - Builds a map of nft-gated track ids (and potentially their respective nft token ids) to
 *   make a request to DN which confirms that user owns the corresponding nft collections by
 *   returning corresponding stream and download signatures.
 */
function* updateGatedContentAccess(
  action:
    | ReturnType<typeof updateUserEthCollectibles>
    | ReturnType<typeof updateUserSolCollectibles>
    | ReturnType<typeof cacheActions.addSucceeded>
) {
  const account = yield* call(queryAccountUser)

  // Halt if nfts fetched are not for logged in account
  const areCollectiblesFetched = [
    updateUserEthCollectibles.type,
    updateUserSolCollectibles.type
  ].includes(action.type)
  const userIdForCollectibles =
    areCollectiblesFetched && 'payload' in action ? action.payload.userId : null
  if (userIdForCollectibles && account?.user_id !== userIdForCollectibles)
    return

  // get tracks for which we already previously got the signatures
  // filter out those tracks from the ones that need to be passed in to the DN request
  const currentNftAccessSignatureMap = yield* select(getNftAccessSignatureMap)
  const nftAccessSignatureIdSet = new Set(
    Object.keys(currentNftAccessSignatureMap).map(Number)
  )

  const areTracksUpdated =
    'kind' in action && action.kind === Kind.TRACKS && !!action.entries.length

  // halt if no logged in user
  if (!account) return

  // halt if not all nfts have been fetched yet
  if (yield* call(hasNotFetchedAllCollectibles, account)) return

  // halt if no tracks in cache and no added tracks
  const cachedTracks = yield* queryAllTracks()
  const newlyUpdatedTracks = areTracksUpdated ? action.entries : []
  if (!Object.keys(cachedTracks).length && !newlyUpdatedTracks.length) return

  const allTracks = {
    ...cachedTracks,
    ...newlyUpdatedTracks.reduce((acc: { [id: ID]: Track }, curr: any) => {
      acc[curr.metadata.track_id] = curr.metadata
      return acc
    }, [])
  }

  // Handle newly loading special access tracks that should have a signature but do not yet.
  yield* fork(handleSpecialAccessTrackSubscriptions, Object.values(allTracks))

  const { trackMap, skipped } = yield* call(getTokenIdMap, {
    tracks: allTracks,
    ethCollectibles: account.collectibleList || [],
    solCollectibles: account.solanaCollectibleList || [],
    nftAccessSignatureIdSet
  })

  const updatedNftAccessSignatureMap: {
    [id: ID]: Nullable<NFTAccessSignature>
  } = {}
  Object.keys(allTracks).forEach((trackId) => {
    const id = parseInt(trackId)
    if (skipped.has(id)) return

    const {
      stream_conditions: streamConditions,
      download_conditions: downloadConditions
    } = allTracks[id]
    const isCollectibleGated =
      isContentCollectibleGated(streamConditions) ||
      isContentCollectibleGated(downloadConditions)
    if (isCollectibleGated && !trackMap[id]) {
      // Set null for collectible gated track signatures as
      // the user does not have nfts for those collections
      // and therefore does not have access.
      updatedNftAccessSignatureMap[id] = null
    }
  })

  if (Object.keys(updatedNftAccessSignatureMap).length > 0) {
    yield* put(updateNftAccessSignatures(updatedNftAccessSignatureMap))
  }

  if (!Object.keys(trackMap).length) return

  yield* call(updateCollectibleGatedTracks, trackMap)
}
=======
const { getUserId } = accountSelectors
>>>>>>> 6323bb4c

export function* pollGatedContent({
  contentId,
  contentType,
  currentUserId,
  isSourceTrack
}: {
  contentId: ID
  contentType: PurchaseableContentType
  currentUserId: number
  isSourceTrack?: boolean
}) {
  const analytics = yield* getContext('analytics')
  const sdk = yield* getSDK()
  const remoteConfigInstance = yield* getContext('remoteConfigInstance')
  yield* call(remoteConfigInstance.waitForRemoteConfig)
  const frequency =
    remoteConfigInstance.getRemoteVar(IntKeys.GATED_TRACK_POLL_INTERVAL_MS) ??
    DEFAULT_GATED_TRACK_POLL_INTERVAL_MS

  // get initial track metadata to determine whether we are polling for stream or download access
  const isAlbum = contentType === PurchaseableContentType.ALBUM
  const cachedEntity = isAlbum
    ? yield* queryCollection(contentId)
    : yield* queryTrack(contentId)
  const initiallyHadNoStreamAccess = !cachedEntity?.access.stream
  const initiallyHadNoDownloadAccess = !cachedEntity?.access.download

  // poll for access until it is granted
  while (true) {
    const apiEntity = isAlbum
      ? yield* call(async () => {
          const { data = [] } = await sdk.full.playlists.getPlaylist({
            playlistId: Id.parse(contentId),
            userId: OptionalId.parse(currentUserId)
          })
          return transformAndCleanList(data, userCollectionMetadataFromSDK)[0]
        })
      : yield* call(async () => {
          const { data } = await sdk.full.tracks.getTrack({
            trackId: Id.parse(contentId),
            userId: OptionalId.parse(currentUserId)
          })
          return data ? userTrackMetadataFromSDK(data) : null
        })

    if (!apiEntity?.access) {
      throw new Error(
        `Could not retrieve entity with access for ${contentType} ${contentId}`
      )
    }

    const ownerId =
      'playlist_owner_id' in apiEntity // isAlbum
        ? apiEntity.playlist_owner_id
        : apiEntity.owner_id

    const currentlyHasStreamAccess = !!apiEntity.access.stream
    const currentlyHasDownloadAccess = !!apiEntity.access.download

    // Update the cache with the new metadata so that the UI
    // can update and the content can be streamed or downloaded properly.
    if (isAlbum) {
      yield* put(
        cacheActions.update(Kind.COLLECTIONS, [
          {
            id: contentId,
            metadata: apiEntity
          }
        ])
      )
    } else {
      yield* call(updateTrackData, [apiEntity as UserTrackMetadata])
    }
    if (initiallyHadNoStreamAccess && currentlyHasStreamAccess) {
      yield* put(updateGatedContentStatus({ contentId, status: 'UNLOCKED' }))
      // note: if necessary, update some ui status to show that the download is unlocked
      yield* put(removeFolloweeId({ id: ownerId }))
      yield* put(removeTippedUserId({ id: ownerId }))

      // Show confetti if track is unlocked from the how to unlock section on track/collection page or modal
      if (isSourceTrack) {
        yield* put(showConfetti())
      }

      if (!apiEntity.stream_conditions) {
        return
      }

      const getEventName = () => {
        if (isContentUSDCPurchaseGated(apiEntity.stream_conditions)) {
          return isAlbum
            ? Name.USDC_PURCHASE_GATED_COLLECTION_UNLOCKED
            : Name.USDC_PURCHASE_GATED_TRACK_UNLOCKED
        }
        if (isContentFollowGated(apiEntity.stream_conditions)) {
          return Name.FOLLOW_GATED_TRACK_UNLOCKED
        }
        if (isContentTipGated(apiEntity.stream_conditions)) {
          return Name.TIP_GATED_TRACK_UNLOCKED
        }
        return null
      }
      const eventName = getEventName()
      if (eventName) {
        analytics.track({
          eventName,
          properties: {
            contentId
          }
        })
      }
      break
    } else if (initiallyHadNoDownloadAccess && currentlyHasDownloadAccess) {
      // note: if necessary, update some ui status to show that the track download is unlocked
      yield* put(removeFolloweeId({ id: ownerId }))

      // Show confetti if track is unlocked from the how to unlock section on track page or modal
      if (isSourceTrack) {
        yield* put(showConfetti())
      }

      if (
        !('download_conditions' in apiEntity) ||
        !apiEntity.download_conditions
      ) {
        return
      }
      const eventName =
        !isAlbum &&
        (isContentUSDCPurchaseGated(apiEntity.download_conditions)
          ? Name.USDC_PURCHASE_GATED_DOWNLOAD_TRACK_UNLOCKED
          : isContentFollowGated(apiEntity.download_conditions)
            ? Name.FOLLOW_GATED_DOWNLOAD_TRACK_UNLOCKED
            : null)
      if (eventName) {
        analytics.track({
          eventName,
          properties: {
            contentId
          }
        })
      }
      break
    }
    yield* delay(frequency)
  }
}

/**
 * 1. Get follow or tip gated tracks of user
 * 2. Set those track statuses to 'UNLOCKING'
 * 3. Poll for access for those tracks
 * 4. When access is returned, set those track statuses as 'UNLOCKED'
 */
function* updateSpecialAccessTracks(
  trackOwnerId: ID,
  gate: 'follow' | 'tip',
  sourceTrackId?: Nullable<ID>
) {
  const currentUser = yield* call(queryAccountUser)
  const currentUserId = currentUser?.user_id
  if (!currentUserId) return

  // Add followee or tipped user id to gated content store to subscribe to
  // polling their newly loaded gated track signatures.
  if (gate === 'follow') {
    yield* put(addFolloweeId({ id: trackOwnerId }))
  } else {
    yield* put(addTippedUserId({ id: trackOwnerId }))
  }

  const statusMap: { [id: ID]: GatedContentStatus } = {}
  const tracksToPoll: Set<ID> = new Set()
  const cachedTracks = yield* queryAllTracks()

  Object.keys(cachedTracks).forEach((trackId) => {
    const id = parseInt(trackId)
    const {
      owner_id: ownerId,
      stream_conditions: streamConditions,
      download_conditions: downloadConditions
    } = cachedTracks[id]
    const isTrackStreamGated =
      gate === 'follow'
        ? isContentFollowGated(streamConditions)
        : isContentTipGated(streamConditions)
    const isTrackDownloadGated =
      gate === 'follow'
        ? isContentFollowGated(downloadConditions)
        : isContentTipGated(downloadConditions)
    if (isTrackStreamGated && ownerId === trackOwnerId) {
      statusMap[id] = 'UNLOCKING'
      // note: if necessary, update some ui status to show that the track download is unlocking
      tracksToPoll.add(id)
    } else if (isTrackDownloadGated && ownerId === trackOwnerId) {
      // note: if necessary, update some ui status to show that the track download is unlocking
      tracksToPoll.add(id)
    }
  })

  yield* put(updateGatedContentStatuses(statusMap))

  yield* all(
    Array.from(tracksToPoll).map((trackId) => {
      return call(pollGatedContent, {
        contentId: trackId,
        contentType: PurchaseableContentType.TRACK,
        currentUserId,
        isSourceTrack: sourceTrackId === trackId
      })
    })
  )
}

/**
 * 1. Get follow-gated tracks of unfollowed user
 * 2. Set those track statuses to 'LOCKED'
 * 3. Revoke access for those tracks
 */
function* handleUnfollowUser(
  action: ReturnType<typeof usersSocialActions.unfollowUser>
) {
  // Remove followee from gated content store to unsubscribe from
  // polling their newly loaded follow gated track signatures.
  yield* put(removeFolloweeId({ id: action.userId }))

  const statusMap: { [id: ID]: GatedContentStatus } = {}
  const revokeAccessMap: { [id: ID]: 'stream' | 'download' } = {}
  const cachedTracks = yield* queryAllTracks()

  Object.keys(cachedTracks).forEach((trackId) => {
    const id = parseInt(trackId)
    const {
      owner_id: ownerId,
      stream_conditions: streamConditions,
      download_conditions: downloadConditions
    } = cachedTracks[id]
    const isStreamFollowGated = isContentFollowGated(streamConditions)
    const isDownloadFollowGated = isContentFollowGated(downloadConditions)
    if (isStreamFollowGated && ownerId === action.userId) {
      statusMap[id] = 'LOCKED'
      // note: if necessary, update some ui status to show that the track download is locked
      revokeAccessMap[id] = 'stream'
    } else if (isDownloadFollowGated && ownerId === action.userId) {
      // note: if necessary, update some ui status to show that the track download is locked
      revokeAccessMap[id] = 'download'
    }
  })

  yield* put(updateGatedContentStatuses(statusMap))
  yield* put(revokeAccess({ revokeAccessMap }))
}

function* handleFollowUser(
  action: ReturnType<typeof usersSocialActions.followUser>
) {
  yield* call(
    updateSpecialAccessTracks,
    action.userId,
    'follow',
    action.trackId
  )
}

function* handleTipGatedTracks(
  action: ReturnType<typeof refreshTipGatedTracks>
) {
  yield* call(
    updateSpecialAccessTracks,
    action.payload.userId,
    'tip',
    action.payload.trackId
  )
}

/**
 * Remove stream signatures from track metadata when they're
 * no longer accessible by the user.
 */
function* handleRevokeAccess(action: ReturnType<typeof revokeAccess>) {
  const { revokeAccessMap } = action.payload
  const metadatas = Object.keys(revokeAccessMap).map((trackId) => {
    const track_id = parseInt(trackId)
    const access =
      revokeAccessMap[track_id] === 'stream'
        ? { stream: false, download: false }
        : { stream: true, download: false }
    return { track_id, access }
  })
  yield* call(updateTrackData, metadatas)
}

function* watchFollowGatedTracks() {
  yield* takeEvery(usersSocialActions.FOLLOW_USER, handleFollowUser)
}

function* watchUnfollowGatedTracks() {
  yield* takeEvery(usersSocialActions.UNFOLLOW_USER, handleUnfollowUser)
}

function* watchTipGatedTracks() {
  yield* takeEvery(refreshTipGatedTracks.type, handleTipGatedTracks)
}

function* watchRevokeAccess() {
  yield* takeEvery(revokeAccess.type, handleRevokeAccess)
}

export const sagas = () => {
  return [
    watchFollowGatedTracks,
    watchUnfollowGatedTracks,
    watchTipGatedTracks,
    watchRevokeAccess
  ]
}<|MERGE_RESOLUTION|>--- conflicted
+++ resolved
@@ -1,5 +1,5 @@
 import { Id, OptionalId } from '@audius/sdk'
-import { takeEvery, select, call, put, delay, all } from 'typed-redux-saga'
+import { takeEvery, call, put, delay, all } from 'typed-redux-saga'
 
 import {
   transformAndCleanList,
@@ -9,14 +9,9 @@
 import {
   queryCollection,
   queryTrack,
-<<<<<<< HEAD
-  getUserCollectiblesQueryKey,
   queryAllTracks,
-  queryAccountUser
-=======
-  queryAllTracks,
+  queryAccountUser,
   updateTrackData
->>>>>>> 6323bb4c
 } from '~/api'
 import {
   ID,
@@ -55,386 +50,6 @@
 
 const { refreshTipGatedTracks } = tippingActions
 const { show: showConfetti } = musicConfettiActions
-
-<<<<<<< HEAD
-const { updateUserEthCollectibles, updateUserSolCollectibles } =
-  collectiblesActions
-
-const { getNftAccessSignatureMap, getFolloweeIds, getTippedUserIds } =
-  gatedContentSelectors
-
-function* hasNotFetchedAllCollectibles(account: User) {
-  const { collectibleList, solanaCollectibleList } = account
-  const hasCollectibles = account?.has_collectibles ?? false
-  const queryClient = yield* getContext('queryClient')
-  const collectibles = yield* call(
-    [queryClient, queryClient.getQueryData],
-    getUserCollectiblesQueryKey({ userId: account.user_id })
-  )
-  return (
-    collectibleList === undefined ||
-    solanaCollectibleList === undefined ||
-    (hasCollectibles && !collectibles)
-  )
-}
-
-// Map of track ids for which to attempt to get signature.
-// Include token ids for ERC1155 nfts.
-function* getTokenIdMap({
-  tracks,
-  ethCollectibles,
-  solCollectibles,
-  nftAccessSignatureIdSet
-}: {
-  tracks: { [id: ID]: Track }
-  ethCollectibles: Collectible[]
-  solCollectibles: Collectible[]
-  nftAccessSignatureIdSet: Set<ID>
-}) {
-  const trackMap: { [id: ID]: string[] } = {}
-  const skipped: Set<ID> = new Set()
-
-  // Build map of eth nft contract address -> list of token ids
-  // ERC1155 requires token ids to get the balance of a wallet for a given collection
-  // We can ignore token ids for ERC721 nfts
-  const ethContractMap: { [address: string]: string[] } = {}
-  ethCollectibles.forEach((c: Collectible) => {
-    if (!c.assetContractAddress) return
-
-    if (ethContractMap[c.assetContractAddress]) {
-      ethContractMap[c.assetContractAddress].push(c.tokenId)
-    } else {
-      ethContractMap[c.assetContractAddress] = [c.tokenId]
-    }
-  })
-
-  // Build a set of sol nft collection mint addresses
-  const solCollectionMintSet: Set<string> = new Set()
-  solCollectibles.forEach((c: Collectible) => {
-    if (c.heliusCollection) {
-      solCollectionMintSet.add(c.heliusCollection.address)
-    } else if (c.solanaChainMetadata) {
-      // "If the Collection field is set, it means the NFT is part of the collection specified within that field."
-      // https://docs.metaplex.com/programs/token-metadata/certified-collections#linking-regular-nfts-to-collection-nfts
-      const { collection } = c.solanaChainMetadata
-      if (collection?.verified) {
-        // Weirdly enough, sometimes the key is a string, and other times it's a PublicKey
-        // even though the @metaplex-foundation collection type defines it as a web3.PublicKey
-        const mintKey =
-          typeof collection.key === 'string'
-            ? collection.key
-            : collection.key.toBase58()
-        solCollectionMintSet.add(mintKey)
-      }
-    }
-  })
-
-  Object.keys(tracks)
-    .map(Number)
-    .filter(Boolean)
-    .forEach((trackId) => {
-      if (nftAccessSignatureIdSet.has(trackId)) {
-        // skip this track entry if we already have a signature for it
-        skipped.add(trackId)
-        return
-      }
-
-      // skip this track entry if it is not gated on an nft collection
-      const {
-        stream_conditions: streamConditions,
-        download_conditions: downloadConditions
-      } = tracks[trackId]
-      const conditions = streamConditions ?? downloadConditions
-      if (!conditions || !isContentCollectibleGated(conditions)) return
-
-      // Set the token ids for ERC1155 nfts as the balanceOf contract method
-      // which will be used to determine ownership requires the user's
-      // wallet address and token ids
-
-      // todo: fix the string nft_collection to be an object
-      // temporarily parse it into object here for now
-      let { nft_collection: nftCollection } = conditions
-      if (typeof nftCollection === 'string') {
-        nftCollection = JSON.parse(
-          (nftCollection as unknown as string).replaceAll("'", '"')
-        )
-      }
-
-      if (nftCollection?.chain === Chain.Eth) {
-        // skip this track entry if user does not own an nft from its nft collection gate
-        const tokenIds = ethContractMap[nftCollection.address]
-        if (!tokenIds || !tokenIds.length) return
-
-        // add trackId <> tokenIds entry if track is gated on ERC1155 nft collection,
-        // otherwsise, set tokenIds for trackId to empty array
-        trackMap[trackId] =
-          nftCollection.standard === 'ERC1155'
-            ? ethContractMap[nftCollection.address]
-            : []
-      } else if (nftCollection?.chain === Chain.Sol) {
-        if (solCollectionMintSet.has(nftCollection.address)) {
-          // add trackId to trackMap, no need for tokenIds here
-          trackMap[trackId] = []
-        }
-      }
-    })
-
-  return { trackMap, skipped }
-}
-
-// Poll stream signatures for tracks that should have them but do not yet.
-// This happens in rare race conditions where gated tracks are being loaded
-// from an artist and the logged in user just very recently unlocked the tracks.
-function* handleSpecialAccessTrackSubscriptions(tracks: Track[]) {
-  const currentUser = yield* call(queryAccountUser)
-  const currentUserId = currentUser?.user_id
-  if (!currentUserId) return
-
-  const followeeIds = yield* select(getFolloweeIds)
-  const tippedUserIds = yield* select(getTippedUserIds)
-
-  const statusMap: { [id: ID]: GatedContentStatus } = {}
-
-  const tracksThatNeedSignature = Object.values(tracks).filter((track) => {
-    const {
-      track_id: trackId,
-      owner_id: ownerId,
-      stream_conditions: streamConditions,
-      download_conditions: downloadConditions,
-      access
-    } = track
-
-    // Ignore updates that are nft access signature only,
-    // i.e. make sure the above properties exist before proceeding.
-    if (!trackId || !ownerId || !(streamConditions || downloadConditions)) {
-      return false
-    }
-
-    if (streamConditions) {
-      const hasNoStreamAccess = !access?.stream
-      const isFollowGated = isContentFollowGated(streamConditions)
-      const isTipGated = isContentTipGated(streamConditions)
-      const shouldHaveStreamAccess =
-        (isFollowGated && followeeIds.includes(ownerId)) ||
-        (isTipGated && tippedUserIds.includes(ownerId))
-
-      if (hasNoStreamAccess && shouldHaveStreamAccess) {
-        statusMap[trackId] = 'UNLOCKING'
-        // note: if necessary, update some ui status to show that the track download is unlocking
-        return true
-      }
-    } else if (downloadConditions) {
-      const hasNoDownloadAccess = !access?.download
-      const isFollowGated = isContentFollowGated(downloadConditions)
-      const shouldHaveDownloadAccess =
-        isFollowGated && followeeIds.includes(ownerId)
-
-      if (hasNoDownloadAccess && shouldHaveDownloadAccess) {
-        // note: if necessary, update some ui status to show that the track download is unlocking
-        return true
-      }
-    }
-    return false
-  })
-
-  yield* put(updateGatedContentStatuses(statusMap))
-
-  yield* all(
-    tracksThatNeedSignature.map((track) => {
-      const trackId = track.track_id
-      return call(pollGatedContent, {
-        contentId: trackId,
-        contentType: PurchaseableContentType.TRACK,
-        currentUserId,
-        isSourceTrack: false
-      })
-    })
-  )
-}
-
-// Request gated content signatures for the relevant nft-gated tracks
-// which the client believes the user should have access to.
-function* updateCollectibleGatedTracks(trackMap: { [id: ID]: string[] }) {
-  const account = yield* call(queryAccountUser)
-  if (!account) return
-
-  const sdk = yield* getSDK()
-
-  /** Endpoint accepts an array of track_ids and an array of token_id specifications which map to them
-   * The entry in each token_id array is a hyphen-delimited list of tokenIds.
-   * Example:
-   *   trackMap: { 1: [1, 2], 2: [], 3: [1]}
-   *   query params: '?track_ids=1&token_ids=1-2&track_ids=2&token_ids=&track_ids=3&token_ids=1'
-   */
-  const trackIds: number[] = []
-  const tokenIds: string[] = []
-  Object.keys(trackMap).forEach((trackId) => {
-    const id = parseInt(trackId)
-    if (Number.isNaN(id)) {
-      console.warn(`Invalid track id: ${trackId}`)
-      return
-    }
-    trackIds.push(id)
-    tokenIds.push(trackMap[id].join('-'))
-  })
-  const { data: nftGatedTrackSignatureResponse = {} } = yield* call(
-    [sdk.full.tracks, sdk.full.tracks.getNFTGatedTrackSignatures],
-    {
-      userId: Id.parse(account.user_id),
-      trackIds,
-      tokenIds
-    }
-  )
-
-  if (nftGatedTrackSignatureResponse) {
-    // Keep record of number of tracks that have a signature
-    // so that we can later track their metrics.
-    let numTrackIdsWithSignature = 0
-
-    const nftGatedTrackSignatureMap: {
-      [id: ID]: Nullable<NFTAccessSignature>
-    } = { ...nftGatedTrackSignatureResponse }
-    // Set null for tracks for which signatures did not get returned
-    // to signal that an attempt was made but the user does not have access.
-    Object.keys(trackMap).forEach((trackId) => {
-      const id = parseInt(trackId)
-      if (!nftGatedTrackSignatureResponse[id]) {
-        nftGatedTrackSignatureMap[id] = null
-      } else {
-        numTrackIdsWithSignature++
-      }
-    })
-
-    // Update access fields for tracks that have a nft access signature.
-    const metadatas = Object.keys(nftGatedTrackSignatureResponse).map(
-      (trackId) => {
-        const id = parseInt(trackId)
-        return {
-          id,
-          metadata: {
-            access: { stream: true, download: true }
-          }
-        }
-      }
-    )
-    yield* put(cacheActions.update(Kind.TRACKS, metadatas))
-
-    // Record when collectible gated tracks are in an unlocked state.
-    const analytics = yield* getContext('analytics')
-    analytics.track({
-      eventName: Name.COLLECTIBLE_GATED_TRACK_UNLOCKED,
-      properties: {
-        count: numTrackIdsWithSignature
-      }
-    })
-
-    // update nft gated track signatures
-    if (Object.keys(nftGatedTrackSignatureMap).length > 0) {
-      yield* put(updateNftAccessSignatures(nftGatedTrackSignatureMap))
-    }
-  }
-}
-
-/**
- * This function runs when new tracks have been added to the cache or when eth or sol nfts are fetched.
- * It does a bunch of things (getting gradually larger and should now be broken up):
- * - Updates the store with new stream and download signatures.
- * - Skips tracks whose signatures have already been previously obtained.
- * - Handles newly loading special access tracks that should have a signature but do not yet.
- * - Builds a map of nft-gated track ids (and potentially their respective nft token ids) to
- *   make a request to DN which confirms that user owns the corresponding nft collections by
- *   returning corresponding stream and download signatures.
- */
-function* updateGatedContentAccess(
-  action:
-    | ReturnType<typeof updateUserEthCollectibles>
-    | ReturnType<typeof updateUserSolCollectibles>
-    | ReturnType<typeof cacheActions.addSucceeded>
-) {
-  const account = yield* call(queryAccountUser)
-
-  // Halt if nfts fetched are not for logged in account
-  const areCollectiblesFetched = [
-    updateUserEthCollectibles.type,
-    updateUserSolCollectibles.type
-  ].includes(action.type)
-  const userIdForCollectibles =
-    areCollectiblesFetched && 'payload' in action ? action.payload.userId : null
-  if (userIdForCollectibles && account?.user_id !== userIdForCollectibles)
-    return
-
-  // get tracks for which we already previously got the signatures
-  // filter out those tracks from the ones that need to be passed in to the DN request
-  const currentNftAccessSignatureMap = yield* select(getNftAccessSignatureMap)
-  const nftAccessSignatureIdSet = new Set(
-    Object.keys(currentNftAccessSignatureMap).map(Number)
-  )
-
-  const areTracksUpdated =
-    'kind' in action && action.kind === Kind.TRACKS && !!action.entries.length
-
-  // halt if no logged in user
-  if (!account) return
-
-  // halt if not all nfts have been fetched yet
-  if (yield* call(hasNotFetchedAllCollectibles, account)) return
-
-  // halt if no tracks in cache and no added tracks
-  const cachedTracks = yield* queryAllTracks()
-  const newlyUpdatedTracks = areTracksUpdated ? action.entries : []
-  if (!Object.keys(cachedTracks).length && !newlyUpdatedTracks.length) return
-
-  const allTracks = {
-    ...cachedTracks,
-    ...newlyUpdatedTracks.reduce((acc: { [id: ID]: Track }, curr: any) => {
-      acc[curr.metadata.track_id] = curr.metadata
-      return acc
-    }, [])
-  }
-
-  // Handle newly loading special access tracks that should have a signature but do not yet.
-  yield* fork(handleSpecialAccessTrackSubscriptions, Object.values(allTracks))
-
-  const { trackMap, skipped } = yield* call(getTokenIdMap, {
-    tracks: allTracks,
-    ethCollectibles: account.collectibleList || [],
-    solCollectibles: account.solanaCollectibleList || [],
-    nftAccessSignatureIdSet
-  })
-
-  const updatedNftAccessSignatureMap: {
-    [id: ID]: Nullable<NFTAccessSignature>
-  } = {}
-  Object.keys(allTracks).forEach((trackId) => {
-    const id = parseInt(trackId)
-    if (skipped.has(id)) return
-
-    const {
-      stream_conditions: streamConditions,
-      download_conditions: downloadConditions
-    } = allTracks[id]
-    const isCollectibleGated =
-      isContentCollectibleGated(streamConditions) ||
-      isContentCollectibleGated(downloadConditions)
-    if (isCollectibleGated && !trackMap[id]) {
-      // Set null for collectible gated track signatures as
-      // the user does not have nfts for those collections
-      // and therefore does not have access.
-      updatedNftAccessSignatureMap[id] = null
-    }
-  })
-
-  if (Object.keys(updatedNftAccessSignatureMap).length > 0) {
-    yield* put(updateNftAccessSignatures(updatedNftAccessSignatureMap))
-  }
-
-  if (!Object.keys(trackMap).length) return
-
-  yield* call(updateCollectibleGatedTracks, trackMap)
-}
-=======
-const { getUserId } = accountSelectors
->>>>>>> 6323bb4c
 
 export function* pollGatedContent({
   contentId,
