import { createSelector } from 'reselect'

import { Nullable } from '~/utils/typeUtils'

import { LineupState } from '../../models/Lineup'

// Some lineups can have additional properties (T)
// e.g. collections have dateAdded in entries
export type LineupSelector<T, State> = (state: State) => LineupState<T>

export const getLineupHasTracks = <T, State>(
  selector: LineupSelector<T, State>,
  state: State
) => {
  const lineup = selector(state)
  return lineup && lineup.entries.length > 0
}

export const getLineupEntries = <T, State>(
  selector: (state: State) => Nullable<LineupState<T>>,
  state: State
) => {
  return selector(state)?.entries
}

<<<<<<< HEAD
export const makeGetTableMetadatas = <T, State>(
  lineupSelector: LineupSelector<T, State>
) => {
  return createSelector(
    lineupSelector,
    getTracksByUid,
    getUsers,
    (lineup, trackUids, users) => {
      let deleted = lineup.deleted
      const entries = lineup.entries
        .map((entry) => {
          const track = trackUids[entry.uid]
          if (track) {
            return {
              ...entry,
              ...track,
              uid: entry.uid,
              followeeReposts: track.followee_reposts
                .map((repost) => ({
                  ...repost,
                  user: users[repost.user_id]?.metadata
                }))
                .filter((repost) => !!repost.user)
            }
          } else if (entry.kind === Kind.EMPTY) {
            return { ...entry, owner_id: null }
          }

          deleted += 1
          return null
        })
        .filter(removeNullable)
        .map((entry) => {
          const ownerId = entry.owner_id
          if (ownerId && ownerId in users) {
            return { ...entry, user: users[ownerId].metadata }
          } else if (entry.kind === Kind.EMPTY) {
            return entry
          }
          deleted += 1
          return null
        })
        .filter(removeNullable)

      return {
        ...lineup,
        deleted,
        entries
      }
    }
  )
}

=======
>>>>>>> 23c67fb2
export const makeGetLineupMetadatas = <T, State>(
  lineupSelector: LineupSelector<T, State>
) => {
  return createSelector([lineupSelector], (lineup) => {
    return lineup
  })
}

export const makeGetLineupOrder = <T, State>(
  lineupSelector: LineupSelector<T, State>
) =>
  createSelector([lineupSelector], (lineup) => {
    return lineup.order
  })<|MERGE_RESOLUTION|>--- conflicted
+++ resolved
@@ -23,62 +23,6 @@
   return selector(state)?.entries
 }
 
-<<<<<<< HEAD
-export const makeGetTableMetadatas = <T, State>(
-  lineupSelector: LineupSelector<T, State>
-) => {
-  return createSelector(
-    lineupSelector,
-    getTracksByUid,
-    getUsers,
-    (lineup, trackUids, users) => {
-      let deleted = lineup.deleted
-      const entries = lineup.entries
-        .map((entry) => {
-          const track = trackUids[entry.uid]
-          if (track) {
-            return {
-              ...entry,
-              ...track,
-              uid: entry.uid,
-              followeeReposts: track.followee_reposts
-                .map((repost) => ({
-                  ...repost,
-                  user: users[repost.user_id]?.metadata
-                }))
-                .filter((repost) => !!repost.user)
-            }
-          } else if (entry.kind === Kind.EMPTY) {
-            return { ...entry, owner_id: null }
-          }
-
-          deleted += 1
-          return null
-        })
-        .filter(removeNullable)
-        .map((entry) => {
-          const ownerId = entry.owner_id
-          if (ownerId && ownerId in users) {
-            return { ...entry, user: users[ownerId].metadata }
-          } else if (entry.kind === Kind.EMPTY) {
-            return entry
-          }
-          deleted += 1
-          return null
-        })
-        .filter(removeNullable)
-
-      return {
-        ...lineup,
-        deleted,
-        entries
-      }
-    }
-  )
-}
-
-=======
->>>>>>> 23c67fb2
 export const makeGetLineupMetadatas = <T, State>(
   lineupSelector: LineupSelector<T, State>
 ) => {
