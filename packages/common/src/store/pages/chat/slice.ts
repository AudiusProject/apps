--- conflicted
+++ resolved
@@ -431,11 +431,7 @@
         })
       }
     },
-<<<<<<< HEAD
-    sendTargetedMessage: (
-=======
     sendChatBlast: (
->>>>>>> f9e45259
       _state,
       _action: PayloadAction<{
         blastId: string
