<<<<<<< HEAD
// @ts-nocheck
// TODO(nkang) - convert to TS
import { asLineup } from '~/store/lineup/reducer'
import {
  SET_SUGGESTED_FOLLOWS,
  SET_FEED_FILTER
} from '~/store/pages/feed/actions'
import { PREFIX as FeedPrefix } from '~/store/pages/feed/lineup/actions'
=======
import { LineupActions, asLineup } from 'store/lineup/reducer'
import {
  SET_SUGGESTED_FOLLOWS,
  SET_FEED_FILTER,
  SetSuggestedFollowsAction,
  SetFeedFilterAction,
  FeedPageAction
} from 'store/pages/feed/actions'
import { PREFIX as FeedPrefix } from 'store/pages/feed/lineup/actions'
>>>>>>> 79bb9697
import feedReducer, {
  initialState as feedLinupInitialState
} from '~/store/pages/feed/lineup/reducer'

import { FeedFilter, Track } from '../../../models'

import { FeedPageState } from './types'

const initialState = {
  suggestedFollows: [],
  feedFilter: FeedFilter.ALL,
  feed: feedLinupInitialState
}

const actionsMap = {
  [SET_SUGGESTED_FOLLOWS](
    state: FeedPageState,
    action: SetSuggestedFollowsAction
  ) {
    return {
      ...state,
      suggestedFollows: action.userIds
    }
  },
  [SET_FEED_FILTER](state: FeedPageState, action: SetFeedFilterAction) {
    return {
      ...state,
      feedFilter: action.filter
    }
  }
}

const feedLineupReducer = asLineup(FeedPrefix, feedReducer)

const reducer = (
  state = initialState,
  action: FeedPageAction | LineupActions<Track>
) => {
  const feed = feedLineupReducer(state.feed, action as LineupActions<Track>)
  if (feed !== state.feed) return { ...state, feed }

  const matchingReduceFunction = actionsMap[action.type]
  if (!matchingReduceFunction) return state
  return matchingReduceFunction(state, action as FeedPageAction)
}

export default reducer<|MERGE_RESOLUTION|>--- conflicted
+++ resolved
@@ -1,23 +1,12 @@
-<<<<<<< HEAD
-// @ts-nocheck
-// TODO(nkang) - convert to TS
-import { asLineup } from '~/store/lineup/reducer'
-import {
-  SET_SUGGESTED_FOLLOWS,
-  SET_FEED_FILTER
-} from '~/store/pages/feed/actions'
-import { PREFIX as FeedPrefix } from '~/store/pages/feed/lineup/actions'
-=======
-import { LineupActions, asLineup } from 'store/lineup/reducer'
+import { LineupActions, asLineup } from '~/store/lineup/reducer'
 import {
   SET_SUGGESTED_FOLLOWS,
   SET_FEED_FILTER,
   SetSuggestedFollowsAction,
   SetFeedFilterAction,
   FeedPageAction
-} from 'store/pages/feed/actions'
-import { PREFIX as FeedPrefix } from 'store/pages/feed/lineup/actions'
->>>>>>> 79bb9697
+} from '~/store/pages/feed/actions'
+import { PREFIX as FeedPrefix } from '~/store/pages/feed/lineup/actions'
 import feedReducer, {
   initialState as feedLinupInitialState
 } from '~/store/pages/feed/lineup/reducer'
