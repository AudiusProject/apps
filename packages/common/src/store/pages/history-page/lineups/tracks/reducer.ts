--- conflicted
+++ resolved
@@ -1,14 +1,7 @@
-<<<<<<< HEAD
-// @ts-nocheck
-// TODO(nkang) - convert to TS
+import { LineupState } from '~/models/Lineup'
+import { Track } from '~/models/Track'
 import { RESET_SUCCEEDED, stripPrefix } from '~/store/lineup/actions'
 import { initialLineupState } from '~/store/lineup/reducer'
-=======
-import { LineupState } from 'models/Lineup'
-import { Track } from 'models/Track'
-import { RESET_SUCCEEDED, stripPrefix } from 'store/lineup/actions'
-import { initialLineupState } from 'store/lineup/reducer'
->>>>>>> 79bb9697
 
 import { PREFIX } from './actions'
 
