import { getUser } from '~/store/cache/users/selectors'
import type { CommonState } from '~/store/commonStore'
import { createDeepEqualSelector } from '~/utils/selectorHelpers'

import { Status } from '../../../models'
import type { ID } from '../../../models'

import { initialState as initialFeedState } from './lineups/feed/reducer'
import { PREFIX as TRACKS_PREFIX } from './lineups/tracks/actions'
import { initialState as initialTracksState } from './lineups/tracks/reducer'

const getProfile = (state: CommonState, handle?: string) => {
  const profileHandle = handle?.toLowerCase() ?? state.pages.profile.currentUser
  if (!profileHandle) return null
  return state.pages.profile.entries[profileHandle]
}

// Profile selectors
export const getProfileStatus = (state: CommonState, handle?: string) =>
  getProfile(state, handle)?.status ?? Status.IDLE
export const getProfileEditStatus = (state: CommonState, handle?: string) => {
  const profile = getProfile(state, handle)
  if (!profile) return Status.IDLE
  const { updating, updateError, updateSuccess } = profile
  if (!updating && !updateError && !updateSuccess) return Status.IDLE
  if (updating) return Status.LOADING
  if (!updating && updateSuccess) return Status.SUCCESS
  if (!updating && updateError) return Status.ERROR
  return Status.IDLE
}
export const getProfileError = (state: CommonState, handle?: string) =>
  getProfile(state, handle)?.error
export const getProfileUserId = (state: CommonState, handle?: string) =>
  getProfile(state, handle)?.userId
export const getProfileUserHandle = (state: CommonState) =>
  state.pages.profile.currentUser
export const getProfileCollectionSortMode = (
  state: CommonState,
  handle: string
) => getProfile(state, handle)?.collectionSortMode
<<<<<<< HEAD
=======
export const getCollectionsStatus = (state: CommonState, handle?: string) =>
  getProfile(state, handle)?.collectionStatus as Status
>>>>>>> 9e2b7475
export const getIsSubscribed = (state: CommonState, handle?: string) =>
  getProfile(state, handle)?.isNotificationSubscribed
export const getProfileUser = (
  state: CommonState,
  params?: { handle?: string | null; id?: ID }
) => {
  const profileHandle = getProfileUserHandle(state)
  if (!params) return getUser(state, { handle: profileHandle })

  const { id, handle } = params
  if (id) return getUser(state, params)
  return getUser(state, { handle: handle ?? profileHandle })
}

export const getProfileFeedLineup = (state: CommonState, handle?: string) =>
  getProfile(state, handle)?.feed ?? initialFeedState
export const getProfileTracksLineup = (state: CommonState, handle?: string) =>
  getProfile(state, handle)?.tracks ?? initialTracksState

<<<<<<< HEAD
export const makeGetProfile = () => {
  return createDeepEqualSelector(
    [getProfileStatus, getProfileError, getProfileUserId, getIsSubscribed],
    (status, error, userId, isSubscribed) => {
=======
export const getProfileCollections = createDeepEqualSelector(
  [
    (state: CommonState, handle: string) => getProfileUserId(state, handle),
    getUsers,
    getCollections
  ],
  (userId, users, collections) => {
    if (!userId) return undefined
    const user: User = users[userId]
    if (!user) return undefined
    const { handle, _collectionIds } = user
    const userCollections = _collectionIds
      ?.map((collectionId) => collections[collectionId as unknown as number])
      .filter((collection) => {
        if (collection) {
          const { is_delete, _marked_deleted, _moved } = collection
          return !(is_delete || _marked_deleted || _moved)
        }
        return false
      })
      .map(
        (collection) => ({ ...collection, user: { handle } }) as UserCollection
      )
    return userCollections
  }
)

export const getProfileAlbums = createDeepEqualSelector(
  [getProfileCollections],
  (collections) => uniq(collections?.filter(({ is_album }) => is_album))
)

export const getProfilePlaylists = createDeepEqualSelector(
  [getProfileCollections],
  (collections) => uniq(collections?.filter(({ is_album }) => !is_album))
)

const sortByDateDesc = (a: Collection, b: Collection) =>
  dayjs(b.created_at).diff(dayjs(a.created_at))

const sortBySaveCountDesc = (a: Collection, b: Collection) =>
  b.save_count - a.save_count

export const makeGetProfile = () => {
  return createDeepEqualSelector(
    [
      getProfileStatus,
      getProfileError,
      getProfileUserId,
      getIsSubscribed,
      getProfileCollectionSortMode,
      // External
      getUsers,
      getCollections
    ],
    (status, error, userId, isSubscribed, sortMode, users, collections) => {
>>>>>>> 9e2b7475
      const emptyState = {
        isSubscribed: false,
        status
      }
      if (error) return { ...emptyState, error: true }
      if (!userId) return emptyState
<<<<<<< HEAD

      return {
=======
      if (!(userId in users)) return emptyState

      // Get playlists & albums.
      const c = (users[userId]._collectionIds || [])
        .map((id) =>
          id in collections ? collections[id as unknown as number] : null
        )
        .filter(removeNullable)

      // Filter out anything marked deleted on backend (is_delete) or locally (_marked_deleted)
      // Or locally moved playlists (_moved)
      let playlists = c.filter(
        (c) => !c.is_album && !(c.is_delete || c._marked_deleted) && !c._moved
      )
      let albums = c.filter(
        (c) => c.is_album && !(c.is_delete || c._marked_deleted) && !c._moved
      )

      if (sortMode === CollectionSortMode.SAVE_COUNT) {
        playlists = playlists.sort(sortBySaveCountDesc)
        albums = albums.sort(sortBySaveCountDesc)
      } else {
        playlists = playlists.sort(sortByDateDesc)
        albums = albums.sort(sortByDateDesc)
      }
      const user = users[userId]
      return {
        profile: user,
        playlists,
        albums,
>>>>>>> 9e2b7475
        status,
        isSubscribed
      }
    }
  )
}

export const getTrackSource = (state: CommonState, handle: string) =>
  `${TRACKS_PREFIX}:${getProfileUserId(state, handle)}`<|MERGE_RESOLUTION|>--- conflicted
+++ resolved
@@ -38,11 +38,8 @@
   state: CommonState,
   handle: string
 ) => getProfile(state, handle)?.collectionSortMode
-<<<<<<< HEAD
-=======
 export const getCollectionsStatus = (state: CommonState, handle?: string) =>
   getProfile(state, handle)?.collectionStatus as Status
->>>>>>> 9e2b7475
 export const getIsSubscribed = (state: CommonState, handle?: string) =>
   getProfile(state, handle)?.isNotificationSubscribed
 export const getProfileUser = (
@@ -62,110 +59,18 @@
 export const getProfileTracksLineup = (state: CommonState, handle?: string) =>
   getProfile(state, handle)?.tracks ?? initialTracksState
 
-<<<<<<< HEAD
 export const makeGetProfile = () => {
   return createDeepEqualSelector(
     [getProfileStatus, getProfileError, getProfileUserId, getIsSubscribed],
     (status, error, userId, isSubscribed) => {
-=======
-export const getProfileCollections = createDeepEqualSelector(
-  [
-    (state: CommonState, handle: string) => getProfileUserId(state, handle),
-    getUsers,
-    getCollections
-  ],
-  (userId, users, collections) => {
-    if (!userId) return undefined
-    const user: User = users[userId]
-    if (!user) return undefined
-    const { handle, _collectionIds } = user
-    const userCollections = _collectionIds
-      ?.map((collectionId) => collections[collectionId as unknown as number])
-      .filter((collection) => {
-        if (collection) {
-          const { is_delete, _marked_deleted, _moved } = collection
-          return !(is_delete || _marked_deleted || _moved)
-        }
-        return false
-      })
-      .map(
-        (collection) => ({ ...collection, user: { handle } }) as UserCollection
-      )
-    return userCollections
-  }
-)
-
-export const getProfileAlbums = createDeepEqualSelector(
-  [getProfileCollections],
-  (collections) => uniq(collections?.filter(({ is_album }) => is_album))
-)
-
-export const getProfilePlaylists = createDeepEqualSelector(
-  [getProfileCollections],
-  (collections) => uniq(collections?.filter(({ is_album }) => !is_album))
-)
-
-const sortByDateDesc = (a: Collection, b: Collection) =>
-  dayjs(b.created_at).diff(dayjs(a.created_at))
-
-const sortBySaveCountDesc = (a: Collection, b: Collection) =>
-  b.save_count - a.save_count
-
-export const makeGetProfile = () => {
-  return createDeepEqualSelector(
-    [
-      getProfileStatus,
-      getProfileError,
-      getProfileUserId,
-      getIsSubscribed,
-      getProfileCollectionSortMode,
-      // External
-      getUsers,
-      getCollections
-    ],
-    (status, error, userId, isSubscribed, sortMode, users, collections) => {
->>>>>>> 9e2b7475
       const emptyState = {
         isSubscribed: false,
         status
       }
       if (error) return { ...emptyState, error: true }
       if (!userId) return emptyState
-<<<<<<< HEAD
 
       return {
-=======
-      if (!(userId in users)) return emptyState
-
-      // Get playlists & albums.
-      const c = (users[userId]._collectionIds || [])
-        .map((id) =>
-          id in collections ? collections[id as unknown as number] : null
-        )
-        .filter(removeNullable)
-
-      // Filter out anything marked deleted on backend (is_delete) or locally (_marked_deleted)
-      // Or locally moved playlists (_moved)
-      let playlists = c.filter(
-        (c) => !c.is_album && !(c.is_delete || c._marked_deleted) && !c._moved
-      )
-      let albums = c.filter(
-        (c) => c.is_album && !(c.is_delete || c._marked_deleted) && !c._moved
-      )
-
-      if (sortMode === CollectionSortMode.SAVE_COUNT) {
-        playlists = playlists.sort(sortBySaveCountDesc)
-        albums = albums.sort(sortBySaveCountDesc)
-      } else {
-        playlists = playlists.sort(sortByDateDesc)
-        albums = albums.sort(sortByDateDesc)
-      }
-      const user = users[userId]
-      return {
-        profile: user,
-        playlists,
-        albums,
->>>>>>> 9e2b7475
         status,
         isSubscribed
       }
