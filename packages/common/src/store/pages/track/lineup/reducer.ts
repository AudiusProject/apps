--- conflicted
+++ resolved
@@ -1,14 +1,6 @@
-<<<<<<< HEAD
-// @ts-nocheck
-// TODO(nkang) - convert to TS
 import { RESET_SUCCEEDED, stripPrefix } from '~/store/lineup/actions'
 import { initialLineupState } from '~/store/lineup/reducer'
 import { PREFIX } from '~/store/pages/track/lineup/actions'
-=======
-import { RESET_SUCCEEDED, stripPrefix } from 'store/lineup/actions'
-import { initialLineupState } from 'store/lineup/reducer'
-import { PREFIX } from 'store/pages/track/lineup/actions'
->>>>>>> 79bb9697
 
 import { LineupState, Track } from '../../../../models'
 
