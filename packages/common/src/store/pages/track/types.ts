import { ID, LineupState, Track } from '../../../models'

<<<<<<< HEAD
export interface TrackPageState {
=======
export type TrackPageState = {
>>>>>>> 79bb9697
  trackId: ID | null
  trackPermalink: string | null
  rank: {
    week: number | null
    month: number | null
    year: number | null
  }
  trendingTrackRanks: {
    week: ID[] | null
    month: ID[] | null
    year: ID[] | null
  }
  tracks: LineupState<Track>
  isInitialFetchAfterSsr: boolean
}<|MERGE_RESOLUTION|>--- conflicted
+++ resolved
@@ -1,10 +1,6 @@
 import { ID, LineupState, Track } from '../../../models'
 
-<<<<<<< HEAD
-export interface TrackPageState {
-=======
 export type TrackPageState = {
->>>>>>> 79bb9697
   trackId: ID | null
   trackPermalink: string | null
   rank: {
