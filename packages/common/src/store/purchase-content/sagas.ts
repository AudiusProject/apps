import { USDC } from '@audius/fixed-decimal'
import { Id, OptionalId, type AudiusSdk } from '@audius/sdk'
import type { createJupiterApiClient, QuoteResponse } from '@jup-ag/api'
import { getAccount, getAssociatedTokenAddressSync } from '@solana/spl-token'
import {
  AddressLookupTableAccount,
  PublicKey,
  TransactionInstruction,
  TransactionMessage,
  VersionedTransaction
} from '@solana/web3.js'
import BN from 'bn.js'
import bs58 from 'bs58'
import { sumBy } from 'lodash'
import { takeLatest } from 'redux-saga/effects'
import nacl, { BoxKeyPair } from 'tweetnacl'
import { call, put, race, select, take, takeEvery } from 'typed-redux-saga'

import { userTrackMetadataFromSDK } from '~/adapters'
<<<<<<< HEAD
import {
  queryAccountUser,
  queryCollection,
  queryCurrentUserId,
  queryTrack,
  queryUser,
  queryWalletAddresses
} from '~/api'
=======
import { queryCollection, queryTrack, queryUser, updateTrackData } from '~/api'
>>>>>>> 6323bb4c
import { isPurchaseableAlbum, PurchaseableContentMetadata } from '~/hooks'
import { Collection } from '~/models'
import { FavoriteSource, Name } from '~/models/Analytics'
import { ErrorLevel, Feature } from '~/models/ErrorReporting'
import { ID } from '~/models/Identifiers'
import {
  PurchaseAccess,
  PurchaseMethod,
  PurchaseVendor
} from '~/models/PurchaseContent'
import { isContentUSDCPurchaseGated, Track } from '~/models/Track'
import { User } from '~/models/User'
import { BNUSDC } from '~/models/Wallet'
import { FeatureFlags } from '~/services/remote-config/feature-flags'
import {
  buyUSDCFlowFailed,
  buyUSDCFlowSucceeded,
  onrampCanceled,
  onrampOpened
} from '~/store/buy-usdc/slice'
import { BuyUSDCError } from '~/store/buy-usdc/types'
import {
  getBuyUSDCRemoteConfig,
  getOrCreateUSDCUserBank,
  pollForTokenAccountInfo
} from '~/store/buy-usdc/utils'
import { getContext } from '~/store/effects'
import { getPreviewing, getTrackId } from '~/store/player/selectors'
import { stop } from '~/store/player/slice'
import { saveTrack } from '~/store/social/tracks/actions'
import {
  transactionCanceled,
  transactionFailed,
  transactionSucceeded
} from '~/store/ui/coinflow-modal/slice'
import {
  coinflowOnrampModalActions,
  CoinflowPurchaseMetadata
} from '~/store/ui/modals/coinflow-onramp-modal'
import { waitForValue } from '~/utils'
import { BN_USDC_CENT_WEI } from '~/utils/wallet'

import { pollGatedContent } from '../gated-content/sagas'
import { updateGatedContentStatus } from '../gated-content/slice'
import { getSDK } from '../sdkUtils'
import { saveCollection } from '../social/collections/actions'
import { TOKEN_LISTING_MAP } from '../ui'

import {
  buyUSDC,
  eagerCreateUserBank,
  purchaseCanceled,
  purchaseConfirmed,
  purchaseContentFlowFailed,
  purchaseSucceeded,
  startPurchaseContentFlow,
  usdcBalanceSufficient
} from './slice'
import {
  PurchaseableContentType,
  PurchaseContentError,
  PurchaseErrorCode
} from './types'
import { getBalanceNeeded } from './utils'

type GetPurchaseConfigArgs = {
  contentId: ID
  contentType: PurchaseableContentType
}

const serializeKeyPair = (value: BoxKeyPair) => {
  const { publicKey, secretKey } = value
  const encodedKeyPair = {
    publicKey: bs58.encode(publicKey),
    secretKey: bs58.encode(secretKey)
  }
  return JSON.stringify(encodedKeyPair)
}

const deserializeKeyPair = (value: string): BoxKeyPair => {
  const { publicKey, secretKey } = JSON.parse(value)
  return {
    publicKey: bs58.decode(publicKey),
    secretKey: bs58.decode(secretKey)
  }
}

function* getContentInfo({ contentId, contentType }: GetPurchaseConfigArgs) {
  const metadata =
    contentType === PurchaseableContentType.ALBUM
      ? yield* queryCollection(contentId)
      : yield* queryTrack(contentId)
  const purchaseConditions =
    metadata?.stream_conditions ??
    (metadata && 'download_conditions' in metadata
      ? metadata?.download_conditions
      : null)
  // Stream access is a superset of download access - purchasing a stream-gated
  // track also gets you download access, but purchasing a download-gated track
  // only gets you download access (because the track was already free to stream).
  const purchaseAccess = metadata?.is_stream_gated
    ? PurchaseAccess.STREAM
    : PurchaseAccess.DOWNLOAD
  if (!metadata || !isContentUSDCPurchaseGated(purchaseConditions)) {
    throw new Error('Content is missing purchase conditions')
  }
  const isAlbum = 'playlist_id' in metadata
  const artistId = isAlbum ? metadata.playlist_owner_id : metadata.owner_id
  const artistInfo = yield* queryUser(artistId)
  if (!artistInfo) {
    throw new Error('Failed to retrieve content owner')
  }

  const title = isAlbum ? metadata.playlist_name : metadata.title
  const price = purchaseConditions.usdc_purchase.price

  return {
    price,
    title,
    artistInfo,
    purchaseAccess,
    purchaseConditions,
    metadata
  }
}

const getUserPurchaseMetadata = ({
  handle,
  name,
  wallet,
  spl_wallet,
  created_at,
  updated_at,
  user_id,
  is_deactivated,
  is_verified,
  location
}: User) => ({
  handle,
  name,
  wallet,
  spl_wallet,
  created_at,
  updated_at,
  user_id,
  is_deactivated,
  is_verified,
  location
})

const getPurchaseMetadata = (metadata: PurchaseableContentMetadata) => {
  const {
    created_at,
    description,
    is_delete,
    permalink,
    release_date,
    updated_at
  } = metadata

  const commonFields = {
    created_at,
    description,
    is_delete,
    permalink,
    release_date,
    updated_at
  }

  const isAlbum = isPurchaseableAlbum(metadata)
  if (isAlbum) {
    return {
      ...commonFields,
      duration: sumBy(metadata.tracks, (track) => track.duration),
      owner_id: metadata.playlist_owner_id,
      title: metadata.playlist_name,
      content_id: metadata.playlist_id
    }
  }

  const {
    duration,
    genre,
    isrc,
    iswc,
    license,
    owner_id,
    tags,
    title,
    track_id
  } = metadata

  return {
    created_at,
    description,
    duration,
    genre,
    is_delete,
    isrc,
    iswc,
    license,
    owner_id,
    permalink,
    release_date,
    tags,
    title,
    content_id: track_id,
    updated_at
  }
}

function* getCoinflowPurchaseMetadata({
  contentId,
  contentType
}: GetPurchaseMetadataArgs) {
  const { metadata, artistInfo, title, price } = yield* call(getContentInfo, {
    contentId,
    contentType
  })
  const currentUser = yield* call(queryAccountUser)

  const data: CoinflowPurchaseMetadata = {
    productName: `${artistInfo.name}:${title}`,
    productType: 'digitalArt',
    quantity: 1,
    rawProductData: {
      priceUSD: price / 100,
      artistInfo: getUserPurchaseMetadata(artistInfo),
      purchaserInfo: currentUser ? getUserPurchaseMetadata(currentUser) : null,
      contentInfo: getPurchaseMetadata(metadata as PurchaseableContentMetadata)
    }
  }
  return data
}

function* pollForPurchaseConfirmation({
  contentId,
  contentType
}: {
  contentId: ID
  contentType: PurchaseableContentType
}) {
  const currentUserId = yield* call(queryCurrentUserId)
  if (!currentUserId) {
    throw new Error(
      'Failed to fetch current user id while polling for purchase confirmation'
    )
  }
  yield* put(updateGatedContentStatus({ contentId, status: 'UNLOCKING' }))

  yield* pollGatedContent({
    contentId,
    contentType,
    currentUserId,
    isSourceTrack: true
  })

  if (contentType === PurchaseableContentType.ALBUM) {
    const { metadata } = yield* call(getContentInfo, {
      contentId,
      contentType
    })
    if (
      'playlist_contents' in metadata &&
      metadata.playlist_contents.track_ids
    ) {
      const sdk = yield* getSDK()
      for (const trackId of metadata.playlist_contents.track_ids) {
        const { data } = yield* call(
          [sdk.full.tracks, sdk.full.tracks.getTrack],
          {
            trackId: Id.parse(trackId.track),
            userId: OptionalId.parse(currentUserId)
          }
        )
        const track = data ? userTrackMetadataFromSDK(data) : null

        if (track) {
          yield* call(updateTrackData, [
            { track_id: track.track_id, access: track.access }
          ])
        }
      }
    }
  }
}

type GetPurchaseMetadataArgs = {
  contentId: ID
  contentType: PurchaseableContentType
}

/**
 * Intended to replace the old purchaseWithCoinflow Saga to use new SDK.
 * purchaseAlbumWithCoinflow to follow
 * Creates the purchase transaction but doesn't send it and instead pops the coinflow modal.
 * @see {@link https://github.com/AudiusProject/audius-protocol/blob/75169cfb00894f5462a612b423129895f58a53fe/packages/libs/src/sdk/api/tracks/TracksApi.ts#L386 purchase}
 */
function* purchaseTrackWithCoinflow(args: {
  sdk: AudiusSdk
  trackId: ID
  userId: ID
  price: number
  extraAmount?: number
  guestEmail?: string
  includeNetworkCut?: boolean
}) {
  const {
    sdk,
    userId,
    trackId,
    price,
    extraAmount = 0,
    includeNetworkCut = false,
    guestEmail
  } = args

  const solanaWalletService = yield* getContext('solanaWalletService')
  const wallet = yield* call([
    solanaWalletService,
    solanaWalletService.getKeypair
  ])
  if (!wallet) {
    throw new Error('Missing solana root wallet')
  }

  const params = {
    price: args.price,
    extraAmount: args.extraAmount,
    trackId: Id.parse(trackId),
    userId: Id.parse(userId),
    includeNetworkCut
  }
  const mint = 'USDC'
  const {
    instructions: {
      routeInstruction,
      memoInstruction,
      locationMemoInstruction
    },
    total: amount
  } = yield* call([sdk.tracks, sdk.tracks.getPurchaseTrackInstructions], params)

  const transferInstruction = yield* call(
    [
      sdk.services.paymentRouterClient,
      sdk.services.paymentRouterClient.createTransferInstruction
    ],
    { sourceWallet: wallet.publicKey, total: amount, mint }
  )

  const transaction = yield* call(
    [sdk.services.solanaClient, sdk.services.solanaClient.buildTransaction],
    {
      feePayer: wallet.publicKey,
      instructions: [
        transferInstruction,
        routeInstruction,
        memoInstruction,
        locationMemoInstruction
      ].filter(Boolean) as TransactionInstruction[]
    }
  )

  const serializedTransaction = Buffer.from(transaction.serialize()).toString(
    'base64'
  )

  const purchaseMetadata = yield* call(getCoinflowPurchaseMetadata, {
    contentId: trackId,
    contentType: PurchaseableContentType.TRACK
  })
  const total = price + extraAmount
  yield* put(
    coinflowOnrampModalActions.open({
      amount: Number(USDC(total).toString()),
      serializedTransaction,
      purchaseMetadata,
      contentId: trackId,
      guestEmail
    })
  )

  const result = yield* race({
    succeeded: take(transactionSucceeded),
    failed: take(transactionFailed),
    canceled: take(transactionCanceled)
  })

  // Return early for failure or cancellation
  if (result.canceled) {
    throw new PurchaseContentError(
      PurchaseErrorCode.Canceled,
      'Coinflow transaction canceled'
    )
  }
  if (result.failed) {
    throw result.failed.payload.error
  }
}

/**
 * Intended to replace the old purchaseWithCoinflow Saga to use new SDK.
 * Creates the purchase transaction but doesn't send it and instead pops the coinflow modal.
 * @see {@link https://github.com/AudiusProject/audius-protocol/blob/75169cfb00894f5462a612b423129895f58a53fe/packages/libs/src/sdk/api/albums/AlbumsApi.ts#L386 purchase}
 */
function* purchaseAlbumWithCoinflow(args: {
  sdk: AudiusSdk
  albumId: ID
  userId: ID
  price: number
  extraAmount?: number
  includeNetworkCut?: boolean
  guestEmail?: string
}) {
  const {
    sdk,
    userId,
    albumId,
    price,
    extraAmount = 0,
    includeNetworkCut = false,
    guestEmail
  } = args
  const solanaWalletService = yield* getContext('solanaWalletService')
  const wallet = yield* call([
    solanaWalletService,
    solanaWalletService.getKeypair
  ])
  if (!wallet) {
    throw new Error('Missing solana root wallet')
  }

  const params = {
    price: args.price,
    extraAmount: args.extraAmount,
    albumId: Id.parse(albumId),
    userId: Id.parse(userId),
    includeNetworkCut
  }

  const mint = 'USDC'
  const {
    instructions: {
      routeInstruction,
      memoInstruction,
      locationMemoInstruction
    },
    total: amount
  } = yield* call([sdk.albums, sdk.albums.getPurchaseAlbumInstructions], params)

  const transferInstruction = yield* call(
    [
      sdk.services.paymentRouterClient,
      sdk.services.paymentRouterClient.createTransferInstruction
    ],
    { sourceWallet: wallet.publicKey, total: amount, mint }
  )

  const transaction = yield* call(
    [sdk.services.solanaClient, sdk.services.solanaClient.buildTransaction],
    {
      feePayer: wallet.publicKey,
      instructions: [
        transferInstruction,
        routeInstruction,
        memoInstruction,
        locationMemoInstruction
      ].filter(Boolean) as TransactionInstruction[]
    }
  )

  const serializedTransaction = Buffer.from(transaction.serialize()).toString(
    'base64'
  )

  const purchaseMetadata = yield* call(getCoinflowPurchaseMetadata, {
    contentId: albumId,
    contentType: PurchaseableContentType.ALBUM
  })
  const total = price + extraAmount
  yield* put(
    coinflowOnrampModalActions.open({
      amount: Number(USDC(total).toString()),
      serializedTransaction,
      purchaseMetadata,
      contentId: albumId,
      guestEmail
    })
  )

  const result = yield* race({
    succeeded: take(transactionSucceeded),
    failed: take(transactionFailed),
    canceled: take(transactionCanceled)
  })

  // Return early for failure or cancellation
  if (result.canceled) {
    throw new PurchaseContentError(
      PurchaseErrorCode.Canceled,
      'Coinflow transaction canceled'
    )
  }
  if (result.failed) {
    throw result.failed.payload.error
  }
}

type PurchaseUSDCWithStripeArgs = {
  /** Amount of USDC to purchase, as dollars */
  amount: number
}
function* purchaseUSDCWithStripe({ amount }: PurchaseUSDCWithStripeArgs) {
  yield* put(buyUSDC())

  const cents = Math.ceil(amount * 100)

  yield* put(
    onrampOpened({
      vendor: PurchaseVendor.STRIPE,
      purchaseInfo: {
        desiredAmount: cents
      }
    })
  )

  const result = yield* race({
    succeeded: take(buyUSDCFlowSucceeded),
    canceled: take(onrampCanceled),
    failed: take(buyUSDCFlowFailed)
  })

  // Return early for cancellation
  if (result.canceled) {
    throw new PurchaseContentError(
      PurchaseErrorCode.Canceled,
      'User canceled onramp'
    )
  }
  // throw errors out to the shared handler below
  if (result.failed) {
    throw result.failed.payload.error
  }
  yield* put(usdcBalanceSufficient())
}

/**
 * Collects and encrypts user's email after a successful purchase
 * @param metadata The metadata of the purchased content
 */
function* collectEmailAfterPurchase({
  metadata
}: {
  metadata: Collection | Track
}) {
  try {
    const audiusSdk = yield* getContext('audiusSdk')

    const sdk = yield* call(audiusSdk)
    const identityService = yield* getContext('identityService')
    const isAlbum = 'playlist_id' in metadata

    const purchaserUserId = yield* call(queryCurrentUserId)
    const sellerId = isAlbum ? metadata.playlist_owner_id : metadata.owner_id

    const email = yield* call([identityService, identityService.getUserEmail])

    if (!purchaserUserId) {
      throw new Error('Purchaser user ID not found')
    }

    if (!email) {
      console.warn('No email found for user after purchase')
      return
    }

    const { data: managers } = yield* call(
      [sdk.full.users, sdk.full.users.getManagers],
      {
        id: Id.parse(sellerId),
        isApproved: true
      }
    )

    const grantees = managers?.map((m) => m.manager.id)

    const { EMAIL_ENCRYPTION_UUID } = yield* getContext('env')
    yield* call([sdk.users, sdk.users.shareEmail], {
      emailOwnerUserId: purchaserUserId,
      receivingUserId: sellerId,
      email,
      granteeUserIds: grantees ?? [],
      initialEmailEncryptionUuid: EMAIL_ENCRYPTION_UUID ?? 0
    })
  } catch (error) {
    // Log error but don't disrupt purchase flow
    console.error('Failed to process email after purchase:', error)
  }
}

function* doStartPurchaseContentFlow({
  payload: {
    extraAmount,
    extraAmountPreset,
    purchaseMethod,
    purchaseVendor,
    purchaseMethodMintAddress,
    contentId,
    contentType = PurchaseableContentType.TRACK,
    guestEmail
  }
}: ReturnType<typeof startPurchaseContentFlow>) {
  const usdcConfig = yield* call(getBuyUSDCRemoteConfig)
  const reportToSentry = yield* getContext('reportToSentry')
  const { track, make } = yield* getContext('analytics')
  const audiusSdk = yield* getContext('audiusSdk')
  const sdk = yield* call(audiusSdk)

  // wait for guest account creation
  yield* call(
    waitForValue,
    queryWalletAddresses,
    null,
    (value) => !!value?.currentUser
  )

  const getFeatureEnabled = yield* getContext('getFeatureEnabled')
  const isNetworkCutEnabled = yield* call(
    getFeatureEnabled,
    FeatureFlags.NETWORK_CUT_ENABLED
  )

  const { price, title, artistInfo } = yield* call(getContentInfo, {
    contentId,
    contentType
  })

  const totalAmount = (price + (extraAmount ?? 0)) / 100
  const purchaserUserId = yield* call(queryCurrentUserId)

  const analyticsInfo = {
    price: price / 100,
    contentId,
    contentType,
    purchaseMethod,
    purchaseVendor,
    contentName: title,
    artistHandle: artistInfo.handle,
    isVerifiedArtist: artistInfo.is_verified,
    totalAmount,
    payExtraAmount: extraAmount ? extraAmount / 100 : 0,
    payExtraPreset: extraAmountPreset,
    buyerUserId: purchaserUserId,
    isGuest: !!guestEmail
  }

  // Record start
  yield* call(
    track,
    make({
      eventName: Name.PURCHASE_CONTENT_STARTED,
      ...analyticsInfo
    })
  )

  try {
    // get user & user bank

    if (!purchaserUserId) {
      throw new Error('Failed to fetch purchasing user id')
    }
    const userBank = yield* call(getOrCreateUSDCUserBank)
    const tokenAccountInfo = yield* call(pollForTokenAccountInfo, {
      tokenAccount: userBank
    })

    // In the case where there is no amount, the token account was probably
    // just created. Just use 0 for initial balance.
    const { amount: initialBalance } = tokenAccountInfo ?? { amount: 0 }

    const priceBN = new BN(price).mul(BN_USDC_CENT_WEI)
    const extraAmountBN = new BN(extraAmount ?? 0).mul(BN_USDC_CENT_WEI)
    const totalAmountDueCentsBN = priceBN.add(extraAmountBN) as BNUSDC

    const balanceNeeded = getBalanceNeeded(
      totalAmountDueCentsBN,
      new BN(initialBalance.toString()) as BNUSDC,
      usdcConfig.minUSDCPurchaseAmountCents
    )

    switch (purchaseMethod) {
      case PurchaseMethod.BALANCE:
      case PurchaseMethod.CRYPTO: {
        // Invariant: The user must have enough funds
        if (balanceNeeded.gtn(0)) {
          throw new PurchaseContentError(
            PurchaseErrorCode.InsufficientBalance,
            'Unexpected insufficient balance to complete purchase'
          )
        }
        // No balance needed, perform the purchase right away
        if (contentType === PurchaseableContentType.TRACK) {
          yield* call([sdk.tracks, sdk.tracks.purchaseTrack], {
            userId: Id.parse(purchaserUserId),
            trackId: Id.parse(contentId),
            price: price / 100.0,
            extraAmount: extraAmount ? extraAmount / 100.0 : undefined,
            includeNetworkCut: isNetworkCutEnabled
          })
        } else {
          yield* call([sdk.albums, sdk.albums.purchaseAlbum], {
            userId: Id.parse(purchaserUserId),
            albumId: Id.parse(contentId),
            price: price / 100.0,
            extraAmount: extraAmount ? extraAmount / 100.0 : undefined,
            includeNetworkCut: isNetworkCutEnabled
          })
        }
        break
      }
      case PurchaseMethod.WALLET: {
        const decimals = TOKEN_LISTING_MAP.USDC.decimals
        const totalAmountWithDecimals = Math.ceil(totalAmount * 10 ** decimals)
        if (!purchaseMethodMintAddress) {
          throw new Error('Missing purchase method mint address')
        }
        yield* call(purchaseWithAnything, {
          purchaserUserId,
          contentId,
          contentType,
          price,
          extraAmount,
          totalAmountWithDecimals,
          inputMint: purchaseMethodMintAddress
        })
        break
      }
      case PurchaseMethod.CARD: {
        const purchaseAmount = (price + (extraAmount ?? 0)) / 100.0
        switch (purchaseVendor) {
          case PurchaseVendor.COINFLOW:
            // Purchase with coinflow, funding and completing the purchase in one step.
            if (contentType === PurchaseableContentType.TRACK) {
              yield* call(purchaseTrackWithCoinflow, {
                sdk,
                trackId: contentId,
                userId: purchaserUserId,
                price: price / 100.0,
                extraAmount: extraAmount ? extraAmount / 100.0 : undefined,
                guestEmail,
                includeNetworkCut: isNetworkCutEnabled
              })
            } else {
              yield* call(purchaseAlbumWithCoinflow, {
                sdk,
                albumId: contentId,
                userId: purchaserUserId,
                price: price / 100.0,
                extraAmount: extraAmount ? extraAmount / 100.0 : undefined,
                guestEmail,
                includeNetworkCut: isNetworkCutEnabled
              })
            }
            break
          case PurchaseVendor.STRIPE:
            // Buy USDC with Stripe. Once funded, continue with purchase.
            yield* call(purchaseUSDCWithStripe, { amount: purchaseAmount })
            if (contentType === PurchaseableContentType.TRACK) {
              yield* call([sdk.tracks, sdk.tracks.purchaseTrack], {
                userId: Id.parse(purchaserUserId),
                trackId: Id.parse(contentId),
                price: price / 100.0,
                extraAmount: extraAmount ? extraAmount / 100.0 : undefined,
                includeNetworkCut: isNetworkCutEnabled
              })
            } else {
              yield* call([sdk.albums, sdk.albums.purchaseAlbum], {
                userId: Id.parse(purchaserUserId),
                albumId: Id.parse(contentId),
                price: price / 100.0,
                extraAmount: extraAmount ? extraAmount / 100.0 : undefined,
                includeNetworkCut: isNetworkCutEnabled
              })
            }
            break
        }
        break
      }
    }

    // Mark the purchase as successful
    yield* put(purchaseSucceeded())

    // Poll to confirm purchase (waiting for a signature)
    yield* pollForPurchaseConfirmation({ contentId, contentType })

    const { metadata } = yield* call(getContentInfo, {
      contentId,
      contentType
    })

    // Collect email after successful purchase
    yield* call(collectEmailAfterPurchase, { metadata })

    // Auto-favorite the purchased item
    if (!guestEmail) {
      if (contentType === PurchaseableContentType.TRACK) {
        yield* put(saveTrack(contentId, FavoriteSource.IMPLICIT))
      }
      if (contentType === PurchaseableContentType.ALBUM) {
        yield* put(saveCollection(contentId, FavoriteSource.IMPLICIT))
        if (
          'playlist_contents' in metadata &&
          metadata.playlist_contents.track_ids &&
          !metadata.is_private
        ) {
          for (const track of metadata.playlist_contents.track_ids) {
            yield* put(saveTrack(track.track, FavoriteSource.IMPLICIT))
          }
        }
      }
    }

    // Check if playing the purchased track's preview and if so, stop it
    const isPreviewing = yield* select(getPreviewing)
    const nowPlayingTrackId = yield* select(getTrackId)
    const isPlayingTrackInAlbum =
      contentType === PurchaseableContentType.ALBUM &&
      'playlist_contents' in metadata &&
      metadata.playlist_contents.track_ids.some(
        ({ track: trackId }) => trackId === nowPlayingTrackId
      )
    const isPlayingPurchasedTrack =
      contentType === PurchaseableContentType.TRACK &&
      contentId === nowPlayingTrackId

    if (isPreviewing && (isPlayingTrackInAlbum || isPlayingPurchasedTrack)) {
      yield* put(stop({}))
    }

    // Finish
    yield* put(purchaseConfirmed({ contentId, contentType }))

    yield* call(
      track,
      make({
        eventName: Name.PURCHASE_CONTENT_SUCCESS,
        ...analyticsInfo
      })
    )
  } catch (e: unknown) {
    // If we get a known error, pipe it through directly. Otherwise make sure we
    // have a properly contstructed error to put into the slice.
    const error =
      e instanceof PurchaseContentError || e instanceof BuyUSDCError
        ? e
        : new PurchaseContentError(PurchaseErrorCode.Unknown, `${e}`)

    // Nested sagas will throw for cancellation, but we don't need to log that as
    // an error, just return early
    if (error.code === PurchaseErrorCode.Canceled) {
      yield* put(purchaseCanceled())
      return
    }

    yield* call(reportToSentry, {
      level: ErrorLevel.Error,
      error,
      additionalInfo: { contentId, contentType },
      feature: Feature.Purchase
    })
    yield* put(purchaseContentFlowFailed({ error }))
    yield* put(updateGatedContentStatus({ contentId, status: 'LOCKED' }))
    yield* call(
      track,
      make({
        eventName: Name.PURCHASE_CONTENT_FAILURE,
        error: error.message,
        ...analyticsInfo
      })
    )
  }
}

let jup: ReturnType<typeof createJupiterApiClient> | undefined

const initJupiter = async () => {
  try {
    const { createJupiterApiClient } = await import('@jup-ag/api')
    return createJupiterApiClient()
  } catch (e) {
    console.error('Jupiter failed to initialize', e)
    throw e
  }
}

const getJupiterInstance = async () => {
  if (!jup) {
    jup = await initJupiter()
  }
  return jup
}

function* purchaseWithAnything({
  purchaserUserId,
  contentId,
  contentType = PurchaseableContentType.TRACK,
  price,
  extraAmount,
  totalAmountWithDecimals,
  inputMint
}: {
  purchaserUserId: ID
  contentId: ID
  contentType: PurchaseableContentType
  price: number
  extraAmount?: number
  totalAmountWithDecimals: number
  inputMint: string
}) {
  try {
    const audiusSdk = yield* getContext('audiusSdk')
    const sdk = yield* call(audiusSdk)
    const connection = sdk.services.solanaClient.connection
    const getFeatureEnabled = yield* getContext('getFeatureEnabled')
    const isNetworkCutEnabled = yield* call(
      getFeatureEnabled,
      FeatureFlags.NETWORK_CUT_ENABLED
    )

    // Get the USDC user bank
    const usdcUserBank = yield* call(getOrCreateUSDCUserBank)
    const usdcUserBankTokenAccount = yield* call(pollForTokenAccountInfo, {
      tokenAccount: usdcUserBank
    })
    if (!usdcUserBankTokenAccount) {
      throw new Error('Failed to fetch USDC user bank token account info')
    }

    let sourceWallet: PublicKey

    const isNativeMobile = yield* getContext('isNativeMobile')
    const mobileWalletActions = yield* getContext('mobileWalletActions')
    if (isNativeMobile && mobileWalletActions) {
      const { connect } = mobileWalletActions
      const getWalletConnectPublicKey = (state: any) => {
        return state.walletConnect.publicKey
      }
      const dappKeyPair = nacl.box.keyPair()
      yield* put({
        type: 'walletConnect/setDappKeyPair',
        payload: { dappKeyPair: serializeKeyPair(dappKeyPair) }
      })
      yield* call(connect, dappKeyPair)
      yield* call(waitForValue, getWalletConnectPublicKey)
      sourceWallet = new PublicKey(yield* select(getWalletConnectPublicKey))
    } else {
      // Get the solana wallet provider
      const provider = window.solana
      if (!provider) {
        throw new Error('No solana provider / wallet found')
      }
      sourceWallet = new PublicKey(
        (yield* call(provider.connect)).publicKey.toString()
      )
    }

    let transaction: VersionedTransaction
    let message: TransactionMessage
    let addressLookupTableAccounts: AddressLookupTableAccount[] | undefined
    if (inputMint === TOKEN_LISTING_MAP.USDC.address) {
      const instruction = yield* call(
        [
          sdk.services.paymentRouterClient,
          sdk.services.paymentRouterClient.createTransferInstruction
        ],
        {
          sourceWallet,
          total:
            totalAmountWithDecimals / 10 ** TOKEN_LISTING_MAP.USDC.decimals,
          mint: 'USDC'
        }
      )
      transaction = yield* call(
        [sdk.services.solanaClient, sdk.services.solanaClient.buildTransaction],
        {
          feePayer: sourceWallet,
          instructions: [instruction]
        }
      )
      message = TransactionMessage.decompile(transaction.message)
    } else {
      const paymentRouterTokenAccount = yield* call(
        [
          sdk.services.paymentRouterClient,
          sdk.services.paymentRouterClient.getOrCreateProgramTokenAccount
        ],
        {
          mint: 'USDC'
        }
      )
      const externalTokenAccountPublicKey = getAssociatedTokenAddressSync(
        new PublicKey(inputMint),
        sourceWallet
      )

      const jup = yield* call(getJupiterInstance)
      let quote: QuoteResponse
      try {
        quote = yield* call([jup, jup.quoteGet], {
          inputMint,
          outputMint: TOKEN_LISTING_MAP.USDC.address,
          amount: totalAmountWithDecimals,
          swapMode: 'ExactOut'
        })
        if (!quote) {
          throw new Error()
        }
      } catch (e) {
        throw new PurchaseContentError(
          PurchaseErrorCode.NoQuote,
          `Failed to get Jupiter quote for ${inputMint} => USDC`
        )
      }

      // Make sure user has enough funds to purchase content
      let hasEnoughTokens = false
      try {
        const { amount } = yield* call(
          getAccount,
          connection,
          externalTokenAccountPublicKey
        )
        hasEnoughTokens = amount >= BigInt(quote.inAmount)
      } catch (e) {
        hasEnoughTokens = false
      }

      if (!hasEnoughTokens) {
        // For wrapped SOL, check SOL balance as well since jupiter will handle the wrapping
        if (inputMint === TOKEN_LISTING_MAP.SOL.address) {
          const amount = yield* call(
            [connection, connection.getBalance],
            sourceWallet
          )
          hasEnoughTokens = amount >= BigInt(quote.inAmount)
        }
      }
      if (!hasEnoughTokens) {
        throw new PurchaseContentError(
          PurchaseErrorCode.InsufficientExternalTokenBalance,
          `You do not have enough funds for ${inputMint} to complete this purchase.`
        )
      }

      // Get the payment router address and swap directly into it
      const { swapTransaction } = yield* call([jup, jup.swapPost], {
        swapRequest: {
          quoteResponse: quote,
          userPublicKey: sourceWallet.toString(),
          destinationTokenAccount: paymentRouterTokenAccount.address.toString()
        }
      })
      const decoded = Buffer.from(swapTransaction, 'base64')
      transaction = VersionedTransaction.deserialize(decoded)

      // Get address lookup table accounts
      const getLUTs = async () => {
        return await Promise.all(
          transaction.message.addressTableLookups.map(async (lookup) => {
            return new AddressLookupTableAccount({
              key: lookup.accountKey,
              state: AddressLookupTableAccount.deserialize(
                await connection
                  .getAccountInfo(lookup.accountKey)
                  .then((res: any) => res.data)
              )
            })
          })
        )
      }
      addressLookupTableAccounts = yield* call(getLUTs)
      // Decompile transaction message and add transfer instruction
      message = TransactionMessage.decompile(transaction.message, {
        addressLookupTableAccounts
      })
    }

    if (contentType === PurchaseableContentType.TRACK) {
      const {
        instructions: {
          routeInstruction,
          memoInstruction,
          locationMemoInstruction
        }
      } = yield* call([sdk.tracks, sdk.tracks.getPurchaseTrackInstructions], {
        userId: Id.parse(purchaserUserId),
        trackId: Id.parse(contentId),
        price: price / 100.0,
        extraAmount: extraAmount ? extraAmount / 100.0 : undefined,
        includeNetworkCut: isNetworkCutEnabled
      })
      message.instructions.push(routeInstruction, memoInstruction)
      if (locationMemoInstruction) {
        message.instructions.push()
      }
    } else {
      const {
        instructions: {
          routeInstruction,
          memoInstruction,
          locationMemoInstruction
        }
      } = yield* call([sdk.albums, sdk.albums.getPurchaseAlbumInstructions], {
        userId: Id.parse(purchaserUserId),
        albumId: Id.parse(contentId),
        price: price / 100.0,
        extraAmount: extraAmount ? extraAmount / 100.0 : undefined,
        includeNetworkCut: isNetworkCutEnabled
      })
      message.instructions.push(routeInstruction, memoInstruction)
      if (locationMemoInstruction) {
        message.instructions.push()
      }
    }
    console.info(
      `Purchasing ${
        contentType === PurchaseableContentType.TRACK ? 'track' : 'album'
      } with id ${contentId}...`
    )

    // Compile the message and update the transaction
    transaction.message = message.compileToV0Message(addressLookupTableAccounts)

    // Execute the swap by signing and sending the transaction
    if (isNativeMobile && mobileWalletActions) {
      const { signAndSendTransaction } = mobileWalletActions
      const getWalletConnectState = (state: any) => state.walletConnect
      const { dappKeyPair, sharedSecret, session } = yield* select(
        getWalletConnectState
      )
      return yield* call(signAndSendTransaction, {
        transaction,
        dappKeyPair: deserializeKeyPair(dappKeyPair),
        sharedSecret: new Uint8Array(bs58.decode(sharedSecret)),
        session
      })
    } else {
      const provider = window.solana
      return yield* call(
        [provider, provider.signAndSendTransaction],
        transaction
      )
    }
  } catch (e) {
    console.error(`handlePayWithAnything | Error: ${e}`)
    throw e
  }
}

function* watchStartPurchaseContentFlow() {
  yield takeLatest(startPurchaseContentFlow, doStartPurchaseContentFlow)
}

function* watchEagerCreateUserBank() {
  yield takeEvery(eagerCreateUserBank, function* () {
    try {
      yield* call(getOrCreateUSDCUserBank)
    } catch (e) {
      console.error(`eagerCreateUserBank failed: ${e}`)
    }
  })
}

export default function sagas() {
  return [watchStartPurchaseContentFlow, watchEagerCreateUserBank]
}<|MERGE_RESOLUTION|>--- conflicted
+++ resolved
@@ -17,18 +17,15 @@
 import { call, put, race, select, take, takeEvery } from 'typed-redux-saga'
 
 import { userTrackMetadataFromSDK } from '~/adapters'
-<<<<<<< HEAD
 import {
   queryAccountUser,
   queryCollection,
   queryCurrentUserId,
   queryTrack,
   queryUser,
+  updateTrackData,
   queryWalletAddresses
 } from '~/api'
-=======
-import { queryCollection, queryTrack, queryUser, updateTrackData } from '~/api'
->>>>>>> 6323bb4c
 import { isPurchaseableAlbum, PurchaseableContentMetadata } from '~/hooks'
 import { Collection } from '~/models'
 import { FavoriteSource, Name } from '~/models/Analytics'
