import { TOKEN_LISTING_MAP } from '../shared/tokenConstants'

<<<<<<< HEAD
/**
 * Generated and cached from the response of https://cache.jup.ag/tokens for tokens we care about
 */
export const TOKEN_LISTING_MAP: Record<string, JupiterTokenListing> = {
  AUDIO: {
    chainId: 101,
    address: '9LzCMqDgTKYz9Drzqnpgee3SGa89up3a247ypMj2xrqM',
    symbol: 'AUDIO',
    name: 'Audius (Portal)',
    decimals: 8,
    logoURI:
      'https://raw.githubusercontent.com/solana-labs/token-list/main/assets/mainnet/9LzCMqDgTKYz9Drzqnpgee3SGa89up3a247ypMj2xrqM/logo.png'
  },
  SOL: {
    chainId: 101,
    address: 'So11111111111111111111111111111111111111112',
    symbol: 'SOL',
    name: 'Wrapped SOL',
    decimals: 9,
    logoURI:
      'https://raw.githubusercontent.com/solana-labs/token-list/main/assets/mainnet/So11111111111111111111111111111111111111112/logo.png'
  },
  USDC: {
    chainId: 101,
    address: 'EPjFWdd5AufqSSqeM2qN1xzybapC8G4wEGGkZwyTDt1v',
    symbol: 'USDC',
    name: 'USD Coin',
    decimals: 6,
    logoURI:
      'https://raw.githubusercontent.com/solana-labs/token-list/main/assets/mainnet/EPjFWdd5AufqSSqeM2qN1xzybapC8G4wEGGkZwyTDt1v/logo.png'
  },
  BONK: {
    chainId: 101,
    address: 'DezXAZ8z7PnrnRJjz3wXBoRgixCa6xjnB7YaB1pPB263',
    symbol: 'BONK',
    name: 'Bonk',
    decimals: 5,
    logoURI: ''
  }
}
=======
export {
  createTokenListingMap,
  TOKEN_LISTING_MAP
} from '../shared/tokenConstants'
>>>>>>> 67278772

export type JupiterTokenSymbol = keyof typeof TOKEN_LISTING_MAP<|MERGE_RESOLUTION|>--- conflicted
+++ resolved
@@ -1,51 +1,8 @@
 import { TOKEN_LISTING_MAP } from '../shared/tokenConstants'
 
-<<<<<<< HEAD
-/**
- * Generated and cached from the response of https://cache.jup.ag/tokens for tokens we care about
- */
-export const TOKEN_LISTING_MAP: Record<string, JupiterTokenListing> = {
-  AUDIO: {
-    chainId: 101,
-    address: '9LzCMqDgTKYz9Drzqnpgee3SGa89up3a247ypMj2xrqM',
-    symbol: 'AUDIO',
-    name: 'Audius (Portal)',
-    decimals: 8,
-    logoURI:
-      'https://raw.githubusercontent.com/solana-labs/token-list/main/assets/mainnet/9LzCMqDgTKYz9Drzqnpgee3SGa89up3a247ypMj2xrqM/logo.png'
-  },
-  SOL: {
-    chainId: 101,
-    address: 'So11111111111111111111111111111111111111112',
-    symbol: 'SOL',
-    name: 'Wrapped SOL',
-    decimals: 9,
-    logoURI:
-      'https://raw.githubusercontent.com/solana-labs/token-list/main/assets/mainnet/So11111111111111111111111111111111111111112/logo.png'
-  },
-  USDC: {
-    chainId: 101,
-    address: 'EPjFWdd5AufqSSqeM2qN1xzybapC8G4wEGGkZwyTDt1v',
-    symbol: 'USDC',
-    name: 'USD Coin',
-    decimals: 6,
-    logoURI:
-      'https://raw.githubusercontent.com/solana-labs/token-list/main/assets/mainnet/EPjFWdd5AufqSSqeM2qN1xzybapC8G4wEGGkZwyTDt1v/logo.png'
-  },
-  BONK: {
-    chainId: 101,
-    address: 'DezXAZ8z7PnrnRJjz3wXBoRgixCa6xjnB7YaB1pPB263',
-    symbol: 'BONK',
-    name: 'Bonk',
-    decimals: 5,
-    logoURI: ''
-  }
-}
-=======
 export {
   createTokenListingMap,
   TOKEN_LISTING_MAP
 } from '../shared/tokenConstants'
->>>>>>> 67278772
 
 export type JupiterTokenSymbol = keyof typeof TOKEN_LISTING_MAP