--- conflicted
+++ resolved
@@ -12,26 +12,6 @@
 export const MIN_SWAP_AMOUNT_USD = 0.01 // $0.01
 export const MAX_SWAP_AMOUNT_USD = 10000 // $10,000
 
-<<<<<<< HEAD
-// Token metadata without icons (to avoid circular dependency with harmony)
-export const TOKENS: Record<string, TokenInfo> = {
-  AUDIO: {
-    symbol: TOKEN_LISTING_MAP.AUDIO.symbol,
-    name: 'Audius',
-    decimals: TOKEN_LISTING_MAP.AUDIO.decimals,
-    balance: null,
-    isStablecoin: false,
-    address: TOKEN_LISTING_MAP.AUDIO.address
-  },
-  USDC: {
-    symbol: TOKEN_LISTING_MAP.USDC.symbol,
-    name: TOKEN_LISTING_MAP.USDC.name,
-    decimals: TOKEN_LISTING_MAP.USDC.decimals,
-    balance: null,
-    isStablecoin: true,
-    address: TOKEN_LISTING_MAP.USDC.address
-  }
-=======
 // Create tokens using environment variables
 export const createTokens = (env: Env): Record<string, TokenInfo> => {
   return createTokenInfoObjects(env)
@@ -45,7 +25,6 @@
  */
 export const clearTokenPairsCache = () => {
   tokenPairsCache.clear()
->>>>>>> a018dd1f
 }
 
 // Create supported token pairs using environment variables
