--- conflicted
+++ resolved
@@ -1,29 +1,18 @@
-import { useCallback, useEffect, useState, useRef } from 'react'
+import { useCallback, useEffect, useRef, useState } from 'react'
 
 import { useQueryClient } from '@tanstack/react-query'
 
-import {
-  SLIPPAGE_BPS,
-  useSwapTokens,
-  useCurrentAccountUser,
-  useQueryContext
-} from '~/api'
+import { SLIPPAGE_BPS, useCurrentAccountUser, useSwapTokens } from '~/api'
 import { SwapStatus } from '~/api/tan-query/jupiter/types'
 import { QUERY_KEYS } from '~/api/tan-query/queryKeys'
 
-<<<<<<< HEAD
 import type {
   BuySellTab,
   Screen,
   SwapResult,
-  TransactionData,
-  TokenPair
+  TokenPair,
+  TransactionData
 } from './types'
-=======
-import { createTokenListingMap } from '../shared/tokenConstants'
-
-import type { BuySellTab, Screen, SwapResult, TransactionData } from './types'
->>>>>>> 67278772
 
 type UseBuySellSwapProps = {
   transactionData: TransactionData
@@ -44,7 +33,6 @@
   } = props
   const queryClient = useQueryClient()
   const { data: user } = useCurrentAccountUser()
-  const { env } = useQueryContext()
   const [swapResult, setSwapResult] = useState<SwapResult | null>(null)
   const [retryCount, setRetryCount] = useState(0)
   const [isRetrying, setIsRetrying] = useState(false)
@@ -65,14 +53,12 @@
     if (!transactionData || !transactionData.isValid) return
 
     const { inputAmount } = transactionData
-    const tokenListingMap = createTokenListingMap(env)
 
     // Get the correct input and output token addresses based on the selected pair and active tab
     let inputMintAddress: string
     let outputMintAddress: string
 
     if (activeTab === 'buy') {
-<<<<<<< HEAD
       // Buy: pay with quote token, receive base token
       inputMintAddress = selectedPair.quoteToken.address!
       outputMintAddress = selectedPair.baseToken.address!
@@ -80,21 +66,6 @@
       // Sell: pay with base token, receive quote token
       inputMintAddress = selectedPair.baseToken.address!
       outputMintAddress = selectedPair.quoteToken.address!
-=======
-      swapTokens({
-        inputMint: tokenListingMap.USDC.address,
-        outputMint: tokenListingMap.AUDIO.address,
-        amountUi: inputAmount,
-        slippageBps: SLIPPAGE_BPS
-      })
-    } else {
-      swapTokens({
-        inputMint: tokenListingMap.AUDIO.address,
-        outputMint: tokenListingMap.USDC.address,
-        amountUi: inputAmount,
-        slippageBps: SLIPPAGE_BPS
-      })
->>>>>>> 67278772
     }
 
     swapTokens({
