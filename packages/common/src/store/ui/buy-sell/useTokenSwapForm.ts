import { useCallback, useEffect, useMemo } from 'react'

import { useFormik } from 'formik'
import { toFormikValidationSchema } from 'zod-formik-adapter'

import { useTokenExchangeRate, useTokenPrice } from '../../../api'
import type { JupiterTokenSymbol } from '../../../services/Jupiter'

<<<<<<< HEAD
import { MIN_SWAP_AMOUNT_USD, MAX_SWAP_AMOUNT_USD } from './constants'
import { createSwapFormSchema, type SwapFormValues } from './swapFormSchema'
=======
import {
  createSwapFormSchema,
  type SwapFormValues,
  messages as swapFormMessages
} from './swapFormSchema'
>>>>>>> 9573612e
import type { TokenInfo } from './types'

export type BalanceConfig = {
  get: () => number | undefined
  loading: boolean
  formatError: (amount: number) => string
}

// Maximum safe amount for API calls to prevent errors
const MAX_SAFE_EXCHANGE_RATE_AMOUNT = 1000000000000

/**
 * Returns a safe numeric value for exchange rate API calls
 */
const getSafeAmountForExchangeRate = (amount: number): number => {
  return Math.min(amount, MAX_SAFE_EXCHANGE_RATE_AMOUNT)
}

/**
 * Calculates min/max token amounts based on USD limits and current token price
 */
const calculateTokenLimits = (
  tokenPrice: number | null,
  isStablecoin: boolean
): { min: number; max: number } => {
  if (isStablecoin) {
    // For stablecoins like USDC, 1 token ≈ $1 USD
    return {
      min: MIN_SWAP_AMOUNT_USD,
      max: MAX_SWAP_AMOUNT_USD
    }
  }

  if (!tokenPrice || tokenPrice <= 0) {
    // Fallback to reasonable defaults if price is unavailable
    return {
      min: 1,
      max: 1000000
    }
  }

  return {
    min: MIN_SWAP_AMOUNT_USD / tokenPrice,
    max: MAX_SWAP_AMOUNT_USD / tokenPrice
  }
}

export type TokenSwapFormProps = {
  /**
   * The token the user is paying with (input)
   */
  inputToken: TokenInfo
  /**
   * The token the user is receiving (output)
   */
  outputToken: TokenInfo
  /**
   * Minimum amount allowed for input (optional - will be calculated from USD limits if not provided)
   */
  min?: number
  /**
   * Maximum amount allowed for input (optional - will be calculated from USD limits if not provided)
   */
  max?: number
  /**
   * Configuration for handling the input token balance
   */
  balance: BalanceConfig
  /**
   * Callback for when transaction data changes
   */
  onTransactionDataChange?: (data: {
    inputAmount: number
    outputAmount: number
    isValid: boolean
<<<<<<< HEAD
    error: string | null
=======
    isInsufficientBalance: boolean
>>>>>>> 9573612e
  }) => void
  /**
   * Initial value for the input field
   */
  initialInputValue?: string
  /**
   * Callback for when input value changes (for persistence)
   */
  onInputValueChange?: (value: string) => void
}

/**
 * A hook to manage the common functionality for token swaps
 */
export const useTokenSwapForm = ({
  inputToken,
  outputToken,
  min: providedMin,
  max: providedMax,
  balance,
  onTransactionDataChange,
  initialInputValue = '',
  onInputValueChange
}: TokenSwapFormProps) => {
  // Get token symbols for the exchange rate API
  const inputTokenSymbol = inputToken.symbol as JupiterTokenSymbol
  const outputTokenSymbol = outputToken.symbol as JupiterTokenSymbol

  const { get: getInputBalance, loading: isBalanceLoading } = balance

  // Get token price for USD-based limit calculations
  const { data: tokenPriceData } = useTokenPrice(inputToken.address)
  const tokenPrice = tokenPriceData?.price
    ? parseFloat(tokenPriceData.price)
    : null

  // Calculate min/max based on USD limits and current price
  const { min, max } = useMemo(() => {
    if (providedMin !== undefined && providedMax !== undefined) {
      return { min: providedMin, max: providedMax }
    }
    return calculateTokenLimits(tokenPrice, inputToken.isStablecoin || false)
  }, [providedMin, providedMax, tokenPrice, inputToken.isStablecoin])

  const availableBalance = useMemo(() => {
    const balance = getInputBalance()
    return balance !== undefined ? balance : (inputToken.balance ?? 0)
  }, [getInputBalance, inputToken.balance])

  // Create validation schema
  const validationSchema = useMemo(() => {
    return toFormikValidationSchema(
      createSwapFormSchema(min, max, availableBalance, inputToken.symbol)
    )
  }, [min, max, availableBalance, inputToken.symbol])

  // Initialize form with Formik
  const formik = useFormik<SwapFormValues>({
    initialValues: {
      inputAmount: initialInputValue,
      outputAmount: '0'
    },
    validationSchema,
    validateOnBlur: true,
    validateOnChange: true,
    onSubmit: () => {
      // The form is never actually submitted - we just use Formik for validation
      // and state management
    }
  })

  const { values, errors, touched, setFieldValue, setFieldTouched } = formik

  // Update form value when initialInputValue changes (tab switch)
  useEffect(() => {
    if (initialInputValue !== values.inputAmount) {
      setFieldValue('inputAmount', initialInputValue, false)
    }
  }, [initialInputValue, values.inputAmount, setFieldValue])

  // Calculate the numeric value of the input amount
  const numericInputAmount = useMemo(() => {
    if (!values.inputAmount) return 0
    const parsed = parseFloat(values.inputAmount)
    return isNaN(parsed) ? 0 : parsed
  }, [values.inputAmount])

  // Use safe amount for exchange rate API calls
  const safeExchangeRateAmount = useMemo(() => {
    return getSafeAmountForExchangeRate(numericInputAmount)
  }, [numericInputAmount])

  const {
    data: exchangeRateData,
    isLoading: isExchangeRateLoading,
    error: exchangeRateError
  } = useTokenExchangeRate({
    inputTokenSymbol,
    outputTokenSymbol,
    inputAmount: safeExchangeRateAmount > 0 ? safeExchangeRateAmount : 1
  })

  // Update output amount when exchange rate or input amount changes
  useEffect(() => {
    if (numericInputAmount <= 0) {
      setFieldValue('outputAmount', '0', false)
      return
    }

    if (!isExchangeRateLoading && exchangeRateData) {
      // Use the actual input amount for output calculation, not the safe amount
      const newAmount = exchangeRateData.rate * numericInputAmount
      setFieldValue('outputAmount', newAmount.toString(), false)
    }
  }, [
    numericInputAmount,
    exchangeRateData,
    isExchangeRateLoading,
    setFieldValue
  ])

  const numericOutputAmount = useMemo(() => {
    if (!values.outputAmount) return 0
    const parsed = parseFloat(values.outputAmount)
    return isNaN(parsed) ? 0 : parsed
  }, [values.outputAmount])

<<<<<<< HEAD
  const currentExchangeRate = exchangeRateData ? exchangeRateData.rate : null

  // Only show error if field has been touched, has a value, and has an error
  // This prevents showing "Required" error when field is empty during typing
  const error = useMemo(() => {
    if (!touched.inputAmount || !errors.inputAmount) return null
    if (values.inputAmount === '') return null // Don't show error for empty field
    return errors.inputAmount
  }, [touched.inputAmount, errors.inputAmount, values.inputAmount])
=======
  // Derive if current error is specifically an insufficient balance error
  const isInsufficientBalance = useMemo(() => {
    return (
      formik.errors.inputAmount ===
      swapFormMessages.insufficientBalance(inputToken.symbol)
    )
  }, [formik.errors.inputAmount, inputToken.symbol])
>>>>>>> 9573612e

  useEffect(() => {
    if (onTransactionDataChange) {
      const isValid = numericInputAmount > 0 && !errors.inputAmount
      // Only report errors that should be shown to the user (not empty field errors)
      const errorToReport = error // This already filters out empty field errors

      onTransactionDataChange({
        inputAmount: numericInputAmount,
        outputAmount: numericOutputAmount,
        isValid,
<<<<<<< HEAD
        error: errorToReport
=======
        isInsufficientBalance
>>>>>>> 9573612e
      })
    }
  }, [
    numericInputAmount,
    numericOutputAmount,
    errors.inputAmount,
    error, // Use the filtered error
    isExchangeRateLoading,
    onTransactionDataChange,
    isInsufficientBalance
  ])

  // Handle input changes
  const handleInputAmountChange = useCallback(
    (value: string) => {
      // Allow only valid number input with better decimal handling
      if (value === '' || /^(\d*\.?\d*|\d+\.)$/.test(value)) {
        setFieldValue('inputAmount', value, true)
        setFieldTouched('inputAmount', true, false)
        // Call the persistence callback
        onInputValueChange?.(value)
      }
    },
    [setFieldValue, setFieldTouched, onInputValueChange]
  )

  // Handle max button click
  const handleMaxClick = useCallback(() => {
    const balance = getInputBalance()
    if (balance !== undefined) {
      const finalAmount = Math.min(balance, max)
      const finalAmountString = finalAmount.toString()
      setFieldValue('inputAmount', finalAmountString, true)
      setFieldTouched('inputAmount', true, false)
      // Call the persistence callback
      onInputValueChange?.(finalAmountString)
    }
  }, [getInputBalance, max, setFieldValue, setFieldTouched, onInputValueChange])

  return {
    inputAmount: values.inputAmount, // Raw string input for display
    numericInputAmount,
    outputAmount: values.outputAmount,
    numericOutputAmount,
    error,
    exchangeRateError,
    isExchangeRateLoading,
    isBalanceLoading,
    availableBalance,
    currentExchangeRate,
    handleInputAmountChange,
    handleMaxClick,
    formik,
    inputToken,
    outputToken,
    calculatedLimits: { min, max } // Expose the calculated limits
  }
}<|MERGE_RESOLUTION|>--- conflicted
+++ resolved
@@ -3,19 +3,13 @@
 import { useFormik } from 'formik'
 import { toFormikValidationSchema } from 'zod-formik-adapter'
 
+import { buySellMessages as messages } from '~/messages'
+
 import { useTokenExchangeRate, useTokenPrice } from '../../../api'
 import type { JupiterTokenSymbol } from '../../../services/Jupiter'
 
-<<<<<<< HEAD
 import { MIN_SWAP_AMOUNT_USD, MAX_SWAP_AMOUNT_USD } from './constants'
 import { createSwapFormSchema, type SwapFormValues } from './swapFormSchema'
-=======
-import {
-  createSwapFormSchema,
-  type SwapFormValues,
-  messages as swapFormMessages
-} from './swapFormSchema'
->>>>>>> 9573612e
 import type { TokenInfo } from './types'
 
 export type BalanceConfig = {
@@ -91,11 +85,8 @@
     inputAmount: number
     outputAmount: number
     isValid: boolean
-<<<<<<< HEAD
     error: string | null
-=======
     isInsufficientBalance: boolean
->>>>>>> 9573612e
   }) => void
   /**
    * Initial value for the input field
@@ -223,7 +214,6 @@
     return isNaN(parsed) ? 0 : parsed
   }, [values.outputAmount])
 
-<<<<<<< HEAD
   const currentExchangeRate = exchangeRateData ? exchangeRateData.rate : null
 
   // Only show error if field has been touched, has a value, and has an error
@@ -233,15 +223,14 @@
     if (values.inputAmount === '') return null // Don't show error for empty field
     return errors.inputAmount
   }, [touched.inputAmount, errors.inputAmount, values.inputAmount])
-=======
+
   // Derive if current error is specifically an insufficient balance error
   const isInsufficientBalance = useMemo(() => {
     return (
       formik.errors.inputAmount ===
-      swapFormMessages.insufficientBalance(inputToken.symbol)
+      messages.insufficientBalance(inputToken.symbol)
     )
   }, [formik.errors.inputAmount, inputToken.symbol])
->>>>>>> 9573612e
 
   useEffect(() => {
     if (onTransactionDataChange) {
@@ -253,11 +242,8 @@
         inputAmount: numericInputAmount,
         outputAmount: numericOutputAmount,
         isValid,
-<<<<<<< HEAD
-        error: errorToReport
-=======
+        error: errorToReport,
         isInsufficientBalance
->>>>>>> 9573612e
       })
     }
   }, [
