--- conflicted
+++ resolved
@@ -78,11 +78,8 @@
   Announcement: { isOpen: false },
   Notification: { isOpen: false },
   DownloadTrackArchive: { isOpen: false },
-<<<<<<< HEAD
-  BuySellModal: { isOpen: false }
-=======
+  BuySellModal: { isOpen: false },
   HostRemixContest: { isOpen: false }
->>>>>>> c356f8d6
 }
 
 const slice = createSlice({
