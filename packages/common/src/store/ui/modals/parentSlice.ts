--- conflicted
+++ resolved
@@ -56,12 +56,9 @@
   USDCPurchaseDetailsModal: { isOpen: false },
   USDCTransactionDetailsModal: { isOpen: false },
   USDCManualTransferModal: { isOpen: false },
-<<<<<<< HEAD
-  CoinflowOnramp: { isOpen: false }
-=======
+  CoinflowOnramp: { isOpen: false },
   AddFundsModal: { isOpen: false },
   Welcome: { isOpen: false }
->>>>>>> 942fcb8b
 }
 
 const slice = createSlice({
