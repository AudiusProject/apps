import { createSlice, PayloadAction } from '@reduxjs/toolkit'

import {
  BasicModalsState,
  Modals,
  TrackModalClosedActionPayload,
  TrackModalOpenedActionPayload
} from './types'

export const initialState: BasicModalsState = {
  TiersExplainer: { isOpen: false },
  TrendingRewardsExplainer: { isOpen: false },
  ChallengeRewardsExplainer: { isOpen: false },
  ClaimAllRewards: { isOpen: false },
  LinkSocialRewardsExplainer: { isOpen: false },
  APIRewardsExplainer: { isOpen: false },
  TransferAudioMobileWarning: { isOpen: false },
  MobileConnectWalletsDrawer: { isOpen: false },
  MobileEditCollectiblesDrawer: { isOpen: false },
  Share: { isOpen: false },
  HCaptcha: { isOpen: false },
  BrowserPushPermissionConfirmation: { isOpen: false },
  AudioBreakdown: { isOpen: false },
  CollectibleDetails: { isOpen: false },
  DeactivateAccountConfirmation: { isOpen: false },
  FeedFilter: { isOpen: false },
  PurchaseVendor: { isOpen: false },
  TrendingGenreSelection: { isOpen: false },
  SocialProof: { isOpen: false },
  EditFolder: { isOpen: false },
  EditTrack: { isOpen: false },
  SignOutConfirmation: { isOpen: false },
  Overflow: { isOpen: false },
  AddToCollection: { isOpen: false },
  DeletePlaylistConfirmation: { isOpen: false },
  DeleteTrackConfirmation: { isOpen: false },
  DuplicateAddConfirmation: { isOpen: false },
  FeatureFlagOverride: { isOpen: false },
  BuyAudio: { isOpen: false },
  BuyAudioRecovery: { isOpen: false },
  TransactionDetails: { isOpen: false },
  VipDiscord: { isOpen: false },
  StripeOnRamp: { isOpen: false },
  InboxSettings: { isOpen: false },
  CommentSettings: { isOpen: false },
  PrivateKeyExporter: { isOpen: false },
  LockedContent: { isOpen: false },
  PlaybackRate: { isOpen: false },
  ProfileActions: { isOpen: false },
  PublishContentModal: { isOpen: false },
  AlbumTrackRemoveConfirmation: { isOpen: false },
  AiAttributionSettings: { isOpen: false },
  PremiumContentPurchaseModal: { isOpen: false },
  CreateChatModal: { isOpen: false },
  ChatBlastModal: { isOpen: false },
  LeavingAudiusModal: { isOpen: false },
  InboxUnavailableModal: { isOpen: false },
  UploadConfirmation: { isOpen: false },
  EditAccessConfirmation: { isOpen: false },
  EarlyReleaseConfirmation: { isOpen: false },
  PublishConfirmation: { isOpen: false },
  HideContentConfirmation: { isOpen: false },
  ReplaceTrackConfirmation: { isOpen: false },
  ReplaceTrackProgress: { isOpen: false },
  WithdrawUSDCModal: { isOpen: false },
  USDCPurchaseDetailsModal: { isOpen: false },
  USDCTransactionDetailsModal: { isOpen: false },
  USDCManualTransferModal: { isOpen: false },
  CoinflowOnramp: { isOpen: false },
  AddFundsModal: { isOpen: false },
  Welcome: { isOpen: false },
  CoinflowWithdraw: { isOpen: false },
  WaitForDownloadModal: { isOpen: false },
  ArtistPick: { isOpen: false },
  PayoutWallet: { isOpen: false },
  EditTrackFormOverflowMenu: { isOpen: false },
<<<<<<< HEAD
  Announcement: { isOpen: false },
  Notification: { isOpen: false }
=======
  ExternalWalletSignUp: { isOpen: false }
>>>>>>> 14971073
}

const slice = createSlice({
  name: 'application/ui/modals',
  initialState,
  reducers: {
    setVisibility: (
      state,
      action: PayloadAction<{
        modal: Modals
        visible: boolean | 'closing'
      }>
    ) => {
      const { modal, visible } = action.payload
      state[modal].isOpen = visible
    },
    trackModalOpened: (
      _state,
      _action: PayloadAction<TrackModalOpenedActionPayload>
    ) => {
      // handled by saga
    },
    trackModalClosed: (
      _state,
      _action: PayloadAction<TrackModalClosedActionPayload>
    ) => {
      // handled by saga
    }
  }
})

export const { setVisibility } = slice.actions

export const actions = slice.actions

export default slice.reducer<|MERGE_RESOLUTION|>--- conflicted
+++ resolved
@@ -74,12 +74,9 @@
   ArtistPick: { isOpen: false },
   PayoutWallet: { isOpen: false },
   EditTrackFormOverflowMenu: { isOpen: false },
-<<<<<<< HEAD
   Announcement: { isOpen: false },
-  Notification: { isOpen: false }
-=======
+  Notification: { isOpen: false },
   ExternalWalletSignUp: { isOpen: false }
->>>>>>> 14971073
 }
 
 const slice = createSlice({
