import { createSlice, PayloadAction } from '@reduxjs/toolkit'

import { BasicModalsState, Modals } from './types'

export const initialState: BasicModalsState = {
  TiersExplainer: { isOpen: false },
  TrendingRewardsExplainer: { isOpen: false },
  ChallengeRewardsExplainer: { isOpen: false },
  LinkSocialRewardsExplainer: { isOpen: false },
  APIRewardsExplainer: { isOpen: false },
  TransferAudioMobileWarning: { isOpen: false },
  MobileConnectWalletsDrawer: { isOpen: false },
  MobileEditCollectiblesDrawer: { isOpen: false },
  Share: { isOpen: false },
  ShareSoundToTikTok: { isOpen: false },
  HCaptcha: { isOpen: false },
  BrowserPushPermissionConfirmation: { isOpen: false },
  AudioBreakdown: { isOpen: false },
  CollectibleDetails: { isOpen: false },
  DeactivateAccountConfirmation: { isOpen: false },
  FeedFilter: { isOpen: false },
  TrendingGenreSelection: { isOpen: false },
  SocialProof: { isOpen: false },
  EditFolder: { isOpen: false },
  EditPlaylist: { isOpen: false },
<<<<<<< HEAD
  EditTrack: { isOpen: false },
=======
>>>>>>> 7cdf6ee5
  SignOutConfirmation: { isOpen: false },
  Overflow: { isOpen: false },
  AddToPlaylist: { isOpen: false },
  DeletePlaylistConfirmation: { isOpen: false },
  DuplicateAddConfirmation: { isOpen: false },
  FeatureFlagOverride: { isOpen: false },
  BuyAudio: { isOpen: false },
  BuyAudioRecovery: { isOpen: false },
  TransactionDetails: { isOpen: false },
  VipDiscord: { isOpen: false },
  StripeOnRamp: { isOpen: false },
  InboxSettings: { isOpen: false },
  LockedContent: { isOpen: false },
  PlaybackRate: { isOpen: false },
  ProfileActions: { isOpen: false },
  PublishPlaylistConfirmation: { isOpen: false },
  AiAttributionSettings: { isOpen: false },
  PremiumContentPurchase: { isOpen: false },
  CreateChatModal: { isOpen: false },
  LeavingAudiusModal: { isOpen: false },
  InboxUnavailableModal: { isOpen: false },
  UploadConfirmation: { isOpen: false },
  WithdrawUSDCModal: { isOpen: false },
  USDCPurchaseDetailsModal: { isOpen: false }
}

const slice = createSlice({
  name: 'application/ui/modals',
  initialState,
  reducers: {
    setVisibility: (
      state,
      action: PayloadAction<{
        modal: Modals
        visible: boolean | 'closing'
      }>
    ) => {
      const { modal, visible } = action.payload
      state[modal].isOpen = visible
    }
  }
})

export const { setVisibility } = slice.actions

export const actions = slice.actions

export default slice.reducer<|MERGE_RESOLUTION|>--- conflicted
+++ resolved
@@ -23,10 +23,7 @@
   SocialProof: { isOpen: false },
   EditFolder: { isOpen: false },
   EditPlaylist: { isOpen: false },
-<<<<<<< HEAD
   EditTrack: { isOpen: false },
-=======
->>>>>>> 7cdf6ee5
   SignOutConfirmation: { isOpen: false },
   Overflow: { isOpen: false },
   AddToPlaylist: { isOpen: false },
