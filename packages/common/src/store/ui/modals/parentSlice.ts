import { createSlice, PayloadAction } from '@reduxjs/toolkit'

import {
  BasicModalsState,
  Modals,
  TrackModalClosedActionPayload,
  TrackModalOpenedActionPayload
} from './types'

export const initialState: BasicModalsState = {
  TiersExplainer: { isOpen: false },
  TrendingRewardsExplainer: { isOpen: false },
  ChallengeRewards: { isOpen: false },
  ClaimAllRewards: { isOpen: false },
  LinkSocialRewardsExplainer: { isOpen: false },
  APIRewardsExplainer: { isOpen: false },
  TransferAudioMobileWarning: { isOpen: false },
  MobileConnectWalletsDrawer: { isOpen: false },
  MobileEditCollectiblesDrawer: { isOpen: false },
  Share: { isOpen: false },
  HCaptcha: { isOpen: false },
  BrowserPushPermissionConfirmation: { isOpen: false },
  AudioBreakdown: { isOpen: false },
  CollectibleDetails: { isOpen: false },
  DeactivateAccountConfirmation: { isOpen: false },
  FeedFilter: { isOpen: false },
  PurchaseVendor: { isOpen: false },
  TrendingGenreSelection: { isOpen: false },
  SocialProof: { isOpen: false },
  EditFolder: { isOpen: false },
  EditTrack: { isOpen: false },
  SignOutConfirmation: { isOpen: false },
  Overflow: { isOpen: false },
  AddToCollection: { isOpen: false },
  DeletePlaylistConfirmation: { isOpen: false },
  DeleteTrackConfirmation: { isOpen: false },
  DuplicateAddConfirmation: { isOpen: false },
  FeatureFlagOverride: { isOpen: false },
  BuyAudio: { isOpen: false },
  BuyAudioRecovery: { isOpen: false },
  TransactionDetails: { isOpen: false },
  StripeOnRamp: { isOpen: false },
  InboxSettings: { isOpen: false },
  CommentSettings: { isOpen: false },
  LabelAccount: { isOpen: false },
  PrivateKeyExporter: { isOpen: false },
  LockedContent: { isOpen: false },
  PlaybackRate: { isOpen: false },
  ProfileActions: { isOpen: false },
  PublishContentModal: { isOpen: false },
  AlbumTrackRemoveConfirmation: { isOpen: false },
  AiAttributionSettings: { isOpen: false },
  PremiumContentPurchaseModal: { isOpen: false },
  CreateChatModal: { isOpen: false },
  ChatBlastModal: { isOpen: false },
  LeavingAudiusModal: { isOpen: false },
  InboxUnavailableModal: { isOpen: false },
  UploadConfirmation: { isOpen: false },
  EditAccessConfirmation: { isOpen: false },
  EarlyReleaseConfirmation: { isOpen: false },
  PublishConfirmation: { isOpen: false },
  HideContentConfirmation: { isOpen: false },
  ReplaceTrackConfirmation: { isOpen: false },
  ReplaceTrackProgress: { isOpen: false },
  WithdrawUSDCModal: { isOpen: false },
  USDCPurchaseDetailsModal: { isOpen: false },
  USDCTransactionDetailsModal: { isOpen: false },
  USDCManualTransferModal: { isOpen: false },
  CoinflowOnramp: { isOpen: false },
  AddCashModal: { isOpen: false },
  Welcome: { isOpen: false },
  CoinflowWithdraw: { isOpen: false },
  WaitForDownloadModal: { isOpen: false },
  ArtistPick: { isOpen: false },
  PayoutWallet: { isOpen: false },
  EditTrackFormOverflowMenu: { isOpen: false },
  ExternalWalletSignUp: { isOpen: false },
  ConnectedWallets: { isOpen: false },
  Announcement: { isOpen: false },
  Notification: { isOpen: false },
  DownloadTrackArchive: { isOpen: false },
  BuySellModal: { isOpen: false },
  HostRemixContest: { isOpen: false },
  FinalizeWinnersConfirmation: { isOpen: false },
  ReceiveTokensModal: { isOpen: false },
  SendTokensModal: { isOpen: false },
<<<<<<< HEAD
  CoinSuccessModal: { isOpen: false }
=======
  ArtistCoinDetailsModal: { isOpen: false }
>>>>>>> 7e6e75aa
}

const slice = createSlice({
  name: 'application/ui/modals',
  initialState,
  reducers: {
    setVisibility: (
      state,
      action: PayloadAction<{
        modal: Modals
        visible: boolean | 'closing'
      }>
    ) => {
      const { modal, visible } = action.payload
      state[modal].isOpen = visible
    },
    trackModalOpened: (
      _state,
      _action: PayloadAction<TrackModalOpenedActionPayload>
    ) => {
      // handled by saga
    },
    trackModalClosed: (
      _state,
      _action: PayloadAction<TrackModalClosedActionPayload>
    ) => {
      // handled by saga
    }
  }
})

export const { setVisibility } = slice.actions

export const actions = slice.actions

export default slice.reducer<|MERGE_RESOLUTION|>--- conflicted
+++ resolved
@@ -84,11 +84,8 @@
   FinalizeWinnersConfirmation: { isOpen: false },
   ReceiveTokensModal: { isOpen: false },
   SendTokensModal: { isOpen: false },
-<<<<<<< HEAD
-  CoinSuccessModal: { isOpen: false }
-=======
+  CoinSuccessModal: { isOpen: false },
   ArtistCoinDetailsModal: { isOpen: false }
->>>>>>> 7e6e75aa
 }
 
 const slice = createSlice({
