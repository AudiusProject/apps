--- conflicted
+++ resolved
@@ -104,12 +104,9 @@
   | 'PayoutWallet'
   | 'EditTrackFormOverflowMenu'
   | 'ExternalWalletSignUp'
-<<<<<<< HEAD
   | 'ConnectedWallets'
-=======
   | 'Announcement'
   | 'Notification'
->>>>>>> 13f9ca04
 
 export type BasicModalsState = {
   [modal in Modals]: BaseModalState
