import { Id } from '@audius/sdk'
import { takeEvery, put, select, call } from 'typed-redux-saga'

import {
  userCollectionMetadataFromSDK,
  userMetadataFromSDK,
  transformAndCleanList
} from '~/adapters'
import { getCollection as getCollectionBase } from '~/store/cache/collections/selectors'
import { getTrack as getTrackBase } from '~/store/cache/tracks/selectors'
import { getUser as getUserBase } from '~/store/cache/users/selectors'
import { CommonState } from '~/store/commonStore'
<<<<<<< HEAD
import { getContext } from '~/store/effects'
=======
import { getSDK } from '~/store/sdkUtils'
>>>>>>> 29c9e304

import { ID } from '../../../models'
import { setVisibility } from '../modals/parentSlice'

import { open, requestOpen } from './slice'
import { ShareModalRequestOpenAction } from './types'

const getTrack = (id: ID) => (state: CommonState) => getTrackBase(state, { id })
const getUser = (id: ID) => (state: CommonState) => getUserBase(state, { id })
const getCollection = (id: ID) => (state: CommonState) =>
  getCollectionBase(state, { id })

function* handleRequestOpen(action: ShareModalRequestOpenAction) {
  switch (action.payload.type) {
    case 'track': {
      const { trackId, source, type } = action.payload
      const track = yield* select(getTrack(trackId))
      if (!track) return
      const artist = yield* select(getUser(track.owner_id))
      if (!artist) return
      yield put(open({ type, track, source, artist }))
      break
    }
    case 'profile': {
      const { profileId, source, type } = action.payload
      const profile = yield* select(getUser(profileId))
      if (!profile) return
      yield put(open({ type, profile, source }))
      break
    }
    case 'collection': {
      const { collectionId, source } = action.payload
<<<<<<< HEAD
      const audiusSdk = yield* getContext('audiusSdk')
      const sdk = yield* call(audiusSdk)
=======
      const sdk = yield* getSDK()
>>>>>>> 29c9e304

      let collection = yield* select(getCollection(collectionId))
      if (!collection) {
        const { data = [] } = yield* call(
          [sdk.full.playlists, sdk.full.playlists.getPlaylist],
          {
            playlistId: Id.parse(collectionId)
          }
        )
        const [transformedCollection] = transformAndCleanList(
          data,
          userCollectionMetadataFromSDK
        )
        if (transformedCollection) {
          collection = transformedCollection
        }
      }
      if (!collection) return

      let owner = yield* select(getUser(collection.playlist_owner_id))
      if (!owner) {
        const { data } = yield* call([sdk.full.users, sdk.full.users.getUser], {
          id: Id.parse(collection.playlist_owner_id)
        })
<<<<<<< HEAD
        if (data?.[0]) {
          const transformedUser = userMetadataFromSDK(data[0])
          if (transformedUser) {
            owner = transformedUser
          }
=======
        const [transformedUser] = transformAndCleanList(
          data ?? [],
          userMetadataFromSDK
        )
        if (transformedUser) {
          owner = transformedUser
>>>>>>> 29c9e304
        }
      }
      if (!owner) return

      if (collection.is_album) {
        yield put(
          open({ type: 'album', album: collection, artist: owner, source })
        )
      } else {
        yield put(
          open({
            type: 'playlist',
            playlist: collection,
            creator: owner,
            source
          })
        )
      }
      break
    }
    case 'audioNftPlaylist': {
      const { userId, source } = action.payload
      const user = yield* select(getUser(userId))
      if (!user) return
      yield put(
        open({
          type: 'audioNftPlaylist',
          user,
          source
        })
      )
    }
  }

  yield put(setVisibility({ modal: 'Share', visible: true }))
}

function* watchHandleRequestOpen() {
  yield takeEvery(requestOpen, handleRequestOpen)
}

export default function sagas() {
  return [watchHandleRequestOpen]
}<|MERGE_RESOLUTION|>--- conflicted
+++ resolved
@@ -10,11 +10,7 @@
 import { getTrack as getTrackBase } from '~/store/cache/tracks/selectors'
 import { getUser as getUserBase } from '~/store/cache/users/selectors'
 import { CommonState } from '~/store/commonStore'
-<<<<<<< HEAD
-import { getContext } from '~/store/effects'
-=======
 import { getSDK } from '~/store/sdkUtils'
->>>>>>> 29c9e304
 
 import { ID } from '../../../models'
 import { setVisibility } from '../modals/parentSlice'
@@ -47,12 +43,7 @@
     }
     case 'collection': {
       const { collectionId, source } = action.payload
-<<<<<<< HEAD
-      const audiusSdk = yield* getContext('audiusSdk')
-      const sdk = yield* call(audiusSdk)
-=======
       const sdk = yield* getSDK()
->>>>>>> 29c9e304
 
       let collection = yield* select(getCollection(collectionId))
       if (!collection) {
@@ -77,20 +68,12 @@
         const { data } = yield* call([sdk.full.users, sdk.full.users.getUser], {
           id: Id.parse(collection.playlist_owner_id)
         })
-<<<<<<< HEAD
-        if (data?.[0]) {
-          const transformedUser = userMetadataFromSDK(data[0])
-          if (transformedUser) {
-            owner = transformedUser
-          }
-=======
         const [transformedUser] = transformAndCleanList(
           data ?? [],
           userMetadataFromSDK
         )
         if (transformedUser) {
           owner = transformedUser
->>>>>>> 29c9e304
         }
       }
       if (!owner) return
