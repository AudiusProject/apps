// https://github.com/microsoft/TypeScript/pull/29955#issuecomment-470062531
export function removeNullable<T>(
  value: T
): value is Exclude<T, false | null | undefined | '' | 0> {
  return Boolean(value)
}

export type NestedNonNullable<T> = {
  [P in keyof T]-?: NestedNonNullable<NonNullable<T[P]>>
}

export type Nullable<T> = T | null
export type DeepNullable<T> = {
  [K in keyof T]: DeepNullable<T[K]> | null
}
export type Overwrite<T, U extends keyof T, V> = Omit<T, U> & V
export type Maybe<T> = T | undefined

/**
 *
 * `Brand` allows you to 'specialize' a type to introduce
 * nominal typing to TS.
 *
 * Example:
 * ```
 * type USD = Brand<number, 'USD'>
 * const balance = 3 as USD
 * ```
 *
 */
export type Brand<T, U extends string> = T & { _brand: U }

export type ValueOf<T> = T[keyof T]

export function isNullOrUndefined(obj: any): obj is null | undefined {
  return obj === null || obj === undefined
}

/**
 * Utility type to improve type hints for editors.
 * @see https://www.totaltypescript.com/concepts/the-prettify-helper
 */
export type Prettify<T> = {
  [K in keyof T]: T[K]
} & {}

/**
 * Same concept as `Pick` but adds a 3rd argument to rename the key you're picking.
 * Only works for a single key.
 * https://stackoverflow.com/questions/59071058/how-to-pick-and-rename-certain-keys-using-typescript
 */
export type PickRename<
  Type,
  Key extends keyof Type,
  RenamedKey extends PropertyKey
> = Omit<Type, Key> & {
  [k in RenamedKey]: Type[Key]
}

<<<<<<< HEAD
=======
/**
 * Recurses through an object and removes all keys that match K.
 * e.g.
 * type Foo = { 
 *   a: {
 *     b: string
 *     c: { b: string }
 *   }
 * }
 * DeepOmit<Foo, 'b'> results in 
 * { 
 *   a: {
 *     c: { }
 *   }
 * }
 */
>>>>>>> 844db694
export type DeepOmit<T, K> = T extends object
  ? {
      [P in keyof T as P extends K ? never : P]: DeepOmit<T[P], K>
    }
  : T<|MERGE_RESOLUTION|>--- conflicted
+++ resolved
@@ -57,25 +57,22 @@
   [k in RenamedKey]: Type[Key]
 }
 
-<<<<<<< HEAD
-=======
 /**
  * Recurses through an object and removes all keys that match K.
  * e.g.
- * type Foo = { 
+ * type Foo = {
  *   a: {
  *     b: string
  *     c: { b: string }
  *   }
  * }
- * DeepOmit<Foo, 'b'> results in 
- * { 
+ * DeepOmit<Foo, 'b'> results in
+ * {
  *   a: {
  *     c: { }
  *   }
  * }
  */
->>>>>>> 844db694
 export type DeepOmit<T, K> = T extends object
   ? {
       [P in keyof T as P extends K ? never : P]: DeepOmit<T[P], K>
