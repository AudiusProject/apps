// https://github.com/microsoft/TypeScript/pull/29955#issuecomment-470062531
export function removeNullable<T>(
  value: T
): value is Exclude<T, false | null | undefined | '' | 0> {
  return Boolean(value)
}

export type NestedNonNullable<T> = {
  [P in keyof T]-?: NestedNonNullable<NonNullable<T[P]>>
}

export type Nullable<T> = T | null
export type DeepNullable<T> = {
  [K in keyof T]: DeepNullable<T[K]> | null
}
export type Overwrite<T, U extends keyof T, V> = Omit<T, U> & V
export type Maybe<T> = T | undefined

/**
 *
 * `Brand` allows you to 'specialize' a type to introduce
 * nominal typing to TS.
 *
 * Example:
 * ```
 * type USD = Brand<number, 'USD'>
 * const balance = 3 as USD
 * ```
 *
 */
export type Brand<T, U extends string> = T & { _brand: U }

export type ValueOf<T> = T[keyof T]

export function isNullOrUndefined(obj: any): obj is null | undefined {
  return obj === null || obj === undefined
}

/**
 * Utility type to improve type hints for editors.
 * @see https://www.totaltypescript.com/concepts/the-prettify-helper
 */
export type Prettify<T> = {
  [K in keyof T]: T[K]
} & {}

/**
 * Same concept as `Pick` but adds a 3rd argument to rename the key you're picking.
 * Only works for a single key.
 * https://stackoverflow.com/questions/59071058/how-to-pick-and-rename-certain-keys-using-typescript
 */
export type PickRename<
  Type,
  Key extends keyof Type,
  RenamedKey extends PropertyKey
> = Omit<Type, Key> & {
  [k in RenamedKey]: Type[Key]
}

<<<<<<< HEAD
=======

// Adjusted from Terry: https://stackoverflow.com/questions/61132262/typescript-deep-partial
export type DeepPartial<T> = T extends any[]
  ? T
  : T extends Set<any>
  ? T
  : T extends object
  ? {
      [P in keyof T]?: DeepPartial<T[P]>
    }
  : T

>>>>>>> 853aebd1
/**
 * Recurses through an object and removes all keys that match K.
 * e.g.
 * type Foo = { 
 *   a: {
 *     b: string
 *     c: { b: string }
 *   }
 * }
 * DeepOmit<Foo, 'b'> results in 
 * { 
 *   a: {
 *     c: { }
 *   }
 * }
 */
export type DeepOmit<T, K> = T extends object
  ? {
      [P in keyof T as P extends K ? never : P]: DeepOmit<T[P], K>
    }
  : T<|MERGE_RESOLUTION|>--- conflicted
+++ resolved
@@ -57,8 +57,6 @@
   [k in RenamedKey]: Type[Key]
 }
 
-<<<<<<< HEAD
-=======
 
 // Adjusted from Terry: https://stackoverflow.com/questions/61132262/typescript-deep-partial
 export type DeepPartial<T> = T extends any[]
@@ -71,18 +69,17 @@
     }
   : T
 
->>>>>>> 853aebd1
 /**
  * Recurses through an object and removes all keys that match K.
  * e.g.
- * type Foo = { 
+ * type Foo = {
  *   a: {
  *     b: string
  *     c: { b: string }
  *   }
  * }
- * DeepOmit<Foo, 'b'> results in 
- * { 
+ * DeepOmit<Foo, 'b'> results in
+ * {
  *   a: {
  *     c: { }
  *   }
