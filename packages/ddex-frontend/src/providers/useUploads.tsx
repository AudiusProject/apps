import { useQuery } from '@tanstack/react-query'

export type XmlFileRow = {
  id: number
  from_zip_file?: string // UUID string
  uploaded_by?: string
  uploaded_at: Date
  xml_contents: string
  status: string
}

type UploadsResponse = {
  uploads: XmlFileRow[]
  hasMoreNext: boolean
  hasMorePrev: boolean
}

const useUploads = (statusFilter = '', nextId?: number, prevId?: number) => {
  return useQuery<UploadsResponse>({
    queryKey: ['uploads', statusFilter, nextId, prevId],
    queryFn: async () => {
      const params = new URLSearchParams({ status: statusFilter })
      if (nextId) {
        params.append('nextId', String(nextId))
      } else if (prevId) {
        params.append('prevId', String(prevId))
      }
      const response = await fetch(`/api/uploads?${params.toString()}`)
      if (!response.ok) {
        throw new Error(
          `Failed fetching uploads: ${response.status} ${response.statusText}`
        )
      }
      const data = (await response.json()) as UploadsResponse

<<<<<<< HEAD
      return uploads.map((upload) => ({
        ...upload,
        uploaded_at: new Date(upload.uploaded_at)
      }))
=======
      return {
        ...data,
        uploads: data.uploads.map((upload) => ({
          ...upload,
          uploaded_at: new Date(upload.uploaded_at)
        }))
      }
>>>>>>> aab456d0
    }
  })
}

export default useUploads<|MERGE_RESOLUTION|>--- conflicted
+++ resolved
@@ -33,12 +33,6 @@
       }
       const data = (await response.json()) as UploadsResponse
 
-<<<<<<< HEAD
-      return uploads.map((upload) => ({
-        ...upload,
-        uploaded_at: new Date(upload.uploaded_at)
-      }))
-=======
       return {
         ...data,
         uploads: data.uploads.map((upload) => ({
@@ -46,7 +40,6 @@
           uploaded_at: new Date(upload.uploaded_at)
         }))
       }
->>>>>>> aab456d0
     }
   })
 }
