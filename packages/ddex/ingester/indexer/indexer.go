package indexer

import (
	"archive/zip"
	"context"
	"fmt"
	"ingester/common"
	"ingester/constants"
	"io"
	"log"
	"log/slog"
	"os"
	"path/filepath"
	"strings"
	"time"

	"github.com/aws/aws-sdk-go/aws"
	"github.com/aws/aws-sdk-go/service/s3"
	"github.com/aws/aws-sdk-go/service/s3/s3manager"
	"go.mongodb.org/mongo-driver/bson"
	"go.mongodb.org/mongo-driver/bson/primitive"
	"go.mongodb.org/mongo-driver/mongo"
)

type Indexer struct {
	s3Downloader   *s3manager.Downloader
	s3Uploader     *s3manager.Uploader
	mongoClient    *mongo.Client
	rawBucket      string
	indexedBucket  string
	deliveriesColl *mongo.Collection
	ctx            context.Context
	logger         *slog.Logger
}

// RunNewIndexer starts the indexer service, which listens for new uploads in the Mongo "uploads" collection and processes them.
func RunNewIndexer(ctx context.Context) {
	logger := slog.With("service", "indexer")
	_, s3Session := common.InitS3Client(logger)
	mongoClient := common.InitMongoClient(ctx, logger)
	defer mongoClient.Disconnect(ctx)
	deliveriesColl := mongoClient.Database("ddex").Collection("deliveries")

	i := &Indexer{
		s3Downloader:   s3manager.NewDownloader(s3Session),
		s3Uploader:     s3manager.NewUploader(s3Session),
		mongoClient:    mongoClient,
		rawBucket:      common.MustGetenv("AWS_BUCKET_RAW"),
		indexedBucket:  common.MustGetenv("AWS_BUCKET_INDEXED"),
		deliveriesColl: deliveriesColl,
		ctx:            ctx,
		logger:         logger,
	}

	uploadsColl := mongoClient.Database("ddex").Collection("uploads")
	pipeline := mongo.Pipeline{bson.D{{Key: "$match", Value: bson.D{{Key: "operationType", Value: "insert"}}}}}
	changeStream, err := uploadsColl.Watch(ctx, pipeline)
	if err != nil {
		panic(err)
	}
	i.logger.Info("Watching collection 'uploads'")
	defer changeStream.Close(ctx)

	for changeStream.Next(ctx) {
		i.processZIP(changeStream)
	}

	if err := changeStream.Err(); err != nil {
		log.Fatal(err)
	}
}

// processZIP unzips an "upload" into a "delivery" (or multiple deliveries if the ZIP file contains multiple folders with XML files).
func (i *Indexer) processZIP(changeStream *mongo.ChangeStream) {
	// Decode the "upload" from Mongo
	var changeDoc struct {
		FullDocument common.Upload `bson:"fullDocument"`
	}
	if err := changeStream.Decode(&changeDoc); err != nil {
		log.Fatal(err)
	}
<<<<<<< HEAD
	fullDocument, _ := changeDoc["fullDocument"].(bson.M)
	i.logger.Info("Processing new upload", "upload", fullDocument)
=======
	upload := changeDoc.FullDocument
	i.logger.Info("Processing new upload", "_id", upload.ID)
>>>>>>> b4cc9689

	// Download ZIP file from S3
	uploadETag := upload.UploadETag
	remotePath := upload.Path
	zipFilePath, cleanup := i.downloadFromS3Raw(remotePath)
	defer cleanup()
	if zipFilePath == "" {
		i.logger.Error("Failed to download ZIP file from S3 bucket", "path", remotePath)
		return
	}

	// Unzip the file and process its contents
	extractDir, err := os.MkdirTemp("", "extracted")
	if err != nil {
		i.logger.Error("Error creating temp directory", "error", err)
		return
	}
	defer os.RemoveAll(extractDir)

	if err := unzip(zipFilePath, extractDir); err != nil {
		i.logger.Error("Error unzipping file", "error", err)
		return
	}

	i.processZIPContents(extractDir, uploadETag)
}

// processZIPContents finds deliveries in rootDir (and its subdirectories), uploads their contents to S3, and inserts them into the MongoDB "deliveries" collection.
func (i *Indexer) processZIPContents(rootDir, uploadETag string) error {
	// The root directory could be the single delivery
	i.processDelivery(rootDir, rootDir, uploadETag)

	// Or it could contain multiple deliveries
	return filepath.Walk(rootDir, func(path string, info os.FileInfo, err error) error {
		if err != nil {
			return err
		}
		if strings.Contains(path, "__MACOSX") {
			return nil
		}
		if info.IsDir() {
			if path == rootDir {
				return nil
			}
			return i.processDelivery(rootDir, path, uploadETag)
		}
		return nil
	})
}

// processDelivery parses a "delivery" from dir if dir contains an XML file.
func (i *Indexer) processDelivery(rootDir, dir, uploadETag string) error {
	var deliveryID primitive.ObjectID
	var xmlRelativePath string
	var xmlBytes []byte
	files, err := os.ReadDir(dir)
	if err != nil {
		return fmt.Errorf("failed to read directory %s: %w", dir, err)
	}

	// Look for the XML first and make a new deliveryID for it
	for _, file := range files {
		if !file.IsDir() && strings.HasSuffix(file.Name(), ".xml") {
			deliveryID = primitive.NewObjectID()
			xmlPath := filepath.Join(dir, file.Name())
			xmlBytes, err = os.ReadFile(xmlPath)
			if err != nil {
				return fmt.Errorf("failed to read XML file %s: %w", xmlPath, err)
			}

			xmlRelativePath, err = filepath.Rel(rootDir, xmlPath)
			if err != nil {
				return fmt.Errorf("failed to compute relative path for %s: %w", xmlPath, err)
			}
			break // Assume only one XML file per directory
		}
	}

	if deliveryID == primitive.NilObjectID {
		i.logger.Info("No XML file found in directory. Skipping", "dir", dir)
		return nil
	}

	// Upload the delivery's audio and images to S3
	for _, file := range files {
		if !file.IsDir() && !strings.HasSuffix(file.Name(), ".xml") {
			filePath := filepath.Join(dir, file.Name())
			i.uploadToS3Indexed(filePath, fmt.Sprintf("%s/%s", deliveryID.Hex(), file.Name()))
		}
	}

	// Insert the delivery into the Mongo "deliveries" collection
	deliveryDoc := bson.M{
		"_id":             deliveryID,
		"upload_etag":     uploadETag,
		"delivery_status": constants.DeliveryStatusValidating,
		"xml_file_path":   xmlRelativePath,
		"xml_content":     primitive.Binary{Data: xmlBytes, Subtype: 0x00}, // Store directly as generic binary for high data integrity
		"created_at":      time.Now(),
	}
	if _, err := i.deliveriesColl.InsertOne(i.ctx, deliveryDoc); err != nil {
		return fmt.Errorf("failed to insert XML data into Mongo: %w", err)
	}

	return nil
}

// downloadFromRaw downloads a file from the S3 "raw" bucket to a temporary file.
func (i *Indexer) downloadFromS3Raw(remotePath string) (string, func()) {
	if !strings.HasPrefix(remotePath, "s3://"+i.rawBucket+"/") {
		i.logger.Error("Invalid S3 path", "path", remotePath)
		return "", func() {}
	}
	s3Key := strings.TrimPrefix(remotePath, "s3://"+i.rawBucket+"/")
	file, err := os.CreateTemp("", "*.zip")
	if err != nil {
		i.logger.Error("Error creating temp file", "error", err)
		return "", func() {}
	}

	_, err = i.s3Downloader.Download(file, &s3.GetObjectInput{
		Bucket: aws.String(i.rawBucket),
		Key:    aws.String(s3Key),
	})
	if err != nil {
		i.logger.Error("Error downloading file from S3", "error", err)
		file.Close()
		os.Remove(file.Name())
		return "", func() {}
	}
	file.Close()
	return file.Name(), func() { os.Remove(file.Name()) }
}

// uploadToIndexed uploads a file to the S3 "indexed" bucket.
func (i *Indexer) uploadToS3Indexed(filePath, fileKey string) {
	file, err := os.Open(filePath)
	if err != nil {
		i.logger.Error("Error opening file", "error", err)
		return
	}
	defer file.Close()

	_, err = i.s3Uploader.Upload(&s3manager.UploadInput{
		Bucket: aws.String(i.indexedBucket),
		Key:    aws.String(fileKey),
		Body:   file,
	})
	if err != nil {
		i.logger.Error("Error uploading file to S3", "error", err)
	} else {
		i.logger.Info("Uploaded file to S3", "file", filePath, "key", fileKey)
	}
}

// unzip extracts the contents of the zip file at src to the directory at dest.
func unzip(src, dest string) error {
	r, err := zip.OpenReader(src)
	if err != nil {
		return err
	}
	defer r.Close()

	for _, f := range r.File {
		fpath := filepath.Join(dest, f.Name)
		if f.FileInfo().IsDir() {
			os.MkdirAll(fpath, os.ModePerm)
		} else {
			if err = os.MkdirAll(filepath.Dir(fpath), os.ModePerm); err != nil {
				return err
			}
			outFile, err := os.OpenFile(fpath, os.O_WRONLY|os.O_CREATE|os.O_TRUNC, f.Mode())
			if err != nil {
				return err
			}
			rc, err := f.Open()
			if err != nil {
				return err
			}
			_, err = io.Copy(outFile, rc)

			// Close the file without deferring to ensure we don't open too many files
			outFile.Close()
			rc.Close()

			if err != nil {
				return err
			}
		}
	}
	return nil
}<|MERGE_RESOLUTION|>--- conflicted
+++ resolved
@@ -79,13 +79,8 @@
 	if err := changeStream.Decode(&changeDoc); err != nil {
 		log.Fatal(err)
 	}
-<<<<<<< HEAD
-	fullDocument, _ := changeDoc["fullDocument"].(bson.M)
-	i.logger.Info("Processing new upload", "upload", fullDocument)
-=======
 	upload := changeDoc.FullDocument
 	i.logger.Info("Processing new upload", "_id", upload.ID)
->>>>>>> b4cc9689
 
 	// Download ZIP file from S3
 	uploadETag := upload.UploadETag
