package parser

import (
	"context"
	"fmt"
	"ingester/common"
	"ingester/constants"
	"log"
	"log/slog"
	"time"

	"go.mongodb.org/mongo-driver/bson"
	"go.mongodb.org/mongo-driver/bson/primitive"
	"go.mongodb.org/mongo-driver/mongo"
)

type Parser struct {
<<<<<<< HEAD
	mongoClient *mongo.Client
	indexedColl *mongo.Collection
	parsedColl  *mongo.Collection
	ctx         context.Context
	logger      *slog.Logger
}

// RunNewParser starts the parser service, which listens for new indexed documents in the Mongo "indexed" collection and turns them into Audius format track format.
func RunNewParser(ctx context.Context) {
	mongoClient := common.InitMongoClient(ctx)
	defer mongoClient.Disconnect(ctx)
	indexedColl := mongoClient.Database("ddex").Collection("indexed")
	parsedColl := mongoClient.Database("ddex").Collection("parsed")

	p := &Parser{
		mongoClient: mongoClient,
		indexedColl: indexedColl,
		parsedColl:  parsedColl,
		ctx:         ctx,
		logger:      slog.With("service", "parser"),
=======
	mongoClient         *mongo.Client
	rawBucket           string
	deliveriesColl      *mongo.Collection
	pendingReleasesColl *mongo.Collection
	ctx                 context.Context
	logger              *slog.Logger
}

func RunNewParser(ctx context.Context) {
	logger := slog.With("service", "parser")
	mongoClient := common.InitMongoClient(ctx, logger)
	defer mongoClient.Disconnect(ctx)

	p := &Parser{
		mongoClient:         mongoClient,
		rawBucket:           common.MustGetenv("AWS_BUCKET_RAW"),
		deliveriesColl:      mongoClient.Database("ddex").Collection("deliveries"),
		pendingReleasesColl: mongoClient.Database("ddex").Collection("pending_releases"),
		ctx:                 ctx,
		logger:              logger,
>>>>>>> b4cc9689
	}

	pipeline := mongo.Pipeline{bson.D{{Key: "$match", Value: bson.D{{Key: "operationType", Value: "insert"}}}}}
	changeStream, err := p.deliveriesColl.Watch(ctx, pipeline)
	if err != nil {
		panic(err)
	}
<<<<<<< HEAD
	p.logger.Info("Watching collection 'indexed'")
	defer changeStream.Close(ctx)

	for changeStream.Next(ctx) {
		var changeDoc bson.M
		if err := changeStream.Decode(&changeDoc); err != nil {
			log.Fatal(err)
		}
		fullDocument, _ := changeDoc["fullDocument"].(bson.M)
		p.parseIndexed(fullDocument)
=======
	p.logger.Info("Watching collection 'deliveries'")
	defer changeStream.Close(ctx)

	for changeStream.Next(ctx) {
		p.processDelivery(changeStream)
>>>>>>> b4cc9689
	}

	if err := changeStream.Err(); err != nil {
		log.Fatal(err)
	}
}

<<<<<<< HEAD
func (p *Parser) parseIndexed(fullDocument bson.M) {
	p.logger.Info("Processing new indexed document", "document", fullDocument)
	xmlData := fullDocument["xml_content"].(primitive.Binary).Data
	createTrackRelease, createAlbumRelease, errs := parseSonyXML(xmlData)
	if len(errs) != 0 {
		p.logger.Error("Failed to parse delivery. Printing errors...")
		for _, err := range errs {
			p.logger.Error(err.Error())
		}
		p.failAndUpdateStatus(fullDocument["_id"].(primitive.ObjectID), fmt.Errorf("failed to parse delivery: %v", errs))
	}
	p.logger.Info("Parsed delivery", "createTrackRelease", fmt.Sprintf("%+v", createTrackRelease), "createAlbumRelease", fmt.Sprintf("%+v", createAlbumRelease))
=======
func (p *Parser) processDelivery(changeStream *mongo.ChangeStream) {
	// Decode the "delivery" from Mongo
	var changeDoc struct {
		FullDocument common.Delivery `bson:"fullDocument"`
	}
	if err := changeStream.Decode(&changeDoc); err != nil {
		log.Fatal(err)
	}
	delivery := changeDoc.FullDocument
	p.logger.Info("Processing new delivery", "_id", delivery.ID)
>>>>>>> b4cc9689

	// TODO: We can loop through each release and validate if its URLs exist in the delivery.
	//       However, the DDEX spec actually says that a delivery can leave out the assets and just have the metadata (assuming they'll do another delivery with the assets closer to release date).

	session, err := p.mongoClient.StartSession()
	if err != nil {
<<<<<<< HEAD
		p.failAndUpdateStatus(fullDocument["_id"].(primitive.ObjectID), err)
	}
	err = mongo.WithSession(p.ctx, session, func(sessionCtx mongo.SessionContext) error {
=======
		p.failAndUpdateStatus(err, delivery.ID)
	}
	err = mongo.WithSession(p.ctx, session, func(sessionContext mongo.SessionContext) error {
>>>>>>> b4cc9689
		if err := session.StartTransaction(); err != nil {
			return err
		}

		// 2. Write each release in "delivery_xml" in the delivery as a bson doc in the 'pending_releases' collection
		pendingRelease := bson.M{
			"upload_etag":  delivery.UploadETag,
			"delivery_id":  delivery.ID,
			"entity":       "track",
			"publish_date": time.Now(),
			"created_at":   time.Now(),
		}
<<<<<<< HEAD
		result, err := p.parsedColl.InsertOne(p.ctx, parsedDoc)
=======
		result, err := p.pendingReleasesColl.InsertOne(p.ctx, pendingRelease)
>>>>>>> b4cc9689
		if err != nil {
			session.AbortTransaction(sessionCtx)
			return err
		}
<<<<<<< HEAD
		p.logger.Info("New parsed release doc", "id", result.InsertedID)

		// 3. Set delivery status for delivery in 'indexed' collection
		err = p.setIndexedDeliveryStatus(fullDocument["_id"].(primitive.ObjectID), constants.DeliveryStatusAwaitingPublishing, sessionCtx)
=======
		p.logger.Info("New pending release", "_id", result.InsertedID)

		// 3. Set delivery status for delivery in 'deliveries' collection
		err = p.setDeliveryStatus(sessionContext, delivery.ID, constants.DeliveryStatusAwaitingPublishing)
>>>>>>> b4cc9689
		if err != nil {
			session.AbortTransaction(sessionCtx)
			return err
		}

		return session.CommitTransaction(sessionCtx)
	})

	if err != nil {
<<<<<<< HEAD
		p.failAndUpdateStatus(fullDocument["_id"].(primitive.ObjectID), err)
=======
		p.failAndUpdateStatus(err, delivery.ID)
>>>>>>> b4cc9689
	}

	session.EndSession(p.ctx)
}

<<<<<<< HEAD
func (p *Parser) setIndexedDeliveryStatus(documentId primitive.ObjectID, status string, ctx context.Context) error {
	update := bson.M{"$set": bson.M{"delivery_status": status}}
	_, err := p.indexedColl.UpdateByID(ctx, documentId, update)
	return err
}

func (p *Parser) failAndUpdateStatus(documentId primitive.ObjectID, err error) {
	p.setIndexedDeliveryStatus(documentId, constants.DeliveryStatusError, p.ctx)
=======
func (p *Parser) setDeliveryStatus(ctx context.Context, documentId primitive.ObjectID, status string) error {
	update := bson.M{"$set": bson.M{"delivery_status": status}}
	_, err := p.deliveriesColl.UpdateByID(ctx, documentId, update)
	return err
}

func (p *Parser) failAndUpdateStatus(err error, documentId primitive.ObjectID) {
	p.setDeliveryStatus(p.ctx, documentId, constants.DeliveryStatusError)
>>>>>>> b4cc9689
	log.Fatal(err)
}<|MERGE_RESOLUTION|>--- conflicted
+++ resolved
@@ -15,28 +15,6 @@
 )
 
 type Parser struct {
-<<<<<<< HEAD
-	mongoClient *mongo.Client
-	indexedColl *mongo.Collection
-	parsedColl  *mongo.Collection
-	ctx         context.Context
-	logger      *slog.Logger
-}
-
-// RunNewParser starts the parser service, which listens for new indexed documents in the Mongo "indexed" collection and turns them into Audius format track format.
-func RunNewParser(ctx context.Context) {
-	mongoClient := common.InitMongoClient(ctx)
-	defer mongoClient.Disconnect(ctx)
-	indexedColl := mongoClient.Database("ddex").Collection("indexed")
-	parsedColl := mongoClient.Database("ddex").Collection("parsed")
-
-	p := &Parser{
-		mongoClient: mongoClient,
-		indexedColl: indexedColl,
-		parsedColl:  parsedColl,
-		ctx:         ctx,
-		logger:      slog.With("service", "parser"),
-=======
 	mongoClient         *mongo.Client
 	rawBucket           string
 	deliveriesColl      *mongo.Collection
@@ -45,6 +23,7 @@
 	logger              *slog.Logger
 }
 
+// RunNewParser starts the parser service, which listens for new indexed documents in the Mongo "indexed" collection and turns them into Audius format track format.
 func RunNewParser(ctx context.Context) {
 	logger := slog.With("service", "parser")
 	mongoClient := common.InitMongoClient(ctx, logger)
@@ -57,7 +36,6 @@
 		pendingReleasesColl: mongoClient.Database("ddex").Collection("pending_releases"),
 		ctx:                 ctx,
 		logger:              logger,
->>>>>>> b4cc9689
 	}
 
 	pipeline := mongo.Pipeline{bson.D{{Key: "$match", Value: bson.D{{Key: "operationType", Value: "insert"}}}}}
@@ -65,24 +43,11 @@
 	if err != nil {
 		panic(err)
 	}
-<<<<<<< HEAD
-	p.logger.Info("Watching collection 'indexed'")
-	defer changeStream.Close(ctx)
-
-	for changeStream.Next(ctx) {
-		var changeDoc bson.M
-		if err := changeStream.Decode(&changeDoc); err != nil {
-			log.Fatal(err)
-		}
-		fullDocument, _ := changeDoc["fullDocument"].(bson.M)
-		p.parseIndexed(fullDocument)
-=======
 	p.logger.Info("Watching collection 'deliveries'")
 	defer changeStream.Close(ctx)
 
 	for changeStream.Next(ctx) {
 		p.processDelivery(changeStream)
->>>>>>> b4cc9689
 	}
 
 	if err := changeStream.Err(); err != nil {
@@ -90,20 +55,6 @@
 	}
 }
 
-<<<<<<< HEAD
-func (p *Parser) parseIndexed(fullDocument bson.M) {
-	p.logger.Info("Processing new indexed document", "document", fullDocument)
-	xmlData := fullDocument["xml_content"].(primitive.Binary).Data
-	createTrackRelease, createAlbumRelease, errs := parseSonyXML(xmlData)
-	if len(errs) != 0 {
-		p.logger.Error("Failed to parse delivery. Printing errors...")
-		for _, err := range errs {
-			p.logger.Error(err.Error())
-		}
-		p.failAndUpdateStatus(fullDocument["_id"].(primitive.ObjectID), fmt.Errorf("failed to parse delivery: %v", errs))
-	}
-	p.logger.Info("Parsed delivery", "createTrackRelease", fmt.Sprintf("%+v", createTrackRelease), "createAlbumRelease", fmt.Sprintf("%+v", createAlbumRelease))
-=======
 func (p *Parser) processDelivery(changeStream *mongo.ChangeStream) {
 	// Decode the "delivery" from Mongo
 	var changeDoc struct {
@@ -114,22 +65,26 @@
 	}
 	delivery := changeDoc.FullDocument
 	p.logger.Info("Processing new delivery", "_id", delivery.ID)
->>>>>>> b4cc9689
+
+	xmlData := delivery.XmlContent.Data
+	createTrackRelease, createAlbumRelease, errs := parseSonyXML(xmlData)
+	if len(errs) != 0 {
+		p.logger.Error("Failed to parse delivery. Printing errors...")
+		for _, err := range errs {
+			p.logger.Error(err.Error())
+		}
+		p.failAndUpdateStatus(delivery.ID, fmt.Errorf("failed to parse delivery: %v", errs))
+	}
+	p.logger.Info("Parsed delivery", "createTrackRelease", fmt.Sprintf("%+v", createTrackRelease), "createAlbumRelease", fmt.Sprintf("%+v", createAlbumRelease))
 
 	// TODO: We can loop through each release and validate if its URLs exist in the delivery.
 	//       However, the DDEX spec actually says that a delivery can leave out the assets and just have the metadata (assuming they'll do another delivery with the assets closer to release date).
 
 	session, err := p.mongoClient.StartSession()
 	if err != nil {
-<<<<<<< HEAD
-		p.failAndUpdateStatus(fullDocument["_id"].(primitive.ObjectID), err)
+		p.failAndUpdateStatus(delivery.ID, err)
 	}
 	err = mongo.WithSession(p.ctx, session, func(sessionCtx mongo.SessionContext) error {
-=======
-		p.failAndUpdateStatus(err, delivery.ID)
-	}
-	err = mongo.WithSession(p.ctx, session, func(sessionContext mongo.SessionContext) error {
->>>>>>> b4cc9689
 		if err := session.StartTransaction(); err != nil {
 			return err
 		}
@@ -142,26 +97,15 @@
 			"publish_date": time.Now(),
 			"created_at":   time.Now(),
 		}
-<<<<<<< HEAD
-		result, err := p.parsedColl.InsertOne(p.ctx, parsedDoc)
-=======
 		result, err := p.pendingReleasesColl.InsertOne(p.ctx, pendingRelease)
->>>>>>> b4cc9689
 		if err != nil {
 			session.AbortTransaction(sessionCtx)
 			return err
 		}
-<<<<<<< HEAD
-		p.logger.Info("New parsed release doc", "id", result.InsertedID)
-
-		// 3. Set delivery status for delivery in 'indexed' collection
-		err = p.setIndexedDeliveryStatus(fullDocument["_id"].(primitive.ObjectID), constants.DeliveryStatusAwaitingPublishing, sessionCtx)
-=======
-		p.logger.Info("New pending release", "_id", result.InsertedID)
+		p.logger.Info("Inserted pending release", "_id", result.InsertedID)
 
 		// 3. Set delivery status for delivery in 'deliveries' collection
-		err = p.setDeliveryStatus(sessionContext, delivery.ID, constants.DeliveryStatusAwaitingPublishing)
->>>>>>> b4cc9689
+		err = p.setDeliveryStatus(delivery.ID, constants.DeliveryStatusAwaitingPublishing, sessionCtx)
 		if err != nil {
 			session.AbortTransaction(sessionCtx)
 			return err
@@ -171,34 +115,19 @@
 	})
 
 	if err != nil {
-<<<<<<< HEAD
-		p.failAndUpdateStatus(fullDocument["_id"].(primitive.ObjectID), err)
-=======
-		p.failAndUpdateStatus(err, delivery.ID)
->>>>>>> b4cc9689
+		p.failAndUpdateStatus(delivery.ID, err)
 	}
 
 	session.EndSession(p.ctx)
 }
 
-<<<<<<< HEAD
-func (p *Parser) setIndexedDeliveryStatus(documentId primitive.ObjectID, status string, ctx context.Context) error {
-	update := bson.M{"$set": bson.M{"delivery_status": status}}
-	_, err := p.indexedColl.UpdateByID(ctx, documentId, update)
-	return err
-}
-
-func (p *Parser) failAndUpdateStatus(documentId primitive.ObjectID, err error) {
-	p.setIndexedDeliveryStatus(documentId, constants.DeliveryStatusError, p.ctx)
-=======
-func (p *Parser) setDeliveryStatus(ctx context.Context, documentId primitive.ObjectID, status string) error {
+func (p *Parser) setDeliveryStatus(documentId primitive.ObjectID, status string, ctx context.Context) error {
 	update := bson.M{"$set": bson.M{"delivery_status": status}}
 	_, err := p.deliveriesColl.UpdateByID(ctx, documentId, update)
 	return err
 }
 
-func (p *Parser) failAndUpdateStatus(err error, documentId primitive.ObjectID) {
-	p.setDeliveryStatus(p.ctx, documentId, constants.DeliveryStatusError)
->>>>>>> b4cc9689
+func (p *Parser) failAndUpdateStatus(documentId primitive.ObjectID, err error) {
+	p.setDeliveryStatus(documentId, constants.DeliveryStatusError, p.ctx)
 	log.Fatal(err)
 }