--- conflicted
+++ resolved
@@ -17,11 +17,8 @@
   "dependencies": {
     "@audius/sdk": "*",
     "@types/multer": "1.4.11",
-<<<<<<< HEAD
     "cors": "2.8.5",
     "decompress": "4.2.1",
-=======
->>>>>>> bc375b11
     "dotenv": "16.3.1",
     "express": "4.18.2",
     "fast-xml-parser": "^4.3.2",
