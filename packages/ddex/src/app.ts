/* eslint-disable @typescript-eslint/no-unused-vars */
import type { Sql } from 'postgres'
import type { AudiusSdk } from '@audius/sdk/dist/sdk/index.d.ts'
import type { ScheduledReleaseService } from './services/scheduledReleaseService'
import type { XmlProcessorService } from './services/xmlProcessorService'
import express, { Express, Request, Response } from 'express'
import path from 'path'
import * as uploadController from './controllers/uploadController'
<<<<<<< HEAD
// import cors from 'cors'

export default function createApp(
  sql: Sql,
  audiusSdk: AudiusSdk,
  xmlProcessorService: XmlProcessorService,
  scheduledReleaseService: ScheduledReleaseService
) {
  /*
   * Setup app
   */
  const app: Express = express()

  // Uncomment when developing locally as this is required for uploads to work
  // when running the frontend and backend apps separately.
  // TODO make the dev flow more seamless
  // const corsOptions = {
  //   origin: 'http://localhost:5173'
  // }
  // app.use(cors(corsOptions));

  /*
   * Define API routes
   */

  app.post('/api/upload', uploadController.postUploadXml(xmlProcessorService))
  app.get('/api/health_check', (req: Request, res: Response) => {
    res.status(200).send('DDEX is alive!')
  })

  /*
   * Serve the React app as static assets at the root path
   */

  const isProduction = process.env.NODE_ENV === 'production'
  const buildPath = isProduction
    ? path.join(__dirname, '..', 'public')
    : path.join(__dirname, '..', '..', 'ddex-frontend', 'dist')
  app.use(express.static(buildPath))
  app.get('/', (req: Request, res: Response) => {
    res.sendFile(path.join(buildPath, 'index.html'))
  })
  app.get('*', (req: Request, res: Response) => {
    res.sendFile(path.join(buildPath, 'index.html')) // Fallback for handling client-side routing
  })

  return app
}
=======
import { createSdkService } from './services/sdkService'
import { createScheduledReleaseService } from './services/scheduledReleaseService'
import { createDbService } from './services/dbService'

/*
 * Initialize services
 */

const dbUrl =
  process.env.audius_db_url ||
  'postgres://postgres:postgres@localhost:5432/audius_discovery'
const dbService = createDbService(dbUrl)
const sdkService = createSdkService()
const scheduledReleaseService = createScheduledReleaseService(
  sdkService.getSdk()
)

/*
 * Setup app
 */

const app: Express = express()

/*
 * Define API routes
 */

app.post(
  '/api/upload',
  uploadController.postUploadXml(dbService, sdkService.getSdk())
)
app.get('/api/health_check', (req: Request, res: Response) => {
  res.status(200).send('DDEX is alive!')
})

/*
 * Serve the React app as static assets at the root path
 */

const isDev = process.env.IS_DEV === 'true'
const buildPath = isDev
  ? path.join(__dirname, '..', '..', 'ddex-frontend', 'dist')
  : path.join(__dirname, '..', 'public')
app.use(express.static(buildPath))
app.get('/', (req: Request, res: Response) => {
  res.sendFile(path.join(buildPath, 'index.html'))
})
app.get('*', (req: Request, res: Response) => {
  res.sendFile(path.join(buildPath, 'index.html')) // Fallback for handling client-side routing
})

export default app
>>>>>>> bc375b11
<|MERGE_RESOLUTION|>--- conflicted
+++ resolved
@@ -6,7 +6,6 @@
 import express, { Express, Request, Response } from 'express'
 import path from 'path'
 import * as uploadController from './controllers/uploadController'
-<<<<<<< HEAD
 // import cors from 'cors'
 
 export default function createApp(
@@ -41,10 +40,11 @@
    * Serve the React app as static assets at the root path
    */
 
-  const isProduction = process.env.NODE_ENV === 'production'
-  const buildPath = isProduction
-    ? path.join(__dirname, '..', 'public')
-    : path.join(__dirname, '..', '..', 'ddex-frontend', 'dist')
+  const isDev = process.env.IS_DEV === 'true'
+  const buildPath = isDev
+    ? path.join(__dirname, '..', '..', 'ddex-frontend', 'dist')
+    : path.join(__dirname, '..', 'public')
+  app.use(express.static(buildPath))
   app.use(express.static(buildPath))
   app.get('/', (req: Request, res: Response) => {
     res.sendFile(path.join(buildPath, 'index.html'))
@@ -54,58 +54,4 @@
   })
 
   return app
-}
-=======
-import { createSdkService } from './services/sdkService'
-import { createScheduledReleaseService } from './services/scheduledReleaseService'
-import { createDbService } from './services/dbService'
-
-/*
- * Initialize services
- */
-
-const dbUrl =
-  process.env.audius_db_url ||
-  'postgres://postgres:postgres@localhost:5432/audius_discovery'
-const dbService = createDbService(dbUrl)
-const sdkService = createSdkService()
-const scheduledReleaseService = createScheduledReleaseService(
-  sdkService.getSdk()
-)
-
-/*
- * Setup app
- */
-
-const app: Express = express()
-
-/*
- * Define API routes
- */
-
-app.post(
-  '/api/upload',
-  uploadController.postUploadXml(dbService, sdkService.getSdk())
-)
-app.get('/api/health_check', (req: Request, res: Response) => {
-  res.status(200).send('DDEX is alive!')
-})
-
-/*
- * Serve the React app as static assets at the root path
- */
-
-const isDev = process.env.IS_DEV === 'true'
-const buildPath = isDev
-  ? path.join(__dirname, '..', '..', 'ddex-frontend', 'dist')
-  : path.join(__dirname, '..', 'public')
-app.use(express.static(buildPath))
-app.get('/', (req: Request, res: Response) => {
-  res.sendFile(path.join(buildPath, 'index.html'))
-})
-app.get('*', (req: Request, res: Response) => {
-  res.sendFile(path.join(buildPath, 'index.html')) // Fallback for handling client-side routing
-})
-
-export default app
->>>>>>> bc375b11
+}