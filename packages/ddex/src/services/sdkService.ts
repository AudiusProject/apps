--- conflicted
+++ resolved
@@ -15,60 +15,8 @@
   const ddexKey = process.env.DDEX_KEY
   const ddexSecret = process.env.DDEX_SECRET
   const env = process.env.NODE_ENV || 'development'
-<<<<<<< HEAD
   if (!ddexKey || !ddexSecret) {
     throw new Error('DDEX keys not configured. Unable to initialize SDK')
-=======
-  if (ddexKey && ddexSecret) {
-    try {
-      const logger = new Logger({ logLevel: 'info' })
-
-      // Determine config to use
-      let config = developmentConfig as ServicesConfig
-      let initialSelectedNode = 'http://audius-protocol-discovery-provider-1'
-      if (env === 'prod') {
-        config = productionConfig as ServicesConfig
-        initialSelectedNode = 'https://discoveryprovider.audius.co'
-      } else if (env === 'stage') {
-        config = stagingConfig as ServicesConfig
-        initialSelectedNode = 'https://discoveryprovider.staging.audius.co'
-      }
-
-      // Init SDK
-      const discoveryNodeSelector = new DiscoveryNodeSelector({
-        initialSelectedNode,
-      })
-      const storageNodeSelector = new StorageNodeSelector({
-        auth: new AppAuth(ddexKey, ddexSecret),
-        discoveryNodeSelector: discoveryNodeSelector,
-        bootstrapNodes: config.storageNodes,
-        logger,
-      })
-      sdkInstance = sdk({
-        services: {
-          discoveryNodeSelector,
-          entityManager: new EntityManager({
-            discoveryNodeSelector,
-            web3ProviderUrl: config.web3ProviderUrl,
-            contractAddress: config.entityManagerContractAddress,
-            identityServiceUrl: config.identityServiceUrl,
-            useDiscoveryRelay: true,
-            logger,
-          }),
-          storageNodeSelector,
-          logger,
-        },
-        apiKey: ddexKey,
-        apiSecret: ddexSecret,
-        appName: 'DDEX Demo',
-      })
-      console.log(`SDK initialized for ${env}`)
-    } catch (error) {
-      console.error(`SDK failed to initialize for ${env}:`, error)
-    }
-  } else {
-    console.log('DDEX keys not configured. Skipping SDK initialization')
->>>>>>> bc375b11
   }
 
   try {
@@ -77,7 +25,7 @@
     // Determine config to use
     let config = developmentConfig as ServicesConfig
     let initialSelectedNode = 'http://audius-protocol-discovery-provider-1'
-    if (env === 'production') {
+    if (env === 'prod') {
       config = productionConfig as ServicesConfig
       initialSelectedNode = 'https://discoveryprovider.audius.co'
     } else if (env === 'stage') {
