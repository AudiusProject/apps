{
<<<<<<< HEAD
  "version": "0.6.16",
=======
  "version": "0.6.17",
>>>>>>> aab456d0
  "service": "discovery-node"
}<|MERGE_RESOLUTION|>--- conflicted
+++ resolved
@@ -1,8 +1,4 @@
 {
-<<<<<<< HEAD
-  "version": "0.6.16",
-=======
   "version": "0.6.17",
->>>>>>> aab456d0
   "service": "discovery-node"
 }