--- conflicted
+++ resolved
@@ -290,13 +290,7 @@
     "Test that we do not receive comments that have been reported by artist or high-karma user"
 
     initial_entities = {
-<<<<<<< HEAD
-        "aggregate_user": [
-            {"user_id": 3, "follower_count": COMMENT_KARMA_THRESHOLD + 1}
-        ]
-=======
         "aggregate_user": [{"user_id": 3, "follower_count": COMMENT_KARMA_THRESHOLD}],
->>>>>>> 4cd6d9d6
     }
 
     entities = {
