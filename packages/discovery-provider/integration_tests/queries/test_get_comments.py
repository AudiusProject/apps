import logging
from datetime import datetime

from integration_tests.utils import populate_mock_db
from src.queries.get_comments import get_comment_replies, get_track_comments
from src.utils.db_session import get_db
from src.utils.helpers import decode_string_id

logger = logging.getLogger(__name__)

test_entities = {
    "comments": [
        {  # parents
            "comment_id": i,
            "user_id": 1,
            "entity_id": 1,
            "entity_type": "Track",
            "created_at": datetime(2022, 1, i),
            "is_edited": i == 10,
            "track_timestamp_s": i,
        }
        for i in range(1, 11)
    ]
    + [
        {  # replies
            "user_id": 1,
            "entity_id": 1,
            "entity_type": "Track",
            "created_at": datetime(2024, 1, i),
            "comment_id": i + 100,
        }
        for i in range(1, 11)
    ],
    "comment_threads": [
        {"parent_comment_id": 10, "comment_id": i} for i in range(101, 111)
    ],
    "comment_reactions": [{"comment_id": 5, "user_id": 1}],
    "tracks": [
        {
            "track_id": 1,
            "title": "a",
            "owner_id": 10,
            "is_stream_gated": True,
            "stream_conditions": {
                "usdc_purchase": {
                    "price": 100,
                    "splits": {"some_user_bank": 1000000},
                }
            },
        },
    ],
}


def test_get_comments_default(app):
    with app.app_context():
        db = get_db()
        populate_mock_db(db, test_entities)
        comments = get_track_comments({"sort_method": "newest"}, 1)

        assert len(comments) == 5
        for comment in comments:
            if decode_string_id(comment["id"]) == 10:
                assert len(comment["replies"]) == 3
                assert comment["reply_count"] == 10
                assert comment["react_count"] == 0
                assert comment["is_edited"] == True
            else:
                assert len(comment["replies"]) == 0

            assert 5 <= decode_string_id(comment["id"]) <= 10


def test_get_comments_page(app):
    with app.app_context():
        db = get_db()
        populate_mock_db(db, test_entities)
        comments = get_track_comments(
            {"limit": 5, "offset": 5, "sort_method": "newest"}, 1
        )

        for comment in comments:
            assert 1 <= decode_string_id(comment["id"]) <= 5


def test_get_comments_sort(app):
    with app.app_context():
        db = get_db()
        populate_mock_db(db, test_entities)

        # Testing default sort "top"
        comments = get_track_comments({}, 1)
        assert decode_string_id(comments[0]["id"]) == 5
        assert comments[0]["react_count"] == 1

        # Testing sort "top"
        comments = get_track_comments({"sort_method": "top"}, 1)
        assert decode_string_id(comments[0]["id"]) == 5
        assert comments[0]["react_count"] == 1

        # Testing sort "newest"
        comments = get_track_comments({"sort_method": "newest"}, 1)
        assert decode_string_id(comments[0]["id"]) == 10

        # Testing sort "timestamp"
        comments = get_track_comments({"sort_method": "timestamp"}, 1)
        assert decode_string_id(comments[0]["id"]) == 1
        assert comments[0]["track_timestamp_s"] == 1


def test_get_comments_pinned(app):
    entities = {
        "comments": [
            {
                "comment_id": 1,
                "user_id": 1,
                "entity_id": 1,
                "entity_type": "Track",
                "created_at": datetime(2022, 1, 1),
                "track_timestamp_s": 1,
            },
            {
                "comment_id": 2,
                "user_id": 1,
                "entity_id": 1,
                "entity_type": "Track",
                "created_at": datetime(2022, 1, 2),
                "track_timestamp_s": 2,
                "is_pinned": True,
            },
        ],
        "tracks": [{"track_id": 1, "owner_id": 10}],
    }

    with app.app_context():
        db = get_db()
        populate_mock_db(db, entities)

        comments = get_track_comments({"sort_method": "top"}, 1)
        assert decode_string_id(comments[0]["id"]) == 2

        comments = get_track_comments({"sort_method": "newest"}, 1)
        assert decode_string_id(comments[0]["id"]) == 2

        comments = get_track_comments({"sort_method": "timestamp"}, 1)
        assert decode_string_id(comments[0]["id"]) == 2


def test_get_comments_replies(app):
    with app.app_context():
        db = get_db()
        populate_mock_db(db, test_entities)
        comments = get_comment_replies(
            {"limit": 2, "offset": 2, "sort_method": "newest"}, 10
        )
        for comment in comments:
            assert 103 <= decode_string_id(comment["id"]) <= 105


<<<<<<< HEAD
def test_get_muted_comments(app):
    entities = {
        "comments": [
            {
=======
def test_get_deleted_comments(app):
    entities = {
        "comments": [
            {
                "comment_id": 0,
                "user_id": 1,
                "entity_id": 1,
                "entity_type": "Track",
                "created_at": datetime(2022, 1, 2),
                "track_timestamp_s": 2,
            },
            {
>>>>>>> 19698c8b
                "comment_id": 1,
                "user_id": 1,
                "entity_id": 1,
                "entity_type": "Track",
<<<<<<< HEAD
                "created_at": datetime(2022, 1, 1),
                "track_timestamp_s": 1,
            },
        ],
        "comment_notification_settings": [
            {
                "user_id": 1,
                "entity_id": 1,
                "entity_type": "Comment",
                "is_muted": True,
            }
        ],
        "tracks": [{"track_id": 1, "owner_id": 10}],
=======
                "created_at": datetime(2022, 1, 2),
                "track_timestamp_s": 3,
                "is_delete": True,
            },
        ],
        "tracks": [{"track_id": 1, "owner_id": 10}],
    }

    with app.app_context():
        db = get_db()
        populate_mock_db(db, entities)

        comments = get_track_comments({"sort_method": "top"}, 1)
        assert len(comments) == 1


def test_get_tombstone_comments(app):
    entities = {
        "comments": [
            {
                "comment_id": i,
                "user_id": 1,
                "entity_id": 1,
                "entity_type": "Track",
                "created_at": datetime(2022, 1, 2),
                "track_timestamp_s": 2,
                "is_pinned": True,
            }
            for i in range(1, 5)
        ]
        + [
            {  # deleted comment
                "comment_id": 0,
                "user_id": 1,
                "entity_id": 1,
                "entity_type": "Track",
                "created_at": datetime(2022, 1, 1),
                "track_timestamp_s": 1,
                "is_delete": True,
            },
            {  # this comment is a reply to the deleted comment
                "comment_id": 6,
                "user_id": 1,
                "entity_id": 1,
                "entity_type": "Track",
                "created_at": datetime(2022, 1, 2),
                "track_timestamp_s": 2,
                "is_pinned": False,
            },
        ],
        "tracks": [{"track_id": 1, "owner_id": 10}],
        "comment_threads": [{"parent_comment_id": 0, "comment_id": 6}],
>>>>>>> 19698c8b
    }

    with app.app_context():
        db = get_db()
        populate_mock_db(db, entities)

<<<<<<< HEAD
        comments = get_track_comments({}, 1)
        assert comments[0]["is_muted"] == True
=======
        # sort by top
        comments = get_track_comments({"sort_method": "top"}, 1)

        assert decode_string_id(comments[0]["id"]) == 1  # misc comment should be top
        assert (
            decode_string_id(comments[-1]["id"]) == 0
        )  # deleted comment should be last
        assert comments[-1]["is_tombstone"] == True  # deleted comment should be last

        # sort by newest
        comments = get_track_comments({"sort_method": "newest"}, 1)
        assert decode_string_id(comments[0]["id"]) == 1  # misc comment should be top
        assert (
            decode_string_id(comments[-1]["id"]) == 0
        )  # deleted comment should be last
        assert comments[-1]["is_tombstone"] == True  # deleted comment should be last

        # sort by timestamp
        comments = get_track_comments({"sort_method": "timestamp"}, 1)
        assert decode_string_id(comments[0]["id"]) == 1  # misc comment should be top
        assert (
            decode_string_id(comments[-1]["id"])
        ) == 0  # deleted comment should be last
        assert comments[-1]["is_tombstone"] == True  # deleted comment should be last
>>>>>>> 19698c8b
<|MERGE_RESOLUTION|>--- conflicted
+++ resolved
@@ -157,30 +157,14 @@
             assert 103 <= decode_string_id(comment["id"]) <= 105
 
 
-<<<<<<< HEAD
 def test_get_muted_comments(app):
     entities = {
         "comments": [
             {
-=======
-def test_get_deleted_comments(app):
-    entities = {
-        "comments": [
-            {
-                "comment_id": 0,
-                "user_id": 1,
-                "entity_id": 1,
-                "entity_type": "Track",
-                "created_at": datetime(2022, 1, 2),
-                "track_timestamp_s": 2,
-            },
-            {
->>>>>>> 19698c8b
                 "comment_id": 1,
                 "user_id": 1,
                 "entity_id": 1,
                 "entity_type": "Track",
-<<<<<<< HEAD
                 "created_at": datetime(2022, 1, 1),
                 "track_timestamp_s": 1,
             },
@@ -194,7 +178,32 @@
             }
         ],
         "tracks": [{"track_id": 1, "owner_id": 10}],
-=======
+    }
+
+    with app.app_context():
+        db = get_db()
+        populate_mock_db(db, entities)
+
+        comments = get_track_comments({}, 1)
+        assert comments[0]["is_muted"] == True
+
+
+def test_get_deleted_comments(app):
+    entities = {
+        "comments": [
+            {
+                "comment_id": 0,
+                "user_id": 1,
+                "entity_id": 1,
+                "entity_type": "Track",
+                "created_at": datetime(2022, 1, 2),
+                "track_timestamp_s": 2,
+            },
+            {
+                "comment_id": 1,
+                "user_id": 1,
+                "entity_id": 1,
+                "entity_type": "Track",
                 "created_at": datetime(2022, 1, 2),
                 "track_timestamp_s": 3,
                 "is_delete": True,
@@ -247,17 +256,12 @@
         ],
         "tracks": [{"track_id": 1, "owner_id": 10}],
         "comment_threads": [{"parent_comment_id": 0, "comment_id": 6}],
->>>>>>> 19698c8b
-    }
-
-    with app.app_context():
-        db = get_db()
-        populate_mock_db(db, entities)
-
-<<<<<<< HEAD
-        comments = get_track_comments({}, 1)
-        assert comments[0]["is_muted"] == True
-=======
+    }
+
+    with app.app_context():
+        db = get_db()
+        populate_mock_db(db, entities)
+
         # sort by top
         comments = get_track_comments({"sort_method": "top"}, 1)
 
@@ -281,5 +285,4 @@
         assert (
             decode_string_id(comments[-1]["id"])
         ) == 0  # deleted comment should be last
-        assert comments[-1]["is_tombstone"] == True  # deleted comment should be last
->>>>>>> 19698c8b
+        assert comments[-1]["is_tombstone"] == True  # deleted comment should be last