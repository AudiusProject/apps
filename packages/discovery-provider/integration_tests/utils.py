--- conflicted
+++ resolved
@@ -130,13 +130,10 @@
         comment_threads = entities.get("comment_threads", [])
         comment_reactions = entities.get("comment_reactions", [])
         comment_mentions = entities.get("comment_mentions", [])
-<<<<<<< HEAD
         comment_reports = entities.get("comment_reports", [])
-=======
         comment_notification_settings = entities.get(
             "comment_notification_settings", []
         )
->>>>>>> 49a8e4fb
         playlists = entities.get("playlists", [])
         playlist_tracks = entities.get("playlist_tracks", [])
         users = entities.get("users", [])
@@ -856,7 +853,6 @@
                 blocknumber=i + block_offset,
             )
             session.add(comment_mention_record)
-<<<<<<< HEAD
         for i, comment_report in enumerate(comment_reports):
             comment_report_record = CommentReport(
                 comment_id=comment_report.get("comment_id", i),
@@ -869,7 +865,6 @@
                 blocknumber=i + block_offset,
             )
             session.add(comment_report_record)
-=======
         for i, comment_notification_setting in enumerate(comment_notification_settings):
             comment_mention_record = CommentNotificationSetting(
                 user_id=comment_notification_setting.get("user_id", i),
@@ -884,6 +879,5 @@
                 ),
             )
             session.add(comment_mention_record)
->>>>>>> 49a8e4fb
 
         session.commit()