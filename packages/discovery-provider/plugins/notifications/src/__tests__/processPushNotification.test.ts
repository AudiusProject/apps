import { expect, jest, test } from '@jest/globals'
import { Processor } from '../main'
import * as sns from '../sns'
import { config } from './../config'
import {
  createChat,
  readChat,
  insertMessage,
  insertReaction,
  insertBlast,
  setupTwoUsersWithDevices,
  setupTest,
  resetTests,
  insertFollows,
  insertChatPermission,
  setupNUsersWithDevices
} from '../utils/populateDB'

describe('Push Notifications', () => {
  let processor: Processor
  const sendPushNotificationSpy = jest
    .spyOn(sns, 'sendPushNotification')
    .mockImplementation(() => Promise.resolve({ endpointDisabled: false }))

  beforeEach(async () => {
    const setup = await setupTest({ mockTime: false })
    processor = setup.processor
  })

  afterEach(async () => {
    await resetTests(processor)
  })

  test('Process DM for ios', async () => {
    const { user1, user2 } = await setupTwoUsersWithDevices(
      processor.discoveryDB,
      processor.identityDB
    )

    // Start processor
    processor.start()
    // Let notifications job run for a few cycles to initialize the min cursors in redis
    await new Promise((r) => setTimeout(r, config.pollInterval * 2))

    // User 1 sent message config.dmNotificationDelay ms ago
    const message = 'hi from user 1'
    const messageId = '1'
    const messageTimestampMs = Date.now() - config.dmNotificationDelay
    const messageTimestamp = new Date(messageTimestampMs)
    const chatId = '1'
    await createChat(
      processor.discoveryDB,
      user1.userId,
      user2.userId,
      chatId,
      messageTimestamp
    )
    await insertMessage(
      processor.discoveryDB,
      user1.userId,
      chatId,
      messageId,
      message,
      messageTimestamp
    )

    await new Promise((r) => setTimeout(r, config.pollInterval * 2))

    expect(sendPushNotificationSpy).toHaveBeenCalledTimes(1)
    expect(sendPushNotificationSpy).toHaveBeenCalledWith(
      {
        type: user2.deviceType,
        targetARN: user2.awsARN,
        badgeCount: 1
      },
      {
        title: 'Message',
        body: `New message from ${user1.name}`,
        data: {
          type: 'Message',
          chatId
        }
      }
    )

    // User 2 reacted to user 1's message config.dmNotificationDelay ms ago
    const reaction = '🔥'
    const reactionTimestampMs = Date.now() - config.dmNotificationDelay
    await insertReaction(
      processor.discoveryDB,
      user2.userId,
      messageId,
      reaction,
      new Date(reactionTimestampMs)
    )

    await new Promise((r) => setTimeout(r, config.pollInterval * 2))
    expect(sendPushNotificationSpy).toHaveBeenCalledTimes(2)
    expect(sendPushNotificationSpy).toHaveBeenNthCalledWith(
      2,
      {
        type: user1.deviceType,
        targetARN: user1.awsARN,
        badgeCount: 1
      },
      {
        title: 'Reaction',
        body: `${user2.name} reacted ${reaction}`,
        data: {
          type: 'MessageReaction',
          chatId,
          messageId
        }
      }
    )

    await insertFollows(processor.discoveryDB, [
      { follower_user_id: user2.userId, followee_user_id: user1.userId }
    ])
    await new Promise((r) => setTimeout(r, config.pollInterval * 2))

    // Follow notif
    expect(sendPushNotificationSpy).toHaveBeenCalledTimes(3)
    const blast = 'hi from user 1'
    const blastId = '1'
    const blastTimestampMs = Date.now() - config.dmNotificationDelay
    const blastTimestamp = new Date(blastTimestampMs)
    const audience = 'follower_audience'
    await insertBlast(
      processor.discoveryDB,
      user1.userId,
      blastId,
      blast,
      audience,
      undefined,
      undefined,
      blastTimestamp
    )

    await new Promise((r) => setTimeout(r, config.pollInterval * 2))
    // Ensure this only produces one notif from the blast, no dup notifs from the blast fan-out
    // as 1-1 message notifs should ignore blasts
    expect(sendPushNotificationSpy).toHaveBeenCalledTimes(4)
    expect(sendPushNotificationSpy).toHaveBeenNthCalledWith(
      4,
      { badgeCount: 2, targetARN: user2.awsARN, type: user2.deviceType },
      {
        title: 'Message',
        body: `New message from ${user1.name}`,
        data: expect.objectContaining({
          chatId: '7eP5n:ML51L',
          type: 'Message'
        })
      }
    )
  }, 40000)

  test('Process chat blast notification', async () => {
    const { user1, user2 } = await setupTwoUsersWithDevices(
      processor.discoveryDB,
      processor.identityDB
    )

    // Start processor
    processor.start()
    // Let notifications job run for a few cycles to initialize the min cursors in redis
    await new Promise((r) => setTimeout(r, config.pollInterval * 2))

    await insertFollows(processor.discoveryDB, [
      { follower_user_id: user2.userId, followee_user_id: user1.userId }
    ])

    await new Promise((r) => setTimeout(r, config.pollInterval * 2))

    // follow notification
    expect(sendPushNotificationSpy).toHaveBeenCalledTimes(1)

    // User 1 sent message config.dmNotificationDelay ms ago
    const message = 'hi from user 1'
    const blastId = '1'
    const messageTimestampMs = Date.now() - config.dmNotificationDelay
    const messageTimestamp = new Date(messageTimestampMs)
    const audience = 'follower_audience'
    await insertBlast(
      processor.discoveryDB,
      user1.userId,
      blastId,
      message,
      audience,
      undefined,
      undefined,
      messageTimestamp
    )

    await new Promise((r) => setTimeout(r, config.pollInterval * 2))

    // Expect 1 follow notif and 1 blast message notif
    // expect(sendPushNotificationSpy).toHaveBeenCalledTimes(2)
    const calls = sendPushNotificationSpy.mock.calls
    const expectedCalls = [
      [
        expect.objectContaining({
          type: user1.deviceType,
          targetARN: user1.awsARN,
          badgeCount: 1
        }),
        expect.objectContaining({
          title: 'New Follow',
          body: `${user2.name} followed you`,
          data: expect.objectContaining({
            type: 'Follow'
          })
        })
      ],
      [
        expect.objectContaining({
          type: user2.deviceType,
          targetARN: user2.awsARN,
          badgeCount: 1
        }),
        expect.objectContaining({
          title: 'Message',
          body: `New message from ${user1.name}`,
          data: expect.objectContaining({
            type: 'Message'
          })
        })
      ]
    ]
    expect(calls).toEqual(expect.arrayContaining(expectedCalls))

    // User 2 only allows tippers to message them
    await insertChatPermission(processor.discoveryDB, user2.userId, 'tippers')

    // New blast from user 1 now should not be sent to user 2 as user 1 has not tipped user 2
    const message2 = 'please let me DM you'
    const blastId2 = '2'
    const messageTimestampMs2 = Date.now() - config.dmNotificationDelay
    const messageTimestamp2 = new Date(messageTimestampMs2)
    await insertBlast(
      processor.discoveryDB,
      user1.userId,
      blastId2,
      message2,
      audience,
      undefined,
      undefined,
      messageTimestamp2
    )

    await new Promise((r) => setTimeout(r, config.pollInterval * 2))

    // No new notifications
    expect(sendPushNotificationSpy).toHaveBeenCalledTimes(2)
  }, 40000)

  test('Test many blasts ', async () => {
    config.blastUserBatchSize = 2
    const numUsers = 5
    const numInitialFollowers = numUsers - 2
    const users = await setupNUsersWithDevices(
      processor.discoveryDB,
      processor.identityDB,
      numUsers
    )

    // User 0 is the blast sender. All other users follow user 0
    // except user 2 (leave a gap)
    await insertFollows(processor.discoveryDB, [
      { follower_user_id: 1, followee_user_id: 0 },
      { follower_user_id: 3, followee_user_id: 0 },
      { follower_user_id: 4, followee_user_id: 0 }
    ])

    processor.start()
    await new Promise((r) => setTimeout(r, config.pollInterval * 2))

    // Follow notifs
    expect(sendPushNotificationSpy).toHaveBeenCalledTimes(numInitialFollowers)

    let blastId = '0'
    let blastTimestampMs = Date.now() - config.dmNotificationDelay
    let blastTimestamp = new Date(blastTimestampMs)
    const audience = 'follower_audience'
    let message = 'hi from user 0'
    await insertBlast(
      processor.discoveryDB,
      0,
      blastId,
      message,
      audience,
      undefined,
      undefined,
      blastTimestamp
    )

    await new Promise((r) =>
      setTimeout(r, config.pollInterval * (numUsers - 1))
    )

    let notifsSoFar = numInitialFollowers * 2
    expect(sendPushNotificationSpy).toHaveBeenCalledTimes(notifsSoFar)
    for (let i = 0; i < numInitialFollowers; i++) {
      expect(sendPushNotificationSpy).toHaveBeenNthCalledWith(
        notifsSoFar - i,
        expect.objectContaining({
          type: users[0].deviceType
        }),
        expect.objectContaining({
          title: 'Message',
          body: `New message from ${users[0].name}`,
          data: expect.objectContaining({
            type: 'Message'
          })
        })
      )
    }

    // Test race condition when new follower whose userId is in the middle of a batch
    // is added in between processing a blast
    blastId = '1'
    blastTimestampMs = Date.now() - config.dmNotificationDelay
    blastTimestamp = new Date(blastTimestampMs)
    message = 'second blast from user 0'
    await insertBlast(
      processor.discoveryDB,
      0,
      blastId,
      message,
      audience,
      undefined,
      undefined,
      blastTimestamp
    )
    await new Promise((r) => setTimeout(r, config.pollInterval))

    await insertFollows(processor.discoveryDB, [
      { follower_user_id: 2, followee_user_id: 0 }
    ])

    await new Promise((r) =>
      setTimeout(r, config.pollInterval * (numUsers - 1))
    )

    // Expect 3 more blast notifs + 1 follow notif
    notifsSoFar = numInitialFollowers * 3 + 1
    expect(sendPushNotificationSpy).toHaveBeenCalledTimes(notifsSoFar)
    expect(sendPushNotificationSpy).toHaveBeenNthCalledWith(
      notifsSoFar,
      expect.objectContaining({
        type: users[0].deviceType
      }),
      expect.objectContaining({
        title: 'Message',
        body: `New message from ${users[0].name}`,
        data: expect.objectContaining({
          type: 'Message'
        })
      })
    )

    const numFinalFollowers = numUsers - 1
    blastId = '2'
    blastTimestampMs = Date.now() - config.dmNotificationDelay
    blastTimestamp = new Date(blastTimestampMs)
    message = 'third blast from user 0'
    await insertBlast(
      processor.discoveryDB,
      0,
      blastId,
      message,
      audience,
      undefined,
      undefined,
      blastTimestamp
    )

    await new Promise((r) =>
      setTimeout(r, config.pollInterval * (numUsers - 1))
    )

    // Expect all users to receive a blast notif now
    notifsSoFar = notifsSoFar + numFinalFollowers
    expect(sendPushNotificationSpy).toHaveBeenCalledTimes(notifsSoFar)
    for (let i = 0; i < numFinalFollowers; i++) {
      expect(sendPushNotificationSpy).toHaveBeenNthCalledWith(
        notifsSoFar - i,
        expect.objectContaining({
          type: users[0].deviceType
        }),
        expect.objectContaining({
          title: 'Message',
          body: `New message from ${users[0].name}`,
          data: expect.objectContaining({
            type: 'Message'
          })
        })
      )
    }
  }, 40000)

<<<<<<< HEAD
  // Our client should not allow blasts to be sent with audience size 0, but technically
=======
  // Clients may not allow blasts to be sent with audience size 0, but technically
>>>>>>> 9d94dae7
  // this is not restricted at the protocol layer. This test is to ensure that the processor
  // correctly skips over such blasts and doesn't stall.
  test('Test blast with audience size 0', async () => {
    config.blastUserBatchSize = 2
    const { user1, user2 } = await setupTwoUsersWithDevices(
      processor.discoveryDB,
      processor.identityDB
    )

    // User 0 is the blast sender. All other users follow user 0 except user 3
    await insertFollows(processor.discoveryDB, [
      { follower_user_id: user2.userId, followee_user_id: user1.userId }
    ])

    processor.start()
    await new Promise((r) => setTimeout(r, config.pollInterval * 2))

    // Follow notif
    expect(sendPushNotificationSpy).toHaveBeenCalledTimes(1)

    // First blast sent by user2 who has no followers, so audience size 0
    let blastId = '0'
    let blastTimestampMs = Date.now() - config.dmNotificationDelay
    let blastTimestamp = new Date(blastTimestampMs)
    const audience = 'follower_audience'
    let message = 'this blast should not reach anyone'
    await insertBlast(
      processor.discoveryDB,
      user2.userId,
      blastId,
      message,
      audience,
      undefined,
      undefined,
      blastTimestamp
    )

    await new Promise((r) => setTimeout(r, config.pollInterval * 2))

    // No new notifs
    expect(sendPushNotificationSpy).toHaveBeenCalledTimes(1)

    blastId = '1'
    blastTimestampMs = Date.now() - config.dmNotificationDelay
    blastTimestamp = new Date(blastTimestampMs)
    message = 'this blast should reach 1 follower'
    await insertBlast(
      processor.discoveryDB,
      user1.userId,
      blastId,
      message,
      audience,
      undefined,
      undefined,
      blastTimestamp
    )

    await new Promise((r) => setTimeout(r, config.pollInterval * 2))

    // Now expect to see follow notif + 1 blast notif
    expect(sendPushNotificationSpy).toHaveBeenCalledTimes(2)
    expect(sendPushNotificationSpy).toHaveBeenNthCalledWith(
      2,
      { badgeCount: 1, targetARN: user2.awsARN, type: user2.deviceType },
      {
        title: 'Message',
        body: `New message from ${user1.name}`,
        data: expect.objectContaining({
          chatId: '7eP5n:ML51L',
          type: 'Message'
        })
      }
    )
<<<<<<< HEAD
  }, 40000)
=======
  })
>>>>>>> 9d94dae7

  test('Does not send DM notifications when sender is receiver', async () => {
    const { user1, user2 } = await setupTwoUsersWithDevices(
      processor.discoveryDB,
      processor.identityDB
    )

    // Start processor
    processor.start()
    // Let notifications job run for a few cycles to initialize the min cursors in redis
    await new Promise((r) => setTimeout(r, config.pollInterval * 2))

    // User 1 sent message config.dmNotificationDelay ms ago
    const message = 'hi from user 1'
    const messageId = '1'
    const messageTimestampMs = Date.now() - config.dmNotificationDelay
    const messageTimestamp = new Date(messageTimestampMs)
    const chatId = '1'
    await createChat(
      processor.discoveryDB,
      user1.userId,
      user2.userId,
      chatId,
      messageTimestamp
    )
    await insertMessage(
      processor.discoveryDB,
      user1.userId,
      chatId,
      messageId,
      message,
      messageTimestamp
    )

    // expanded timeout because timeout was faster than delay
    // see 'Does not send DM reaction notifications created fewer than delay minutes ago' test for why
    // the spy might not have been called
    await new Promise((r) => setTimeout(r, config.pollInterval * 5))
    expect(sendPushNotificationSpy).toHaveBeenCalledTimes(1)
    expect(sendPushNotificationSpy).toHaveBeenCalledWith(
      {
        type: user2.deviceType,
        targetARN: user2.awsARN,
        badgeCount: 1
      },
      {
        title: 'Message',
        body: `New message from ${user1.name}`,
        data: {
          type: 'Message',
          chatId
        }
      }
    )

    jest.clearAllMocks()

    // User 1 reacted to user 1's message config.dmNotificationDelay ms ago
    const reaction = '🔥'
    const reactionTimestampMs = Date.now() - config.dmNotificationDelay
    await insertReaction(
      processor.discoveryDB,
      user1.userId,
      messageId,
      reaction,
      new Date(reactionTimestampMs)
    )

    await new Promise((r) => setTimeout(r, config.pollInterval * 2))
    expect(sendPushNotificationSpy).not.toHaveBeenCalled()
  }, 40000)

  test('Does not send DM notifications created fewer than delay minutes ago', async () => {
    const { user1, user2 } = await setupTwoUsersWithDevices(
      processor.discoveryDB,
      processor.identityDB
    )

    // Start processor
    processor.start()
    // Let notifications job run for a few cycles to initialize the min cursors in redis
    await new Promise((r) => setTimeout(r, config.pollInterval * 2))

    // User 1 sends message now
    const message = 'hi from user 1'
    const messageId = '1'
    const messageTimestamp = new Date(Date.now())
    const chatId = '1'
    await createChat(
      processor.discoveryDB,
      user1.userId,
      user2.userId,
      chatId,
      messageTimestamp
    )
    await insertMessage(
      processor.discoveryDB,
      user1.userId,
      chatId,
      messageId,
      message,
      messageTimestamp
    )

    await new Promise((r) => setTimeout(r, config.pollInterval * 2))
    expect(sendPushNotificationSpy).not.toHaveBeenCalled
  })

  test('Does not send DM reaction notifications created fewer than delay minutes ago', async () => {
    const { user1, user2 } = await setupTwoUsersWithDevices(
      processor.discoveryDB,
      processor.identityDB
    )

    // Set up chat and message
    const message = 'hi from user 1'
    const messageId = '1'
    const messageTimestamp = new Date(Date.now())
    const chatId = '1'
    await createChat(
      processor.discoveryDB,
      user1.userId,
      user2.userId,
      chatId,
      messageTimestamp
    )
    await insertMessage(
      processor.discoveryDB,
      user1.userId,
      chatId,
      messageId,
      message,
      messageTimestamp
    )

    // Start processor
    processor.start()
    // Let notifications job run for a few cycles to initialize the min cursors in redis
    await new Promise((r) => setTimeout(r, config.pollInterval * 2))

    // User 2 reacts to user 1's message now
    const reaction = '🔥'
    await insertReaction(
      processor.discoveryDB,
      user2.userId,
      messageId,
      reaction,
      new Date(Date.now())
    )

    await new Promise((r) => setTimeout(r, config.pollInterval * 2))
    expect(sendPushNotificationSpy).not.toHaveBeenCalled
  })

  test('Does not send DM notifications for messages that have been read', async () => {
    const { user1, user2 } = await setupTwoUsersWithDevices(
      processor.discoveryDB,
      processor.identityDB
    )

    // Start processor
    processor.start()
    // Let notifications job run for a few cycles to initialize the min cursors in redis
    await new Promise((r) => setTimeout(r, config.pollInterval * 2))

    // User 1 sent message config.dmNotificationDelay ms ago
    const message = 'hi from user 1'
    const messageId = '1'
    const messageTimestampMs = Date.now() - config.dmNotificationDelay
    const messageTimestamp = new Date(messageTimestampMs)
    const chatId = '1'
    await createChat(
      processor.discoveryDB,
      user1.userId,
      user2.userId,
      chatId,
      messageTimestamp
    )
    await insertMessage(
      processor.discoveryDB,
      user1.userId,
      chatId,
      messageId,
      message,
      messageTimestamp
    )
    // User 2 reads chat
    await readChat(
      processor.discoveryDB,
      user2.userId,
      chatId,
      new Date(Date.now())
    )

    await new Promise((r) => setTimeout(r, config.pollInterval * 2))
    expect(sendPushNotificationSpy).not.toHaveBeenCalled

    jest.clearAllMocks()

    // User 2 reacted to user 1's message config.dmNotificationDelay ms ago
    const reaction = '🔥'
    const reactionTimestampMs = Date.now() - config.dmNotificationDelay
    await insertReaction(
      processor.discoveryDB,
      user2.userId,
      messageId,
      reaction,
      new Date(reactionTimestampMs)
    )

    // User 1 reads chat
    await readChat(
      processor.discoveryDB,
      user1.userId,
      chatId,
      new Date(Date.now())
    )

    await new Promise((r) => setTimeout(r, config.pollInterval * 2))
    expect(sendPushNotificationSpy).not.toHaveBeenCalled
  })
})<|MERGE_RESOLUTION|>--- conflicted
+++ resolved
@@ -399,11 +399,7 @@
     }
   }, 40000)
 
-<<<<<<< HEAD
-  // Our client should not allow blasts to be sent with audience size 0, but technically
-=======
   // Clients may not allow blasts to be sent with audience size 0, but technically
->>>>>>> 9d94dae7
   // this is not restricted at the protocol layer. This test is to ensure that the processor
   // correctly skips over such blasts and doesn't stall.
   test('Test blast with audience size 0', async () => {
@@ -477,11 +473,7 @@
         })
       }
     )
-<<<<<<< HEAD
-  }, 40000)
-=======
   })
->>>>>>> 9d94dae7
 
   test('Does not send DM notifications when sender is receiver', async () => {
     const { user1, user2 } = await setupTwoUsersWithDevices(
