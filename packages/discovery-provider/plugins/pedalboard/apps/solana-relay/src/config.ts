--- conflicted
+++ resolved
@@ -44,11 +44,7 @@
   ethRegistryProgramId: string
   usdcMintAddress: string
   waudioMintAddress: string
-<<<<<<< HEAD
-  trumpMintAddress: string
-=======
   bonkMintAddress: string
->>>>>>> f4f31a5d
   solanaFeePayerWallets: Keypair[]
   delegatePrivateKey: Buffer
   ipdataApiKey: string | null
@@ -99,13 +95,8 @@
     audius_solana_usdc_mint: str({
       default: '26Q7gP8UfkDzi7GMFEQxTJaNJ8D2ybCUjex58M5MLu8y'
     }),
-<<<<<<< HEAD
-    audius_solana_trump_mint: str({
-      default: '6p6xgHyF7AeE6TZkSmFsko444wqoP15icUSqi2jfGiPN'
-=======
     audius_solana_bonk_mint: str({
       default: 'DezXAZ8z7PnrnRJjz3wXBoRgixCa6xjnB7YaB1pPB263'
->>>>>>> f4f31a5d
     }),
     audius_solana_user_bank_program_address: str({
       default: 'testHKV1B56fbvop4w6f2cTGEub9dRQ2Euta5VmqdX9'
@@ -186,11 +177,7 @@
     trackListenCountProgramId: env.audius_solana_track_listen_count_address,
     usdcMintAddress: env.audius_solana_usdc_mint,
     waudioMintAddress: env.audius_solana_waudio_mint,
-<<<<<<< HEAD
-    trumpMintAddress: env.audius_solana_trump_mint,
-=======
     bonkMintAddress: env.audius_solana_bonk_mint,
->>>>>>> f4f31a5d
     solanaFeePayerWallets,
     delegatePrivateKey,
     ipdataApiKey:
