--- conflicted
+++ resolved
@@ -43,11 +43,7 @@
 
 const waudioMintAddress = config.waudioMintAddress
 const usdcMintAddress = config.usdcMintAddress
-<<<<<<< HEAD
-const trumpMintAddress = config.trumpMintAddress
-=======
 const bonkMintAddress = config.bonkMintAddress
->>>>>>> f4f31a5d
 
 const REWARD_MANAGER = config.rewardsManagerAccountAddress
 
@@ -60,11 +56,7 @@
 const claimableTokenAuthorities = {
   usdc: deriveTokenAuthority(usdcMintAddress),
   waudio: deriveTokenAuthority(waudioMintAddress),
-<<<<<<< HEAD
-  trump: deriveTokenAuthority(trumpMintAddress)
-=======
   bonk: deriveTokenAuthority(bonkMintAddress)
->>>>>>> f4f31a5d
 }
 
 const deriveUserBank = async (
@@ -114,11 +106,7 @@
       NATIVE_MINT.toBase58(),
       usdcMintAddress,
       waudioMintAddress,
-<<<<<<< HEAD
-      trumpMintAddress
-=======
       bonkMintAddress
->>>>>>> f4f31a5d
     ]
     const mintAddress = decodedInstruction.keys.mint.pubkey.toBase58()
     if (!allowedMints.includes(mintAddress)) {
@@ -211,25 +199,15 @@
       wallet,
       claimableTokenAuthorities.usdc
     )
-<<<<<<< HEAD
-    const trumpUserbank = await deriveUserBank(
-      wallet,
-      claimableTokenAuthorities.trump
-=======
     const bonkUserbank = await deriveUserBank(
       wallet,
       claimableTokenAuthorities.bonk
->>>>>>> f4f31a5d
     )
 
     // Check that destination is either a userbank or a payment router token account
     if (
       !destination.equals(usdcUserbank) &&
-<<<<<<< HEAD
-      !destination.equals(trumpUserbank) &&
-=======
       !destination.equals(bonkUserbank) &&
->>>>>>> f4f31a5d
       !destination.equals(PAYMENT_ROUTER_USDC_TOKEN_ACCOUNT)
     ) {
       throw new InvalidRelayInstructionError(
@@ -281,11 +259,7 @@
   if (
     !authority.equals(claimableTokenAuthorities.usdc) &&
     !authority.equals(claimableTokenAuthorities.waudio) &&
-<<<<<<< HEAD
-    !authority.equals(claimableTokenAuthorities.trump)
-=======
     !authority.equals(claimableTokenAuthorities.bonk)
->>>>>>> f4f31a5d
   ) {
     throw new InvalidRelayInstructionError(
       instructionIndex,
@@ -316,25 +290,15 @@
   NATIVE_MINT.toBase58(),
   usdcMintAddress,
   waudioMintAddress,
-<<<<<<< HEAD
-  trumpMintAddress
-=======
   bonkMintAddress
->>>>>>> f4f31a5d
 ]
 const allowedDestinationMints = [
   NATIVE_MINT.toBase58(),
   usdcMintAddress,
   waudioMintAddress,
-<<<<<<< HEAD
-  trumpMintAddress
-]
-// Only allow swaps to SOL (for withdrawals) or USDC, AUDIO, or TRUMP (for userbank purchases)
-=======
   bonkMintAddress
 ]
 // Only allow swaps to SOL (for withdrawals) or USDC, AUDIO, or BONK (for userbank purchases)
->>>>>>> f4f31a5d
 const assertAllowedJupiterProgramInstruction = async (
   instructionIndex: number,
   instruction: TransactionInstruction,
