{
  "name": "eslint-config-custom-server",
<<<<<<< HEAD
  "private": true,
  "version": "0.0.28",
=======
  "version": "0.0.29",
>>>>>>> 878fc5da
  "license": "MIT",
  "main": "index.js",
  "publishConfig": {
    "access": "public"
  },
  "devDependencies": {
    "eslint-config-typescript": "^3.0.0"
  }
}<|MERGE_RESOLUTION|>--- conflicted
+++ resolved
@@ -1,11 +1,7 @@
 {
   "name": "eslint-config-custom-server",
-<<<<<<< HEAD
   "private": true,
-  "version": "0.0.28",
-=======
   "version": "0.0.29",
->>>>>>> 878fc5da
   "license": "MIT",
   "main": "index.js",
   "publishConfig": {
