--- conflicted
+++ resolved
@@ -493,19 +493,11 @@
             500: "Server error",
         },
     )
-<<<<<<< HEAD
-    @ns.expect(pagination_with_current_user_parser)
-    @ns.marshal_with(track_comments_response)
-    @cache(ttl_sec=5)
-    def get(self, track_id):
-        args = pagination_with_current_user_parser.parse_args()
-=======
     @ns.expect(track_comments_parser)
     @ns.marshal_with(track_comments_response)
     @cache(ttl_sec=5)
     def get(self, track_id):
         args = track_comments_parser.parse_args()
->>>>>>> f38fb318
         decoded_id = decode_with_abort(track_id, ns)
         current_user_id = args.get("user_id")
         track_comments = get_track_comments(args, decoded_id, current_user_id)
