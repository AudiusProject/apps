--- conflicted
+++ resolved
@@ -504,12 +504,7 @@
         args = track_comments_parser.parse_args()
         decoded_id = decode_with_abort(track_id, ns)
         current_user_id = args.get("user_id")
-<<<<<<< HEAD
-        track_comments = get_track_comment_count(decoded_id, current_user_id)
-=======
         track_comments = get_track_comments(args, decoded_id, current_user_id)
-
->>>>>>> f2f41728
         return success_response(track_comments)
 
 
