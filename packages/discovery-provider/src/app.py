from __future__ import absolute_import

import ast
import datetime
import logging
import os
import time
from collections import defaultdict
from typing import Any, Dict

from celery.schedules import timedelta
from flask import Flask
from flask.json import JSONEncoder
from flask_cors import CORS
from opentelemetry.instrumentation.flask import FlaskInstrumentor  # type: ignore
from sqlalchemy import exc
from sqlalchemy_utils import create_database, database_exists
from web3 import Web3
from werkzeug.middleware.proxy_fix import ProxyFix

from src import api_helpers, exceptions, tracer
from src.api.v1 import api as api_v1
from src.api.v1.playlists import playlist_stream_bp
from src.challenges.challenge_event_bus import setup_challenge_bus
from src.challenges.create_new_challenges import create_new_challenges
from src.database_task import DatabaseTask
from src.eth_indexing.event_scanner import eth_indexing_last_scanned_block_key
from src.queries import (
    block_confirmation,
    get_redirect_weights,
    health_check,
    notifications,
    queries,
    search,
    search_queries,
    skipped_transactions,
    user_signals,
)
from src.solana.solana_client_manager import SolanaClientManager
from src.tasks import celery_app
from src.tasks.index_core import index_core_lock_key
from src.tasks.repair_audio_analyses import REPAIR_AUDIO_ANALYSES_LOCK
from src.tasks.update_delist_statuses import UPDATE_DELIST_STATUSES_LOCK
from src.utils import helpers, web3_provider
from src.utils.config import ConfigIni, config_files, shared_config
from src.utils.constants import CONTRACT_NAMES_ON_CHAIN, CONTRACT_TYPES
from src.utils.eth_contracts_helpers import fetch_trusted_notifier_info
from src.utils.eth_manager import EthManager
from src.utils.redis_connection import get_redis
from src.utils.redis_constants import final_poa_block_redis_key
from src.utils.redis_metrics import METRICS_INTERVAL, SYNCHRONIZE_METRICS_INTERVAL
from src.utils.session_manager import SessionManager

ENTITY_MANAGER = CONTRACT_TYPES.ENTITY_MANAGER.value

ENTITY_MANAGER_CONTRACT_NAME = CONTRACT_NAMES_ON_CHAIN[CONTRACT_TYPES.ENTITY_MANAGER]

# these global vars will be set in create_celery function
web3endpoint = None
web3 = None
abi_values = None

eth_web3 = None
eth_abi_values = None

trusted_notifier_manager = None
solana_client_manager = None
entity_manager = None
contract_addresses: Dict[str, Any] = defaultdict()

logger = logging.getLogger(__name__)


environment = shared_config["discprov"]["env"]


def get_contract_addresses():
    return contract_addresses


def get_eth_abi_values():
    return eth_abi_values


def init_contracts():
    entity_manager_address = None
    entity_manager_inst = None
    if shared_config["contracts"]["entity_manager_address"]:
        entity_manager_address = Web3.to_checksum_address(
            shared_config["contracts"]["entity_manager_address"]
        )
        entity_manager_inst = web3.eth.contract(
            address=entity_manager_address, abi=abi_values["EntityManager"]["abi"]
        )

    contract_address_dict = {
        "entity_manager": entity_manager_address,
    }

    return (
        entity_manager_inst,
        contract_address_dict,
    )


def create_app(test_config=None):
    return create(test_config)


def create_celery(test_config=None):
    # pylint: disable=W0603
    global web3endpoint, web3, abi_values, eth_abi_values, eth_web3
    global trusted_notifier_manager
    global solana_client_manager

    web3 = web3_provider.get_web3()
    abi_values = helpers.load_abi_values()
    # Initialize eth_web3 with MultiProvider
    # We use multiprovider to allow for multiple web3 providers and additional resiliency.
    # However, we do not use multiprovider in data web3 because of the effect of disparate block status reads.
    eth_web3 = web3_provider.get_eth_web3()
    eth_abi_values = helpers.load_eth_abi_values()

    # Initialize trusted notifier manager info
    trusted_notifier_manager = fetch_trusted_notifier_info(
        eth_web3, shared_config, eth_abi_values
    )

    # Initialize Solana web3 provider
    solana_client_manager = SolanaClientManager(shared_config["solana"]["endpoint"])

    global entity_manager
    global contract_addresses
    # pylint: enable=W0603

    try:
        (
            entity_manager,
            contract_addresses,
        ) = init_contracts()
    except:
        # init_contracts will fail when poa-gateway points to nethermind
        # only swallow exception in stage
        if os.getenv("audius_discprov_env") != "stage":
            raise Exception("Failed to init POA contracts")

    return create(test_config, mode="celery")


def create(test_config=None, mode="app"):
    arg_type = type(mode)
    assert isinstance(mode, str), f"Expected string, provided {arg_type}"
    assert mode in ("app", "celery"), f"Expected app/celery, provided {mode}"

    tracer.configure_tracer()
    app = Flask(__name__)
    FlaskInstrumentor().instrument_app(app)

    # Tell Flask that it should respect the X-Forwarded-For and X-Forwarded-Proto
    # headers coming from a proxy (if any).
    # On its own Flask's `url_for` is not very smart and if you're serving
    # traffic through an HTTPS proxy, `url_for` will create URLs with the HTTP
    # protocol. This is the cannonical solution.
    # https://werkzeug.palletsprojects.com/en/1.0.x/middleware/proxy_fix/
    app.wsgi_app = ProxyFix(app.wsgi_app, x_for=1, x_proto=1)

    if shared_config["cors"]["allow_all"]:
        CORS(app, max_age=86400, resources={r"/*": {"origins": "*"}})
    else:
        CORS(app, max_age=86400)
    app.iniconfig = ConfigIni()
    configure_flask(test_config, app, mode)

    if mode == "app":
        helpers.configure_flask_app_logging(
            app, shared_config["discprov"]["loglevel_flask"]
        )
        # Create challenges. Run the create_new_challenges only in flask
        # Running this in celery + flask init can cause a race condition
        session_manager = app.db_session_manager
        with session_manager.scoped_session() as session:
            create_new_challenges(session)
        return app

    if mode == "celery":
        # log level is defined via command line in docker yml files
        helpers.configure_logging()
        configure_celery(celery_app.celery, test_config)
        return celery_app

    raise ValueError("Invalid mode")


def register_exception_handlers(flask_app):
    # catch exceptions thrown by us and propagate error message through
    @flask_app.errorhandler(exceptions.Base)
    def handle_audius_error(error):  # pylint: disable=W0612
        logger.exception("Audius-derived exception")
        return api_helpers.error_response(str(error), 400)

    # show a common error message for exceptions not thrown by us
    @flask_app.errorhandler(Exception)
    def handle_exception(_error):  # pylint: disable=W0612
        logger.exception("Non Audius-derived exception")
        return api_helpers.error_response(["Something caused the server to crash."])

    @flask_app.errorhandler(404)
    def handle_404(_error):  # pylint: disable=W0612
        return api_helpers.error_response(["Route does not exist"], 404)


def configure_flask(test_config, app, mode="app"):
    with app.app_context():
        app.iniconfig.read(config_files)

    # custom JSON serializer for timestamps
    class TimestampJSONEncoder(JSONEncoder):
        # pylint: disable=E0202
        def default(self, o):
            if isinstance(o, datetime.datetime):
                # ISO-8601 timestamp format
                return o.strftime("%Y-%m-%dT%H:%M:%SZ")
            return JSONEncoder.default(self, o)

    app.json_encoder = TimestampJSONEncoder

    database_url = app.config["db"]["url"]
    if test_config is not None:
        if "db" in test_config:
            if "url" in test_config["db"]:
                database_url = test_config["db"]["url"]

    # Sometimes ECS latency causes the create_database function to fail because db connection is not ready
    # Give it some more time to get set up, up to 5 times
    i = 0
    while i < 5:
        try:
            # Create database if necessary
            if not database_exists(database_url):
                create_database(database_url)
            else:
                break
        except exc.OperationalError as e:
            if "could not connect to server" in str(e):
                logger.warning(
                    "DB connection isn't up yet...setting a temporary timeout and trying again"
                )
                time.sleep(10)
            else:
                raise e

        i += 1

    if test_config is not None:
        # load the test config if passed in
        app.config.update(test_config)

    app.db_session_manager = SessionManager(
        app.config["db"]["url"],
        ast.literal_eval(app.config["db"]["engine_args_literal"]),
    )

    app.db_read_replica_session_manager = SessionManager(
        app.config["db"]["url_read_replica"],
        ast.literal_eval(app.config["db"]["engine_args_literal"]),
    )

    # Register route blueprints
    register_exception_handlers(app)
    app.register_blueprint(queries.bp)
    app.register_blueprint(search.bp)
    app.register_blueprint(search_queries.bp)
    app.register_blueprint(notifications.bp)
    app.register_blueprint(health_check.bp)
    app.register_blueprint(get_redirect_weights.bp)
    app.register_blueprint(block_confirmation.bp)
    app.register_blueprint(skipped_transactions.bp)
    app.register_blueprint(user_signals.bp)
    app.register_blueprint(api_v1.bp)
    app.register_blueprint(api_v1.bp_full)
    app.register_blueprint(playlist_stream_bp)

    return app


def configure_celery(celery, test_config=None):
    database_url = shared_config["db"]["url"]
    database_url_read_replica = shared_config["db"]["url_read_replica"]
    redis_url = shared_config["redis"]["url"]

    if test_config is not None:
        if "db" in test_config:
            if "url" in test_config["db"]:
                database_url = test_config["db"]["url"]
            if "url_read_replica" in test_config["db"]:
                database_url_read_replica = test_config["db"]["url_read_replica"]

    # Update celery configuration
    celery.conf.update(
        imports=[
            "src.tasks.index_nethermind",
            "src.tasks.index_latest_block",
            "src.tasks.index_metrics",
            "src.tasks.index_aggregate_monthly_plays",
            "src.tasks.index_hourly_play_counts",
            "src.tasks.vacuum_db",
            "src.tasks.update_clique_signers",
            "src.tasks.index_trending",
            "src.tasks.cache_user_balance",
            "src.monitors.monitoring_queue",
            "src.tasks.cache_trending_playlists",
            "src.tasks.index_challenges",
            "src.tasks.index_user_bank",
            "src.tasks.index_payment_router",
            "src.tasks.index_eth",
            "src.tasks.index_oracles",
            "src.tasks.index_rewards_manager",
            "src.tasks.user_listening_history.index_user_listening_history",
            "src.tasks.prune_plays",
            "src.tasks.index_spl_token",
            "src.tasks.index_aggregate_tips",
            "src.tasks.update_delist_statuses",
            "src.tasks.repair_audio_analyses",
            "src.tasks.cache_current_nodes",
            "src.tasks.update_aggregates",
            "src.tasks.cache_entity_counts",
            "src.tasks.publish_scheduled_releases",
            "src.tasks.create_engagement_notifications",
            "src.tasks.index_core",
        ],
        beat_schedule={
            "aggregate_metrics": {
                "task": "aggregate_metrics",
                "schedule": timedelta(minutes=METRICS_INTERVAL),
            },
            "synchronize_metrics": {
                "task": "synchronize_metrics",
                "schedule": timedelta(minutes=SYNCHRONIZE_METRICS_INTERVAL),
            },
            "index_hourly_play_counts": {
                "task": "index_hourly_play_counts",
                "schedule": timedelta(seconds=30),
            },
            "vacuum_db": {
                "task": "vacuum_db",
                "schedule": timedelta(days=1),
            },
            "update_clique_signers": {
                "task": "update_clique_signers",
                "schedule": timedelta(seconds=10),
            },
            "index_trending": {
                "task": "index_trending",
                "schedule": timedelta(seconds=10),
            },
            "update_user_balances": {
                "task": "update_user_balances",
                "schedule": timedelta(seconds=60),
            },
            "monitoring_queue": {
                "task": "monitoring_queue",
                "schedule": timedelta(seconds=60),
            },
            "cache_trending_playlists": {
                "task": "cache_trending_playlists",
                "schedule": timedelta(minutes=30),
            },
            "index_challenges": {
                "task": "index_challenges",
                "schedule": timedelta(seconds=5),
            },
            "index_eth": {
                "task": "index_eth",
                "schedule": timedelta(seconds=30),
            },
            "index_oracles": {
                "task": "index_oracles",
                "schedule": timedelta(minutes=5),
            },
            "index_user_listening_history": {
                "task": "index_user_listening_history",
                "schedule": timedelta(seconds=5),
            },
            "index_aggregate_monthly_plays": {
                "task": "index_aggregate_monthly_plays",
                "schedule": timedelta(minutes=5),
            },
            "prune_plays": {
                "task": "prune_plays",
                "schedule": timedelta(seconds=30),
            },
            "index_spl_token": {
                "task": "index_spl_token",
                "schedule": timedelta(seconds=5),
            },
            "index_aggregate_tips": {
                "task": "index_aggregate_tips",
                "schedule": timedelta(seconds=5),
            },
            "index_profile_challenge_backfill": {
                "task": "index_profile_challenge_backfill",
                "schedule": timedelta(minutes=1),
            },
            "cache_current_nodes": {
                "task": "cache_current_nodes",
                "schedule": timedelta(minutes=2),
            },
            "cache_entity_counts": {
                "task": "cache_entity_counts",
                "schedule": timedelta(minutes=10),
            },
            "update_aggregates": {
                "task": "update_aggregates",
                "schedule": timedelta(minutes=10),
            },
            "index_latest_block": {
                "task": "index_latest_block",
                "schedule": timedelta(seconds=5),
            },
            "publish_scheduled_releases": {
                "task": "publish_scheduled_releases",
                "schedule": timedelta(minutes=1),
            },
            "create_engagement_notifications": {
                "task": "create_engagement_notifications",
                "schedule": timedelta(minutes=10),
            },
            "repair_audio_analyses": {
                "task": "repair_audio_analyses",
                "schedule": timedelta(minutes=3),
            },
        },
        task_serializer="json",
        accept_content=["json"],
        broker_url=redis_url,
    )

    # Initialize Redis connection
    redis_inst = get_redis()

    # Initialize DB object for celery task context
    db = SessionManager(
        database_url, ast.literal_eval(shared_config["db"]["engine_args_literal"])
    )
    db_read_replica = SessionManager(
        database_url_read_replica,
        ast.literal_eval(shared_config["db"]["engine_args_literal"]),
    )
    logger.info("Database instance initialized!")

    registry_address = Web3.to_checksum_address(
        shared_config["eth_contracts"]["registry"]
    )
    eth_manager = EthManager(eth_web3, eth_abi_values, registry_address)
    eth_manager.init_contracts()

    # Clear existing locks used in tasks if present
    redis_inst.delete(eth_indexing_last_scanned_block_key)
    redis_inst.delete("index_nethermind_lock")
    redis_inst.delete("network_peers_lock")
    redis_inst.delete("update_metrics_lock")
    redis_inst.delete("update_play_count_lock")
    redis_inst.delete("index_hourly_play_counts_lock")
    redis_inst.delete("update_discovery_lock")
    redis_inst.delete("aggregate_metrics_lock")
    redis_inst.delete("synchronize_metrics_lock")
    redis_inst.delete("solana_plays_lock")
    redis_inst.delete("index_challenges_lock")
    redis_inst.delete("user_bank_lock")
    redis_inst.delete("payment_router_lock")
    redis_inst.delete("index_eth_lock")
    redis_inst.delete("index_oracles_lock")
    redis_inst.delete("solana_rewards_manager_lock")
    redis_inst.delete("index_user_listening_history_lock")
    redis_inst.delete("prune_plays_lock")
    redis_inst.delete("update_aggregate_table:aggregate_user_tips")
    redis_inst.delete("spl_token_lock")
    redis_inst.delete("profile_challenge_backfill_lock")
    redis_inst.delete("index_trending_lock")
    redis_inst.delete(UPDATE_DELIST_STATUSES_LOCK)
    redis_inst.delete(REPAIR_AUDIO_ANALYSES_LOCK)
    redis_inst.delete("update_aggregates_lock")
    redis_inst.delete("publish_scheduled_releases_lock")
    redis_inst.delete("create_engagement_notifications")
    redis_inst.delete(index_core_lock_key)
    # delete cached final_poa_block in case it has changed
    redis_inst.delete(final_poa_block_redis_key)

    logger.info("Redis instance connected!")

    # Initialize entity manager
    entity_manager_contract_abi = abi_values[ENTITY_MANAGER_CONTRACT_NAME]["abi"]
    entity_manager_contract = web3.eth.contract(
        address=contract_addresses[ENTITY_MANAGER],
        abi=entity_manager_contract_abi,
    )

    # Initialize custom task context with database object
    class WrappedDatabaseTask(DatabaseTask):
        def __init__(self, *args, **kwargs):
            DatabaseTask.__init__(
                self,
                db=db,
                db_read_replica=db_read_replica,
                web3=web3,
                abi_values=abi_values,
                eth_abi_values=eth_abi_values,
                shared_config=shared_config,
                redis=redis_inst,
                eth_web3_provider=eth_web3,
                trusted_notifier_manager=trusted_notifier_manager,
                solana_client_manager=solana_client_manager,
                challenge_event_bus=setup_challenge_bus(),
                eth_manager=eth_manager,
                entity_manager_contract=entity_manager_contract,
            )

    # Subclassing celery task with discovery provider context
    # Provided through properties defined in 'DatabaseTask'
    celery.Task = WrappedDatabaseTask

    celery.finalize()

    # Clear out old celery tasks on app startup
    # Initialize with beat or initial message
    celery.control.purge()

    # Start tasks that should fire upon startup
    celery.send_task("cache_current_nodes")
    celery.send_task("cache_entity_counts")
<<<<<<< HEAD
    if environment != "dev":
        celery.send_task("index_nethermind", queue="index_nethermind")
    celery.send_task("index_rewards_manager", queue="index_core")
=======
    celery.send_task("index_nethermind", queue="index_nethermind")
    celery.send_task("index_rewards_manager", queue="index_sol")
>>>>>>> 42944f41
    celery.send_task("index_user_bank", queue="index_sol")
    celery.send_task("index_payment_router", queue="index_sol")
    celery.send_task("index_core", queue="index_core")<|MERGE_RESOLUTION|>--- conflicted
+++ resolved
@@ -528,14 +528,10 @@
     # Start tasks that should fire upon startup
     celery.send_task("cache_current_nodes")
     celery.send_task("cache_entity_counts")
-<<<<<<< HEAD
     if environment != "dev":
         celery.send_task("index_nethermind", queue="index_nethermind")
-    celery.send_task("index_rewards_manager", queue="index_core")
-=======
     celery.send_task("index_nethermind", queue="index_nethermind")
     celery.send_task("index_rewards_manager", queue="index_sol")
->>>>>>> 42944f41
     celery.send_task("index_user_bank", queue="index_sol")
     celery.send_task("index_payment_router", queue="index_sol")
     celery.send_task("index_core", queue="index_core")