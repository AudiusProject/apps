--- conflicted
+++ resolved
@@ -15,13 +15,9 @@
 from src.challenges.challenge_event import ChallengeEvent
 from src.challenges.connect_verified_challenge import connect_verified_challenge_manager
 from src.challenges.first_playlist_challenge import first_playlist_challenge_manager
-<<<<<<< HEAD
 from src.challenges.first_weekly_comment_challenge import (
     first_weekly_comment_challenge_manager,
 )
-from src.challenges.listen_streak_challenge import listen_streak_challenge_manager
-=======
->>>>>>> a5a1ea46
 from src.challenges.listen_streak_endless_challenge import (
     listen_streak_endless_challenge_manager,
 )
@@ -177,9 +173,9 @@
             events_dicts = list(map(self._json_to_event, events_json))
             # Consolidate event types for processing
             # map of {"event_type": [{ user_id: number, block_number: number, extra: {} }]}}
-            event_user_dict: DefaultDict[
-                ChallengeEvent, List[EventMetadata]
-            ] = defaultdict(lambda: [])
+            event_user_dict: DefaultDict[ChallengeEvent, List[EventMetadata]] = (
+                defaultdict(lambda: [])
+            )
             for event_dict in events_dicts:
                 event_type = event_dict["event"]
                 event_user_dict[event_type].append(
