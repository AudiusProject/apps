[
  {
    "id": "p",
    "type": "numeric",
    "amount": 1,
    "active": true,
    "step_count": 7,
    "starting_block": 0,
    "weekly_pool": 25000,
    "cooldown_days": 7
  },
  {
    "id": "e",
    "type": "aggregate",
    "active": true,
    "step_count": 2147483647,
    "starting_block": 0,
    "amount": 1,
    "weekly_pool": 25000
  },
  {
    "id": "u",
    "type": "numeric",
    "active": true,
    "step_count": 3,
    "starting_block": 0,
    "amount": 1,
    "weekly_pool": 25000,
    "cooldown_days": 0
  },
  {
    "id": "r",
    "type": "aggregate",
    "active": true,
    "step_count": 5,
    "starting_block": 0,
    "amount": 1,
    "weekly_pool": 25000,
    "cooldown_days": 7
  },
  {
    "id": "rv",
    "type": "aggregate",
    "active": true,
    "step_count": 5000,
    "starting_block": 0,
    "amount": 1,
    "weekly_pool": 25000,
    "cooldown_days": 7
  },
  {
    "id": "rd",
    "type": "boolean",
    "active": true,
    "starting_block": 0,
    "amount": 1,
    "weekly_pool": 25000,
    "cooldown_days": 7
  },
  {
    "id": "v",
    "type": "boolean",
    "active": true,
    "starting_block": 0,
    "amount": 5,
    "weekly_pool": 25000
  },
  {
    "id": "m",
    "type": "boolean",
    "active": true,
    "starting_block": 0,
    "amount": 1,
    "weekly_pool": 25000,
    "cooldown_days": 7
  },
  {
    "id": "tt",
    "type": "trending",
    "active": true,
    "starting_block": 0,
    "amount": 1000,
    "weekly_pool": 10000
  },
  {
    "id": "tut",
    "type": "trending",
    "active": true,
    "starting_block": 0,
    "amount": 1000,
    "weekly_pool": 10000
  },
  {
    "id": "tp",
    "type": "trending",
    "active": true,
    "starting_block": 0,
    "amount": 100,
    "weekly_pool": 10000
  },
  {
    "id": "ft",
    "type": "boolean",
    "amount": 2,
    "active": true,
    "starting_block": 0,
    "weekly_pool": 25000,
    "cooldown_days": 7
  },
  {
    "id": "fp",
    "type": "boolean",
    "amount": 2,
    "active": true,
    "starting_block": 0,
    "weekly_pool": 25000,
    "cooldown_days": 7
  },
  {
    "id": "b",
    "name": "AUDIO_MATCHING_BUYER",
    "type": "aggregate",
    "amount": 5,
    "active": true,
    "step_count": 2147483647,
    "starting_block": 0,
    "weekly_pool": 25000,
    "cooldown_days": 7
  },
  {
    "id": "s",
    "name": "AUDIO_MATCHING_SELLER",
    "type": "aggregate",
    "amount": 5,
    "active": true,
    "step_count": 2147483647,
    "starting_block": 0,
    "weekly_pool": 25000,
    "cooldown_days": 7
  },
  {
    "id": "o",
    "name": "ONE_SHOT",
    "type": "aggregate",
    "amount": 1,
    "active": true,
    "step_count": 2147483647,
    "starting_block": 0,
    "weekly_pool": 2147483647,
    "cooldown_days": 0
  },
  {
    "id": "c",
    "name": "FIRST_WEEKLY_COMMENT",
    "type": "aggregate",
    "amount": 1,
    "active": true,
    "step_count": 2147483647,
    "starting_block": 0,
    "weekly_pool": 2147483647,
    "cooldown_days": 0
  },
  {
    "id": "p1",
    "name": "PLAY_COUNT_250_MILESTONE_2025",
    "type": "numeric",
    "amount": 25,
    "active": true,
    "step_count": 250,
    "starting_block": 0,
    "weekly_pool": 2147483647,
    "cooldown_days": 0
  },
  {
    "id": "p2",
    "name": "PLAY_COUNT_1000_MILESTONE_2025",
    "type": "numeric",
    "amount": 100,
    "active": true,
    "step_count": 1000,
    "starting_block": 0,
    "weekly_pool": 2147483647,
    "cooldown_days": 0
  },
  {
    "id": "p3",
    "name": "PLAY_COUNT_10000_MILESTONE_2025",
    "type": "numeric",
    "amount": 1000,
    "active": true,
    "step_count": 10000,
    "starting_block": 0,
    "weekly_pool": 2147483647,
    "cooldown_days": 0
  },
  {
    "id": "t",
    "name": "TASTEMAKER",
    "type": "aggregate",
    "amount": 100,
    "active": true,
    "step_count": 2147483647,
    "starting_block": 0,
    "weekly_pool": 2147483647,
    "cooldown_days": 0
  },
  {
<<<<<<< HEAD
    "id": "cp",
    "name": "COMMENT_PIN",
    "type": "aggregate",
    "amount": 10,
    "active": true,
    "step_count": 1,
    "starting_block": 0,
    "weekly_pool": 2147483647,
    "cooldown_days": 7
=======
    "id": "cs",
    "type": "aggregate",
    "amount": 1000,
    "active": true,
    "step_count": 2147483647,
    "starting_block": 98445731,
    "weekly_pool": 50000
>>>>>>> 2d8599d6
  }
]<|MERGE_RESOLUTION|>--- conflicted
+++ resolved
@@ -205,7 +205,6 @@
     "cooldown_days": 0
   },
   {
-<<<<<<< HEAD
     "id": "cp",
     "name": "COMMENT_PIN",
     "type": "aggregate",
@@ -215,7 +214,8 @@
     "starting_block": 0,
     "weekly_pool": 2147483647,
     "cooldown_days": 7
-=======
+  },
+  {
     "id": "cs",
     "type": "aggregate",
     "amount": 1000,
@@ -223,6 +223,5 @@
     "step_count": 2147483647,
     "starting_block": 98445731,
     "weekly_pool": 50000
->>>>>>> 2d8599d6
   }
 ]