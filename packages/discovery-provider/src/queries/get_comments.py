--- conflicted
+++ resolved
@@ -94,9 +94,6 @@
     ]
 
 
-<<<<<<< HEAD
-def get_comment_replies(args, comment_id):
-=======
 def get_reply_count(session, parent_comment_id):
     reply_count = (
         session.query(func.count(CommentThread.comment_id)).filter(
@@ -107,7 +104,6 @@
 
 
 def get_comment_replies(args, comment_id, current_user_id=None):
->>>>>>> 0a67586a
     offset, limit = format_offset(args), format_limit(args)
     db = get_db_read_replica()
     with db.scoped_session() as session:
@@ -159,17 +155,6 @@
 
         return [
             {
-<<<<<<< HEAD
-                "id": encode_int_id(track_comment[0].comment_id),
-                "user_id": track_comment[0].user_id,
-                "message": track_comment[0].text,
-                "is_pinned": track_comment[0].is_pinned,
-                "track_timestamp_s": track_comment[0].track_timestamp_s,
-                "react_count": track_comment[1],
-                "replies": get_replies(session, track_comment[0].comment_id),
-                "created_at": str(track_comment[0].created_at),
-                "updated_at": str(track_comment[0].updated_at),
-=======
                 "id": encode_int_id(track_comment.comment_id),
                 "user_id": track_comment.user_id,
                 "message": track_comment.text,
@@ -188,7 +173,6 @@
                 "reply_count": get_reply_count(session, track_comment.comment_id),
                 "created_at": str(track_comment.created_at),
                 "updated_at": str(track_comment.updated_at),
->>>>>>> 0a67586a
             }
             for track_comment in track_comments
         ]