import logging  # pylint: disable=C0302

from sqlalchemy import and_, asc, desc, func, or_
from sqlalchemy.orm import aliased

from src.api.v1.helpers import format_limit, format_offset
from src.models.comments.comment import Comment
from src.models.comments.comment_mention import CommentMention
from src.models.comments.comment_notification_setting import CommentNotificationSetting
from src.models.comments.comment_reaction import CommentReaction
from src.models.comments.comment_report import COMMENT_KARMA_THRESHOLD, CommentReport
from src.models.comments.comment_thread import CommentThread
from src.models.moderation.muted_user import MutedUser
from src.models.tracks.track import Track
from src.models.users.aggregate_user import AggregateUser
from src.models.users.user import User
from src.queries.query_helpers import helpers, populate_user_metadata
from src.utils import redis_connection
from src.utils.db_session import get_db_read_replica
from src.utils.helpers import encode_int_id

logger = logging.getLogger(__name__)

redis = redis_connection.get_redis()

COMMENT_THREADS_LIMIT = 5
COMMENT_REPLIES_LIMIT = 3


# Returns whether a comment has been reacted to by a particular user
def get_is_reacted(session, user_id, comment_id):
    if not user_id:
        return False
    is_react = (
        session.query(CommentReaction)
        .filter(
            CommentReaction.user_id == user_id,
            CommentReaction.comment_id == comment_id,
            CommentReaction.is_delete == False,
        )
        .first()
    )
    return not is_react.is_delete if is_react else False


def get_replies(
    session,
    parent_comment_id,
    current_user_id,
    # note: artist id already exists when used via get_track_comments - no need to requery for it
    artist_id=None,
    offset=0,
    limit=COMMENT_REPLIES_LIMIT,
):
<<<<<<< HEAD
    muted_by_karma = (
        session.query(MutedUser.muted_user_id)
        .join(AggregateUser, MutedUser.user_id == AggregateUser.user_id)
        .filter(MutedUser.is_delete == False)
        .group_by(MutedUser.muted_user_id)
        .having(func.sum(AggregateUser.follower_count) > COMMENT_KARMA_THRESHOLD)
=======
    mentioned_users = (
        session.query(
            CommentMention.comment_id,
            CommentMention.user_id,
            User.handle,
            CommentMention.is_delete,
        )
        .join(User, CommentMention.user_id == User.user_id)
>>>>>>> 5a1638b0
        .subquery()
    )

    replies = (
        session.query(
            Comment,
            func.count(CommentReaction.comment_id).label("react_count"),
            func.array_agg(
                func.json_build_object(
                    "user_id",
                    mentioned_users.c.user_id,
                    "handle",
                    mentioned_users.c.handle,
                    "is_delete",
                    mentioned_users.c.is_delete,
                )
            ).label("mentions"),
        )
        .join(CommentThread, Comment.comment_id == CommentThread.comment_id)
        .outerjoin(CommentReaction, Comment.comment_id == CommentReaction.comment_id)
        .outerjoin(
            mentioned_users,
            Comment.comment_id == mentioned_users.c.comment_id,
        )
        .outerjoin(
            MutedUser,
            and_(
                MutedUser.muted_user_id == Comment.user_id,
                or_(
                    MutedUser.user_id == current_user_id,
                    MutedUser.muted_user_id.in_(muted_by_karma),
                ),
                current_user_id != Comment.user_id,
            ),
        )
        .outerjoin(CommentReport, Comment.comment_id == CommentReport.comment_id)
        .group_by(Comment.comment_id)
        .filter(
            CommentThread.parent_comment_id == parent_comment_id,
            Comment.is_delete == False,
            or_(
                MutedUser.muted_user_id == None,
                MutedUser.is_delete == True,
            ),  # Exclude muted users' comments
            or_(
                CommentReport.comment_id == None,
                current_user_id == None,
                CommentReport.user_id != current_user_id,
                CommentReport.user_id != artist_id,
                CommentReport.is_delete == True,
            ),
        )
        .order_by(asc(Comment.created_at))
        .offset(offset)
        .limit(limit)
        .all()
    )

    if artist_id is None:
        artist_id = (
            session.query(Track)
            .join(Comment, Track.track_id == Comment.entity_id)
            .first()
            .owner_id
        )

    def remove_delete(mention):
        del mention["is_delete"]
        return mention

    def filter_mentions(mention):
        return mention["user_id"] is not None and mention["is_delete"] is not True

    return [
        {
            "id": encode_int_id(reply.comment_id),
            "user_id": encode_int_id(reply.user_id),
            "message": reply.text,
            "mentions": list(map(remove_delete, filter(filter_mentions, mentions))),
            "track_timestamp_s": reply.track_timestamp_s,
            "react_count": react_count,
            "is_current_user_reacted": get_is_reacted(
                session, current_user_id, reply.comment_id
            ),
            "is_artist_reacted": get_is_reacted(session, artist_id, reply.comment_id),
            "replies": None,
            "created_at": str(reply.created_at),
            "updated_at": str(reply.updated_at) if reply.updated_at else None,
        }
        for [reply, react_count, mentions] in replies
    ]


# This method is only used by the API endpoint to get paginated replies directly /comments/<comment_id>/replies
# NOT used by the get_track_comments
def get_paginated_replies(args, comment_id, current_user_id=None):
    offset, limit = format_offset(args), format_limit(args)
    db = get_db_read_replica()
    with db.scoped_session() as session:
        replies = get_replies(
            session,
            comment_id,
            current_user_id,
            artist_id=None,
            offset=offset,
            limit=limit,
        )

    return replies


def get_track_comments(args, track_id, current_user_id=None):
    offset, limit = format_offset(args), format_limit(
        args, default_limit=COMMENT_THREADS_LIMIT
    )

    track_comments = []
    db = get_db_read_replica()

    CommentThreadAlias = aliased(CommentThread)
    ReplyCountAlias = aliased(CommentThread)

    with db.scoped_session() as session:
        mentioned_users = (
            session.query(
                CommentMention.comment_id,
                CommentMention.user_id,
                User.handle,
                CommentMention.is_delete,
            )
            .join(User, CommentMention.user_id == User.user_id)
            .subquery()
        )

        react_count_subquery = (
            session.query(
                CommentReaction.comment_id,
                func.count(CommentReaction.comment_id).label("react_count"),
            )
            .filter(CommentReaction.is_delete == False)
            .group_by(CommentReaction.comment_id)
            .subquery()
        )
        muted_by_karma = (
            session.query(MutedUser.muted_user_id)
            .join(AggregateUser, MutedUser.user_id == AggregateUser.user_id)
            .filter(MutedUser.is_delete == False)
            .group_by(MutedUser.muted_user_id)
            .having(func.sum(AggregateUser.follower_count) > COMMENT_KARMA_THRESHOLD)
            .subquery()
        )

        # default to top sort
        sort_method = args.get("sort_method", "top")
        if sort_method == "top":
            sort_method_order_by = desc(
                func.coalesce(react_count_subquery.c.react_count, 0)
            )  # Ordering by reaction count in descending order
        elif sort_method == "newest":
            sort_method_order_by = desc(Comment.created_at)
        elif sort_method == "timestamp":
            sort_method_order_by = asc(Comment.track_timestamp_s).nullslast()

        track = session.query(Track).filter(Track.track_id == track_id).first()
        artist_id = track.owner_id
        pinned_comment_id = track.pinned_comment_id

        track_comments = (
            session.query(
                Comment,
                func.coalesce(react_count_subquery.c.react_count, 0).label(
                    "react_count"
                ),
                CommentNotificationSetting.is_muted,
                func.array_agg(
                    func.json_build_object(
                        "user_id",
                        mentioned_users.c.user_id,
                        "handle",
                        mentioned_users.c.handle,
                        "is_delete",
                        mentioned_users.c.is_delete,
                    )
                ).label("mentions"),
            )
            .outerjoin(
                CommentThreadAlias,
                Comment.comment_id == CommentThreadAlias.comment_id,
            )
            .outerjoin(
                CommentReport,
                Comment.comment_id == CommentReport.comment_id,
            )
            .outerjoin(
                AggregateUser,
                AggregateUser.user_id == CommentReport.user_id,
            )
            .outerjoin(
                mentioned_users,
                Comment.comment_id == mentioned_users.c.comment_id,
            )
            .outerjoin(
                react_count_subquery,
                Comment.comment_id == react_count_subquery.c.comment_id,
            )
            .outerjoin(
                MutedUser,
                and_(
                    MutedUser.muted_user_id == Comment.user_id,
                    or_(
                        MutedUser.user_id == current_user_id,
                        MutedUser.muted_user_id.in_(muted_by_karma),
                    ),
                    current_user_id != Comment.user_id,  # show comment to comment owner
                ),
            )
            .outerjoin(
                ReplyCountAlias,
                Comment.comment_id == ReplyCountAlias.parent_comment_id,
            )
            .outerjoin(
                CommentNotificationSetting,
                (Comment.comment_id == CommentNotificationSetting.entity_id)
                & (CommentNotificationSetting.entity_type == "Comment"),
            )
            .group_by(
                Comment.comment_id,
                react_count_subquery.c.react_count,
                CommentNotificationSetting.is_muted,
            )
            .filter(
                Comment.entity_id == track_id,
                Comment.entity_type == "Track",
                CommentThreadAlias.parent_comment_id
                == None,  # Check if parent_comment_id is null
                or_(
                    CommentReport.comment_id == None,
                    current_user_id == None,
                    CommentReport.user_id != current_user_id,
                    CommentReport.user_id != artist_id,
                ),
                or_(
                    CommentReport.comment_id == None,
                    CommentReport.comment_id != artist_id,
                ),
                or_(
                    MutedUser.muted_user_id == None,
                    MutedUser.is_delete == True,
                ),  # Exclude muted users' comments
            )
            .having(
                (func.count(ReplyCountAlias.comment_id) > 0)
                | (Comment.is_delete == False),
            )
            # Ensure that the combined follower count of all users who reported the comment is below the threshold.
            .having(
                func.coalesce(func.sum(AggregateUser.follower_count), 0)
                <= COMMENT_KARMA_THRESHOLD,
            )
            .order_by(
                # pinned comments at the top, tombstone comments at the bottom, then all others inbetween
                desc(Comment.comment_id == pinned_comment_id),
                asc(Comment.is_delete),  # required for tombstone
                sort_method_order_by,
                desc(func.sum(AggregateUser.follower_count)),  # karma
                desc(Comment.created_at),
            )
            .offset(offset)
            .limit(limit)
        )

        track_comment_res = []
        for [track_comment, react_count, is_muted, mentions] in track_comments.all():
            replies = get_replies(
                session,
                track_comment.comment_id,
                current_user_id,
                artist_id,
                limit=None,
            )

            def remove_delete(mention):
                del mention["is_delete"]
                return mention

            def filter_mentions(mention):
                return (
                    mention["user_id"] is not None and mention["is_delete"] is not True
                )

            reply_count = len(replies)
            track_comment_res.append(
                {
                    "id": encode_int_id(track_comment.comment_id),
                    "user_id": (
                        encode_int_id(track_comment.user_id)
                        if not track_comment.is_delete
                        else None
                    ),
                    "mentions": list(
                        map(remove_delete, filter(filter_mentions, mentions))
                    ),
                    "message": (
                        track_comment.text
                        if not track_comment.is_delete
                        else "[Removed]"
                    ),
                    "is_edited": track_comment.is_edited,
                    "track_timestamp_s": track_comment.track_timestamp_s,
                    "react_count": react_count,
                    "reply_count": reply_count,
                    "is_current_user_reacted": get_is_reacted(
                        session, current_user_id, track_comment.comment_id
                    ),
                    "is_artist_reacted": get_is_reacted(
                        session, artist_id, track_comment.comment_id
                    ),
                    "replies": replies[:3],
                    "created_at": str(track_comment.created_at),
                    "updated_at": str(track_comment.updated_at),
                    "is_tombstone": track_comment.is_delete and reply_count > 0,
                    "is_muted": is_muted if is_muted is not None else False,
                }
            )
        return track_comment_res


def get_muted_users(current_user_id):
    db = get_db_read_replica()
    users = []
    with db.scoped_session() as session:
        muted_users = (
            session.query(User)
            .join(MutedUser, MutedUser.muted_user_id == User.user_id)
            .filter(MutedUser.user_id == current_user_id, MutedUser.is_delete == False)
            .all()
        )
        muted_users_list = helpers.query_result_to_list(muted_users)
        user_ids = list(map(lambda user: user["user_id"], muted_users_list))
        users = populate_user_metadata(
            session, user_ids, muted_users_list, current_user_id
        )

    return users


def get_track_notification_setting(track_id, current_user_id):
    db = get_db_read_replica()
    with db.scoped_session() as session:
        notification_setting = (
            session.query(
                CommentNotificationSetting, CommentNotificationSetting.is_muted
            )
            .filter(
                CommentNotificationSetting.user_id == current_user_id,
                CommentNotificationSetting.entity_id == track_id,
                CommentNotificationSetting.entity_type == "Track",
            )
            .first()
        )

        return {
            "is_muted": notification_setting.is_muted if notification_setting else False
        }<|MERGE_RESOLUTION|>--- conflicted
+++ resolved
@@ -52,14 +52,15 @@
     offset=0,
     limit=COMMENT_REPLIES_LIMIT,
 ):
-<<<<<<< HEAD
     muted_by_karma = (
         session.query(MutedUser.muted_user_id)
         .join(AggregateUser, MutedUser.user_id == AggregateUser.user_id)
         .filter(MutedUser.is_delete == False)
         .group_by(MutedUser.muted_user_id)
         .having(func.sum(AggregateUser.follower_count) > COMMENT_KARMA_THRESHOLD)
-=======
+        .subquery()
+    )
+
     mentioned_users = (
         session.query(
             CommentMention.comment_id,
@@ -68,7 +69,6 @@
             CommentMention.is_delete,
         )
         .join(User, CommentMention.user_id == User.user_id)
->>>>>>> 5a1638b0
         .subquery()
     )
 
