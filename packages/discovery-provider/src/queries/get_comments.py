--- conflicted
+++ resolved
@@ -147,13 +147,9 @@
                 Comment.entity_type == "Track",
                 CommentThreadAlias.parent_comment_id
                 == None,  # Check if parent_comment_id is null
-<<<<<<< HEAD
-=======
-                Comment.is_delete == False,
                 (CommentReport.comment_id == None)
                 | (current_user_id == None)
                 | (CommentReport.user_id != current_user_id),
->>>>>>> 36e9c3f2
             )
             .order_by(desc(Comment.is_pinned), sort_method_order_by)
             .offset(offset)
