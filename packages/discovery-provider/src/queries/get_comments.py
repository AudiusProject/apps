--- conflicted
+++ resolved
@@ -260,48 +260,6 @@
             .limit(limit)
         )
 
-<<<<<<< HEAD
-        return [
-            {
-                "id": encode_int_id(track_comment.comment_id),
-                "user_id": (
-                    encode_int_id(track_comment.user_id)
-                    if not track_comment.is_delete
-                    else None
-                ),
-                "message": (
-                    track_comment.text if not track_comment.is_delete else "[Removed]"
-                ),
-                "is_edited": track_comment.is_edited,
-                "track_timestamp_s": track_comment.track_timestamp_s,
-                "react_count": react_count,
-                "reply_count": len(
-                    get_replies(
-                        session,
-                        track_comment.comment_id,
-                        current_user_id,
-                        artist_id=artist_id,
-                        offset=0,
-                        limit=None,
-                    )
-                ),
-                "is_current_user_reacted": get_is_reacted(
-                    session, current_user_id, track_comment.comment_id
-                ),
-                "is_artist_reacted": get_is_reacted(
-                    session, artist_id, track_comment.comment_id
-                ),
-                "replies": get_replies(
-                    session, track_comment.comment_id, current_user_id, artist_id
-                ),
-                "created_at": str(track_comment.created_at),
-                "updated_at": str(track_comment.updated_at),
-                "is_tombstone": track_comment.is_delete and reply_count > 0,
-                "is_muted": is_muted if is_muted is not None else False,
-            }
-            for [track_comment, react_count, reply_count, is_muted] in track_comments
-        ]
-=======
         track_comment_res = []
         for [track_comment, react_count, is_muted] in track_comments.all():
             replies = get_replies(
@@ -343,7 +301,6 @@
                 }
             )
         return track_comment_res
->>>>>>> 47328640
 
 
 def get_muted_users(current_user_id):
