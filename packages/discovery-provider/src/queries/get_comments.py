--- conflicted
+++ resolved
@@ -106,9 +106,7 @@
 
 def get_track_comments(args, track_id, current_user_id=None):
     offset, limit = format_offset(args), format_limit(args, COMMENT_THREADS_LIMIT)
-<<<<<<< HEAD
     user_id = get_current_user_id(args)
-=======
     sort_method = args.get("sort_method", "top")
     if sort_method == "top":
         sort_method_order_by = desc(func.count(CommentReaction.comment_id))
@@ -116,7 +114,6 @@
         sort_method_order_by = desc(Comment.created_at)
     elif sort_method == "timestamp":
         sort_method_order_by = asc(Comment.track_timestamp_s).nullslast()
->>>>>>> f38fb318
 
     track_comments = []
     db = get_db_read_replica()
@@ -137,15 +134,13 @@
                 Comment.comment_id == CommentThreadAlias.comment_id,
             )
             .outerjoin(
-<<<<<<< HEAD
                 CommentReport,
                 Comment.comment_id == CommentReport.comment_id,
             )
-=======
+            .outerjoin(
                 CommentReaction, Comment.comment_id == CommentReaction.comment_id
             )
             .group_by(Comment.comment_id)
->>>>>>> f38fb318
             .filter(
                 Comment.entity_id == track_id,
                 Comment.entity_type == "Track",
