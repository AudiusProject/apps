--- conflicted
+++ resolved
@@ -148,16 +148,15 @@
                 CommentReaction, Comment.comment_id == CommentReaction.comment_id
             )
             .outerjoin(
-<<<<<<< HEAD
                 MutedUser,
                 and_(
                     MutedUser.muted_user_id == Comment.user_id,
                     MutedUser.user_id == current_user_id,
                 ),
-=======
+            )
+            .outerjoin(
                 ReplyCountAlias,
                 Comment.comment_id == ReplyCountAlias.parent_comment_id,
->>>>>>> 981d8f9b
             )
             .group_by(Comment.comment_id)
             .filter(
@@ -216,11 +215,7 @@
                 "updated_at": str(track_comment.updated_at),
                 "is_tombstone": track_comment.is_delete and reply_count > 0,
             }
-<<<<<<< HEAD
-            for [track_comment, react_count] in track_comments
-            # We show comments that have replies or are not deleted
-            if (reply_count := get_reply_count(session, track_comment.comment_id))
-            or track_comment.is_delete is False
+            for [track_comment, react_count, reply_count] in track_comments
         ]
 
 
@@ -240,8 +235,4 @@
             session, user_ids, muted_users_list, current_user_id
         )
 
-    return users
-=======
-            for [track_comment, react_count, reply_count] in track_comments
-        ]
->>>>>>> 981d8f9b
+    return users