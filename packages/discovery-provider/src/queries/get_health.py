import asyncio
import json
import logging
import os
import time
from datetime import datetime, timezone
from typing import Any, Dict, Optional, Tuple, TypedDict, cast

import requests
from elasticsearch import Elasticsearch
from redis import Redis

from src.eth_indexing.event_scanner import eth_indexing_last_scanned_block_key
from src.models.indexing.block import Block
from src.monitors import monitor_names, monitors
from src.queries.get_balances import (
    IMMEDIATE_REFRESH_REDIS_PREFIX,
    LAZY_REFRESH_REDIS_PREFIX,
)
from src.queries.get_latest_play import get_latest_play
from src.queries.get_oldest_unarchived_play import get_oldest_unarchived_play
from src.queries.get_sol_plays import get_sol_play_health_info
from src.queries.get_trusted_notifier_discrepancies import get_delist_statuses_ok
from src.tasks.index_core import (
    CoreHealth,
    core_health_check_cache_key,
    core_listens_health_check_cache_key,
)
from src.utils import (  # elasticdsl,
    db_session,
    get_all_nodes,
    helpers,
    redis_connection,
)
from src.utils.config import shared_config
from src.utils.elasticdsl import ES_INDEXES
from src.utils.prometheus_metric import PrometheusMetric, PrometheusMetricNames
from src.utils.redis_constants import (
    SolanaIndexerStatus,
    challenges_last_processed_event_redis_key,
    index_eth_last_completion_redis_key,
    latest_block_hash_redis_key,
    latest_block_redis_key,
    latest_legacy_play_db_key,
    most_recent_indexed_block_hash_redis_key,
    most_recent_indexed_block_redis_key,
    oldest_unarchived_play_key,
    redis_keys,
    trending_playlists_last_completion_redis_key,
    trending_tracks_last_completion_redis_key,
    user_balances_refresh_last_completion_redis_key,
)

logger = logging.getLogger(__name__)
MONITORS = monitors.MONITORS

number_of_cpus = os.cpu_count()

disc_prov_version = helpers.get_discovery_provider_version()

openresty_public_key = helpers.get_openresty_public_key()

default_healthy_block_diff = int(shared_config["discprov"]["healthy_block_diff"])
default_indexing_interval_seconds = int(
    shared_config["discprov"]["block_processing_interval_sec"]
)
infra_setup = shared_config["discprov"]["infra_setup"]
environment = shared_config["discprov"]["env"]

# min system requirement values
min_number_of_cpus: int = 8  # 8 cpu
min_total_memory: int = 15500000000  # 15.5 GB of RAM
min_filesystem_size: int = 240000000000  # 240 GB of file system storage


def get_elapsed_time_redis(redis, redis_key):
    last_seen = redis.get(redis_key)
    elapsed_time_in_sec = (int(time.time()) - int(last_seen)) if last_seen else None
    return elapsed_time_in_sec


# Returns DB block state & diff
def _get_db_block_state():
    db = db_session.get_db_read_replica()
    with db.scoped_session() as session:
        # Fetch latest block from DB
        db_block_query = session.query(Block).filter(Block.is_current == True).all()
        assert len(db_block_query) == 1, "Expected SINGLE row marked as current"
        return helpers.model_to_dictionary(db_block_query[0])


# Returns number of and info on open db connections
def _get_db_conn_state():
    conn_state = monitors.get_monitors(
        [
            MONITORS[monitor_names.database_connections],
            MONITORS[monitor_names.database_connection_info],
        ]
    )

    return conn_state, False


# Returns query insights
def _get_query_insights():
    query_insights = monitors.get_monitors(
        [
            MONITORS[monitor_names.frequent_queries],
            MONITORS[monitor_names.slow_queries],
        ]
    )

    return query_insights, False


def _get_relay_health():
    try:
        relay_plugin = os.getenv(
            "audius_relay_host",
            "http://relay:6001/relay",
        )
        relay_health = requests.get(relay_plugin + "/health")
        relay_res = relay_health.json()
        return relay_res
    except Exception as e:
        logger.error(f"relay not reachable {e}")
        return None


def _is_relay_healthy(relay_health_res):
    relay_status = relay_health_res["status"]
    is_healthy = relay_status == "up"
    relay_health_res["is_unhealthy"] = not is_healthy
    return is_healthy


class GetHealthArgs(TypedDict):
    # If True, returns db connection information
    verbose: Optional[bool]

    # Determines the point at which a block difference is considered unhealthy
    health_block_diff: Optional[int]
    # If true and the block difference is unhealthy an error is returned
    enforce_block_diff: Optional[bool]

    # Number of seconds the challenge events are allowed to drift
    challenge_events_age_max_drift: Optional[int]

    # Number of seconds play counts are allowed to drift
    plays_count_max_drift: Optional[int]

    # Number of seconds reward_manager indexer is allowed to drift
    reward_manager_max_drift: Optional[int]
    # Number of seconds user_bank indexer is allowed to drift
    user_bank_max_drift: Optional[int]
    # Number of seconds spl_token indexer is allowed to drift
    spl_token_max_drift: Optional[int]
    # Number of seconds payment_router indexer allowed to drift
    payment_router_max_drift: Optional[int]
    # Number of seconds aggregate_tips indexer is allowed to drift
    aggregate_tips_max_drift: Optional[int]


def get_health(args: GetHealthArgs, use_redis_cache: bool = True) -> Tuple[Dict, bool]:
    """
    Gets health status for the service

    Returns a tuple of health results and a boolean indicating an error
    """
    redis = redis_connection.get_redis()

    bypass_errors = args.get("bypass_errors")
    verbose = args.get("verbose")
    enforce_block_diff = args.get("enforce_block_diff")
    qs_healthy_block_diff = cast(Optional[int], args.get("healthy_block_diff"))
    challenge_events_age_max_drift = args.get("challenge_events_age_max_drift")
    plays_count_max_drift = args.get("plays_count_max_drift")
    reward_manager_max_drift = args.get("reward_manager_max_drift")
    user_bank_max_drift = args.get("user_bank_max_drift")
    spl_token_max_drift = args.get("spl_token_max_drift")
    payment_router_max_drift = args.get("payment_router_max_drift")
    aggregate_tips_max_drift = args.get("aggregate_tips_max_drift")

    errors = []

    # If healthy block diff is given in url and positive, override config value
    healthy_block_diff = (
        qs_healthy_block_diff
        if qs_healthy_block_diff is not None and qs_healthy_block_diff >= 0
        else default_healthy_block_diff
    )

    latest_block_num: Optional[int] = None
    latest_block_hash: Optional[str] = None
    latest_indexed_block_num: Optional[int] = None
    latest_indexed_block_hash: Optional[str] = None

    if use_redis_cache:
        # get latest db state from redis cache
        latest_indexed_block_num = redis.get(most_recent_indexed_block_redis_key)
        if latest_indexed_block_num is not None:
            latest_indexed_block_num = int(latest_indexed_block_num)

        latest_indexed_block_hash_bytes = redis.get(
            most_recent_indexed_block_hash_redis_key
        )
        if latest_indexed_block_hash_bytes is not None:
            latest_indexed_block_hash = latest_indexed_block_hash_bytes.decode("utf-8")

    core_health: CoreHealth = get_core_health(redis=redis)
    core_listens_health = get_core_listens_health(
        redis=redis, plays_count_max_drift=plays_count_max_drift
    )

    latest_block_ts = 0
    if core_health:
        latest_chain_block_ts = core_health.get("latest_chain_block_ts") or 0
        latest_block_ts = int(latest_chain_block_ts)

    # fetch latest db state if:
    # we explicitly don't want to use redis cache or
    # value from redis cache is None
    if (
        not use_redis_cache
        or latest_indexed_block_num is None
        or latest_indexed_block_hash is None
    ):
        db_block_state = _get_db_block_state()
        latest_indexed_block_num = db_block_state["number"] or 0
        latest_indexed_block_hash = db_block_state["blockhash"]

    current_ts = int(time.time())  # Current UTC time in seconds

    core_stuck = (current_ts - latest_block_ts) > 180
    if core_stuck:
<<<<<<< HEAD
        errors.append("no new blocks in at least a minute")
=======
        errors.append("unhealthy core: no new blocks in at least a 3 minutes")
>>>>>>> 1d4c97b3

    play_health_info = core_listens_health
    latest_indexed_block_num = -1
    latest_block_num = -1
    if core_health:
        latest_indexed_block_num = core_health.get("latest_indexed_block") or 0
        latest_block_num = core_health.get("latest_chain_block") or 0

    user_bank_health_info = get_solana_indexer_status(
        redis, redis_keys.solana.user_bank, user_bank_max_drift
    )
    spl_token_health_info = get_solana_indexer_status(
        redis, redis_keys.solana.spl_token, spl_token_max_drift
    )
    reward_manager_health_info = get_solana_indexer_status(
        redis, redis_keys.solana.reward_manager, reward_manager_max_drift
    )
    payment_router_health_info = get_solana_indexer_status(
        redis, redis_keys.solana.payment_router, payment_router_max_drift
    )
    aggregate_tips_health_info = get_solana_indexer_status(
        redis,
        redis_keys.solana.aggregate_tips,
        aggregate_tips_max_drift,
    )

    trending_tracks_age_sec = get_elapsed_time_redis(
        redis, trending_tracks_last_completion_redis_key
    )
    trending_playlists_age_sec = get_elapsed_time_redis(
        redis, trending_playlists_last_completion_redis_key
    )
    challenge_events_age_sec = get_elapsed_time_redis(
        redis, challenges_last_processed_event_redis_key
    )
    user_balances_age_sec = get_elapsed_time_redis(
        redis, user_balances_refresh_last_completion_redis_key
    )
    num_users_in_lazy_balance_refresh_queue = int(
        redis.scard(LAZY_REFRESH_REDIS_PREFIX)
    )
    num_users_in_immediate_balance_refresh_queue = int(
        redis.scard(IMMEDIATE_REFRESH_REDIS_PREFIX)
    )
    last_scanned_block_for_balance_refresh = redis.get(
        eth_indexing_last_scanned_block_key
    )
    index_eth_age_sec = get_elapsed_time_redis(
        redis, index_eth_last_completion_redis_key
    )
    last_scanned_block_for_balance_refresh = (
        int(last_scanned_block_for_balance_refresh)
        if last_scanned_block_for_balance_refresh
        else None
    )

    # Get system information monitor values
    sys_info = monitors.get_monitors(
        [
            MONITORS[monitor_names.database_size],
            MONITORS[monitor_names.database_connections],
            MONITORS[monitor_names.total_memory],
            MONITORS[monitor_names.used_memory],
            MONITORS[monitor_names.filesystem_size],
            MONITORS[monitor_names.filesystem_used],
            MONITORS[monitor_names.received_bytes_per_sec],
            MONITORS[monitor_names.transferred_bytes_per_sec],
            MONITORS[monitor_names.redis_total_memory],
        ]
    )

    url = shared_config["discprov"]["url"]

    auto_upgrade_enabled = (
        True if os.getenv("audius_auto_upgrade_enabled") == "true" else False
    )
    database_is_localhost = os.getenv(
        "audius_db_url"
    ) == "postgresql://postgres:postgres@db:5432/audius_discovery" or "localhost" in os.getenv(
        "audius_db_url", ""
    )
    discovery_nodes = get_all_nodes.get_all_discovery_nodes_cached(redis)
    content_nodes = get_all_nodes.get_all_healthy_content_nodes_cached(redis)
    final_poa_block = helpers.get_final_poa_block()
    health_results = {
        "web": {
            "blocknumber": latest_block_num,
            "blockhash": latest_block_hash,
        },
        "db": {
            "number": latest_indexed_block_num,
            "blockhash": latest_indexed_block_hash,
        },
        "git": os.getenv("GIT_SHA"),
        "auto_upgrade_enabled": auto_upgrade_enabled,
        "database_is_localhost": database_is_localhost,
        "trending_tracks_age_sec": trending_tracks_age_sec,
        "trending_playlists_age_sec": trending_playlists_age_sec,
        "challenge_last_event_age_sec": challenge_events_age_sec,
        "user_balances_age_sec": user_balances_age_sec,
        "num_users_in_lazy_balance_refresh_queue": num_users_in_lazy_balance_refresh_queue,
        "num_users_in_immediate_balance_refresh_queue": num_users_in_immediate_balance_refresh_queue,
        "last_scanned_block_for_balance_refresh": last_scanned_block_for_balance_refresh,
        "index_eth_age_sec": index_eth_age_sec,
        "number_of_cpus": number_of_cpus,
        **sys_info,
        "plays": play_health_info,
        "solana_indexers": {
            "spl_token": spl_token_health_info,
            "payment_router": payment_router_health_info,
            "reward_manager": reward_manager_health_info,
            "user_bank": user_bank_health_info,
            "aggregate_tips": aggregate_tips_health_info,
        },
        "openresty_public_key": openresty_public_key,
        "infra_setup": infra_setup,
        "url": url,
        # Temp
        "latest_block_num": latest_block_num,
        "latest_indexed_block_num": latest_indexed_block_num,
        "final_poa_block": final_poa_block,
        "network": {
            "discovery_nodes_with_owner": discovery_nodes,
            "discovery_nodes": (
                [d["endpoint"] for d in discovery_nodes] if discovery_nodes else None
            ),
            "content_nodes": content_nodes,
        },
        "core": {"health": core_health, "listens": core_listens_health},
    }

    if os.getenv("AUDIUS_D_GENERATED"):
        health_results["audius_d_managed"] = True
    if os.getenv("AUDIUS_DOCKER_COMPOSE_GIT_SHA") is not None:
        health_results["audius-docker-compose"] = os.getenv(
            "AUDIUS_DOCKER_COMPOSE_GIT_SHA"
        )

    if latest_block_num is not None and latest_indexed_block_num is not None:
        block_difference = abs(
            latest_block_num - latest_indexed_block_num
        )  # nethermind offset
    else:
        # If we cannot get a reading from chain about what the latest block is,
        # we set the difference to be an unhealthy amount
        block_difference = default_healthy_block_diff + 1

    health_results["block_difference"] = block_difference
    health_results["maximum_healthy_block_difference"] = default_healthy_block_diff
    health_results.update(disc_prov_version)

    # Check that this node meets the minimum system requirements
    num_cpus: int = cast(int, health_results["number_of_cpus"] or 0)
    total_memory: int = cast(int, health_results["total_memory"] or 0)
    filesystem_size: int = cast(int, health_results["filesystem_size"] or 0)
    if (
        num_cpus < min_number_of_cpus
        or total_memory < min_total_memory
        or filesystem_size < min_filesystem_size
    ):
        health_results["meets_min_requirements"] = False
        # TODO - this will become strictly enforced in upcoming service versions and return with error
    else:
        health_results["meets_min_requirements"] = True

    relay_health = _get_relay_health()
    if not _is_relay_healthy(relay_health):
        errors.append("relay unhealthy")

    health_results["relay"] = relay_health

    # Elasticsearch health
    # esclient = elasticdsl.get_esclient()
    # if esclient:
    #     health_results["elasticsearch"] = get_elasticsearch_health_info(
    #         esclient,
    #         latest_indexed_block_num,
    #         verbose,
    #     )
    #     if health_results["elasticsearch"]["status"] != "green":
    #         errors.append("unhealthy elasticsearch")

    if verbose:
        # DB connections check
        db_connections_json, db_connections_error = _get_db_conn_state()
        health_results["db_connections"] = db_connections_json
        location = get_location()
        health_results.update(location)

        if db_connections_error:
            return health_results, db_connections_error

        query_insights_json, query_insights_error = _get_query_insights()
        health_results["query_insights"] = query_insights_json

        if query_insights_error:
            return health_results, query_insights_error

        table_size_info_json = monitors.get_monitors(
            [
                MONITORS[monitor_names.table_size_info],
            ]
        )

        health_results["tables"] = table_size_info_json

    unhealthy_blocks = bool(
        enforce_block_diff and block_difference > healthy_block_diff
    )
    unhealthy_challenges = bool(
        challenge_events_age_max_drift
        and challenge_events_age_sec
        and challenge_events_age_sec > challenge_events_age_max_drift
    )

    if unhealthy_blocks:
        errors.append("unhealthy block diff")
    if unhealthy_challenges:
        errors.append("unhealthy challenges")
    if play_health_info and play_health_info.get("is_unhealthy"):
        errors.append("unhealthy plays")
    if not user_bank_health_info["is_healthy"]:
        errors.append("unhealthy user_bank indexer")
    if not reward_manager_health_info["is_healthy"]:
        errors.append("unhealthy reward_manager indexer")
    if not spl_token_health_info["is_healthy"]:
        errors.append("unhealthy spl_token indexer")
    if not payment_router_health_info["is_healthy"]:
        errors.append("unhealthy payment_router indexer")
    if not aggregate_tips_health_info["is_healthy"]:
        errors.append("unhealthy aggregate_tips indexer")

    delist_statuses_ok = get_delist_statuses_ok()
    if not delist_statuses_ok:
        errors.append("unhealthy delist statuses")

    if verbose:
        api_healthy, reason = is_api_healthy(url)
        if not api_healthy:
            errors.append(f"api unhealthy: {reason}")

    play_health_unhealthy = play_health_info and play_health_info.get("is_unhealthy")
    is_unhealthy = not bypass_errors and (
        unhealthy_blocks
        or unhealthy_challenges
        or play_health_unhealthy
        or not delist_statuses_ok
        or (
            health_results.get("elasticsearch") != None
            and health_results["elasticsearch"]["status"] != "green"
        )
    )

    health_results["errors"] = errors
    health_results["discovery_provider_healthy"] = not errors

    return health_results, is_unhealthy


class LocationResponse(TypedDict):
    country: str
    latitude: str
    longitude: str


def get_location() -> LocationResponse:
    return {
        "country": shared_config["serviceLocation"]["serviceCountry"],
        "latitude": shared_config["serviceLocation"]["serviceLatitude"],
        "longitude": shared_config["serviceLocation"]["serviceLongitude"],
    }


def get_elasticsearch_health_info(
    esclient: Elasticsearch,
    latest_indexed_block_num: int,
    verbose: Optional[bool],
) -> Dict[str, Any]:
    elasticsearch_health: Dict[str, Any] = {"status": None, "health": None}
    try:
        health = esclient.cluster.health()
        elasticsearch_health["health"] = health.get("body")
        elasticsearch_health["status"] = health.get("status")
    except Exception as e:
        logger.error(f"Could not obtain elasticsearch cluster health status: {e}")

    if verbose:
        for index_name in ES_INDEXES:
            try:
                resp = esclient.search(
                    index=index_name,
                    aggs={"max_blocknumber": {"max": {"field": "blocknumber"}}},
                    size=0,
                )
                blocknumber = int(resp["aggregations"]["max_blocknumber"]["value"])
                elasticsearch_health[index_name] = {
                    "blocknumber": blocknumber,
                    "db_block_difference": latest_indexed_block_num - blocknumber,
                }
            except Exception as e:
                logger.error(f"Failed to query elasticsearch index {index_name}: {e}")
    return elasticsearch_health


def health_check_prometheus_exporter():
    health_results, is_unhealthy = get_health({})

    # store all top-level keys with numerical values
    for key, value in health_results.items():
        if isinstance(value, (int, float)):
            PrometheusMetric(PrometheusMetricNames.HEALTH_CHECK).save(
                value, {"key": key}
            )

    # store a non-top-level key
    PrometheusMetric(PrometheusMetricNames.HEALTH_CHECK).save(
        health_results["web"]["blocknumber"], {"key": "blocknumber"}
    )


PrometheusMetric.register_collector(
    "health_check_prometheus_exporter", health_check_prometheus_exporter
)


class SolanaIndexerHealth(TypedDict):
    # whether the indexer is healthy, as defined by the given allowed drift
    # for since_last_completed_at
    is_healthy: bool
    # time (in seconds) since the last completion of the indexer
    since_last_completed_at: Optional[float]
    # UTC timestamp of the last indexing job completion
    last_completed_at: Optional[float]
    # the last indexed transaction signature
    last_tx: Optional[str]


def get_solana_indexer_status(
    redis: Redis, keys: SolanaIndexerStatus, max_drift: Optional[int]
) -> SolanaIndexerHealth:
    last_completed_at = redis.get(keys.last_completed_at)
    last_completed_at = (
        float(last_completed_at) if last_completed_at is not None else None
    )
    now = datetime.now(timezone.utc).timestamp()
    since_last_completed_at = (
        (now - last_completed_at) if last_completed_at is not None else None
    )
    last_tx = redis.get(keys.last_tx)
    last_tx = str(last_tx, encoding="utf-8") if last_tx is not None else None
    # Job completed at least once and less than max_drift ago (if applicable)
    is_healthy = since_last_completed_at is not None and (
        max_drift is None or since_last_completed_at < max_drift
    )

    return {
        "is_healthy": is_healthy,
        "since_last_completed_at": since_last_completed_at,
        "last_completed_at": last_completed_at,
        "last_tx": last_tx,
    }


class SolHealthInfo(TypedDict):
    is_unhealthy: bool
    tx_info: Dict


class PlayHealthInfo(SolHealthInfo):
    oldest_unarchived_play_created_at: str


# Aggregate play health info across Solana and legacy storage
def get_play_health_info(
    redis: Redis, plays_count_max_drift: Optional[int]
) -> PlayHealthInfo:
    if redis is None:
        raise Exception("Invalid arguments for get_play_health_info")

    current_time_utc = datetime.utcnow()
    # Fetch plays info from Solana
    sol_play_info = get_sol_play_health_info(redis, current_time_utc)

    # If play count max drift provided, perform comparison
    is_unhealthy_sol_plays = bool(
        plays_count_max_drift and plays_count_max_drift < sol_play_info["time_diff"]
    )

    # If unhealthy sol plays, this will be overwritten
    time_diff_general = sol_play_info["time_diff"]
    oldest_unarchived_play = None

    if is_unhealthy_sol_plays or not plays_count_max_drift:
        # Calculate time diff from now to latest play
        latest_db_play = redis.get(latest_legacy_play_db_key)
        if not latest_db_play:
            # Query and cache latest db play if found
            latest_db_play = get_latest_play()
            if latest_db_play:
                redis.set(latest_legacy_play_db_key, latest_db_play.timestamp())
        else:
            # Decode bytes into float for latest timestamp
            latest_db_play = float(latest_db_play.decode())
            latest_db_play = datetime.utcfromtimestamp(latest_db_play)

        oldest_unarchived_play = redis.get(oldest_unarchived_play_key)
        if not oldest_unarchived_play:
            # Query and cache oldest unarchived play
            oldest_unarchived_play = get_oldest_unarchived_play()
            if oldest_unarchived_play:
                redis.set(
                    oldest_unarchived_play_key,
                    oldest_unarchived_play.timestamp(),
                )
        else:
            # Decode bytes into float for latest timestamp
            oldest_unarchived_play = datetime.utcfromtimestamp(
                float(oldest_unarchived_play.decode())
            )

        time_diff_general = (
            (current_time_utc - latest_db_play).total_seconds()
            if latest_db_play
            else time_diff_general
        )

    is_unhealthy_plays = bool(
        plays_count_max_drift
        and (is_unhealthy_sol_plays and (plays_count_max_drift < time_diff_general))
    )

    return {
        "is_unhealthy": is_unhealthy_plays,
        "tx_info": sol_play_info,
        "oldest_unarchived_play_created_at": str(oldest_unarchived_play),
    }


def get_core_listens_health(redis: Redis, plays_count_max_drift: Optional[int]):
    try:
        core_health = redis.get(core_listens_health_check_cache_key)
        if core_health:
            res = json.loads(core_health)

            is_unhealthy_sol_plays = bool(
                plays_count_max_drift and plays_count_max_drift < res["time_diff"]
            )

            res["is_unhealthy"] = is_unhealthy_sol_plays
            return res
        return None
    except Exception as e:
        logger.error(f"get_health.py | could not get core listens health {e}")
        return None


def get_core_health(redis: Redis):
    try:
        core_health = redis.get(core_health_check_cache_key)
        if core_health:
            return json.loads(core_health)
        return None
    except Exception as e:
        logger.error(f"get_health.py | could not get core health {e}")
        return None


def get_latest_chain_block_set_if_nx(redis=None):
    """
    Retrieves the latest block number and blockhash from redis if the keys exist.
    Otherwise it sets these values in redis by querying web3 and returns them

    :param redis: redis connection
    :param web3: web3 connection

    :rtype (int, string)
    """

    latest_block_num = None
    latest_block_hash = None

    if redis is None:
        raise Exception("Invalid arguments for get_latest_chain_block_set_if_nx")

    stored_latest_block_num = redis.get(latest_block_redis_key)
    if stored_latest_block_num is not None:
        latest_block_num = int(stored_latest_block_num)

    stored_latest_blockhash = redis.get(latest_block_hash_redis_key)
    if stored_latest_blockhash is not None:
        latest_block_hash = stored_latest_blockhash.decode("utf-8")

    return latest_block_num, latest_block_hash


def is_api_healthy(my_url):
    if not my_url:
        return True, ""

    if "staging" in my_url:
        user_search_term = "ray"
        user_search_response_keyword = "ray"
        track_id = "7eP5n"
        track_response_keyword = "April"
    else:
        user_search_term = "Brownies"
        user_search_response_keyword = "keeping you on your toes"
        track_id = "D7KyD"
        track_response_keyword = "live set at Brownies"

    user_search_endpoint = f"{my_url}/v1/users/search?query={user_search_term}"
    track_stream_endpoint = f"{my_url}/v1/tracks/{track_id}/stream"
    track_endpoint = f"{my_url}/v1/tracks/{track_id}"
    trending_endpoint = f"{my_url}/v1/tracks/trending"
    urls = [
        user_search_endpoint,
        track_stream_endpoint,
        track_endpoint,
        trending_endpoint,
    ]

    async def fetch_url(url):
        try:
            loop = asyncio.get_event_loop()
            future = loop.run_in_executor(None, requests.get, url)
            response = await future
            response.raise_for_status()
            return response.text
        except Exception as e:
            return f"error getting {url}: {str(e)}"

    async def request_all(urls):
        responses = {}
        tasks = [
            asyncio.create_task(fetch_url(url), name=f"fetch:{url}") for url in urls
        ]
        done, _ = await asyncio.wait(
            tasks, return_when=asyncio.ALL_COMPLETED, timeout=0.5
        )
        for task in done:
            url = task.get_name().removeprefix("fetch:")
            try:
                responses[url] = task.result()
            except Exception as e:
                responses[url] = f"error getting {url}: {str(e)}"
        return responses

    errors = []
    try:
        responses = asyncio.run(request_all(urls))

        for url, response_text in responses.items():
            if "error getting" in response_text:
                errors.append(response_text)
            else:
                if (
                    url == user_search_endpoint
                    and user_search_response_keyword not in response_text
                ):
                    errors.append(
                        f"missing keyword '{user_search_response_keyword}' in response from {url}"
                    )
                if (
                    url == track_endpoint
                    and track_response_keyword not in response_text
                ):
                    errors.append(
                        f"missing keyword '{track_response_keyword}' in response from {url}"
                    )
                if url == trending_endpoint and "artwork" not in response_text:
                    errors.append(f"missing keyword 'artwork' in response from {url}")
    except Exception as e:
        logger.error(f"Could not check api health: {e}")

    if errors:
        return False, ", ".join(errors)
    return True, ""<|MERGE_RESOLUTION|>--- conflicted
+++ resolved
@@ -233,11 +233,7 @@
 
     core_stuck = (current_ts - latest_block_ts) > 180
     if core_stuck:
-<<<<<<< HEAD
         errors.append("no new blocks in at least a minute")
-=======
-        errors.append("unhealthy core: no new blocks in at least a 3 minutes")
->>>>>>> 1d4c97b3
 
     play_health_info = core_listens_health
     latest_indexed_block_num = -1
