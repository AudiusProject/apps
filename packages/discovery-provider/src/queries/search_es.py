--- conflicted
+++ resolved
@@ -582,8 +582,7 @@
     query = default_function_score(dsl, "repost_count")
 
     if sort_method == "recent":
-<<<<<<< HEAD
-        query["sort"] = [{"created_at": {"order": "desc"}}]
+        query["sort"] = [{"updated_at": {"order": "desc"}}]
     elif sort_method == "popular":
         query["sort"] = [
             {
@@ -606,9 +605,6 @@
                 }
             }
         ]
-=======
-        query["sort"] = [{"updated_at": {"order": "desc"}}]
->>>>>>> 13c9f644
 
     return query
 
@@ -619,11 +615,7 @@
     only_verified,
     must_saved=False,
     genres=[],
-<<<<<<< HEAD
-    sort_method="relevance",
-=======
     sort_method="relevant",
->>>>>>> 13c9f644
 ):
     # must_search_str = search_str + " " + search_str.replace(" ", "")
     dsl = {
@@ -805,11 +797,7 @@
     only_purchaseable,
     current_user_id,
     must_saved=False,
-<<<<<<< HEAD
-    sort_method="relevance",
-=======
     sort_method="relevant",
->>>>>>> 13c9f644
 ):
     dsl = {
         "must": [
@@ -972,11 +960,7 @@
     query["query"]["function_score"]["query"] = {"bool": dsl}
 
     if sort_method == "recent":
-<<<<<<< HEAD
-        query["sort"] = [{"created_at": {"order": "desc"}}]
-=======
         query["sort"] = [{"updated_at": {"order": "desc"}}]
->>>>>>> 13c9f644
 
     return query
 
@@ -987,11 +971,7 @@
     must_saved=False,
     genres=[],
     moods=[],
-<<<<<<< HEAD
-    sort_method="relevance",
-=======
     sort_method="relevant",
->>>>>>> 13c9f644
 ):
     return base_playlist_dsl(
         search_str,
@@ -1014,11 +994,7 @@
     must_saved=False,
     genres=[],
     moods=[],
-<<<<<<< HEAD
-    sort_method="relevance",
-=======
     sort_method="relevant",
->>>>>>> 13c9f644
 ):
     return base_playlist_dsl(
         search_str,
