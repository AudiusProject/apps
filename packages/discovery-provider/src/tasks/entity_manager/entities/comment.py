--- conflicted
+++ resolved
@@ -151,7 +151,6 @@
     )
 
 
-<<<<<<< HEAD
 def validate_report_comment_tx(params: ManageEntityParameters):
     validate_signer(params)
     comment_id = params.entity_id
@@ -180,7 +179,8 @@
         is_delete=False,
     )
     params.add_record((user_id, comment_id), comment_report, EntityType.COMMENT_REPORT)
-=======
+
+
 def validate_pin_tx(params: ManageEntityParameters, is_pin):
     validate_signer(params)
     comment_id = params.entity_id
@@ -227,5 +227,4 @@
     )
     comment.is_pinned = False
 
-    params.add_record(comment_id, comment)
->>>>>>> f38fb318
+    params.add_record(comment_id, comment)