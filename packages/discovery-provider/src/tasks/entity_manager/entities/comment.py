--- conflicted
+++ resolved
@@ -144,11 +144,8 @@
         not is_reply
         and not is_owner_mentioned
         and not track_owner_notifications_off
-<<<<<<< HEAD
         and not is_muted_by_karma
-=======
         and user_id != entity_user_id
->>>>>>> 5a1638b0
     ):
         comment_notification = Notification(
             blocknumber=params.block_number,
