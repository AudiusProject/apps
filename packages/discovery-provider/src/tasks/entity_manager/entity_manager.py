import json
import time
from collections import defaultdict
from datetime import datetime
from typing import Dict, List, Set, Tuple, cast

from sqlalchemy import and_, func, literal_column, or_
from sqlalchemy.orm.session import Session
from web3.types import TxReceipt

from src.challenges.challenge_event_bus import ChallengeEventBus
from src.database_task import DatabaseTask
from src.exceptions import IndexingValidationError
from src.models.dashboard_wallet_user.dashboard_wallet_user import DashboardWalletUser
from src.models.grants.developer_app import DeveloperApp
from src.models.grants.grant import Grant
from src.models.indexing.revert_block import RevertBlock
from src.models.notifications.notification import NotificationSeen, PlaylistSeen
from src.models.playlists.playlist import Playlist
from src.models.playlists.playlist_route import PlaylistRoute
from src.models.social.follow import Follow
from src.models.social.repost import Repost
from src.models.social.save import Save
from src.models.social.subscription import Subscription
from src.models.tracks.track import Track
from src.models.tracks.track_route import TrackRoute
from src.models.users.associated_wallet import AssociatedWallet
from src.models.users.user import User
from src.models.users.user_events import UserEvent
from src.queries.confirm_indexing_transaction_error import (
    confirm_indexing_transaction_error,
)
from src.queries.get_skipped_transactions import (
    clear_indexing_error,
    save_and_get_skip_tx_hash,
    set_indexing_error,
)
from src.tasks.entity_manager.entities.comment import create_comment
from src.tasks.entity_manager.entities.dashboard_wallet_user import (
    create_dashboard_wallet_user,
    delete_dashboard_wallet_user,
)
from src.tasks.entity_manager.entities.developer_app import (
    create_developer_app,
    delete_developer_app,
    update_developer_app,
)
from src.tasks.entity_manager.entities.grant import (
    approve_grant,
    create_grant,
    reject_grant,
    revoke_grant,
)
from src.tasks.entity_manager.entities.notification import (
    create_notification,
    view_notification,
    view_playlist,
)
from src.tasks.entity_manager.entities.playlist import (
    create_playlist,
    delete_playlist,
    update_playlist,
)
from src.tasks.entity_manager.entities.social_features import (
    action_to_record_types,
    create_social_action_types,
    create_social_record,
    delete_social_action_types,
    delete_social_record,
)
from src.tasks.entity_manager.entities.tip_reactions import tip_reaction
from src.tasks.entity_manager.entities.track import (
    create_track,
    delete_track,
    update_track,
)
from src.tasks.entity_manager.entities.user import create_user, update_user, verify_user
from src.tasks.entity_manager.utils import (
    MANAGE_ENTITY_EVENT_TYPE,
    Action,
    EntitiesToFetchDict,
    EntityType,
    ManageEntityParameters,
    RecordDict,
    expect_cid_metadata_json,
    get_address_from_signature,
    get_record_key,
    parse_metadata,
    reset_entity_manager_event_tx_context,
    save_cid_metadata,
)
from src.utils import helpers
from src.utils.indexing_errors import IndexingError
from src.utils.prometheus_metric import PrometheusMetric, PrometheusMetricNames
from src.utils.structured_logger import StructuredLogger

logger = StructuredLogger(__name__)

# Please toggle below variable to true for development
ENABLE_DEVELOPMENT_FEATURES = True

entity_type_table_mapping = {
    "Save": Save.__tablename__,
    "Repost": Repost.__tablename__,
    "Follow": Follow.__tablename__,
    "Subscription": Subscription.__tablename__,
    "Playlist": Playlist.__tablename__,
    "Track": Track.__tablename__,
    "User": User.__tablename__,
    "AssociatedWallet": AssociatedWallet.__tablename__,
    "UserEvent": UserEvent.__tablename__,
    "TrackRoute": TrackRoute.__tablename__,
    "PlaylistRoute": PlaylistRoute.__tablename__,
    "NotificationSeen": NotificationSeen.__tablename__,
    "PlaylistSeen": PlaylistSeen.__tablename__,
    "DashboardWalletUser": DashboardWalletUser.__tablename__,
    "DeveloperApp": DeveloperApp.__tablename__,
    "Grant": Grant.__tablename__,
}


def get_record_columns(record) -> List[str]:
    columns = [str(m.key) for m in record.__table__.columns]
    return columns


def entity_manager_update(
    update_task: DatabaseTask,
    session: Session,
    entity_manager_txs: List[TxReceipt],
    block_number: int,
    block_timestamp: int,
    block_hash: str,
) -> Tuple[int, Dict[str, Set[(int)]]]:
    """
    Process a block of EM transactions.

    1. Fetch relevant entities for all transactions.
    2. Process transactions based on type and action.
    3. Validate transaction.
    4. Create new database record based on a transaction.
    5. Bulk insert new records.
    """

    try:
        update_start_time = time.time()
        challenge_bus: ChallengeEventBus = update_task.challenge_event_bus

        num_total_changes = 0

        changed_entity_ids: Dict[str, Set[(int)]] = defaultdict(set)
        if not entity_manager_txs:
            return num_total_changes, changed_entity_ids

        metric_latency = PrometheusMetric(
            PrometheusMetricNames.ENTITY_MANAGER_UPDATE_DURATION_SECONDS
        )
        metric_num_changed = PrometheusMetric(
            PrometheusMetricNames.ENTITY_MANAGER_UPDATE_CHANGED_LATEST
        )

        # collect events by entity type and action
        entities_to_fetch = collect_entities_to_fetch(update_task, entity_manager_txs)

        # fetch existing tracks and playlists
        existing_records, existing_records_in_json = fetch_existing_entities(
            session, entities_to_fetch
        )
        # copy original record since existing_records will be modified
        original_records = copy_original_records(existing_records)

        new_records: RecordDict = cast(
            RecordDict, defaultdict(lambda: defaultdict(list))
        )

        pending_track_routes: List[TrackRoute] = []
        pending_playlist_routes: List[PlaylistRoute] = []

        # cid -> metadata type
        cid_type: Dict[str, str] = {}
        # cid -> metadata
        cid_metadata: Dict[str, Dict] = {}

        # process in tx order and populate records_to_save
        for tx_receipt in entity_manager_txs:
            txhash = update_task.web3.to_hex(tx_receipt["transactionHash"])
            entity_manager_event_tx = get_entity_manager_events_tx(
                update_task, tx_receipt
            )

            for event in entity_manager_event_tx:
                try:
                    params = ManageEntityParameters(
                        session,
                        update_task.redis,
                        challenge_bus,
                        event,
                        new_records,  # actions below populate these records
                        existing_records,
                        pending_track_routes,
                        pending_playlist_routes,
                        update_task.eth_manager,
                        update_task.web3,
                        update_task.solana_client_manager,
                        block_timestamp,
                        block_number,
                        block_hash,
                        txhash,
                        logger,
                    )
                    logger.info(f"asdf params {params}")

                    # update logger context with this tx event
                    reset_entity_manager_event_tx_context(logger, event["args"])

                    if (
                        params.action == Action.CREATE
                        and params.entity_type == EntityType.PLAYLIST
                    ):
                        create_playlist(params)
                    elif (
                        params.action == Action.UPDATE
                        and params.entity_type == EntityType.PLAYLIST
                    ):
                        update_playlist(params)
                    elif (
                        params.action == Action.DELETE
                        and params.entity_type == EntityType.PLAYLIST
                    ):
                        delete_playlist(params)
                    elif (
                        params.action == Action.CREATE
                        and params.entity_type == EntityType.TRACK
                        and ENABLE_DEVELOPMENT_FEATURES
                    ):
                        create_track(params)
                    elif (
                        params.action == Action.UPDATE
                        and params.entity_type == EntityType.TRACK
                        and ENABLE_DEVELOPMENT_FEATURES
                    ):
                        update_track(params)

                    elif (
                        params.action == Action.DELETE
                        and params.entity_type == EntityType.TRACK
                        and ENABLE_DEVELOPMENT_FEATURES
                    ):
                        delete_track(params)
                    elif params.action in create_social_action_types:
                        create_social_record(params)
                    elif params.action in delete_social_action_types:
                        delete_social_record(params)
                    elif (
                        params.action == Action.CREATE
                        and params.entity_type == EntityType.USER
                        and ENABLE_DEVELOPMENT_FEATURES
                    ):
                        create_user(params, cid_type, cid_metadata)
                    elif (
                        params.action == Action.UPDATE
                        and params.entity_type == EntityType.USER
                        and ENABLE_DEVELOPMENT_FEATURES
                    ):
                        update_user(params, cid_type, cid_metadata)
                    elif (
                        params.action == Action.VERIFY
                        and params.entity_type == EntityType.USER
                        and ENABLE_DEVELOPMENT_FEATURES
                    ):
                        verify_user(params)
                    elif (
                        params.action == Action.VIEW
                        and params.entity_type == EntityType.NOTIFICATION
                        and ENABLE_DEVELOPMENT_FEATURES
                    ):
                        view_notification(params)
                    elif (
                        params.action == Action.CREATE
                        and params.entity_type == EntityType.NOTIFICATION
                        and ENABLE_DEVELOPMENT_FEATURES
                    ):
                        create_notification(params)
                    elif (
                        params.action == Action.VIEW_PLAYLIST
                        and params.entity_type == EntityType.NOTIFICATION
                        and ENABLE_DEVELOPMENT_FEATURES
                    ):
                        view_playlist(params)
                    elif (
                        params.action == Action.CREATE
                        and params.entity_type == EntityType.DEVELOPER_APP
                    ):
                        create_developer_app(params)
                    elif (
                        params.action == Action.UPDATE
                        and params.entity_type == EntityType.DEVELOPER_APP
                    ):
                        update_developer_app(params)
                    elif (
                        params.action == Action.DELETE
                        and params.entity_type == EntityType.DEVELOPER_APP
                    ):
                        delete_developer_app(params)
                    elif (
                        params.action == Action.CREATE
                        and params.entity_type == EntityType.GRANT
                    ):
                        create_grant(params)
                    elif (
                        params.action == Action.DELETE
                        and params.entity_type == EntityType.GRANT
                    ):
                        revoke_grant(params)
                    elif (
                        params.action == Action.APPROVE
                        and params.entity_type == EntityType.GRANT
                    ):
                        approve_grant(params)
                    elif (
                        params.action == Action.REJECT
                        and params.entity_type == EntityType.GRANT
                    ):
                        reject_grant(params)
                    elif (
                        params.action == Action.CREATE
                        and params.entity_type == EntityType.DASHBOARD_WALLET_USER
                    ):
                        create_dashboard_wallet_user(params)
                    elif (
                        params.action == Action.DELETE
                        and params.entity_type == EntityType.DASHBOARD_WALLET_USER
                    ):
                        delete_dashboard_wallet_user(params)
                    elif (
                        params.action == Action.UPDATE
                        and params.entity_type == EntityType.TIP
                    ):
                        tip_reaction(params)
<<<<<<< HEAD
                    elif (
                        params.action == Action.CREATE
                        and params.entity_type == EntityType.COMMENT
                    ):
                        create_comment(params)
                    logger.info("process transaction")  # log event context
=======

                    logger.debug("process transaction")  # log event context
>>>>>>> 3f0de304
                except IndexingValidationError as e:
                    # swallow exception to keep indexing
                    logger.error(f"failed to process transaction error {e}")
                except Exception as e:
                    indexing_error = IndexingError(
                        "tx-failure",
                        block_number,
                        block_hash,
                        txhash,
                        str(e),
                    )
                    create_and_raise_indexing_error(
                        indexing_error, update_task.redis, session
                    )
                    logger.error(f"skipping transaction hash {indexing_error}")

        # compile records_to_save
        save_new_records(
            block_timestamp,
            block_number,
            new_records,
            original_records,
            existing_records_in_json,
            session,
        )

        num_total_changes += len(new_records)
        # update metrics
        metric_latency.save_time(
            {"scope": "entity_manager_update"},
            start_time=update_start_time,
        )
        metric_num_changed.save(
            len(new_records["Playlist"]), {"entity_type": EntityType.PLAYLIST.value}
        )
        metric_num_changed.save(
            len(new_records["Track"]), {"entity_type": EntityType.TRACK.value}
        )

        logger.debug(
            f"entity_manager.py | Completed with {num_total_changes} total changes"
        )

        # bulk save to metadata to cid_data
        if cid_metadata:
            save_cid_metadata_time = time.time()
            save_cid_metadata(session, cid_metadata, cid_type)
            metric_latency.save_time(
                {"scope": "save_cid_metadata"},
                start_time=save_cid_metadata_time,
            )
            logger.debug(
                f"entity_manager.py | save_cid_metadata in {time.time() - save_cid_metadata_time}s"
            )
    except Exception as e:
        logger.error(f"entity_manager.py | Exception occurred {e}", exc_info=True)
        raise e
    return num_total_changes, changed_entity_ids


def save_new_records(
    block_timestamp: int,
    block_number: int,
    new_records: RecordDict,
    original_records: dict,
    existing_records_in_json: dict[str, dict],
    session: Session,
):
    prev_records: Dict[str, List] = defaultdict(list)
    records_to_update = []
    for record_type, record_dict in new_records.items():
        # This is actually a dict, but python has a hard time inferring.
        casted_record_dict = cast(dict, record_dict)
        for entity_id, records in casted_record_dict.items():
            if not records:
                continue
            record_to_delete = None
            records_to_add = []
            # invalidate old records
            if (
                record_type in original_records
                and entity_id in original_records[record_type]
                and (
                    "is_current"
                    not in get_record_columns(original_records[record_type][entity_id])
                    or original_records[record_type][entity_id].is_current
                )
            ):
                if record_type == "PlaylistRoute" or record_type == "TrackRoute":
                    # these are an exception since we want to keep is_current false to preserve old slugs
                    original_records[record_type][entity_id].is_current = False
                else:
                    record_to_delete = original_records[record_type][entity_id]
                # add the json record for revert blocks
                prev_records[entity_type_table_mapping[record_type]].append(
                    existing_records_in_json[record_type][entity_id]
                )
            # invalidate all new records except the last
            for record in records:
                if "is_current" in get_record_columns(record):
                    record.is_current = False

                if "updated_at" in get_record_columns(record):
                    record.updated_at = datetime.utcfromtimestamp(block_timestamp)
            if "is_current" in get_record_columns(records[-1]):
                records[-1].is_current = True
            if record_type == "PlaylistRoute" or record_type == "TrackRoute":
                records_to_add.extend(records)
            else:
                records_to_add.append(records[-1])
            records_to_update.append((record_to_delete, records_to_add))
    if prev_records:
        revert_block = RevertBlock(blocknumber=block_number, prev_records=prev_records)
        session.add(revert_block)
        session.flush()
    for record_to_delete, records_to_add in records_to_update:
        if record_to_delete:
            session.delete(record_to_delete)
        session.flush()
        session.add_all(records_to_add)


def copy_original_records(existing_records):
    original_records = {}
    for entity_type in existing_records:
        original_records[entity_type] = {}
        for entity_id, entity in existing_records[entity_type].items():
            original_records[entity_type][entity_id] = entity
    return original_records


entity_types_to_fetch = set([EntityType.USER, EntityType.TRACK, EntityType.PLAYLIST])


def collect_entities_to_fetch(update_task, entity_manager_txs):
    entities_to_fetch: Dict[EntityType, Set] = defaultdict(set)

    for tx_receipt in entity_manager_txs:
        entity_manager_event_tx = get_entity_manager_events_tx(update_task, tx_receipt)
        for event in entity_manager_event_tx:
            entity_id = helpers.get_tx_arg(event, "_entityId")
            entity_type = helpers.get_tx_arg(event, "_entityType")
            action = helpers.get_tx_arg(event, "_action")
            user_id = helpers.get_tx_arg(event, "_userId")
            metadata = helpers.get_tx_arg(event, "_metadata")
            signer = helpers.get_tx_arg(event, "_signer")

            if entity_type in entity_types_to_fetch:
                entities_to_fetch[entity_type].add(entity_id)
            if entity_type == EntityType.USER:
                entities_to_fetch[EntityType.USER_EVENT].add(user_id)
                entities_to_fetch[EntityType.ASSOCIATED_WALLET].add(user_id)
            if entity_type == EntityType.TRACK:
                entities_to_fetch[EntityType.TRACK_ROUTE].add(entity_id)
            if entity_type == EntityType.PLAYLIST:
                entities_to_fetch[EntityType.PLAYLIST_ROUTE].add(entity_id)
            if (
                entity_type == EntityType.NOTIFICATION
                and action == Action.VIEW_PLAYLIST
            ):
                entities_to_fetch[EntityType.PLAYLIST_SEEN].add((user_id, entity_id))
                entities_to_fetch[EntityType.PLAYLIST].add(entity_id)
            if user_id:
                entities_to_fetch[EntityType.USER].add(user_id)
            if signer:
                entities_to_fetch[EntityType.GRANT].add((signer.lower(), user_id))
                entities_to_fetch[EntityType.DEVELOPER_APP].add(signer.lower())
                entities_to_fetch[EntityType.USER_WALLET].add(signer.lower())
            if entity_type == EntityType.DEVELOPER_APP:
                try:
                    json_metadata = json.loads(metadata)
                except Exception as e:
                    logger.error(
                        f"tasks | entity_manager.py | Exception deserializing {action} {entity_type} event metadata: {e}"
                    )
                    # skip invalid metadata
                    continue

                raw_address = json_metadata.get("address", None)
                if raw_address:
                    entities_to_fetch[EntityType.DEVELOPER_APP].add(raw_address.lower())
                else:
                    try:
                        address_from_signature = get_address_from_signature(
                            json_metadata.get("app_signature", {})
                        )
                        entities_to_fetch[EntityType.DEVELOPER_APP].add(
                            address_from_signature
                        )
                        if action == Action.CREATE:
                            entities_to_fetch[EntityType.USER_WALLET].add(
                                address_from_signature
                            )
                    except:
                        logger.error(
                            "tasks | entity_manager.py | Missing address or valid app signature in metadata required for add developer app tx"
                        )
            if entity_type == EntityType.GRANT:
                try:
                    json_metadata = json.loads(metadata)
                except Exception as e:
                    logger.error(
                        f"tasks | entity_manager.py | Exception deserializing {action} {entity_type} event metadata: {e}"
                    )
                    # skip invalid metadata
                    continue

                raw_grantee_address = json_metadata.get("grantee_address", None)
                if raw_grantee_address:
                    entities_to_fetch[EntityType.GRANT].add(
                        (raw_grantee_address.lower(), user_id)
                    )
                    entities_to_fetch[EntityType.DEVELOPER_APP].add(
                        raw_grantee_address.lower()
                    )
                    entities_to_fetch[EntityType.USER_WALLET].add(
                        raw_grantee_address.lower()
                    )
                    if action == Action.DELETE and signer:
                        entities_to_fetch[EntityType.GRANT].add(
                            (signer.lower(), raw_grantee_address.lower())
                        )
                        entities_to_fetch[EntityType.GRANT].add(
                            (signer.lower(), user_id)
                        )
                raw_grantor_user_id = json_metadata.get("grantor_user_id", None)
                if raw_grantor_user_id and signer:
                    entities_to_fetch[EntityType.GRANT].add(
                        (user_id, raw_grantor_user_id)
                    )
                    entities_to_fetch[EntityType.GRANT].add(
                        (signer.lower(), raw_grantor_user_id)
                    )
            if entity_type == EntityType.DASHBOARD_WALLET_USER:
                try:
                    json_metadata = json.loads(metadata)
                except Exception as e:
                    logger.error(
                        f"tasks | entity_manager.py | Exception deserializing {action} {entity_type} event metadata: {e}"
                    )
                    # skip invalid metadata
                    continue

                raw_wallet = json_metadata.get("wallet", None)
                if raw_wallet:
                    entities_to_fetch[EntityType.DASHBOARD_WALLET_USER].add(
                        raw_wallet.lower()
                    )
                else:
                    logger.error(
                        "tasks | entity_manager.py | Missing wallet in metadata required for create dashboard wallet user tx"
                    )

            # Query social operations as needed
            if action in action_to_record_types.keys():
                record_types = action_to_record_types[action]
                for record_type in record_types:
                    entity_key = get_record_key(user_id, entity_type, entity_id)
                    entities_to_fetch[record_type].add(entity_key)

            if expect_cid_metadata_json(metadata, action, entity_type):
                try:
                    json_metadata, _ = parse_metadata(metadata, action, entity_type)
                except Exception:
                    # skip invalid metadata
                    continue

                # Add playlist track ids in entities to fetch
                # to prevent playlists from including gated tracks
                tracks = json_metadata.get("playlist_contents", {}).get("track_ids", [])
                for track in tracks:
                    entities_to_fetch[EntityType.TRACK].add(track["track"])

                if entity_type == EntityType.TRACK:
                    user_id = json_metadata.get("ai_attribution_user_id")
                    if user_id:
                        entities_to_fetch[EntityType.USER].add(user_id)

    return entities_to_fetch


def fetch_existing_entities(session: Session, entities_to_fetch: EntitiesToFetchDict):
    existing_entities: Dict[EntityType, Dict] = defaultdict(dict)
    existing_entities_in_json: Dict[EntityType, Dict] = defaultdict(dict)

    # PLAYLISTS
    if entities_to_fetch["Playlist"]:
        playlists: List[Tuple[Playlist, dict]] = (
            session.query(
                Playlist, literal_column(f"row_to_json({Playlist.__tablename__})")
            )
            .filter(
                Playlist.playlist_id.in_(entities_to_fetch["Playlist"]),
                Playlist.is_current == True,
            )
            .all()
        )
        existing_entities[EntityType.PLAYLIST] = {
            playlist.playlist_id: playlist for playlist, _ in playlists
        }
        existing_entities_in_json[EntityType.PLAYLIST] = {
            playlist_json["playlist_id"]: playlist_json
            for _, playlist_json in playlists
        }

    # TRACKS
    if entities_to_fetch["Track"]:
        tracks: List[Tuple[Track, dict]] = (
            session.query(Track, literal_column(f"row_to_json({Track.__tablename__})"))
            .filter(
                Track.track_id.in_(entities_to_fetch["Track"]),
                Track.is_current == True,
            )
            .all()
        )
        existing_entities[EntityType.TRACK] = {
            track.track_id: track for track, _ in tracks
        }
        existing_entities_in_json[EntityType.TRACK] = {
            track_json["track_id"]: track_json for _, track_json in tracks
        }

    if entities_to_fetch["TrackRoute"]:
        track_routes: List[Tuple[TrackRoute, dict]] = (
            session.query(
                TrackRoute, literal_column(f"row_to_json({TrackRoute.__tablename__})")
            )
            .filter(
                TrackRoute.track_id.in_(entities_to_fetch["TrackRoute"]),
                TrackRoute.is_current == True,
            )
            .all()
        )
        existing_entities[EntityType.TRACK_ROUTE] = {
            track_route.track_id: track_route for track_route, _ in track_routes
        }
        existing_entities_in_json[EntityType.TRACK_ROUTE] = {
            track_route_json["track_id"]: track_route_json
            for _, track_route_json in track_routes
        }

    if entities_to_fetch["PlaylistRoute"]:
        playlist_routes: List[Tuple[PlaylistRoute, dict]] = (
            session.query(
                PlaylistRoute,
                literal_column(f"row_to_json({PlaylistRoute.__tablename__})"),
            )
            .filter(
                PlaylistRoute.playlist_id.in_(entities_to_fetch["PlaylistRoute"]),
                PlaylistRoute.is_current == True,
            )
            .all()
        )
        existing_entities[EntityType.PLAYLIST_ROUTE] = {
            playlist_route.playlist_id: playlist_route
            for playlist_route, _ in playlist_routes
        }
        existing_entities_in_json[EntityType.PLAYLIST_ROUTE] = {
            playlist_route_json["playlist_id"]: playlist_route_json
            for _, playlist_route_json in playlist_routes
        }

    # USERS
    if entities_to_fetch["User"]:
        users: List[Tuple[User, dict]] = (
            session.query(User, literal_column(f"row_to_json({User.__tablename__})"))
            .filter(
                User.user_id.in_(entities_to_fetch["User"]),
                User.is_current == True,
            )
            .all()
        )
        existing_entities[EntityType.USER] = {user.user_id: user for user, _ in users}
        existing_entities_in_json[EntityType.USER] = {
            user_json["user_id"]: user_json for _, user_json in users
        }

    if entities_to_fetch["UserEvent"]:
        user_events: List[Tuple[UserEvent, dict]] = (
            session.query(
                UserEvent, literal_column(f"row_to_json({UserEvent.__tablename__})")
            )
            .filter(
                UserEvent.user_id.in_(entities_to_fetch["UserEvent"]),
                UserEvent.is_current == True,
            )
            .all()
        )
        existing_entities[EntityType.USER_EVENT] = {
            user_event.user_id: user_event for user_event, _ in user_events
        }
        existing_entities_in_json[EntityType.USER_EVENT] = {
            user_event_json["user_id"]: user_event_json
            for _, user_event_json in user_events
        }

    if entities_to_fetch["AssociatedWallet"]:
        associated_wallets: List[Tuple[AssociatedWallet, dict]] = (
            session.query(
                AssociatedWallet,
                literal_column(f"row_to_json({AssociatedWallet.__tablename__})"),
            )
            .filter(
                AssociatedWallet.user_id.in_(entities_to_fetch["AssociatedWallet"]),
                AssociatedWallet.is_current == True,
            )
            .all()
        )
        existing_entities[EntityType.ASSOCIATED_WALLET] = {
            wallet.wallet: wallet for wallet, _ in associated_wallets
        }
        existing_entities_in_json[EntityType.ASSOCIATED_WALLET] = {
            (wallet_json["wallet"]): wallet_json
            for _, wallet_json in associated_wallets
        }

    # FOLLOWS
    if entities_to_fetch["Follow"]:
        follow_ops_to_fetch: Set[Tuple] = entities_to_fetch["Follow"]
        and_queries = []
        for follow_to_fetch in follow_ops_to_fetch:
            follower = follow_to_fetch[0]
            # follows does not need entity type in follow_to_fetch[1]
            followee = follow_to_fetch[2]
            and_queries.append(
                and_(
                    Follow.followee_user_id == followee,
                    Follow.follower_user_id == follower,
                    Follow.is_current == True,
                )
            )
        follows: List[Tuple[Follow, dict]] = (
            session.query(
                Follow, literal_column(f"row_to_json({Follow.__tablename__})")
            )
            .filter(or_(*and_queries))
            .all()
        )
        existing_entities[EntityType.FOLLOW] = {
            get_record_key(
                follow.follower_user_id, EntityType.USER, follow.followee_user_id
            ): follow
            for follow, _ in follows
        }
        existing_entities_in_json[EntityType.FOLLOW] = {
            get_record_key(
                follow_json["follower_user_id"],
                EntityType.USER,
                follow_json["followee_user_id"],
            ): follow_json
            for _, follow_json in follows
        }

    # SAVES
    if entities_to_fetch["Save"]:
        saves_to_fetch: Set[Tuple] = entities_to_fetch["Save"]
        and_queries = []
        for save_to_fetch in saves_to_fetch:
            user_id = save_to_fetch[0]
            entity_type = save_to_fetch[1]
            entity_id = save_to_fetch[2]
            and_queries.append(
                and_(
                    Save.user_id == user_id,
                    Save.save_type == entity_type.lower(),
                    Save.save_item_id == entity_id,
                    Save.is_current == True,
                )
            )
        saves: List[Tuple[Save, dict]] = (
            session.query(Save, literal_column(f"row_to_json({Save.__tablename__})"))
            .filter(or_(*and_queries))
            .all()
        )
        existing_entities[EntityType.SAVE] = {
            get_record_key(save.user_id, save.save_type, save.save_item_id): save
            for save, _ in saves
        }
        existing_entities_in_json[EntityType.SAVE] = {
            get_record_key(
                save_json["user_id"], save_json["save_type"], save_json["save_item_id"]
            ): save_json
            for _, save_json in saves
        }

    # REPOSTS
    if entities_to_fetch["Repost"]:
        reposts_to_fetch: Set[Tuple] = entities_to_fetch["Repost"]
        and_queries = []
        for repost_to_fetch in reposts_to_fetch:
            user_id = repost_to_fetch[0]
            entity_type = repost_to_fetch[1]
            entity_id = repost_to_fetch[2]
            and_queries.append(
                and_(
                    Repost.user_id == user_id,
                    Repost.repost_type == entity_type.lower(),
                    Repost.repost_item_id == entity_id,
                    Repost.is_current == True,
                )
            )
        reposts: List[Tuple[Repost, dict]] = (
            session.query(
                Repost, literal_column(f"row_to_json({Repost.__tablename__})")
            )
            .filter(or_(*and_queries))
            .all()
        )
        existing_entities[EntityType.REPOST] = {
            get_record_key(
                repost.user_id, repost.repost_type, repost.repost_item_id
            ): repost
            for repost, _ in reposts
        }
        existing_entities_in_json[EntityType.REPOST] = {
            get_record_key(
                respost_json["user_id"],
                respost_json["repost_type"],
                respost_json["repost_item_id"],
            ): respost_json
            for _, respost_json in reposts
        }

    # SUBSCRIPTIONS
    if entities_to_fetch["Subscription"]:
        subscriptions_to_fetch: Set[Tuple] = entities_to_fetch["Subscription"]
        and_queries = []
        for subscription_to_fetch in subscriptions_to_fetch:
            user_id = subscription_to_fetch[0]
            # subscriptions does not need entity type in subscription_to_fetch[1]
            entity_id = subscription_to_fetch[2]
            and_queries.append(
                and_(
                    Subscription.subscriber_id == user_id,
                    Subscription.user_id == entity_id,
                    Subscription.is_current == True,
                )
            )
        subscriptions: List[Tuple[Subscription, dict]] = (
            session.query(
                Subscription,
                literal_column(f"row_to_json({Subscription.__tablename__})"),
            )
            .filter(or_(*and_queries))
            .all()
        )
        existing_entities[EntityType.SUBSCRIPTION] = {
            get_record_key(
                subscription.subscriber_id, EntityType.USER, subscription.user_id
            ): subscription
            for subscription, _ in subscriptions
        }
        existing_entities_in_json[EntityType.SUBSCRIPTION] = {
            get_record_key(
                sub_json["subscriber_id"], EntityType.USER, sub_json["user_id"]
            ): sub_json
            for _, sub_json in subscriptions
        }

    # PLAYLIST SEEN
    if entities_to_fetch["PlaylistSeen"]:
        playlist_seen_to_fetch: Set[Tuple] = entities_to_fetch["PlaylistSeen"]
        and_queries = []
        for playlist_seen in playlist_seen_to_fetch:
            user_id = playlist_seen[0]
            playlist_id = playlist_seen[1]
            and_queries.append(
                and_(
                    PlaylistSeen.user_id == user_id,
                    PlaylistSeen.playlist_id == playlist_id,
                    PlaylistSeen.is_current == True,
                )
            )

        playlist_seens: List[Tuple[PlaylistSeen, dict]] = (
            session.query(
                PlaylistSeen,
                literal_column(f"row_to_json({PlaylistSeen.__tablename__})"),
            )
            .filter(or_(*and_queries))
            .all()
        )
        existing_entities[EntityType.PLAYLIST_SEEN] = {
            (playlist_seen.user_id, playlist_seen.playlist_id): playlist_seen
            for playlist_seen, _ in playlist_seens
        }
        existing_entities_in_json[EntityType.PLAYLIST_SEEN] = {
            (seen_json["user_id"], seen_json["playlist_id"]): seen_json
            for _, seen_json in playlist_seens
        }
    # USERS BY WALLET
    if entities_to_fetch["UserWallet"]:
        users_by_wallet: List[User] = (
            session.query(User)
            .filter(
                func.lower(User.wallet).in_(entities_to_fetch["UserWallet"]),
                User.is_current == True,
            )
            .all()
        )
        existing_entities[EntityType.USER_WALLET] = {
            (cast(str, user.wallet)).lower(): user for user in users_by_wallet
        }
    # GRANTS
    if entities_to_fetch["Grant"]:
        grants_to_fetch: Set[Tuple] = entities_to_fetch["Grant"]
        and_queries = []
        for grant_key in grants_to_fetch:
            grantee_address_or_user_id = grant_key[0]
            if isinstance(grantee_address_or_user_id, int):
                try:
                    grantee_address = existing_entities[EntityType.USER][
                        grantee_address_or_user_id
                    ].wallet.lower()
                    if not grantee_address:
                        continue
                except:
                    continue
            else:
                grantee_address = grantee_address_or_user_id

            grantor_address_or_user_id = grant_key[1]
            if isinstance(grantor_address_or_user_id, str):
                try:
                    grantor_user_id = existing_entities[EntityType.USER_WALLET][
                        grantor_address_or_user_id
                    ].user_id
                    if not grantor_user_id:
                        continue
                except:
                    continue
            else:
                grantor_user_id = grantor_address_or_user_id
            and_queries.append(
                and_(
                    Grant.user_id == grantor_user_id,
                    func.lower(Grant.grantee_address) == grantee_address,
                    Grant.is_current == True,
                )
            )

        grants: List[Tuple[Grant, dict]] = (
            session.query(Grant, literal_column(f"row_to_json({Grant.__tablename__})"))
            .filter(or_(*and_queries))
            .all()
        )
        existing_entities[EntityType.GRANT] = {
            (grant.grantee_address.lower(), grant.user_id): grant for grant, _ in grants
        }
        existing_entities_in_json[EntityType.GRANT] = {
            (grant_json["grantee_address"].lower(), grant_json["user_id"]): grant_json
            for _, grant_json in grants
        }
        for grant, _ in grants:
            entities_to_fetch["DeveloperApp"].add(grant.grantee_address.lower())
    # APP DEVELOPER APPS
    if entities_to_fetch["DeveloperApp"]:
        developer_apps: List[Tuple[DeveloperApp, dict]] = (
            session.query(
                DeveloperApp,
                literal_column(f"row_to_json({DeveloperApp.__tablename__})"),
            )
            .filter(
                func.lower(DeveloperApp.address).in_(entities_to_fetch["DeveloperApp"]),
                DeveloperApp.is_current == True,
            )
            .all()
        )
        existing_entities[EntityType.DEVELOPER_APP] = {
            developer_app.address.lower(): developer_app
            for developer_app, _ in developer_apps
        }
        existing_entities_in_json[EntityType.DEVELOPER_APP] = {
            app_json["address"].lower(): app_json for _, app_json in developer_apps
        }

    # DASHBOARD WALLETS
    if entities_to_fetch["DashboardWalletUser"]:
        dashboard_wallets: List[Tuple[DashboardWalletUser, dict]] = (
            session.query(
                DashboardWalletUser,
                literal_column(f"row_to_json({DashboardWalletUser.__tablename__})"),
            )
            .filter(
                func.lower(DashboardWalletUser.wallet).in_(
                    entities_to_fetch["DashboardWalletUser"]
                )
            )
            .all()
        )
        existing_entities[EntityType.DASHBOARD_WALLET_USER] = {
            dashboard_wallet.wallet.lower(): dashboard_wallet
            for dashboard_wallet, _ in dashboard_wallets
        }
        existing_entities_in_json[EntityType.DASHBOARD_WALLET_USER] = {
            dashboard_wallet_json["wallet"].lower(): dashboard_wallet_json
            for _, dashboard_wallet_json in dashboard_wallets
        }

    return existing_entities, existing_entities_in_json


def get_entity_manager_events_tx(update_task, tx_receipt: TxReceipt):
    return getattr(
        update_task.entity_manager_contract.events, MANAGE_ENTITY_EVENT_TYPE
    )().process_receipt(tx_receipt)


def create_and_raise_indexing_error(err, redis, session):
    logger.error(
        f"Error in the indexing task at"
        f" block={err.blocknumber} and hash={err.txhash}"
    )
    # set indexing error
    set_indexing_error(redis, err.blocknumber, err.blockhash, err.txhash, err.message)

    # seek consensus
    has_consensus = confirm_indexing_transaction_error(
        redis, err.blocknumber, err.blockhash, err.txhash, err.message
    )
    if not has_consensus:
        # escalate error and halt indexing until there's consensus
        error_message = "Indexing halted due to lack of consensus"
        raise Exception(error_message) from err

    # try to insert into skip tx table
    skip_tx_hash = save_and_get_skip_tx_hash(session, redis)

    if not skip_tx_hash:
        error_message = "Reached max transaction skips"
        raise Exception(error_message) from err

    clear_indexing_error(redis)<|MERGE_RESOLUTION|>--- conflicted
+++ resolved
@@ -337,17 +337,12 @@
                         and params.entity_type == EntityType.TIP
                     ):
                         tip_reaction(params)
-<<<<<<< HEAD
                     elif (
                         params.action == Action.CREATE
                         and params.entity_type == EntityType.COMMENT
                     ):
                         create_comment(params)
-                    logger.info("process transaction")  # log event context
-=======
-
                     logger.debug("process transaction")  # log event context
->>>>>>> 3f0de304
                 except IndexingValidationError as e:
                     # swallow exception to keep indexing
                     logger.error(f"failed to process transaction error {e}")
