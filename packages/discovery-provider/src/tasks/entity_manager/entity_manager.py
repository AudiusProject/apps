import json
import time
from collections import defaultdict
from datetime import datetime
from typing import Dict, List, Set, Tuple, cast

from sqlalchemy import and_, func, literal_column, or_
from sqlalchemy.orm.session import Session
from web3.types import TxReceipt

from src.challenges.challenge_event_bus import ChallengeEventBus
from src.database_task import DatabaseTask
from src.exceptions import IndexingValidationError
from src.models.comments.comment import Comment
from src.models.comments.comment_mention import CommentMention
from src.models.comments.comment_notification_setting import CommentNotificationSetting
from src.models.comments.comment_reaction import CommentReaction
from src.models.dashboard_wallet_user.dashboard_wallet_user import DashboardWalletUser
from src.models.grants.developer_app import DeveloperApp
from src.models.grants.grant import Grant
from src.models.indexing.revert_block import RevertBlock
from src.models.moderation.muted_user import MutedUser
from src.models.moderation.reported_comment import ReportedComment
from src.models.notifications.notification import NotificationSeen, PlaylistSeen
from src.models.playlists.playlist import Playlist
from src.models.playlists.playlist_route import PlaylistRoute
from src.models.social.follow import Follow
from src.models.social.repost import Repost
from src.models.social.save import Save
from src.models.social.subscription import Subscription
from src.models.tracks.track import Track
from src.models.tracks.track_route import TrackRoute
from src.models.users.associated_wallet import AssociatedWallet
from src.models.users.user import User
from src.models.users.user_events import UserEvent
from src.queries.confirm_indexing_transaction_error import (
    confirm_indexing_transaction_error,
)
from src.queries.get_skipped_transactions import (
    clear_indexing_error,
    save_and_get_skip_tx_hash,
    set_indexing_error,
)
from src.tasks.entity_manager.entities.comment import (
    create_comment,
    delete_comment,
    pin_comment,
    react_comment,
    report_comment,
    unpin_comment,
    unreact_comment,
    update_comment,
    update_comment_notification_setting,
)
from src.tasks.entity_manager.entities.dashboard_wallet_user import (
    create_dashboard_wallet_user,
    delete_dashboard_wallet_user,
)
from src.tasks.entity_manager.entities.developer_app import (
    create_developer_app,
    delete_developer_app,
    update_developer_app,
)
from src.tasks.entity_manager.entities.grant import (
    approve_grant,
    create_grant,
    reject_grant,
    revoke_grant,
)
from src.tasks.entity_manager.entities.muted_user import mute_user, unmute_user
from src.tasks.entity_manager.entities.notification import (
    create_notification,
    view_notification,
    view_playlist,
)
from src.tasks.entity_manager.entities.playlist import (
    create_playlist,
    delete_playlist,
    update_playlist,
)
from src.tasks.entity_manager.entities.social_features import (
    action_to_record_types,
    create_social_action_types,
    create_social_record,
    delete_social_action_types,
    delete_social_record,
)
from src.tasks.entity_manager.entities.tip_reactions import tip_reaction
from src.tasks.entity_manager.entities.track import (
    create_track,
    delete_track,
    download_track,
    update_track,
)
from src.tasks.entity_manager.entities.user import create_user, update_user, verify_user
from src.tasks.entity_manager.utils import (
    MANAGE_ENTITY_EVENT_TYPE,
    Action,
    EntitiesToFetchDict,
    EntityType,
    ManageEntityParameters,
    RecordDict,
    expect_cid_metadata_json,
    get_address_from_signature,
    get_record_key,
    parse_metadata,
    reset_entity_manager_event_tx_context,
    save_cid_metadata,
)
from src.utils import helpers
from src.utils.indexing_errors import IndexingError
from src.utils.prometheus_metric import PrometheusMetric, PrometheusMetricNames
from src.utils.structured_logger import StructuredLogger

logger = StructuredLogger(__name__)

# Please toggle below variable to true for development
ENABLE_DEVELOPMENT_FEATURES = True

entity_type_table_mapping = {
    "Save": Save.__tablename__,
    "Repost": Repost.__tablename__,
    "Follow": Follow.__tablename__,
    "Subscription": Subscription.__tablename__,
    "Playlist": Playlist.__tablename__,
    "Track": Track.__tablename__,
    "User": User.__tablename__,
    "AssociatedWallet": AssociatedWallet.__tablename__,
    "UserEvent": UserEvent.__tablename__,
    "TrackRoute": TrackRoute.__tablename__,
    "PlaylistRoute": PlaylistRoute.__tablename__,
    "NotificationSeen": NotificationSeen.__tablename__,
    "PlaylistSeen": PlaylistSeen.__tablename__,
    "DashboardWalletUser": DashboardWalletUser.__tablename__,
    "DeveloperApp": DeveloperApp.__tablename__,
    "Grant": Grant.__tablename__,
    "Comment": Comment.__tablename__,
    "CommentReaction": CommentReaction.__tablename__,
    "MutedUser": MutedUser.__tablename__,
    "CommentNotificationSetting": CommentNotificationSetting.__tablename__,
}


def get_record_columns(record) -> List[str]:
    columns = [str(m.key) for m in record.__table__.columns]
    return columns


def entity_manager_update(
    update_task: DatabaseTask,
    session: Session,
    entity_manager_txs: List[TxReceipt],
    block_number: int,
    block_timestamp: int,
    block_hash: str,
) -> Tuple[int, Dict[str, Set[(int)]]]:
    """
    Process a block of EM transactions.

    1. Fetch relevant entities for all transactions.
    2. Process transactions based on type and action.
    3. Validate transaction.
    4. Create new database record based on a transaction.
    5. Bulk insert new records.
    """

    try:
        update_start_time = time.time()
        challenge_bus: ChallengeEventBus = update_task.challenge_event_bus

        num_total_changes = 0

        changed_entity_ids: Dict[str, Set[(int)]] = defaultdict(set)
        if not entity_manager_txs:
            return num_total_changes, changed_entity_ids

        metric_latency = PrometheusMetric(
            PrometheusMetricNames.ENTITY_MANAGER_UPDATE_DURATION_SECONDS
        )
        metric_num_changed = PrometheusMetric(
            PrometheusMetricNames.ENTITY_MANAGER_UPDATE_CHANGED_LATEST
        )

        # collect events by entity type and action
        entities_to_fetch = collect_entities_to_fetch(update_task, entity_manager_txs)

        # fetch existing tracks and playlists
        existing_records, existing_records_in_json = fetch_existing_entities(
            session, entities_to_fetch
        )
        # copy original record since existing_records will be modified
        original_records = copy_original_records(existing_records)

        new_records: RecordDict = cast(
            RecordDict, defaultdict(lambda: defaultdict(list))
        )

        pending_track_routes: List[TrackRoute] = []
        pending_playlist_routes: List[PlaylistRoute] = []

        # cid -> metadata type
        cid_type: Dict[str, str] = {}
        # cid -> metadata
        cid_metadata: Dict[str, Dict] = {}

        # process in tx order and populate records_to_save
        for tx_receipt in entity_manager_txs:
            txhash = update_task.web3.to_hex(tx_receipt["transactionHash"])
            entity_manager_event_tx = get_entity_manager_events_tx(
                update_task, tx_receipt
            )

            for event in entity_manager_event_tx:
                try:
                    params = ManageEntityParameters(
                        session,
                        update_task.redis,
                        challenge_bus,
                        event,
                        new_records,  # actions below populate these records
                        existing_records,
                        pending_track_routes,
                        pending_playlist_routes,
                        update_task.eth_manager,
                        update_task.web3,
                        update_task.solana_client_manager,
                        block_timestamp,
                        block_number,
                        block_hash,
                        txhash,
                        logger,
                    )

                    # update logger context with this tx event
                    reset_entity_manager_event_tx_context(logger, event["args"])

                    if (
                        params.action == Action.CREATE
                        and params.entity_type == EntityType.PLAYLIST
                    ):
                        create_playlist(params)
                    elif (
                        params.action == Action.UPDATE
                        and params.entity_type == EntityType.PLAYLIST
                    ):
                        update_playlist(params)
                    elif (
                        params.action == Action.DELETE
                        and params.entity_type == EntityType.PLAYLIST
                    ):
                        delete_playlist(params)
                    elif (
                        params.action == Action.CREATE
                        and params.entity_type == EntityType.TRACK
                        and ENABLE_DEVELOPMENT_FEATURES
                    ):
                        create_track(params)
                    elif (
                        params.action == Action.UPDATE
                        and params.entity_type == EntityType.TRACK
                        and ENABLE_DEVELOPMENT_FEATURES
                    ):
                        update_track(params)

                    elif (
                        params.action == Action.DELETE
                        and params.entity_type == EntityType.TRACK
                        and ENABLE_DEVELOPMENT_FEATURES
                    ):
                        delete_track(params)
                    elif (
                        params.action == Action.DOWNLOAD
                        and params.entity_type == EntityType.TRACK
                    ):
                        download_track(params)
                    elif (
                        params.action == Action.MUTE or params.action == Action.UNMUTE
                    ) and params.entity_type == EntityType.TRACK:
                        update_comment_notification_setting(params)
                    elif params.action in create_social_action_types:
                        create_social_record(params)
                    elif params.action in delete_social_action_types:
                        delete_social_record(params)
                    elif (
                        params.action == Action.CREATE
                        and params.entity_type == EntityType.USER
                        and ENABLE_DEVELOPMENT_FEATURES
                    ):
                        create_user(params, cid_type, cid_metadata)
                    elif (
                        params.action == Action.UPDATE
                        and params.entity_type == EntityType.USER
                        and ENABLE_DEVELOPMENT_FEATURES
                    ):
                        update_user(params, cid_type, cid_metadata)
                    elif (
                        params.action == Action.VERIFY
                        and params.entity_type == EntityType.USER
                        and ENABLE_DEVELOPMENT_FEATURES
                    ):
                        verify_user(params)
                    elif (
                        params.action == Action.MUTE
                        and params.entity_type == EntityType.USER
                    ):
                        mute_user(params)
                    elif (
                        params.action == Action.UNMUTE
                        and params.entity_type == EntityType.USER
                    ):
                        unmute_user(params)
                    elif (
                        params.action == Action.VIEW
                        and params.entity_type == EntityType.NOTIFICATION
                        and ENABLE_DEVELOPMENT_FEATURES
                    ):
                        view_notification(params)
                    elif (
                        params.action == Action.CREATE
                        and params.entity_type == EntityType.NOTIFICATION
                        and ENABLE_DEVELOPMENT_FEATURES
                    ):
                        create_notification(params)
                    elif (
                        params.action == Action.VIEW_PLAYLIST
                        and params.entity_type == EntityType.NOTIFICATION
                        and ENABLE_DEVELOPMENT_FEATURES
                    ):
                        view_playlist(params)
                    elif (
                        params.action == Action.CREATE
                        and params.entity_type == EntityType.DEVELOPER_APP
                    ):
                        create_developer_app(params)
                    elif (
                        params.action == Action.UPDATE
                        and params.entity_type == EntityType.DEVELOPER_APP
                    ):
                        update_developer_app(params)
                    elif (
                        params.action == Action.DELETE
                        and params.entity_type == EntityType.DEVELOPER_APP
                    ):
                        delete_developer_app(params)
                    elif (
                        params.action == Action.CREATE
                        and params.entity_type == EntityType.GRANT
                    ):
                        create_grant(params)
                    elif (
                        params.action == Action.DELETE
                        and params.entity_type == EntityType.GRANT
                    ):
                        revoke_grant(params)
                    elif (
                        params.action == Action.APPROVE
                        and params.entity_type == EntityType.GRANT
                    ):
                        approve_grant(params)
                    elif (
                        params.action == Action.REJECT
                        and params.entity_type == EntityType.GRANT
                    ):
                        reject_grant(params)
                    elif (
                        params.action == Action.CREATE
                        and params.entity_type == EntityType.DASHBOARD_WALLET_USER
                    ):
                        create_dashboard_wallet_user(params)
                    elif (
                        params.action == Action.DELETE
                        and params.entity_type == EntityType.DASHBOARD_WALLET_USER
                    ):
                        delete_dashboard_wallet_user(params)
                    elif (
                        params.action == Action.UPDATE
                        and params.entity_type == EntityType.TIP
                    ):
                        tip_reaction(params)
                    elif (
                        params.action == Action.CREATE
                        and params.entity_type == EntityType.COMMENT
                    ):
                        create_comment(params)
                    elif (
                        params.action == Action.UPDATE
                        and params.entity_type == EntityType.COMMENT
                    ):
                        update_comment(params)
                    elif (
                        params.action == Action.DELETE
                        and params.entity_type == EntityType.COMMENT
                    ):
                        delete_comment(params)
                    elif (
                        params.action == Action.REACT
                        and params.entity_type == EntityType.COMMENT
                    ):
                        react_comment(params)
                    elif (
                        params.action == Action.UNREACT
                        and params.entity_type == EntityType.COMMENT
                    ):
                        unreact_comment(params)
                    elif (
                        params.action == Action.PIN
                        and params.entity_type == EntityType.COMMENT
                    ):
                        pin_comment(params)
                    elif (
                        params.action == Action.UNPIN
                        and params.entity_type == EntityType.COMMENT
                    ):
                        unpin_comment(params)
                    elif (
                        params.action == Action.REPORT
                        and params.entity_type == EntityType.COMMENT
                    ):
                        report_comment(params)
                    elif (
                        params.action == Action.MUTE or params.action == Action.UNMUTE
                    ) and params.entity_type == EntityType.COMMENT:
                        update_comment_notification_setting(params)

                    logger.debug("process transaction")  # log event context
                except IndexingValidationError as e:
                    # swallow exception to keep indexing
                    logger.error(f"failed to process transaction error {e}")
                except Exception as e:
                    indexing_error = IndexingError(
                        "tx-failure",
                        block_number,
                        block_hash,
                        txhash,
                        str(e),
                    )
                    logger.error(
                        f"entity_manager.py | Indexing error {e}", exc_info=True
                    )
                    create_and_raise_indexing_error(
                        indexing_error, update_task.redis, session
                    )
                    logger.error(f"skipping transaction hash {indexing_error}")

        # compile records_to_save
        save_new_records(
            block_timestamp,
            block_number,
            new_records,
            original_records,
            existing_records_in_json,
            session,
        )

        num_total_changes += len(new_records)
        # update metrics
        metric_latency.save_time(
            {"scope": "entity_manager_update"},
            start_time=update_start_time,
        )
        metric_num_changed.save(
            len(new_records["Playlist"]), {"entity_type": EntityType.PLAYLIST.value}
        )
        metric_num_changed.save(
            len(new_records["Track"]), {"entity_type": EntityType.TRACK.value}
        )

        logger.debug(
            f"entity_manager.py | Completed with {num_total_changes} total changes"
        )

        # bulk save to metadata to cid_data
        if cid_metadata:
            save_cid_metadata_time = time.time()
            save_cid_metadata(session, cid_metadata, cid_type)
            metric_latency.save_time(
                {"scope": "save_cid_metadata"},
                start_time=save_cid_metadata_time,
            )
            logger.debug(
                f"entity_manager.py | save_cid_metadata in {time.time() - save_cid_metadata_time}s"
            )
    except Exception as e:
        logger.error(f"entity_manager.py | Exception occurred {e}", exc_info=True)
        raise e
    return num_total_changes, changed_entity_ids


def save_new_records(
    block_timestamp: int,
    block_number: int,
    new_records: RecordDict,
    original_records: dict,
    existing_records_in_json: dict[str, dict],
    session: Session,
):
    prev_records: Dict[str, List] = defaultdict(list)
    records_to_update = []
    for record_type, record_dict in new_records.items():
        # This is actually a dict, but python has a hard time inferring.
        casted_record_dict = cast(dict, record_dict)
        for entity_id, records in casted_record_dict.items():
            if not records:
                continue
            record_to_delete = None
            records_to_add = []
            # invalidate old records
            if (
                record_type in original_records
                and entity_id in original_records[record_type]
                and (
                    "is_current"
                    not in get_record_columns(original_records[record_type][entity_id])
                    or original_records[record_type][entity_id].is_current
                )
            ):
                if record_type == "PlaylistRoute" or record_type == "TrackRoute":
                    # these are an exception since we want to keep is_current false to preserve old slugs
                    original_records[record_type][entity_id].is_current = False
                else:
                    record_to_delete = original_records[record_type][entity_id]
                # add the json record for revert blocks
                prev_records[entity_type_table_mapping[record_type]].append(
                    existing_records_in_json[record_type][entity_id]
                )
            # invalidate all new records except the last
            for record in records:
                if "is_current" in get_record_columns(record):
                    record.is_current = False

                if "updated_at" in get_record_columns(record):
                    record.updated_at = datetime.utcfromtimestamp(block_timestamp)
            if "is_current" in get_record_columns(records[-1]):
                records[-1].is_current = True
            if record_type == "PlaylistRoute" or record_type == "TrackRoute":
                records_to_add.extend(records)
            else:
                records_to_add.append(records[-1])
            records_to_update.append((record_to_delete, records_to_add))
    if prev_records:
        revert_block = RevertBlock(blocknumber=block_number, prev_records=prev_records)
        session.add(revert_block)
        session.flush()
    for record_to_delete, records_to_add in records_to_update:
        if record_to_delete:
            session.delete(record_to_delete)
        session.flush()
        session.add_all(records_to_add)


def copy_original_records(existing_records):
    original_records = {}
    for entity_type in existing_records:
        original_records[entity_type] = {}
        for entity_id, entity in existing_records[entity_type].items():
            original_records[entity_type][entity_id] = entity
    return original_records


entity_types_to_fetch = set(
    [EntityType.USER, EntityType.TRACK, EntityType.PLAYLIST, EntityType.COMMENT]
)


def collect_entities_to_fetch(update_task, entity_manager_txs):
    entities_to_fetch: Dict[EntityType, Set] = defaultdict(set)

    for tx_receipt in entity_manager_txs:
        entity_manager_event_tx = get_entity_manager_events_tx(update_task, tx_receipt)
        for event in entity_manager_event_tx:
            entity_id = helpers.get_tx_arg(event, "_entityId")
            entity_type = helpers.get_tx_arg(event, "_entityType")
            action = helpers.get_tx_arg(event, "_action")
            user_id = helpers.get_tx_arg(event, "_userId")
            metadata = helpers.get_tx_arg(event, "_metadata")
            signer = helpers.get_tx_arg(event, "_signer")

            if entity_type in entity_types_to_fetch:
                entities_to_fetch[entity_type].add(entity_id)
            if entity_type == EntityType.USER:
                entities_to_fetch[EntityType.USER_EVENT].add(user_id)
                entities_to_fetch[EntityType.ASSOCIATED_WALLET].add(user_id)
                if action == Action.MUTE or action == Action.UNMUTE:
                    entities_to_fetch[EntityType.MUTED_USER].add((user_id, entity_id))
                    entities_to_fetch[EntityType.USER].add(entity_id)

            if entity_type == EntityType.TRACK:
                entities_to_fetch[EntityType.TRACK_ROUTE].add(entity_id)
                if action == Action.MUTE or action == Action.UNMUTE:
                    entities_to_fetch[EntityType.COMMENT_NOTIFICATION_SETTING].add(
                        (user_id, entity_id, entity_type)
                    )
            if entity_type == EntityType.PLAYLIST:
                entities_to_fetch[EntityType.PLAYLIST_ROUTE].add(entity_id)
            if entity_type == EntityType.COMMENT:
                if action == Action.UPDATE:
                    entities_to_fetch[EntityType.COMMENT_MENTION].add(entity_id)
                elif action == Action.REACT or action == Action.UNREACT:
                    entities_to_fetch[EntityType.COMMENT_REACTION].add(
                        (user_id, entity_id)
                    )
                elif action == Action.REPORT:
                    entities_to_fetch[EntityType.REPORTED_COMMENT].add(
                        (user_id, entity_id)
                    )
<<<<<<< HEAD
                elif action == Action.PIN or action == Action.UNPIN:
                    try:
                        json_metadata = json.loads(metadata)
                    except Exception as e:
                        logger.error(
                            f"tasks | entity_manager.py | Exception deserializing {action} {entity_type} event metadata: {e}"
                        )
                        # skip invalid metadata
                        continue
                    track_id = json_metadata.get("data", {}).get("entity_id")
                    entities_to_fetch[EntityType.TRACK].add(track_id)
=======
                elif action == Action.MUTE or action == Action.UNMUTE:
                    entities_to_fetch[EntityType.COMMENT_NOTIFICATION_SETTING].add(
                        (user_id, entity_id, entity_type)
                    )
>>>>>>> 5d081b60

            if (
                entity_type == EntityType.NOTIFICATION
                and action == Action.VIEW_PLAYLIST
            ):
                entities_to_fetch[EntityType.PLAYLIST_SEEN].add((user_id, entity_id))
                entities_to_fetch[EntityType.PLAYLIST].add(entity_id)
            if user_id:
                entities_to_fetch[EntityType.USER].add(user_id)
            if signer:
                entities_to_fetch[EntityType.GRANT].add((signer.lower(), user_id))
                entities_to_fetch[EntityType.DEVELOPER_APP].add(signer.lower())
                entities_to_fetch[EntityType.USER_WALLET].add(signer.lower())
            if entity_type == EntityType.DEVELOPER_APP:
                try:
                    json_metadata = json.loads(metadata)
                except Exception as e:
                    logger.error(
                        f"tasks | entity_manager.py | Exception deserializing {action} {entity_type} event metadata: {e}"
                    )
                    # skip invalid metadata
                    continue

                raw_address = json_metadata.get("address", None)
                if raw_address:
                    entities_to_fetch[EntityType.DEVELOPER_APP].add(raw_address.lower())
                else:
                    try:
                        address_from_signature = get_address_from_signature(
                            json_metadata.get("app_signature", {})
                        )
                        entities_to_fetch[EntityType.DEVELOPER_APP].add(
                            address_from_signature
                        )
                        if action == Action.CREATE:
                            entities_to_fetch[EntityType.USER_WALLET].add(
                                address_from_signature
                            )
                    except:
                        logger.error(
                            "tasks | entity_manager.py | Missing address or valid app signature in metadata required for add developer app tx"
                        )
            if entity_type == EntityType.GRANT:
                try:
                    json_metadata = json.loads(metadata)
                except Exception as e:
                    logger.error(
                        f"tasks | entity_manager.py | Exception deserializing {action} {entity_type} event metadata: {e}"
                    )
                    # skip invalid metadata
                    continue

                raw_grantee_address = json_metadata.get("grantee_address", None)
                if raw_grantee_address:
                    entities_to_fetch[EntityType.GRANT].add(
                        (raw_grantee_address.lower(), user_id)
                    )
                    entities_to_fetch[EntityType.DEVELOPER_APP].add(
                        raw_grantee_address.lower()
                    )
                    entities_to_fetch[EntityType.USER_WALLET].add(
                        raw_grantee_address.lower()
                    )
                    if action == Action.DELETE and signer:
                        entities_to_fetch[EntityType.GRANT].add(
                            (signer.lower(), raw_grantee_address.lower())
                        )
                        entities_to_fetch[EntityType.GRANT].add(
                            (signer.lower(), user_id)
                        )
                raw_grantor_user_id = json_metadata.get("grantor_user_id", None)
                if raw_grantor_user_id and signer:
                    entities_to_fetch[EntityType.GRANT].add(
                        (user_id, raw_grantor_user_id)
                    )
                    entities_to_fetch[EntityType.GRANT].add(
                        (signer.lower(), raw_grantor_user_id)
                    )
            if entity_type == EntityType.DASHBOARD_WALLET_USER:
                try:
                    json_metadata = json.loads(metadata)
                except Exception as e:
                    logger.error(
                        f"tasks | entity_manager.py | Exception deserializing {action} {entity_type} event metadata: {e}"
                    )
                    # skip invalid metadata
                    continue

                raw_wallet = json_metadata.get("wallet", None)
                if raw_wallet:
                    entities_to_fetch[EntityType.DASHBOARD_WALLET_USER].add(
                        raw_wallet.lower()
                    )
                else:
                    logger.error(
                        "tasks | entity_manager.py | Missing wallet in metadata required for create dashboard wallet user tx"
                    )

            # Query social operations as needed
            if action in action_to_record_types.keys():
                record_types = action_to_record_types[action]
                for record_type in record_types:
                    entity_key = get_record_key(user_id, entity_type, entity_id)
                    entities_to_fetch[record_type].add(entity_key)

            if expect_cid_metadata_json(metadata, action, entity_type):
                try:
                    json_metadata, _ = parse_metadata(metadata, action, entity_type)
                except Exception:
                    # skip invalid metadata
                    continue

                # Add playlist track ids in entities to fetch
                # to prevent playlists from including gated tracks
                tracks = json_metadata.get("playlist_contents", {}).get("track_ids", [])
                for track in tracks:
                    entities_to_fetch[EntityType.TRACK].add(track["track"])

                if entity_type == EntityType.TRACK:
                    user_id = json_metadata.get("ai_attribution_user_id")
                    if user_id:
                        entities_to_fetch[EntityType.USER].add(user_id)

    return entities_to_fetch


def fetch_existing_entities(session: Session, entities_to_fetch: EntitiesToFetchDict):
    existing_entities: Dict[EntityType, Dict] = defaultdict(dict)
    existing_entities_in_json: Dict[EntityType, Dict] = defaultdict(dict)

    # PLAYLISTS
    if entities_to_fetch["Playlist"]:
        playlists: List[Tuple[Playlist, dict]] = (
            session.query(
                Playlist, literal_column(f"row_to_json({Playlist.__tablename__})")
            )
            .filter(
                Playlist.playlist_id.in_(entities_to_fetch["Playlist"]),
                Playlist.is_current == True,
            )
            .all()
        )
        existing_entities[EntityType.PLAYLIST] = {
            playlist.playlist_id: playlist for playlist, _ in playlists
        }
        existing_entities_in_json[EntityType.PLAYLIST] = {
            playlist_json["playlist_id"]: playlist_json
            for _, playlist_json in playlists
        }

    # TRACKS
    if entities_to_fetch["Track"]:
        tracks: List[Tuple[Track, dict]] = (
            session.query(Track, literal_column(f"row_to_json({Track.__tablename__})"))
            .filter(
                Track.track_id.in_(entities_to_fetch["Track"]),
                Track.is_current == True,
            )
            .all()
        )
        existing_entities[EntityType.TRACK] = {
            track.track_id: track for track, _ in tracks
        }
        existing_entities_in_json[EntityType.TRACK] = {
            track_json["track_id"]: track_json for _, track_json in tracks
        }

    if entities_to_fetch["TrackRoute"]:
        track_routes: List[Tuple[TrackRoute, dict]] = (
            session.query(
                TrackRoute, literal_column(f"row_to_json({TrackRoute.__tablename__})")
            )
            .filter(
                TrackRoute.track_id.in_(entities_to_fetch["TrackRoute"]),
                TrackRoute.is_current == True,
            )
            .all()
        )
        existing_entities[EntityType.TRACK_ROUTE] = {
            track_route.track_id: track_route for track_route, _ in track_routes
        }
        existing_entities_in_json[EntityType.TRACK_ROUTE] = {
            track_route_json["track_id"]: track_route_json
            for _, track_route_json in track_routes
        }

    if entities_to_fetch["PlaylistRoute"]:
        playlist_routes: List[Tuple[PlaylistRoute, dict]] = (
            session.query(
                PlaylistRoute,
                literal_column(f"row_to_json({PlaylistRoute.__tablename__})"),
            )
            .filter(
                PlaylistRoute.playlist_id.in_(entities_to_fetch["PlaylistRoute"]),
                PlaylistRoute.is_current == True,
            )
            .all()
        )
        existing_entities[EntityType.PLAYLIST_ROUTE] = {
            playlist_route.playlist_id: playlist_route
            for playlist_route, _ in playlist_routes
        }
        existing_entities_in_json[EntityType.PLAYLIST_ROUTE] = {
            playlist_route_json["playlist_id"]: playlist_route_json
            for _, playlist_route_json in playlist_routes
        }

    # USERS
    if entities_to_fetch["User"]:
        users: List[Tuple[User, dict]] = (
            session.query(User, literal_column(f"row_to_json({User.__tablename__})"))
            .filter(
                User.user_id.in_(entities_to_fetch["User"]),
                User.is_current == True,
            )
            .all()
        )
        existing_entities[EntityType.USER] = {user.user_id: user for user, _ in users}
        existing_entities_in_json[EntityType.USER] = {
            user_json["user_id"]: user_json for _, user_json in users
        }

    if entities_to_fetch["UserEvent"]:
        user_events: List[Tuple[UserEvent, dict]] = (
            session.query(
                UserEvent, literal_column(f"row_to_json({UserEvent.__tablename__})")
            )
            .filter(
                UserEvent.user_id.in_(entities_to_fetch["UserEvent"]),
                UserEvent.is_current == True,
            )
            .all()
        )
        existing_entities[EntityType.USER_EVENT] = {
            user_event.user_id: user_event for user_event, _ in user_events
        }
        existing_entities_in_json[EntityType.USER_EVENT] = {
            user_event_json["user_id"]: user_event_json
            for _, user_event_json in user_events
        }

    if entities_to_fetch["AssociatedWallet"]:
        associated_wallets: List[Tuple[AssociatedWallet, dict]] = (
            session.query(
                AssociatedWallet,
                literal_column(f"row_to_json({AssociatedWallet.__tablename__})"),
            )
            .filter(
                AssociatedWallet.user_id.in_(entities_to_fetch["AssociatedWallet"]),
                AssociatedWallet.is_current == True,
            )
            .all()
        )
        existing_entities[EntityType.ASSOCIATED_WALLET] = {
            wallet.wallet: wallet for wallet, _ in associated_wallets
        }
        existing_entities_in_json[EntityType.ASSOCIATED_WALLET] = {
            (wallet_json["wallet"]): wallet_json
            for _, wallet_json in associated_wallets
        }

    # FOLLOWS
    if entities_to_fetch["Follow"]:
        follow_ops_to_fetch: Set[Tuple] = entities_to_fetch["Follow"]
        and_queries = []
        for follow_to_fetch in follow_ops_to_fetch:
            follower = follow_to_fetch[0]
            # follows does not need entity type in follow_to_fetch[1]
            followee = follow_to_fetch[2]
            and_queries.append(
                and_(
                    Follow.followee_user_id == followee,
                    Follow.follower_user_id == follower,
                    Follow.is_current == True,
                )
            )
        follows: List[Tuple[Follow, dict]] = (
            session.query(
                Follow, literal_column(f"row_to_json({Follow.__tablename__})")
            )
            .filter(or_(*and_queries))
            .all()
        )
        existing_entities[EntityType.FOLLOW] = {
            get_record_key(
                follow.follower_user_id, EntityType.USER, follow.followee_user_id
            ): follow
            for follow, _ in follows
        }
        existing_entities_in_json[EntityType.FOLLOW] = {
            get_record_key(
                follow_json["follower_user_id"],
                EntityType.USER,
                follow_json["followee_user_id"],
            ): follow_json
            for _, follow_json in follows
        }

    # SAVES
    if entities_to_fetch["Save"]:
        saves_to_fetch: Set[Tuple] = entities_to_fetch["Save"]
        and_queries = []
        for save_to_fetch in saves_to_fetch:
            user_id = save_to_fetch[0]
            entity_type = save_to_fetch[1]
            entity_id = save_to_fetch[2]
            and_queries.append(
                and_(
                    Save.user_id == user_id,
                    Save.save_type == entity_type.lower(),
                    Save.save_item_id == entity_id,
                    Save.is_current == True,
                )
            )
        saves: List[Tuple[Save, dict]] = (
            session.query(Save, literal_column(f"row_to_json({Save.__tablename__})"))
            .filter(or_(*and_queries))
            .all()
        )
        existing_entities[EntityType.SAVE] = {
            get_record_key(save.user_id, save.save_type, save.save_item_id): save
            for save, _ in saves
        }
        existing_entities_in_json[EntityType.SAVE] = {
            get_record_key(
                save_json["user_id"], save_json["save_type"], save_json["save_item_id"]
            ): save_json
            for _, save_json in saves
        }

    # REPOSTS
    if entities_to_fetch["Repost"]:
        reposts_to_fetch: Set[Tuple] = entities_to_fetch["Repost"]
        and_queries = []
        for repost_to_fetch in reposts_to_fetch:
            user_id = repost_to_fetch[0]
            entity_type = repost_to_fetch[1]
            entity_id = repost_to_fetch[2]
            and_queries.append(
                and_(
                    Repost.user_id == user_id,
                    Repost.repost_type == entity_type.lower(),
                    Repost.repost_item_id == entity_id,
                    Repost.is_current == True,
                )
            )
        reposts: List[Tuple[Repost, dict]] = (
            session.query(
                Repost, literal_column(f"row_to_json({Repost.__tablename__})")
            )
            .filter(or_(*and_queries))
            .all()
        )
        existing_entities[EntityType.REPOST] = {
            get_record_key(
                repost.user_id, repost.repost_type, repost.repost_item_id
            ): repost
            for repost, _ in reposts
        }
        existing_entities_in_json[EntityType.REPOST] = {
            get_record_key(
                respost_json["user_id"],
                respost_json["repost_type"],
                respost_json["repost_item_id"],
            ): respost_json
            for _, respost_json in reposts
        }

    # SUBSCRIPTIONS
    if entities_to_fetch["Subscription"]:
        subscriptions_to_fetch: Set[Tuple] = entities_to_fetch["Subscription"]
        and_queries = []
        for subscription_to_fetch in subscriptions_to_fetch:
            user_id = subscription_to_fetch[0]
            # subscriptions does not need entity type in subscription_to_fetch[1]
            entity_id = subscription_to_fetch[2]
            and_queries.append(
                and_(
                    Subscription.subscriber_id == user_id,
                    Subscription.user_id == entity_id,
                    Subscription.is_current == True,
                )
            )
        subscriptions: List[Tuple[Subscription, dict]] = (
            session.query(
                Subscription,
                literal_column(f"row_to_json({Subscription.__tablename__})"),
            )
            .filter(or_(*and_queries))
            .all()
        )
        existing_entities[EntityType.SUBSCRIPTION] = {
            get_record_key(
                subscription.subscriber_id, EntityType.USER, subscription.user_id
            ): subscription
            for subscription, _ in subscriptions
        }
        existing_entities_in_json[EntityType.SUBSCRIPTION] = {
            get_record_key(
                sub_json["subscriber_id"], EntityType.USER, sub_json["user_id"]
            ): sub_json
            for _, sub_json in subscriptions
        }

    # PLAYLIST SEEN
    if entities_to_fetch["PlaylistSeen"]:
        playlist_seen_to_fetch: Set[Tuple] = entities_to_fetch["PlaylistSeen"]
        and_queries = []
        for playlist_seen in playlist_seen_to_fetch:
            user_id = playlist_seen[0]
            playlist_id = playlist_seen[1]
            and_queries.append(
                and_(
                    PlaylistSeen.user_id == user_id,
                    PlaylistSeen.playlist_id == playlist_id,
                    PlaylistSeen.is_current == True,
                )
            )

        playlist_seens: List[Tuple[PlaylistSeen, dict]] = (
            session.query(
                PlaylistSeen,
                literal_column(f"row_to_json({PlaylistSeen.__tablename__})"),
            )
            .filter(or_(*and_queries))
            .all()
        )
        existing_entities[EntityType.PLAYLIST_SEEN] = {
            (playlist_seen.user_id, playlist_seen.playlist_id): playlist_seen
            for playlist_seen, _ in playlist_seens
        }
        existing_entities_in_json[EntityType.PLAYLIST_SEEN] = {
            (seen_json["user_id"], seen_json["playlist_id"]): seen_json
            for _, seen_json in playlist_seens
        }
    # USERS BY WALLET
    if entities_to_fetch["UserWallet"]:
        users_by_wallet: List[User] = (
            session.query(User)
            .filter(
                func.lower(User.wallet).in_(entities_to_fetch["UserWallet"]),
                User.is_current == True,
            )
            .all()
        )
        existing_entities[EntityType.USER_WALLET] = {
            (cast(str, user.wallet)).lower(): user for user in users_by_wallet
        }
    # GRANTS
    if entities_to_fetch["Grant"]:
        grants_to_fetch: Set[Tuple] = entities_to_fetch["Grant"]
        and_queries = []
        for grant_key in grants_to_fetch:
            grantee_address_or_user_id = grant_key[0]
            if isinstance(grantee_address_or_user_id, int):
                try:
                    grantee_address = existing_entities[EntityType.USER][
                        grantee_address_or_user_id
                    ].wallet.lower()
                    if not grantee_address:
                        continue
                except:
                    continue
            else:
                grantee_address = grantee_address_or_user_id

            grantor_address_or_user_id = grant_key[1]
            if isinstance(grantor_address_or_user_id, str):
                try:
                    grantor_user_id = existing_entities[EntityType.USER_WALLET][
                        grantor_address_or_user_id
                    ].user_id
                    if not grantor_user_id:
                        continue
                except:
                    continue
            else:
                grantor_user_id = grantor_address_or_user_id
            and_queries.append(
                and_(
                    Grant.user_id == grantor_user_id,
                    func.lower(Grant.grantee_address) == grantee_address,
                    Grant.is_current == True,
                )
            )

        grants: List[Tuple[Grant, dict]] = (
            session.query(Grant, literal_column(f"row_to_json({Grant.__tablename__})"))
            .filter(or_(*and_queries))
            .all()
        )
        existing_entities[EntityType.GRANT] = {
            (grant.grantee_address.lower(), grant.user_id): grant for grant, _ in grants
        }
        existing_entities_in_json[EntityType.GRANT] = {
            (grant_json["grantee_address"].lower(), grant_json["user_id"]): grant_json
            for _, grant_json in grants
        }
        for grant, _ in grants:
            entities_to_fetch["DeveloperApp"].add(grant.grantee_address.lower())
    # APP DEVELOPER APPS
    if entities_to_fetch["DeveloperApp"]:
        developer_apps: List[Tuple[DeveloperApp, dict]] = (
            session.query(
                DeveloperApp,
                literal_column(f"row_to_json({DeveloperApp.__tablename__})"),
            )
            .filter(
                func.lower(DeveloperApp.address).in_(entities_to_fetch["DeveloperApp"]),
                DeveloperApp.is_current == True,
            )
            .all()
        )
        existing_entities[EntityType.DEVELOPER_APP] = {
            developer_app.address.lower(): developer_app
            for developer_app, _ in developer_apps
        }
        existing_entities_in_json[EntityType.DEVELOPER_APP] = {
            app_json["address"].lower(): app_json for _, app_json in developer_apps
        }

    # DASHBOARD WALLETS
    if entities_to_fetch["DashboardWalletUser"]:
        dashboard_wallets: List[Tuple[DashboardWalletUser, dict]] = (
            session.query(
                DashboardWalletUser,
                literal_column(f"row_to_json({DashboardWalletUser.__tablename__})"),
            )
            .filter(
                func.lower(DashboardWalletUser.wallet).in_(
                    entities_to_fetch["DashboardWalletUser"]
                )
            )
            .all()
        )
        existing_entities[EntityType.DASHBOARD_WALLET_USER] = {
            dashboard_wallet.wallet.lower(): dashboard_wallet
            for dashboard_wallet, _ in dashboard_wallets
        }
        existing_entities_in_json[EntityType.DASHBOARD_WALLET_USER] = {
            dashboard_wallet_json["wallet"].lower(): dashboard_wallet_json
            for _, dashboard_wallet_json in dashboard_wallets
        }

    if entities_to_fetch["Comment"]:
        comments: List[Tuple[Comment, dict]] = (
            session.query(
                Comment,
                literal_column(f"row_to_json({Comment.__tablename__})"),
            )
            .filter(Comment.comment_id.in_(entities_to_fetch["Comment"]))
            .all()
        )
        existing_entities[EntityType.COMMENT] = {
            comment.comment_id: comment for comment, _ in comments
        }
        existing_entities_in_json[EntityType.COMMENT] = {
            comment_json["comment_id"]: comment_json for _, comment_json in comments
        }
    if entities_to_fetch[EntityType.COMMENT_REACTION.value]:
        comment_reaction_to_fetch: Set[Tuple] = entities_to_fetch[
            EntityType.COMMENT_REACTION.value
        ]
        or_queries = []
        for comment_reaction in comment_reaction_to_fetch:
            user_id, comment_id = comment_reaction
            or_queries.append(
                or_(
                    CommentReaction.user_id == user_id,
                    CommentReaction.comment_id == comment_id,
                )
            )

        comment_reactions: List[Tuple[CommentReaction, dict]] = (
            session.query(
                CommentReaction,
                literal_column(f"row_to_json({CommentReaction.__tablename__})"),
            )
            .filter(or_(*or_queries))
            .all()
        )
        existing_entities[EntityType.COMMENT_REACTION] = {
            (comment_reaction.user_id, comment_reaction.comment_id): comment_reaction
            for comment_reaction, _ in comment_reactions
        }
        existing_entities_in_json[EntityType.COMMENT_REACTION] = {
            (comment_json["user_id"], comment_json["comment_id"]): comment_json
            for _, comment_json in comment_reactions
        }
    if entities_to_fetch[EntityType.COMMENT_MENTION.value]:
        comment_ids = entities_to_fetch[EntityType.COMMENT_MENTION.value]

        or_queries = []
        for comment_id in comment_ids:
            or_queries.append(or_(CommentMention.comment_id == comment_id))

        comment_mentions = session.query(CommentMention).filter(or_(*or_queries)).all()

        existing_entities[EntityType.COMMENT_MENTION] = {
            (comment_mention.comment_id, comment_mention.user_id): comment_mention
            for comment_mention in comment_mentions
        }

    if entities_to_fetch[EntityType.MUTED_USER.value]:
        muted_users_to_fetch: Set[Tuple] = entities_to_fetch[
            EntityType.MUTED_USER.value
        ]
        or_queries = []
        for muted_user in muted_users_to_fetch:
            user_id, muted_user_id = muted_user
            or_queries.append(
                or_(
                    MutedUser.user_id == user_id,
                    MutedUser.muted_user_id == muted_user_id,
                )
            )

        muted_users: List[Tuple[MutedUser, dict]] = (
            session.query(
                MutedUser,
                literal_column(f"row_to_json({MutedUser.__tablename__})"),
            )
            .filter(or_(*or_queries))
            .all()
        )
        existing_entities[EntityType.MUTED_USER] = {
            (muted_user.user_id, muted_user.muted_user_id): muted_user
            for muted_user, _ in muted_users
        }
        existing_entities_in_json[EntityType.MUTED_USER] = {
            (
                muted_user_json["user_id"],
                muted_user_json["muted_user_id"],
            ): muted_user_json
            for _, muted_user_json in muted_users
        }
    if entities_to_fetch[EntityType.REPORTED_COMMENT.value]:
        reported_comments_to_fetch: Set[Tuple] = entities_to_fetch[
            EntityType.REPORTED_COMMENT.value
        ]
        or_queries = []
        for reported_comment in reported_comments_to_fetch:
            user_id, reported_comment_id = reported_comment
            or_queries.append(
                or_(
                    ReportedComment.user_id == user_id,
                    ReportedComment.reported_comment_id == reported_comment_id,
                )
            )

        reported_comments: List[Tuple[ReportedComment, dict]] = (
            session.query(
                ReportedComment,
                literal_column(f"row_to_json({ReportedComment.__tablename__})"),
            )
            .filter(or_(*or_queries))
            .all()
        )
        existing_entities[EntityType.REPORTED_COMMENT] = {
            (
                reported_comment.user_id,
                reported_comment.reported_comment_id,
            ): reported_comment
            for reported_comment, _ in reported_comments
        }
        existing_entities_in_json[EntityType.REPORTED_COMMENT] = {
            (
                reported_comment_json["user_id"],
                reported_comment_json["reported_comment_id"],
            ): reported_comment_json
            for _, reported_comment_json in reported_comments
        }

    if entities_to_fetch[EntityType.COMMENT_NOTIFICATION_SETTING.value]:
        comment_notification_settings_to_fetch: Set[Tuple] = entities_to_fetch[
            EntityType.COMMENT_NOTIFICATION_SETTING.value
        ]
        or_queries = []
        for comment_notification_setting in comment_notification_settings_to_fetch:
            user_id, entity_id, entity_type = comment_notification_setting
            or_queries.append(
                or_(
                    CommentNotificationSetting.user_id == user_id,
                    CommentNotificationSetting.entity_id == entity_id,
                    CommentNotificationSetting.entity_type == entity_type,
                )
            )

        comment_notification_settings: List[Tuple[CommentNotificationSetting, dict]] = (
            session.query(
                CommentNotificationSetting,
                literal_column(
                    f"row_to_json({CommentNotificationSetting.__tablename__})"
                ),
            )
            .filter(or_(*or_queries))
            .all()
        )
        existing_entities[EntityType.COMMENT_NOTIFICATION_SETTING] = {
            (
                comment_notification_setting.user_id,
                comment_notification_setting.entity_id,
                comment_notification_setting.entity_type,
            ): comment_notification_setting
            for comment_notification_setting, _ in comment_notification_settings
        }
        existing_entities_in_json[EntityType.COMMENT_NOTIFICATION_SETTING] = {
            (
                comment_notification_setting["user_id"],
                comment_notification_setting["entity_id"],
                comment_notification_setting["entity_type"],
            ): comment_notification_setting
            for _, comment_notification_setting in comment_notification_settings
        }

    return existing_entities, existing_entities_in_json


def get_entity_manager_events_tx(update_task, tx_receipt: TxReceipt):
    return getattr(
        update_task.entity_manager_contract.events, MANAGE_ENTITY_EVENT_TYPE
    )().process_receipt(tx_receipt)


def create_and_raise_indexing_error(err, redis, session):
    logger.error(
        f"Error in the indexing task at"
        f" block={err.blocknumber} and hash={err.txhash}"
    )
    # set indexing error
    set_indexing_error(redis, err.blocknumber, err.blockhash, err.txhash, err.message)

    # seek consensus
    has_consensus = confirm_indexing_transaction_error(
        redis, err.blocknumber, err.blockhash, err.txhash, err.message
    )
    if not has_consensus:
        # escalate error and halt indexing until there's consensus
        error_message = "Indexing halted due to lack of consensus"
        raise Exception(error_message) from err

    # try to insert into skip tx table
    skip_tx_hash = save_and_get_skip_tx_hash(session, redis)

    if not skip_tx_hash:
        error_message = "Reached max transaction skips"
        raise Exception(error_message) from err

    clear_indexing_error(redis)<|MERGE_RESOLUTION|>--- conflicted
+++ resolved
@@ -603,7 +603,6 @@
                     entities_to_fetch[EntityType.REPORTED_COMMENT].add(
                         (user_id, entity_id)
                     )
-<<<<<<< HEAD
                 elif action == Action.PIN or action == Action.UNPIN:
                     try:
                         json_metadata = json.loads(metadata)
@@ -615,12 +614,10 @@
                         continue
                     track_id = json_metadata.get("data", {}).get("entity_id")
                     entities_to_fetch[EntityType.TRACK].add(track_id)
-=======
                 elif action == Action.MUTE or action == Action.UNMUTE:
                     entities_to_fetch[EntityType.COMMENT_NOTIFICATION_SETTING].add(
                         (user_id, entity_id, entity_type)
                     )
->>>>>>> 5d081b60
 
             if (
                 entity_type == EntityType.NOTIFICATION
