import json
import time
from collections import defaultdict
from datetime import datetime
from typing import Dict, List, Set, Tuple, cast
import traceback
from sqlalchemy import and_, func, literal_column, or_
from sqlalchemy.orm.session import Session
from web3.types import TxReceipt

from src.challenges.challenge_event_bus import ChallengeEventBus
from src.database_task import DatabaseTask
from src.exceptions import IndexingValidationError
from src.models.dashboard_wallet_user.dashboard_wallet_user import DashboardWalletUser
from src.models.grants.developer_app import DeveloperApp
from src.models.grants.grant import Grant
from src.models.indexing.revert_block import RevertBlock
from src.models.notifications.notification import NotificationSeen, PlaylistSeen
from src.models.playlists.playlist import Playlist
from src.models.playlists.playlist_route import PlaylistRoute
from src.models.social.follow import Follow
from src.models.social.repost import Repost
from src.models.social.save import Save
from src.models.social.subscription import Subscription
from src.models.tracks.track import Track
from src.models.tracks.track_route import TrackRoute
from src.models.users.associated_wallet import AssociatedWallet
from src.models.users.user import User
from src.models.users.user_events import UserEvent
from src.models.comments.comment import Comment
from src.queries.confirm_indexing_transaction_error import (
    confirm_indexing_transaction_error,
)
from src.queries.get_skipped_transactions import (
    clear_indexing_error,
    save_and_get_skip_tx_hash,
    set_indexing_error,
)
from src.tasks.entity_manager.entities.comment import (
    create_comment,
    update_comment,
    delete_comment,
)
from src.tasks.entity_manager.entities.dashboard_wallet_user import (
    create_dashboard_wallet_user,
    delete_dashboard_wallet_user,
)
from src.tasks.entity_manager.entities.developer_app import (
    create_developer_app,
    delete_developer_app,
    update_developer_app,
)
from src.tasks.entity_manager.entities.grant import (
    approve_grant,
    create_grant,
    reject_grant,
    revoke_grant,
)
from src.tasks.entity_manager.entities.notification import (
    create_notification,
    view_notification,
    view_playlist,
)
from src.tasks.entity_manager.entities.playlist import (
    create_playlist,
    delete_playlist,
    update_playlist,
)
from src.tasks.entity_manager.entities.social_features import (
    action_to_record_types,
    create_social_action_types,
    create_social_record,
    delete_social_action_types,
    delete_social_record,
)
from src.tasks.entity_manager.entities.tip_reactions import tip_reaction
from src.tasks.entity_manager.entities.track import (
    create_track,
    delete_track,
    update_track,
)
from src.tasks.entity_manager.entities.user import create_user, update_user, verify_user
from src.tasks.entity_manager.utils import (
    MANAGE_ENTITY_EVENT_TYPE,
    Action,
    EntitiesToFetchDict,
    EntityType,
    ManageEntityParameters,
    RecordDict,
    expect_cid_metadata_json,
    get_address_from_signature,
    get_record_key,
    parse_metadata,
    reset_entity_manager_event_tx_context,
    save_cid_metadata,
)
from src.utils import helpers
from src.utils.indexing_errors import IndexingError
from src.utils.prometheus_metric import PrometheusMetric, PrometheusMetricNames
from src.utils.structured_logger import StructuredLogger

logger = StructuredLogger(__name__)

# Please toggle below variable to true for development
ENABLE_DEVELOPMENT_FEATURES = True

entity_type_table_mapping = {
    "Save": Save.__tablename__,
    "Repost": Repost.__tablename__,
    "Follow": Follow.__tablename__,
    "Subscription": Subscription.__tablename__,
    "Playlist": Playlist.__tablename__,
    "Track": Track.__tablename__,
    "User": User.__tablename__,
    "AssociatedWallet": AssociatedWallet.__tablename__,
    "UserEvent": UserEvent.__tablename__,
    "TrackRoute": TrackRoute.__tablename__,
    "PlaylistRoute": PlaylistRoute.__tablename__,
    "NotificationSeen": NotificationSeen.__tablename__,
    "PlaylistSeen": PlaylistSeen.__tablename__,
    "DashboardWalletUser": DashboardWalletUser.__tablename__,
    "DeveloperApp": DeveloperApp.__tablename__,
    "Grant": Grant.__tablename__,
    "Comment": Comment.__tablename__,
}


def get_record_columns(record) -> List[str]:
    columns = [str(m.key) for m in record.__table__.columns]
    return columns


def entity_manager_update(
    update_task: DatabaseTask,
    session: Session,
    entity_manager_txs: List[TxReceipt],
    block_number: int,
    block_timestamp: int,
    block_hash: str,
) -> Tuple[int, Dict[str, Set[(int)]]]:
    """
    Process a block of EM transactions.

    1. Fetch relevant entities for all transactions.
    2. Process transactions based on type and action.
    3. Validate transaction.
    4. Create new database record based on a transaction.
    5. Bulk insert new records.
    """

    try:
        update_start_time = time.time()
        challenge_bus: ChallengeEventBus = update_task.challenge_event_bus

        num_total_changes = 0

        changed_entity_ids: Dict[str, Set[(int)]] = defaultdict(set)
        if not entity_manager_txs:
            return num_total_changes, changed_entity_ids

        metric_latency = PrometheusMetric(
            PrometheusMetricNames.ENTITY_MANAGER_UPDATE_DURATION_SECONDS
        )
        metric_num_changed = PrometheusMetric(
            PrometheusMetricNames.ENTITY_MANAGER_UPDATE_CHANGED_LATEST
        )

        # collect events by entity type and action
        entities_to_fetch = collect_entities_to_fetch(update_task, entity_manager_txs)

        # fetch existing tracks and playlists
        existing_records, existing_records_in_json = fetch_existing_entities(
            session, entities_to_fetch
        )
        # copy original record since existing_records will be modified
        original_records = copy_original_records(existing_records)

        new_records: RecordDict = cast(
            RecordDict, defaultdict(lambda: defaultdict(list))
        )

        pending_track_routes: List[TrackRoute] = []
        pending_playlist_routes: List[PlaylistRoute] = []

        # cid -> metadata type
        cid_type: Dict[str, str] = {}
        # cid -> metadata
        cid_metadata: Dict[str, Dict] = {}

        # process in tx order and populate records_to_save
        for tx_receipt in entity_manager_txs:
            txhash = update_task.web3.to_hex(tx_receipt["transactionHash"])
            entity_manager_event_tx = get_entity_manager_events_tx(
                update_task, tx_receipt
            )

            for event in entity_manager_event_tx:
                try:
                    params = ManageEntityParameters(
                        session,
                        update_task.redis,
                        challenge_bus,
                        event,
                        new_records,  # actions below populate these records
                        existing_records,
                        pending_track_routes,
                        pending_playlist_routes,
                        update_task.eth_manager,
                        update_task.web3,
                        update_task.solana_client_manager,
                        block_timestamp,
                        block_number,
                        block_hash,
                        txhash,
                        logger,
                    )
<<<<<<< HEAD
                    logger.info(f"asdf params {params.action} {params.entity_type}")
=======
>>>>>>> 541327f4

                    # update logger context with this tx event
                    reset_entity_manager_event_tx_context(logger, event["args"])

                    if (
                        params.action == Action.CREATE
                        and params.entity_type == EntityType.PLAYLIST
                    ):
                        create_playlist(params)
                    elif (
                        params.action == Action.UPDATE
                        and params.entity_type == EntityType.PLAYLIST
                    ):
                        update_playlist(params)
                    elif (
                        params.action == Action.DELETE
                        and params.entity_type == EntityType.PLAYLIST
                    ):
                        delete_playlist(params)
                    elif (
                        params.action == Action.CREATE
                        and params.entity_type == EntityType.TRACK
                        and ENABLE_DEVELOPMENT_FEATURES
                    ):
                        create_track(params)
                    elif (
                        params.action == Action.UPDATE
                        and params.entity_type == EntityType.TRACK
                        and ENABLE_DEVELOPMENT_FEATURES
                    ):
                        update_track(params)

                    elif (
                        params.action == Action.DELETE
                        and params.entity_type == EntityType.TRACK
                        and ENABLE_DEVELOPMENT_FEATURES
                    ):
                        delete_track(params)
                    elif params.action in create_social_action_types:
                        create_social_record(params)
                    elif params.action in delete_social_action_types:
                        delete_social_record(params)
                    elif (
                        params.action == Action.CREATE
                        and params.entity_type == EntityType.USER
                        and ENABLE_DEVELOPMENT_FEATURES
                    ):
                        create_user(params, cid_type, cid_metadata)
                    elif (
                        params.action == Action.UPDATE
                        and params.entity_type == EntityType.USER
                        and ENABLE_DEVELOPMENT_FEATURES
                    ):
                        update_user(params, cid_type, cid_metadata)
                    elif (
                        params.action == Action.VERIFY
                        and params.entity_type == EntityType.USER
                        and ENABLE_DEVELOPMENT_FEATURES
                    ):
                        verify_user(params)
                    elif (
                        params.action == Action.VIEW
                        and params.entity_type == EntityType.NOTIFICATION
                        and ENABLE_DEVELOPMENT_FEATURES
                    ):
                        view_notification(params)
                    elif (
                        params.action == Action.CREATE
                        and params.entity_type == EntityType.NOTIFICATION
                        and ENABLE_DEVELOPMENT_FEATURES
                    ):
                        create_notification(params)
                    elif (
                        params.action == Action.VIEW_PLAYLIST
                        and params.entity_type == EntityType.NOTIFICATION
                        and ENABLE_DEVELOPMENT_FEATURES
                    ):
                        view_playlist(params)
                    elif (
                        params.action == Action.CREATE
                        and params.entity_type == EntityType.DEVELOPER_APP
                    ):
                        create_developer_app(params)
                    elif (
                        params.action == Action.UPDATE
                        and params.entity_type == EntityType.DEVELOPER_APP
                    ):
                        update_developer_app(params)
                    elif (
                        params.action == Action.DELETE
                        and params.entity_type == EntityType.DEVELOPER_APP
                    ):
                        delete_developer_app(params)
                    elif (
                        params.action == Action.CREATE
                        and params.entity_type == EntityType.GRANT
                    ):
                        create_grant(params)
                    elif (
                        params.action == Action.DELETE
                        and params.entity_type == EntityType.GRANT
                    ):
                        revoke_grant(params)
                    elif (
                        params.action == Action.APPROVE
                        and params.entity_type == EntityType.GRANT
                    ):
                        approve_grant(params)
                    elif (
                        params.action == Action.REJECT
                        and params.entity_type == EntityType.GRANT
                    ):
                        reject_grant(params)
                    elif (
                        params.action == Action.CREATE
                        and params.entity_type == EntityType.DASHBOARD_WALLET_USER
                    ):
                        create_dashboard_wallet_user(params)
                    elif (
                        params.action == Action.DELETE
                        and params.entity_type == EntityType.DASHBOARD_WALLET_USER
                    ):
                        delete_dashboard_wallet_user(params)
                    elif (
                        params.action == Action.UPDATE
                        and params.entity_type == EntityType.TIP
                    ):
                        tip_reaction(params)
                    elif (
                        params.action == Action.CREATE
                        and params.entity_type == EntityType.COMMENT
                    ):
                        create_comment(params)
<<<<<<< HEAD
                    elif (
                        params.action == Action.UPDATE
                        and params.entity_type == EntityType.COMMENT
                    ):
                        update_comment(params)
                    elif (
                        params.action == Action.DELETE
                        and params.entity_type == EntityType.COMMENT
                    ):
                        logger.info(f"asdf deleting comment")
                        delete_comment(params)
                    logger.info("process transaction")  # log event context
=======
                    logger.debug("process transaction")  # log event context
>>>>>>> 541327f4
                except IndexingValidationError as e:
                    # swallow exception to keep indexing
                    logger.error(f"failed to process transaction error {e}")
                except Exception as e:
                    logger.error(f"skipping transaction hash {e}")

                    # indexing_error = IndexingError(
                    #     "tx-failure",
                    #     block_number,
                    #     block_hash,
                    #     txhash,
                    #     str(e),
                    # )
                    # create_and_raise_indexing_error(
                    #     indexing_error, update_task.redis, session
                    # )

        # compile records_to_save
        save_new_records(
            block_timestamp,
            block_number,
            new_records,
            original_records,
            existing_records_in_json,
            session,
        )

        num_total_changes += len(new_records)
        # update metrics
        metric_latency.save_time(
            {"scope": "entity_manager_update"},
            start_time=update_start_time,
        )
        metric_num_changed.save(
            len(new_records["Playlist"]), {"entity_type": EntityType.PLAYLIST.value}
        )
        metric_num_changed.save(
            len(new_records["Track"]), {"entity_type": EntityType.TRACK.value}
        )

        logger.debug(
            f"entity_manager.py | Completed with {num_total_changes} total changes"
        )

        # bulk save to metadata to cid_data
        if cid_metadata:
            save_cid_metadata_time = time.time()
            save_cid_metadata(session, cid_metadata, cid_type)
            metric_latency.save_time(
                {"scope": "save_cid_metadata"},
                start_time=save_cid_metadata_time,
            )
            logger.debug(
                f"entity_manager.py | save_cid_metadata in {time.time() - save_cid_metadata_time}s"
            )
    except Exception as e:
        logger.error(f"entity_manager.py | Exception occurred {e}", exc_info=True)
        raise e
    return num_total_changes, changed_entity_ids


def save_new_records(
    block_timestamp: int,
    block_number: int,
    new_records: RecordDict,
    original_records: dict,
    existing_records_in_json: dict[str, dict],
    session: Session,
):
    prev_records: Dict[str, List] = defaultdict(list)
    records_to_update = []
    for record_type, record_dict in new_records.items():
        # This is actually a dict, but python has a hard time inferring.
        casted_record_dict = cast(dict, record_dict)
        for entity_id, records in casted_record_dict.items():
            if not records:
                continue
            record_to_delete = None
            records_to_add = []
            # invalidate old records
            if (
                record_type in original_records
                and entity_id in original_records[record_type]
                and (
                    "is_current"
                    not in get_record_columns(original_records[record_type][entity_id])
                    or original_records[record_type][entity_id].is_current
                )
            ):
                if record_type == "PlaylistRoute" or record_type == "TrackRoute":
                    # these are an exception since we want to keep is_current false to preserve old slugs
                    original_records[record_type][entity_id].is_current = False
                else:
                    record_to_delete = original_records[record_type][entity_id]
                # add the json record for revert blocks
                logger.info(
                    f"asdf entity_type_table_mapping {entity_type_table_mapping}"
                )
                logger.info(f"asdf record_type {record_type}")
                logger.info(f"asdf prev_records {prev_records}")

                prev_records[entity_type_table_mapping[record_type]].append(
                    existing_records_in_json[record_type][entity_id]
                )
            # invalidate all new records except the last
            for record in records:
                if "is_current" in get_record_columns(record):
                    record.is_current = False

                if "updated_at" in get_record_columns(record):
                    record.updated_at = datetime.utcfromtimestamp(block_timestamp)
            if "is_current" in get_record_columns(records[-1]):
                records[-1].is_current = True
            if record_type == "PlaylistRoute" or record_type == "TrackRoute":
                records_to_add.extend(records)
            else:
                records_to_add.append(records[-1])
            records_to_update.append((record_to_delete, records_to_add))
    if prev_records:
        revert_block = RevertBlock(blocknumber=block_number, prev_records=prev_records)
        session.add(revert_block)
        session.flush()
    for record_to_delete, records_to_add in records_to_update:
        if record_to_delete:
            session.delete(record_to_delete)
        session.flush()
        session.add_all(records_to_add)


def copy_original_records(existing_records):
    original_records = {}
    for entity_type in existing_records:
        original_records[entity_type] = {}
        for entity_id, entity in existing_records[entity_type].items():
            original_records[entity_type][entity_id] = entity
    return original_records


entity_types_to_fetch = set([EntityType.USER, EntityType.TRACK, EntityType.PLAYLIST])


def collect_entities_to_fetch(update_task, entity_manager_txs):
    entities_to_fetch: Dict[EntityType, Set] = defaultdict(set)

    for tx_receipt in entity_manager_txs:
        entity_manager_event_tx = get_entity_manager_events_tx(update_task, tx_receipt)
        for event in entity_manager_event_tx:
            entity_id = helpers.get_tx_arg(event, "_entityId")
            entity_type = helpers.get_tx_arg(event, "_entityType")
            action = helpers.get_tx_arg(event, "_action")
            user_id = helpers.get_tx_arg(event, "_userId")
            metadata = helpers.get_tx_arg(event, "_metadata")
            signer = helpers.get_tx_arg(event, "_signer")

            if entity_type in entity_types_to_fetch:
                entities_to_fetch[entity_type].add(entity_id)
            if entity_type == EntityType.USER:
                entities_to_fetch[EntityType.USER_EVENT].add(user_id)
                entities_to_fetch[EntityType.ASSOCIATED_WALLET].add(user_id)
            if entity_type == EntityType.TRACK:
                entities_to_fetch[EntityType.TRACK_ROUTE].add(entity_id)
            if entity_type == EntityType.PLAYLIST:
                entities_to_fetch[EntityType.PLAYLIST_ROUTE].add(entity_id)
            if entity_type == EntityType.COMMENT:
                entities_to_fetch[EntityType.COMMENT].add(entity_id)
            if (
                entity_type == EntityType.NOTIFICATION
                and action == Action.VIEW_PLAYLIST
            ):
                entities_to_fetch[EntityType.PLAYLIST_SEEN].add((user_id, entity_id))
                entities_to_fetch[EntityType.PLAYLIST].add(entity_id)
            if user_id:
                entities_to_fetch[EntityType.USER].add(user_id)
            if signer:
                entities_to_fetch[EntityType.GRANT].add((signer.lower(), user_id))
                entities_to_fetch[EntityType.DEVELOPER_APP].add(signer.lower())
                entities_to_fetch[EntityType.USER_WALLET].add(signer.lower())
            if entity_type == EntityType.DEVELOPER_APP:
                try:
                    json_metadata = json.loads(metadata)
                except Exception as e:
                    logger.error(
                        f"tasks | entity_manager.py | Exception deserializing {action} {entity_type} event metadata: {e}"
                    )
                    # skip invalid metadata
                    continue

                raw_address = json_metadata.get("address", None)
                if raw_address:
                    entities_to_fetch[EntityType.DEVELOPER_APP].add(raw_address.lower())
                else:
                    try:
                        address_from_signature = get_address_from_signature(
                            json_metadata.get("app_signature", {})
                        )
                        entities_to_fetch[EntityType.DEVELOPER_APP].add(
                            address_from_signature
                        )
                        if action == Action.CREATE:
                            entities_to_fetch[EntityType.USER_WALLET].add(
                                address_from_signature
                            )
                    except:
                        logger.error(
                            "tasks | entity_manager.py | Missing address or valid app signature in metadata required for add developer app tx"
                        )
            if entity_type == EntityType.GRANT:
                try:
                    json_metadata = json.loads(metadata)
                except Exception as e:
                    logger.error(
                        f"tasks | entity_manager.py | Exception deserializing {action} {entity_type} event metadata: {e}"
                    )
                    # skip invalid metadata
                    continue

                raw_grantee_address = json_metadata.get("grantee_address", None)
                if raw_grantee_address:
                    entities_to_fetch[EntityType.GRANT].add(
                        (raw_grantee_address.lower(), user_id)
                    )
                    entities_to_fetch[EntityType.DEVELOPER_APP].add(
                        raw_grantee_address.lower()
                    )
                    entities_to_fetch[EntityType.USER_WALLET].add(
                        raw_grantee_address.lower()
                    )
                    if action == Action.DELETE and signer:
                        entities_to_fetch[EntityType.GRANT].add(
                            (signer.lower(), raw_grantee_address.lower())
                        )
                        entities_to_fetch[EntityType.GRANT].add(
                            (signer.lower(), user_id)
                        )
                raw_grantor_user_id = json_metadata.get("grantor_user_id", None)
                if raw_grantor_user_id and signer:
                    entities_to_fetch[EntityType.GRANT].add(
                        (user_id, raw_grantor_user_id)
                    )
                    entities_to_fetch[EntityType.GRANT].add(
                        (signer.lower(), raw_grantor_user_id)
                    )
            if entity_type == EntityType.DASHBOARD_WALLET_USER:
                try:
                    json_metadata = json.loads(metadata)
                except Exception as e:
                    logger.error(
                        f"tasks | entity_manager.py | Exception deserializing {action} {entity_type} event metadata: {e}"
                    )
                    # skip invalid metadata
                    continue

                raw_wallet = json_metadata.get("wallet", None)
                if raw_wallet:
                    entities_to_fetch[EntityType.DASHBOARD_WALLET_USER].add(
                        raw_wallet.lower()
                    )
                else:
                    logger.error(
                        "tasks | entity_manager.py | Missing wallet in metadata required for create dashboard wallet user tx"
                    )

            # Query social operations as needed
            if action in action_to_record_types.keys():
                record_types = action_to_record_types[action]
                for record_type in record_types:
                    entity_key = get_record_key(user_id, entity_type, entity_id)
                    entities_to_fetch[record_type].add(entity_key)

            if expect_cid_metadata_json(metadata, action, entity_type):
                try:
                    json_metadata, _ = parse_metadata(metadata, action, entity_type)
                except Exception:
                    # skip invalid metadata
                    continue

                # Add playlist track ids in entities to fetch
                # to prevent playlists from including gated tracks
                tracks = json_metadata.get("playlist_contents", {}).get("track_ids", [])
                for track in tracks:
                    entities_to_fetch[EntityType.TRACK].add(track["track"])

                if entity_type == EntityType.TRACK:
                    user_id = json_metadata.get("ai_attribution_user_id")
                    if user_id:
                        entities_to_fetch[EntityType.USER].add(user_id)

    return entities_to_fetch


def fetch_existing_entities(session: Session, entities_to_fetch: EntitiesToFetchDict):
    existing_entities: Dict[EntityType, Dict] = defaultdict(dict)
    existing_entities_in_json: Dict[EntityType, Dict] = defaultdict(dict)

    # PLAYLISTS
    if entities_to_fetch["Playlist"]:
        playlists: List[Tuple[Playlist, dict]] = (
            session.query(
                Playlist, literal_column(f"row_to_json({Playlist.__tablename__})")
            )
            .filter(
                Playlist.playlist_id.in_(entities_to_fetch["Playlist"]),
                Playlist.is_current == True,
            )
            .all()
        )
        existing_entities[EntityType.PLAYLIST] = {
            playlist.playlist_id: playlist for playlist, _ in playlists
        }
        existing_entities_in_json[EntityType.PLAYLIST] = {
            playlist_json["playlist_id"]: playlist_json
            for _, playlist_json in playlists
        }

    # TRACKS
    if entities_to_fetch["Track"]:
        tracks: List[Tuple[Track, dict]] = (
            session.query(Track, literal_column(f"row_to_json({Track.__tablename__})"))
            .filter(
                Track.track_id.in_(entities_to_fetch["Track"]),
                Track.is_current == True,
            )
            .all()
        )
        existing_entities[EntityType.TRACK] = {
            track.track_id: track for track, _ in tracks
        }
        existing_entities_in_json[EntityType.TRACK] = {
            track_json["track_id"]: track_json for _, track_json in tracks
        }

    if entities_to_fetch["TrackRoute"]:
        track_routes: List[Tuple[TrackRoute, dict]] = (
            session.query(
                TrackRoute, literal_column(f"row_to_json({TrackRoute.__tablename__})")
            )
            .filter(
                TrackRoute.track_id.in_(entities_to_fetch["TrackRoute"]),
                TrackRoute.is_current == True,
            )
            .all()
        )
        existing_entities[EntityType.TRACK_ROUTE] = {
            track_route.track_id: track_route for track_route, _ in track_routes
        }
        existing_entities_in_json[EntityType.TRACK_ROUTE] = {
            track_route_json["track_id"]: track_route_json
            for _, track_route_json in track_routes
        }

    if entities_to_fetch["PlaylistRoute"]:
        playlist_routes: List[Tuple[PlaylistRoute, dict]] = (
            session.query(
                PlaylistRoute,
                literal_column(f"row_to_json({PlaylistRoute.__tablename__})"),
            )
            .filter(
                PlaylistRoute.playlist_id.in_(entities_to_fetch["PlaylistRoute"]),
                PlaylistRoute.is_current == True,
            )
            .all()
        )
        existing_entities[EntityType.PLAYLIST_ROUTE] = {
            playlist_route.playlist_id: playlist_route
            for playlist_route, _ in playlist_routes
        }
        existing_entities_in_json[EntityType.PLAYLIST_ROUTE] = {
            playlist_route_json["playlist_id"]: playlist_route_json
            for _, playlist_route_json in playlist_routes
        }

    # USERS
    if entities_to_fetch["User"]:
        users: List[Tuple[User, dict]] = (
            session.query(User, literal_column(f"row_to_json({User.__tablename__})"))
            .filter(
                User.user_id.in_(entities_to_fetch["User"]),
                User.is_current == True,
            )
            .all()
        )
        existing_entities[EntityType.USER] = {user.user_id: user for user, _ in users}
        existing_entities_in_json[EntityType.USER] = {
            user_json["user_id"]: user_json for _, user_json in users
        }

    if entities_to_fetch["UserEvent"]:
        user_events: List[Tuple[UserEvent, dict]] = (
            session.query(
                UserEvent, literal_column(f"row_to_json({UserEvent.__tablename__})")
            )
            .filter(
                UserEvent.user_id.in_(entities_to_fetch["UserEvent"]),
                UserEvent.is_current == True,
            )
            .all()
        )
        existing_entities[EntityType.USER_EVENT] = {
            user_event.user_id: user_event for user_event, _ in user_events
        }
        existing_entities_in_json[EntityType.USER_EVENT] = {
            user_event_json["user_id"]: user_event_json
            for _, user_event_json in user_events
        }

    if entities_to_fetch["AssociatedWallet"]:
        associated_wallets: List[Tuple[AssociatedWallet, dict]] = (
            session.query(
                AssociatedWallet,
                literal_column(f"row_to_json({AssociatedWallet.__tablename__})"),
            )
            .filter(
                AssociatedWallet.user_id.in_(entities_to_fetch["AssociatedWallet"]),
                AssociatedWallet.is_current == True,
            )
            .all()
        )
        existing_entities[EntityType.ASSOCIATED_WALLET] = {
            wallet.wallet: wallet for wallet, _ in associated_wallets
        }
        existing_entities_in_json[EntityType.ASSOCIATED_WALLET] = {
            (wallet_json["wallet"]): wallet_json
            for _, wallet_json in associated_wallets
        }

    # FOLLOWS
    if entities_to_fetch["Follow"]:
        follow_ops_to_fetch: Set[Tuple] = entities_to_fetch["Follow"]
        and_queries = []
        for follow_to_fetch in follow_ops_to_fetch:
            follower = follow_to_fetch[0]
            # follows does not need entity type in follow_to_fetch[1]
            followee = follow_to_fetch[2]
            and_queries.append(
                and_(
                    Follow.followee_user_id == followee,
                    Follow.follower_user_id == follower,
                    Follow.is_current == True,
                )
            )
        follows: List[Tuple[Follow, dict]] = (
            session.query(
                Follow, literal_column(f"row_to_json({Follow.__tablename__})")
            )
            .filter(or_(*and_queries))
            .all()
        )
        existing_entities[EntityType.FOLLOW] = {
            get_record_key(
                follow.follower_user_id, EntityType.USER, follow.followee_user_id
            ): follow
            for follow, _ in follows
        }
        existing_entities_in_json[EntityType.FOLLOW] = {
            get_record_key(
                follow_json["follower_user_id"],
                EntityType.USER,
                follow_json["followee_user_id"],
            ): follow_json
            for _, follow_json in follows
        }

    # SAVES
    if entities_to_fetch["Save"]:
        saves_to_fetch: Set[Tuple] = entities_to_fetch["Save"]
        and_queries = []
        for save_to_fetch in saves_to_fetch:
            user_id = save_to_fetch[0]
            entity_type = save_to_fetch[1]
            entity_id = save_to_fetch[2]
            and_queries.append(
                and_(
                    Save.user_id == user_id,
                    Save.save_type == entity_type.lower(),
                    Save.save_item_id == entity_id,
                    Save.is_current == True,
                )
            )
        saves: List[Tuple[Save, dict]] = (
            session.query(Save, literal_column(f"row_to_json({Save.__tablename__})"))
            .filter(or_(*and_queries))
            .all()
        )
        existing_entities[EntityType.SAVE] = {
            get_record_key(save.user_id, save.save_type, save.save_item_id): save
            for save, _ in saves
        }
        existing_entities_in_json[EntityType.SAVE] = {
            get_record_key(
                save_json["user_id"], save_json["save_type"], save_json["save_item_id"]
            ): save_json
            for _, save_json in saves
        }

    # REPOSTS
    if entities_to_fetch["Repost"]:
        reposts_to_fetch: Set[Tuple] = entities_to_fetch["Repost"]
        and_queries = []
        for repost_to_fetch in reposts_to_fetch:
            user_id = repost_to_fetch[0]
            entity_type = repost_to_fetch[1]
            entity_id = repost_to_fetch[2]
            and_queries.append(
                and_(
                    Repost.user_id == user_id,
                    Repost.repost_type == entity_type.lower(),
                    Repost.repost_item_id == entity_id,
                    Repost.is_current == True,
                )
            )
        reposts: List[Tuple[Repost, dict]] = (
            session.query(
                Repost, literal_column(f"row_to_json({Repost.__tablename__})")
            )
            .filter(or_(*and_queries))
            .all()
        )
        existing_entities[EntityType.REPOST] = {
            get_record_key(
                repost.user_id, repost.repost_type, repost.repost_item_id
            ): repost
            for repost, _ in reposts
        }
        existing_entities_in_json[EntityType.REPOST] = {
            get_record_key(
                respost_json["user_id"],
                respost_json["repost_type"],
                respost_json["repost_item_id"],
            ): respost_json
            for _, respost_json in reposts
        }

    # SUBSCRIPTIONS
    if entities_to_fetch["Subscription"]:
        subscriptions_to_fetch: Set[Tuple] = entities_to_fetch["Subscription"]
        and_queries = []
        for subscription_to_fetch in subscriptions_to_fetch:
            user_id = subscription_to_fetch[0]
            # subscriptions does not need entity type in subscription_to_fetch[1]
            entity_id = subscription_to_fetch[2]
            and_queries.append(
                and_(
                    Subscription.subscriber_id == user_id,
                    Subscription.user_id == entity_id,
                    Subscription.is_current == True,
                )
            )
        subscriptions: List[Tuple[Subscription, dict]] = (
            session.query(
                Subscription,
                literal_column(f"row_to_json({Subscription.__tablename__})"),
            )
            .filter(or_(*and_queries))
            .all()
        )
        existing_entities[EntityType.SUBSCRIPTION] = {
            get_record_key(
                subscription.subscriber_id, EntityType.USER, subscription.user_id
            ): subscription
            for subscription, _ in subscriptions
        }
        existing_entities_in_json[EntityType.SUBSCRIPTION] = {
            get_record_key(
                sub_json["subscriber_id"], EntityType.USER, sub_json["user_id"]
            ): sub_json
            for _, sub_json in subscriptions
        }

    # PLAYLIST SEEN
    if entities_to_fetch["PlaylistSeen"]:
        playlist_seen_to_fetch: Set[Tuple] = entities_to_fetch["PlaylistSeen"]
        and_queries = []
        for playlist_seen in playlist_seen_to_fetch:
            user_id = playlist_seen[0]
            playlist_id = playlist_seen[1]
            and_queries.append(
                and_(
                    PlaylistSeen.user_id == user_id,
                    PlaylistSeen.playlist_id == playlist_id,
                    PlaylistSeen.is_current == True,
                )
            )

        playlist_seens: List[Tuple[PlaylistSeen, dict]] = (
            session.query(
                PlaylistSeen,
                literal_column(f"row_to_json({PlaylistSeen.__tablename__})"),
            )
            .filter(or_(*and_queries))
            .all()
        )
        existing_entities[EntityType.PLAYLIST_SEEN] = {
            (playlist_seen.user_id, playlist_seen.playlist_id): playlist_seen
            for playlist_seen, _ in playlist_seens
        }
        existing_entities_in_json[EntityType.PLAYLIST_SEEN] = {
            (seen_json["user_id"], seen_json["playlist_id"]): seen_json
            for _, seen_json in playlist_seens
        }
    # USERS BY WALLET
    if entities_to_fetch["UserWallet"]:
        users_by_wallet: List[User] = (
            session.query(User)
            .filter(
                func.lower(User.wallet).in_(entities_to_fetch["UserWallet"]),
                User.is_current == True,
            )
            .all()
        )
        existing_entities[EntityType.USER_WALLET] = {
            (cast(str, user.wallet)).lower(): user for user in users_by_wallet
        }
    # GRANTS
    if entities_to_fetch["Grant"]:
        grants_to_fetch: Set[Tuple] = entities_to_fetch["Grant"]
        and_queries = []
        for grant_key in grants_to_fetch:
            grantee_address_or_user_id = grant_key[0]
            if isinstance(grantee_address_or_user_id, int):
                try:
                    grantee_address = existing_entities[EntityType.USER][
                        grantee_address_or_user_id
                    ].wallet.lower()
                    if not grantee_address:
                        continue
                except:
                    continue
            else:
                grantee_address = grantee_address_or_user_id

            grantor_address_or_user_id = grant_key[1]
            if isinstance(grantor_address_or_user_id, str):
                try:
                    grantor_user_id = existing_entities[EntityType.USER_WALLET][
                        grantor_address_or_user_id
                    ].user_id
                    if not grantor_user_id:
                        continue
                except:
                    continue
            else:
                grantor_user_id = grantor_address_or_user_id
            and_queries.append(
                and_(
                    Grant.user_id == grantor_user_id,
                    func.lower(Grant.grantee_address) == grantee_address,
                    Grant.is_current == True,
                )
            )

        grants: List[Tuple[Grant, dict]] = (
            session.query(Grant, literal_column(f"row_to_json({Grant.__tablename__})"))
            .filter(or_(*and_queries))
            .all()
        )
        existing_entities[EntityType.GRANT] = {
            (grant.grantee_address.lower(), grant.user_id): grant for grant, _ in grants
        }
        existing_entities_in_json[EntityType.GRANT] = {
            (grant_json["grantee_address"].lower(), grant_json["user_id"]): grant_json
            for _, grant_json in grants
        }
        for grant, _ in grants:
            entities_to_fetch["DeveloperApp"].add(grant.grantee_address.lower())
    # APP DEVELOPER APPS
    if entities_to_fetch["DeveloperApp"]:
        developer_apps: List[Tuple[DeveloperApp, dict]] = (
            session.query(
                DeveloperApp,
                literal_column(f"row_to_json({DeveloperApp.__tablename__})"),
            )
            .filter(
                func.lower(DeveloperApp.address).in_(entities_to_fetch["DeveloperApp"]),
                DeveloperApp.is_current == True,
            )
            .all()
        )
        existing_entities[EntityType.DEVELOPER_APP] = {
            developer_app.address.lower(): developer_app
            for developer_app, _ in developer_apps
        }
        existing_entities_in_json[EntityType.DEVELOPER_APP] = {
            app_json["address"].lower(): app_json for _, app_json in developer_apps
        }

    # DASHBOARD WALLETS
    if entities_to_fetch["DashboardWalletUser"]:
        dashboard_wallets: List[Tuple[DashboardWalletUser, dict]] = (
            session.query(
                DashboardWalletUser,
                literal_column(f"row_to_json({DashboardWalletUser.__tablename__})"),
            )
            .filter(
                func.lower(DashboardWalletUser.wallet).in_(
                    entities_to_fetch["DashboardWalletUser"]
                )
            )
            .all()
        )
        existing_entities[EntityType.DASHBOARD_WALLET_USER] = {
            dashboard_wallet.wallet.lower(): dashboard_wallet
            for dashboard_wallet, _ in dashboard_wallets
        }
        existing_entities_in_json[EntityType.DASHBOARD_WALLET_USER] = {
            dashboard_wallet_json["wallet"].lower(): dashboard_wallet_json
            for _, dashboard_wallet_json in dashboard_wallets
        }

    logger.info(f"asdf entities_to_fetch {entities_to_fetch}")
    if entities_to_fetch["Comment"]:
        comments: List[Tuple[Comment, dict]] = (
            session.query(
                Comment,
                literal_column(f"row_to_json({Comment.__tablename__})"),
            )
            .filter(Comment.comment_id.in_(entities_to_fetch["Comment"]))
            .all()
        )
        logger.info(f"asdf existing comments: {comments}")
        existing_entities["Comment"] = {
            comment.comment_id: comment for comment, _ in comments
        }
        logger.info(f"asdf existing_entities {existing_entities}")
        existing_entities_in_json[EntityType.COMMENT] = {
            comment_json["comment_id"]: comment_json for _, comment_json in comments
        }

    return existing_entities, existing_entities_in_json


def get_entity_manager_events_tx(update_task, tx_receipt: TxReceipt):
    return getattr(
        update_task.entity_manager_contract.events, MANAGE_ENTITY_EVENT_TYPE
    )().process_receipt(tx_receipt)


def create_and_raise_indexing_error(err, redis, session):
    logger.error(
        f"Error in the indexing task at"
        f" block={err.blocknumber} and hash={err.txhash} {err.message}"
    )
    # set indexing error
    set_indexing_error(redis, err.blocknumber, err.blockhash, err.txhash, err.message)

    # seek consensus
    has_consensus = confirm_indexing_transaction_error(
        redis, err.blocknumber, err.blockhash, err.txhash, err.message
    )
    if not has_consensus:
        # escalate error and halt indexing until there's consensus
        error_message = "Indexing halted due to lack of consensus"
        raise Exception(error_message) from err

    # try to insert into skip tx table
    skip_tx_hash = save_and_get_skip_tx_hash(session, redis)

    if not skip_tx_hash:
        error_message = "Reached max transaction skips"
        raise Exception(error_message) from err

    clear_indexing_error(redis)<|MERGE_RESOLUTION|>--- conflicted
+++ resolved
@@ -3,7 +3,7 @@
 from collections import defaultdict
 from datetime import datetime
 from typing import Dict, List, Set, Tuple, cast
-import traceback
+
 from sqlalchemy import and_, func, literal_column, or_
 from sqlalchemy.orm.session import Session
 from web3.types import TxReceipt
@@ -11,6 +11,8 @@
 from src.challenges.challenge_event_bus import ChallengeEventBus
 from src.database_task import DatabaseTask
 from src.exceptions import IndexingValidationError
+from src.models.comments.comment import Comment
+from src.models.comments.comment_reaction import CommentReaction
 from src.models.dashboard_wallet_user.dashboard_wallet_user import DashboardWalletUser
 from src.models.grants.developer_app import DeveloperApp
 from src.models.grants.grant import Grant
@@ -27,7 +29,6 @@
 from src.models.users.associated_wallet import AssociatedWallet
 from src.models.users.user import User
 from src.models.users.user_events import UserEvent
-from src.models.comments.comment import Comment
 from src.queries.confirm_indexing_transaction_error import (
     confirm_indexing_transaction_error,
 )
@@ -38,8 +39,10 @@
 )
 from src.tasks.entity_manager.entities.comment import (
     create_comment,
+    delete_comment,
+    react_comment,
+    unreact_comment,
     update_comment,
-    delete_comment,
 )
 from src.tasks.entity_manager.entities.dashboard_wallet_user import (
     create_dashboard_wallet_user,
@@ -122,6 +125,7 @@
     "DeveloperApp": DeveloperApp.__tablename__,
     "Grant": Grant.__tablename__,
     "Comment": Comment.__tablename__,
+    "CommentReaction": CommentReaction.__tablename__,
 }
 
 
@@ -214,10 +218,6 @@
                         txhash,
                         logger,
                     )
-<<<<<<< HEAD
-                    logger.info(f"asdf params {params.action} {params.entity_type}")
-=======
->>>>>>> 541327f4
 
                     # update logger context with this tx event
                     reset_entity_manager_event_tx_context(logger, event["args"])
@@ -351,7 +351,6 @@
                         and params.entity_type == EntityType.COMMENT
                     ):
                         create_comment(params)
-<<<<<<< HEAD
                     elif (
                         params.action == Action.UPDATE
                         and params.entity_type == EntityType.COMMENT
@@ -361,28 +360,34 @@
                         params.action == Action.DELETE
                         and params.entity_type == EntityType.COMMENT
                     ):
-                        logger.info(f"asdf deleting comment")
                         delete_comment(params)
-                    logger.info("process transaction")  # log event context
-=======
+                    elif (
+                        params.action == Action.REACT
+                        and params.entity_type == EntityType.COMMENT
+                    ):
+                        react_comment(params)
+                    elif (
+                        params.action == Action.UNREACT
+                        and params.entity_type == EntityType.COMMENT
+                    ):
+                        unreact_comment(params)
+
                     logger.debug("process transaction")  # log event context
->>>>>>> 541327f4
                 except IndexingValidationError as e:
                     # swallow exception to keep indexing
                     logger.error(f"failed to process transaction error {e}")
                 except Exception as e:
-                    logger.error(f"skipping transaction hash {e}")
-
-                    # indexing_error = IndexingError(
-                    #     "tx-failure",
-                    #     block_number,
-                    #     block_hash,
-                    #     txhash,
-                    #     str(e),
-                    # )
-                    # create_and_raise_indexing_error(
-                    #     indexing_error, update_task.redis, session
-                    # )
+                    indexing_error = IndexingError(
+                        "tx-failure",
+                        block_number,
+                        block_hash,
+                        txhash,
+                        str(e),
+                    )
+                    create_and_raise_indexing_error(
+                        indexing_error, update_task.redis, session
+                    )
+                    logger.error(f"skipping transaction hash {indexing_error}")
 
         # compile records_to_save
         save_new_records(
@@ -462,12 +467,6 @@
                 else:
                     record_to_delete = original_records[record_type][entity_id]
                 # add the json record for revert blocks
-                logger.info(
-                    f"asdf entity_type_table_mapping {entity_type_table_mapping}"
-                )
-                logger.info(f"asdf record_type {record_type}")
-                logger.info(f"asdf prev_records {prev_records}")
-
                 prev_records[entity_type_table_mapping[record_type]].append(
                     existing_records_in_json[record_type][entity_id]
                 )
@@ -532,6 +531,10 @@
                 entities_to_fetch[EntityType.PLAYLIST_ROUTE].add(entity_id)
             if entity_type == EntityType.COMMENT:
                 entities_to_fetch[EntityType.COMMENT].add(entity_id)
+                if action == Action.REACT or action == Action.UNREACT:
+                    entities_to_fetch[EntityType.COMMENT_REACTION].add(
+                        (user_id, entity_id)
+                    )
             if (
                 entity_type == EntityType.NOTIFICATION
                 and action == Action.VIEW_PLAYLIST
@@ -1086,12 +1089,42 @@
             .all()
         )
         logger.info(f"asdf existing comments: {comments}")
-        existing_entities["Comment"] = {
+        existing_entities[EntityType.COMMENT] = {
             comment.comment_id: comment for comment, _ in comments
         }
         logger.info(f"asdf existing_entities {existing_entities}")
         existing_entities_in_json[EntityType.COMMENT] = {
             comment_json["comment_id"]: comment_json for _, comment_json in comments
+        }
+    if entities_to_fetch[EntityType.COMMENT_REACTION.value]:
+        comment_reaction_to_fetch: Set[Tuple] = entities_to_fetch[
+            EntityType.COMMENT_REACTION.value
+        ]
+        or_queries = []
+        for comment_reaction in comment_reaction_to_fetch:
+            user_id, comment_id = comment_reaction
+            or_queries.append(
+                or_(
+                    CommentReaction.user_id == user_id,
+                    CommentReaction.comment_id == comment_id,
+                )
+            )
+
+        comment_reactions: List[Tuple[CommentReaction, dict]] = (
+            session.query(
+                CommentReaction,
+                literal_column(f"row_to_json({CommentReaction.__tablename__})"),
+            )
+            .filter(or_(*or_queries))
+            .all()
+        )
+        existing_entities[EntityType.COMMENT_REACTION] = {
+            (comment_reaction.user_id, comment_reaction.comment_id): comment_reaction
+            for comment_reaction, _ in comment_reactions
+        }
+        existing_entities_in_json[EntityType.COMMENT_REACTION] = {
+            (comment_json["user_id"], comment_json["comment_id"]): comment_json
+            for _, comment_json in comment_reactions
         }
 
     return existing_entities, existing_entities_in_json
@@ -1106,7 +1139,7 @@
 def create_and_raise_indexing_error(err, redis, session):
     logger.error(
         f"Error in the indexing task at"
-        f" block={err.blocknumber} and hash={err.txhash} {err.message}"
+        f" block={err.blocknumber} and hash={err.txhash}"
     )
     # set indexing error
     set_indexing_error(redis, err.blocknumber, err.blockhash, err.txhash, err.message)
