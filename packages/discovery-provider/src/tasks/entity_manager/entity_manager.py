--- conflicted
+++ resolved
@@ -383,7 +383,6 @@
                     ):
                         unreact_comment(params)
                     elif (
-<<<<<<< HEAD
                         params.action == Action.PIN
                         and params.entity_type == EntityType.COMMENT
                     ):
@@ -393,7 +392,7 @@
                         and params.entity_type == EntityType.COMMENT
                     ):
                         unpin_comment(params)
-=======
+                    elif (
                         params.action == Action.MUTE
                         and params.entity_type == EntityType.USER
                     ):
@@ -408,7 +407,6 @@
                         and params.entity_type == EntityType.COMMENT
                     ):
                         report_comment(params)
->>>>>>> ebd220b3
 
                     logger.debug("process transaction")  # log event context
                 except IndexingValidationError as e:
