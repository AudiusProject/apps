import json
import time
from collections import defaultdict
from datetime import datetime
from typing import Dict, List, Set, Tuple, cast

from sqlalchemy import and_, func, literal_column, or_
from sqlalchemy.orm.session import Session
from web3.types import TxReceipt

from src.challenges.challenge_event_bus import ChallengeEventBus
from src.database_task import DatabaseTask
from src.exceptions import IndexingValidationError
from src.models.comments.comment import Comment
from src.models.comments.comment_reaction import CommentReaction
from src.models.dashboard_wallet_user.dashboard_wallet_user import DashboardWalletUser
from src.models.grants.developer_app import DeveloperApp
from src.models.grants.grant import Grant
from src.models.indexing.revert_block import RevertBlock
from src.models.notifications.notification import NotificationSeen, PlaylistSeen
from src.models.playlists.playlist import Playlist
from src.models.playlists.playlist_route import PlaylistRoute
from src.models.social.follow import Follow
from src.models.social.repost import Repost
from src.models.social.save import Save
from src.models.social.subscription import Subscription
from src.models.tracks.track import Track
from src.models.tracks.track_route import TrackRoute
from src.models.users.associated_wallet import AssociatedWallet
from src.models.users.user import User
from src.models.users.user_events import UserEvent
from src.queries.confirm_indexing_transaction_error import (
    confirm_indexing_transaction_error,
)
from src.queries.get_skipped_transactions import (
    clear_indexing_error,
    save_and_get_skip_tx_hash,
    set_indexing_error,
)
from src.tasks.entity_manager.entities.comment import (
    create_comment,
    delete_comment,
    react_comment,
    unreact_comment,
    update_comment,
)
from src.tasks.entity_manager.entities.dashboard_wallet_user import (
    create_dashboard_wallet_user,
    delete_dashboard_wallet_user,
)
from src.tasks.entity_manager.entities.developer_app import (
    create_developer_app,
    delete_developer_app,
    update_developer_app,
)
from src.tasks.entity_manager.entities.grant import (
    approve_grant,
    create_grant,
    reject_grant,
    revoke_grant,
)
from src.tasks.entity_manager.entities.notification import (
    create_notification,
    view_notification,
    view_playlist,
)
from src.tasks.entity_manager.entities.playlist import (
    create_playlist,
    delete_playlist,
    update_playlist,
)
from src.tasks.entity_manager.entities.social_features import (
    action_to_record_types,
    create_social_action_types,
    create_social_record,
    delete_social_action_types,
    delete_social_record,
)
from src.tasks.entity_manager.entities.tip_reactions import tip_reaction
from src.tasks.entity_manager.entities.track import (
    create_track,
    delete_track,
    update_track,
)
from src.tasks.entity_manager.entities.user import create_user, update_user, verify_user
from src.tasks.entity_manager.utils import (
    MANAGE_ENTITY_EVENT_TYPE,
    Action,
    EntitiesToFetchDict,
    EntityType,
    ManageEntityParameters,
    RecordDict,
    expect_cid_metadata_json,
    get_address_from_signature,
    get_record_key,
    parse_metadata,
    reset_entity_manager_event_tx_context,
    save_cid_metadata,
)
from src.utils import helpers
from src.utils.indexing_errors import IndexingError
from src.utils.prometheus_metric import PrometheusMetric, PrometheusMetricNames
from src.utils.structured_logger import StructuredLogger

logger = StructuredLogger(__name__)

# Please toggle below variable to true for development
ENABLE_DEVELOPMENT_FEATURES = True

entity_type_table_mapping = {
    "Save": Save.__tablename__,
    "Repost": Repost.__tablename__,
    "Follow": Follow.__tablename__,
    "Subscription": Subscription.__tablename__,
    "Playlist": Playlist.__tablename__,
    "Track": Track.__tablename__,
    "User": User.__tablename__,
    "AssociatedWallet": AssociatedWallet.__tablename__,
    "UserEvent": UserEvent.__tablename__,
    "TrackRoute": TrackRoute.__tablename__,
    "PlaylistRoute": PlaylistRoute.__tablename__,
    "NotificationSeen": NotificationSeen.__tablename__,
    "PlaylistSeen": PlaylistSeen.__tablename__,
    "DashboardWalletUser": DashboardWalletUser.__tablename__,
    "DeveloperApp": DeveloperApp.__tablename__,
    "Grant": Grant.__tablename__,
    "Comment": Comment.__tablename__,
    "CommentReaction": CommentReaction.__tablename__,
}


def get_record_columns(record) -> List[str]:
    columns = [str(m.key) for m in record.__table__.columns]
    return columns


def entity_manager_update(
    update_task: DatabaseTask,
    session: Session,
    entity_manager_txs: List[TxReceipt],
    block_number: int,
    block_timestamp: int,
    block_hash: str,
) -> Tuple[int, Dict[str, Set[(int)]]]:
    """
    Process a block of EM transactions.

    1. Fetch relevant entities for all transactions.
    2. Process transactions based on type and action.
    3. Validate transaction.
    4. Create new database record based on a transaction.
    5. Bulk insert new records.
    """

    try:
        update_start_time = time.time()
        challenge_bus: ChallengeEventBus = update_task.challenge_event_bus

        num_total_changes = 0

        changed_entity_ids: Dict[str, Set[(int)]] = defaultdict(set)
        if not entity_manager_txs:
            return num_total_changes, changed_entity_ids

        metric_latency = PrometheusMetric(
            PrometheusMetricNames.ENTITY_MANAGER_UPDATE_DURATION_SECONDS
        )
        metric_num_changed = PrometheusMetric(
            PrometheusMetricNames.ENTITY_MANAGER_UPDATE_CHANGED_LATEST
        )

        # collect events by entity type and action
        entities_to_fetch = collect_entities_to_fetch(update_task, entity_manager_txs)

        # fetch existing tracks and playlists
        existing_records, existing_records_in_json = fetch_existing_entities(
            session, entities_to_fetch
        )
        # copy original record since existing_records will be modified
        original_records = copy_original_records(existing_records)

        new_records: RecordDict = cast(
            RecordDict, defaultdict(lambda: defaultdict(list))
        )

        pending_track_routes: List[TrackRoute] = []
        pending_playlist_routes: List[PlaylistRoute] = []

        # cid -> metadata type
        cid_type: Dict[str, str] = {}
        # cid -> metadata
        cid_metadata: Dict[str, Dict] = {}

        # process in tx order and populate records_to_save
        for tx_receipt in entity_manager_txs:
            txhash = update_task.web3.to_hex(tx_receipt["transactionHash"])
            entity_manager_event_tx = get_entity_manager_events_tx(
                update_task, tx_receipt
            )

            for event in entity_manager_event_tx:
                try:
                    params = ManageEntityParameters(
                        session,
                        update_task.redis,
                        challenge_bus,
                        event,
                        new_records,  # actions below populate these records
                        existing_records,
                        pending_track_routes,
                        pending_playlist_routes,
                        update_task.eth_manager,
                        update_task.web3,
                        update_task.solana_client_manager,
                        block_timestamp,
                        block_number,
                        block_hash,
                        txhash,
                        logger,
                    )

                    # update logger context with this tx event
                    reset_entity_manager_event_tx_context(logger, event["args"])

                    if (
                        params.action == Action.CREATE
                        and params.entity_type == EntityType.PLAYLIST
                    ):
                        create_playlist(params)
                    elif (
                        params.action == Action.UPDATE
                        and params.entity_type == EntityType.PLAYLIST
                    ):
                        update_playlist(params)
                    elif (
                        params.action == Action.DELETE
                        and params.entity_type == EntityType.PLAYLIST
                    ):
                        delete_playlist(params)
                    elif (
                        params.action == Action.CREATE
                        and params.entity_type == EntityType.TRACK
                        and ENABLE_DEVELOPMENT_FEATURES
                    ):
                        create_track(params)
                    elif (
                        params.action == Action.UPDATE
                        and params.entity_type == EntityType.TRACK
                        and ENABLE_DEVELOPMENT_FEATURES
                    ):
                        update_track(params)

                    elif (
                        params.action == Action.DELETE
                        and params.entity_type == EntityType.TRACK
                        and ENABLE_DEVELOPMENT_FEATURES
                    ):
                        delete_track(params)
                    elif params.action in create_social_action_types:
                        create_social_record(params)
                    elif params.action in delete_social_action_types:
                        delete_social_record(params)
                    elif (
                        params.action == Action.CREATE
                        and params.entity_type == EntityType.USER
                        and ENABLE_DEVELOPMENT_FEATURES
                    ):
                        create_user(params, cid_type, cid_metadata)
                    elif (
                        params.action == Action.UPDATE
                        and params.entity_type == EntityType.USER
                        and ENABLE_DEVELOPMENT_FEATURES
                    ):
                        update_user(params, cid_type, cid_metadata)
                    elif (
                        params.action == Action.VERIFY
                        and params.entity_type == EntityType.USER
                        and ENABLE_DEVELOPMENT_FEATURES
                    ):
                        verify_user(params)
                    elif (
                        params.action == Action.VIEW
                        and params.entity_type == EntityType.NOTIFICATION
                        and ENABLE_DEVELOPMENT_FEATURES
                    ):
                        view_notification(params)
                    elif (
                        params.action == Action.CREATE
                        and params.entity_type == EntityType.NOTIFICATION
                        and ENABLE_DEVELOPMENT_FEATURES
                    ):
                        create_notification(params)
                    elif (
                        params.action == Action.VIEW_PLAYLIST
                        and params.entity_type == EntityType.NOTIFICATION
                        and ENABLE_DEVELOPMENT_FEATURES
                    ):
                        view_playlist(params)
                    elif (
                        params.action == Action.CREATE
                        and params.entity_type == EntityType.DEVELOPER_APP
                    ):
                        create_developer_app(params)
                    elif (
                        params.action == Action.UPDATE
                        and params.entity_type == EntityType.DEVELOPER_APP
                    ):
                        update_developer_app(params)
                    elif (
                        params.action == Action.DELETE
                        and params.entity_type == EntityType.DEVELOPER_APP
                    ):
                        delete_developer_app(params)
                    elif (
                        params.action == Action.CREATE
                        and params.entity_type == EntityType.GRANT
                    ):
                        create_grant(params)
                    elif (
                        params.action == Action.DELETE
                        and params.entity_type == EntityType.GRANT
                    ):
                        revoke_grant(params)
                    elif (
                        params.action == Action.APPROVE
                        and params.entity_type == EntityType.GRANT
                    ):
                        approve_grant(params)
                    elif (
                        params.action == Action.REJECT
                        and params.entity_type == EntityType.GRANT
                    ):
                        reject_grant(params)
                    elif (
                        params.action == Action.CREATE
                        and params.entity_type == EntityType.DASHBOARD_WALLET_USER
                    ):
                        create_dashboard_wallet_user(params)
                    elif (
                        params.action == Action.DELETE
                        and params.entity_type == EntityType.DASHBOARD_WALLET_USER
                    ):
                        delete_dashboard_wallet_user(params)
                    elif (
                        params.action == Action.UPDATE
                        and params.entity_type == EntityType.TIP
                    ):
                        tip_reaction(params)
                    elif (
                        params.action == Action.CREATE
                        and params.entity_type == EntityType.COMMENT
                    ):
                        create_comment(params)
                    elif (
                        params.action == Action.UPDATE
                        and params.entity_type == EntityType.COMMENT
                    ):
                        update_comment(params)
                    elif (
                        params.action == Action.DELETE
                        and params.entity_type == EntityType.COMMENT
                    ):
                        delete_comment(params)
                    elif (
                        params.action == Action.REACT
                        and params.entity_type == EntityType.COMMENT
                    ):
                        react_comment(params)
                    elif (
                        params.action == Action.UNREACT
                        and params.entity_type == EntityType.COMMENT
                    ):
                        unreact_comment(params)

                    logger.debug("process transaction")  # log event context
                except IndexingValidationError as e:
                    # swallow exception to keep indexing
                    logger.error(f"failed to process transaction error {e}")
                except Exception as e:
                    indexing_error = IndexingError(
                        "tx-failure",
                        block_number,
                        block_hash,
                        txhash,
                        str(e),
                    )
                    create_and_raise_indexing_error(
                        indexing_error, update_task.redis, session
                    )
                    logger.error(f"skipping transaction hash {indexing_error}")

        # compile records_to_save
        save_new_records(
            block_timestamp,
            block_number,
            new_records,
            original_records,
            existing_records_in_json,
            session,
        )

        num_total_changes += len(new_records)
        # update metrics
        metric_latency.save_time(
            {"scope": "entity_manager_update"},
            start_time=update_start_time,
        )
        metric_num_changed.save(
            len(new_records["Playlist"]), {"entity_type": EntityType.PLAYLIST.value}
        )
        metric_num_changed.save(
            len(new_records["Track"]), {"entity_type": EntityType.TRACK.value}
        )

        logger.debug(
            f"entity_manager.py | Completed with {num_total_changes} total changes"
        )

        # bulk save to metadata to cid_data
        if cid_metadata:
            save_cid_metadata_time = time.time()
            save_cid_metadata(session, cid_metadata, cid_type)
            metric_latency.save_time(
                {"scope": "save_cid_metadata"},
                start_time=save_cid_metadata_time,
            )
            logger.debug(
                f"entity_manager.py | save_cid_metadata in {time.time() - save_cid_metadata_time}s"
            )
    except Exception as e:
        logger.error(f"entity_manager.py | Exception occurred {e}", exc_info=True)
        raise e
    return num_total_changes, changed_entity_ids


def save_new_records(
    block_timestamp: int,
    block_number: int,
    new_records: RecordDict,
    original_records: dict,
    existing_records_in_json: dict[str, dict],
    session: Session,
):
    prev_records: Dict[str, List] = defaultdict(list)
    records_to_update = []
    for record_type, record_dict in new_records.items():
        # This is actually a dict, but python has a hard time inferring.
        casted_record_dict = cast(dict, record_dict)
        for entity_id, records in casted_record_dict.items():
            if not records:
                continue
            record_to_delete = None
            records_to_add = []
            # invalidate old records
            if (
                record_type in original_records
                and entity_id in original_records[record_type]
                and (
                    "is_current"
                    not in get_record_columns(original_records[record_type][entity_id])
                    or original_records[record_type][entity_id].is_current
                )
            ):
                if record_type == "PlaylistRoute" or record_type == "TrackRoute":
                    # these are an exception since we want to keep is_current false to preserve old slugs
                    original_records[record_type][entity_id].is_current = False
                else:
                    record_to_delete = original_records[record_type][entity_id]
                # add the json record for revert blocks
                prev_records[entity_type_table_mapping[record_type]].append(
                    existing_records_in_json[record_type][entity_id]
                )
            # invalidate all new records except the last
            for record in records:
                if "is_current" in get_record_columns(record):
                    record.is_current = False

                if "updated_at" in get_record_columns(record):
                    record.updated_at = datetime.utcfromtimestamp(block_timestamp)
            if "is_current" in get_record_columns(records[-1]):
                records[-1].is_current = True
            if record_type == "PlaylistRoute" or record_type == "TrackRoute":
                records_to_add.extend(records)
            else:
                records_to_add.append(records[-1])
            records_to_update.append((record_to_delete, records_to_add))
    if prev_records:
        revert_block = RevertBlock(blocknumber=block_number, prev_records=prev_records)
        session.add(revert_block)
        session.flush()
    for record_to_delete, records_to_add in records_to_update:
        if record_to_delete:
            session.delete(record_to_delete)
        session.flush()
        session.add_all(records_to_add)


def copy_original_records(existing_records):
    original_records = {}
    for entity_type in existing_records:
        original_records[entity_type] = {}
        for entity_id, entity in existing_records[entity_type].items():
            original_records[entity_type][entity_id] = entity
    return original_records


entity_types_to_fetch = set([EntityType.USER, EntityType.TRACK, EntityType.PLAYLIST])


def collect_entities_to_fetch(update_task, entity_manager_txs):
    entities_to_fetch: Dict[EntityType, Set] = defaultdict(set)

    for tx_receipt in entity_manager_txs:
        entity_manager_event_tx = get_entity_manager_events_tx(update_task, tx_receipt)
        for event in entity_manager_event_tx:
            entity_id = helpers.get_tx_arg(event, "_entityId")
            entity_type = helpers.get_tx_arg(event, "_entityType")
            action = helpers.get_tx_arg(event, "_action")
            user_id = helpers.get_tx_arg(event, "_userId")
            metadata = helpers.get_tx_arg(event, "_metadata")
            signer = helpers.get_tx_arg(event, "_signer")

            if entity_type in entity_types_to_fetch:
                entities_to_fetch[entity_type].add(entity_id)
            if entity_type == EntityType.USER:
                entities_to_fetch[EntityType.USER_EVENT].add(user_id)
                entities_to_fetch[EntityType.ASSOCIATED_WALLET].add(user_id)
            if entity_type == EntityType.TRACK:
                entities_to_fetch[EntityType.TRACK_ROUTE].add(entity_id)
            if entity_type == EntityType.PLAYLIST:
                entities_to_fetch[EntityType.PLAYLIST_ROUTE].add(entity_id)
            if entity_type == EntityType.COMMENT:
                entities_to_fetch[EntityType.COMMENT].add(entity_id)
                if action == Action.REACT or action == Action.UNREACT:
                    entities_to_fetch[EntityType.COMMENT_REACTION].add(
                        (user_id, entity_id)
                    )
            if (
                entity_type == EntityType.NOTIFICATION
                and action == Action.VIEW_PLAYLIST
            ):
                entities_to_fetch[EntityType.PLAYLIST_SEEN].add((user_id, entity_id))
                entities_to_fetch[EntityType.PLAYLIST].add(entity_id)
            if user_id:
                entities_to_fetch[EntityType.USER].add(user_id)
            if signer:
                entities_to_fetch[EntityType.GRANT].add((signer.lower(), user_id))
                entities_to_fetch[EntityType.DEVELOPER_APP].add(signer.lower())
                entities_to_fetch[EntityType.USER_WALLET].add(signer.lower())
            if entity_type == EntityType.DEVELOPER_APP:
                try:
                    json_metadata = json.loads(metadata)
                except Exception as e:
                    logger.error(
                        f"tasks | entity_manager.py | Exception deserializing {action} {entity_type} event metadata: {e}"
                    )
                    # skip invalid metadata
                    continue

                raw_address = json_metadata.get("address", None)
                if raw_address:
                    entities_to_fetch[EntityType.DEVELOPER_APP].add(raw_address.lower())
                else:
                    try:
                        address_from_signature = get_address_from_signature(
                            json_metadata.get("app_signature", {})
                        )
                        entities_to_fetch[EntityType.DEVELOPER_APP].add(
                            address_from_signature
                        )
                        if action == Action.CREATE:
                            entities_to_fetch[EntityType.USER_WALLET].add(
                                address_from_signature
                            )
                    except:
                        logger.error(
                            "tasks | entity_manager.py | Missing address or valid app signature in metadata required for add developer app tx"
                        )
            if entity_type == EntityType.GRANT:
                try:
                    json_metadata = json.loads(metadata)
                except Exception as e:
                    logger.error(
                        f"tasks | entity_manager.py | Exception deserializing {action} {entity_type} event metadata: {e}"
                    )
                    # skip invalid metadata
                    continue

                raw_grantee_address = json_metadata.get("grantee_address", None)
                if raw_grantee_address:
                    entities_to_fetch[EntityType.GRANT].add(
                        (raw_grantee_address.lower(), user_id)
                    )
                    entities_to_fetch[EntityType.DEVELOPER_APP].add(
                        raw_grantee_address.lower()
                    )
                    entities_to_fetch[EntityType.USER_WALLET].add(
                        raw_grantee_address.lower()
                    )
                    if action == Action.DELETE and signer:
                        entities_to_fetch[EntityType.GRANT].add(
                            (signer.lower(), raw_grantee_address.lower())
                        )
                        entities_to_fetch[EntityType.GRANT].add(
                            (signer.lower(), user_id)
                        )
                raw_grantor_user_id = json_metadata.get("grantor_user_id", None)
                if raw_grantor_user_id and signer:
                    entities_to_fetch[EntityType.GRANT].add(
                        (user_id, raw_grantor_user_id)
                    )
                    entities_to_fetch[EntityType.GRANT].add(
                        (signer.lower(), raw_grantor_user_id)
                    )
            if entity_type == EntityType.DASHBOARD_WALLET_USER:
                try:
                    json_metadata = json.loads(metadata)
                except Exception as e:
                    logger.error(
                        f"tasks | entity_manager.py | Exception deserializing {action} {entity_type} event metadata: {e}"
                    )
                    # skip invalid metadata
                    continue

                raw_wallet = json_metadata.get("wallet", None)
                if raw_wallet:
                    entities_to_fetch[EntityType.DASHBOARD_WALLET_USER].add(
                        raw_wallet.lower()
                    )
                else:
                    logger.error(
                        "tasks | entity_manager.py | Missing wallet in metadata required for create dashboard wallet user tx"
                    )

            # Query social operations as needed
            if action in action_to_record_types.keys():
                record_types = action_to_record_types[action]
                for record_type in record_types:
                    entity_key = get_record_key(user_id, entity_type, entity_id)
                    entities_to_fetch[record_type].add(entity_key)

            if expect_cid_metadata_json(metadata, action, entity_type):
                try:
                    json_metadata, _ = parse_metadata(metadata, action, entity_type)
                except Exception:
                    # skip invalid metadata
                    continue

                # Add playlist track ids in entities to fetch
                # to prevent playlists from including gated tracks
                tracks = json_metadata.get("playlist_contents", {}).get("track_ids", [])
                for track in tracks:
                    entities_to_fetch[EntityType.TRACK].add(track["track"])

                if entity_type == EntityType.TRACK:
                    user_id = json_metadata.get("ai_attribution_user_id")
                    if user_id:
                        entities_to_fetch[EntityType.USER].add(user_id)

    return entities_to_fetch


def fetch_existing_entities(session: Session, entities_to_fetch: EntitiesToFetchDict):
    existing_entities: Dict[EntityType, Dict] = defaultdict(dict)
    existing_entities_in_json: Dict[EntityType, Dict] = defaultdict(dict)

    # PLAYLISTS
    if entities_to_fetch["Playlist"]:
        playlists: List[Tuple[Playlist, dict]] = (
            session.query(
                Playlist, literal_column(f"row_to_json({Playlist.__tablename__})")
            )
            .filter(
                Playlist.playlist_id.in_(entities_to_fetch["Playlist"]),
                Playlist.is_current == True,
            )
            .all()
        )
        existing_entities[EntityType.PLAYLIST] = {
            playlist.playlist_id: playlist for playlist, _ in playlists
        }
        existing_entities_in_json[EntityType.PLAYLIST] = {
            playlist_json["playlist_id"]: playlist_json
            for _, playlist_json in playlists
        }

    # TRACKS
    if entities_to_fetch["Track"]:
        tracks: List[Tuple[Track, dict]] = (
            session.query(Track, literal_column(f"row_to_json({Track.__tablename__})"))
            .filter(
                Track.track_id.in_(entities_to_fetch["Track"]),
                Track.is_current == True,
            )
            .all()
        )
        existing_entities[EntityType.TRACK] = {
            track.track_id: track for track, _ in tracks
        }
        existing_entities_in_json[EntityType.TRACK] = {
            track_json["track_id"]: track_json for _, track_json in tracks
        }

    if entities_to_fetch["TrackRoute"]:
        track_routes: List[Tuple[TrackRoute, dict]] = (
            session.query(
                TrackRoute, literal_column(f"row_to_json({TrackRoute.__tablename__})")
            )
            .filter(
                TrackRoute.track_id.in_(entities_to_fetch["TrackRoute"]),
                TrackRoute.is_current == True,
            )
            .all()
        )
        existing_entities[EntityType.TRACK_ROUTE] = {
            track_route.track_id: track_route for track_route, _ in track_routes
        }
        existing_entities_in_json[EntityType.TRACK_ROUTE] = {
            track_route_json["track_id"]: track_route_json
            for _, track_route_json in track_routes
        }

    if entities_to_fetch["PlaylistRoute"]:
        playlist_routes: List[Tuple[PlaylistRoute, dict]] = (
            session.query(
                PlaylistRoute,
                literal_column(f"row_to_json({PlaylistRoute.__tablename__})"),
            )
            .filter(
                PlaylistRoute.playlist_id.in_(entities_to_fetch["PlaylistRoute"]),
                PlaylistRoute.is_current == True,
            )
            .all()
        )
        existing_entities[EntityType.PLAYLIST_ROUTE] = {
            playlist_route.playlist_id: playlist_route
            for playlist_route, _ in playlist_routes
        }
        existing_entities_in_json[EntityType.PLAYLIST_ROUTE] = {
            playlist_route_json["playlist_id"]: playlist_route_json
            for _, playlist_route_json in playlist_routes
        }

    # USERS
    if entities_to_fetch["User"]:
        users: List[Tuple[User, dict]] = (
            session.query(User, literal_column(f"row_to_json({User.__tablename__})"))
            .filter(
                User.user_id.in_(entities_to_fetch["User"]),
                User.is_current == True,
            )
            .all()
        )
        existing_entities[EntityType.USER] = {user.user_id: user for user, _ in users}
        existing_entities_in_json[EntityType.USER] = {
            user_json["user_id"]: user_json for _, user_json in users
        }

    if entities_to_fetch["UserEvent"]:
        user_events: List[Tuple[UserEvent, dict]] = (
            session.query(
                UserEvent, literal_column(f"row_to_json({UserEvent.__tablename__})")
            )
            .filter(
                UserEvent.user_id.in_(entities_to_fetch["UserEvent"]),
                UserEvent.is_current == True,
            )
            .all()
        )
        existing_entities[EntityType.USER_EVENT] = {
            user_event.user_id: user_event for user_event, _ in user_events
        }
        existing_entities_in_json[EntityType.USER_EVENT] = {
            user_event_json["user_id"]: user_event_json
            for _, user_event_json in user_events
        }

    if entities_to_fetch["AssociatedWallet"]:
        associated_wallets: List[Tuple[AssociatedWallet, dict]] = (
            session.query(
                AssociatedWallet,
                literal_column(f"row_to_json({AssociatedWallet.__tablename__})"),
            )
            .filter(
                AssociatedWallet.user_id.in_(entities_to_fetch["AssociatedWallet"]),
                AssociatedWallet.is_current == True,
            )
            .all()
        )
        existing_entities[EntityType.ASSOCIATED_WALLET] = {
            wallet.wallet: wallet for wallet, _ in associated_wallets
        }
        existing_entities_in_json[EntityType.ASSOCIATED_WALLET] = {
            (wallet_json["wallet"]): wallet_json
            for _, wallet_json in associated_wallets
        }

    # FOLLOWS
    if entities_to_fetch["Follow"]:
        follow_ops_to_fetch: Set[Tuple] = entities_to_fetch["Follow"]
        and_queries = []
        for follow_to_fetch in follow_ops_to_fetch:
            follower = follow_to_fetch[0]
            # follows does not need entity type in follow_to_fetch[1]
            followee = follow_to_fetch[2]
            and_queries.append(
                and_(
                    Follow.followee_user_id == followee,
                    Follow.follower_user_id == follower,
                    Follow.is_current == True,
                )
            )
        follows: List[Tuple[Follow, dict]] = (
            session.query(
                Follow, literal_column(f"row_to_json({Follow.__tablename__})")
            )
            .filter(or_(*and_queries))
            .all()
        )
        existing_entities[EntityType.FOLLOW] = {
            get_record_key(
                follow.follower_user_id, EntityType.USER, follow.followee_user_id
            ): follow
            for follow, _ in follows
        }
        existing_entities_in_json[EntityType.FOLLOW] = {
            get_record_key(
                follow_json["follower_user_id"],
                EntityType.USER,
                follow_json["followee_user_id"],
            ): follow_json
            for _, follow_json in follows
        }

    # SAVES
    if entities_to_fetch["Save"]:
        saves_to_fetch: Set[Tuple] = entities_to_fetch["Save"]
        and_queries = []
        for save_to_fetch in saves_to_fetch:
            user_id = save_to_fetch[0]
            entity_type = save_to_fetch[1]
            entity_id = save_to_fetch[2]
            and_queries.append(
                and_(
                    Save.user_id == user_id,
                    Save.save_type == entity_type.lower(),
                    Save.save_item_id == entity_id,
                    Save.is_current == True,
                )
            )
        saves: List[Tuple[Save, dict]] = (
            session.query(Save, literal_column(f"row_to_json({Save.__tablename__})"))
            .filter(or_(*and_queries))
            .all()
        )
        existing_entities[EntityType.SAVE] = {
            get_record_key(save.user_id, save.save_type, save.save_item_id): save
            for save, _ in saves
        }
        existing_entities_in_json[EntityType.SAVE] = {
            get_record_key(
                save_json["user_id"], save_json["save_type"], save_json["save_item_id"]
            ): save_json
            for _, save_json in saves
        }

    # REPOSTS
    if entities_to_fetch["Repost"]:
        reposts_to_fetch: Set[Tuple] = entities_to_fetch["Repost"]
        and_queries = []
        for repost_to_fetch in reposts_to_fetch:
            user_id = repost_to_fetch[0]
            entity_type = repost_to_fetch[1]
            entity_id = repost_to_fetch[2]
            and_queries.append(
                and_(
                    Repost.user_id == user_id,
                    Repost.repost_type == entity_type.lower(),
                    Repost.repost_item_id == entity_id,
                    Repost.is_current == True,
                )
            )
        reposts: List[Tuple[Repost, dict]] = (
            session.query(
                Repost, literal_column(f"row_to_json({Repost.__tablename__})")
            )
            .filter(or_(*and_queries))
            .all()
        )
        existing_entities[EntityType.REPOST] = {
            get_record_key(
                repost.user_id, repost.repost_type, repost.repost_item_id
            ): repost
            for repost, _ in reposts
        }
        existing_entities_in_json[EntityType.REPOST] = {
            get_record_key(
                respost_json["user_id"],
                respost_json["repost_type"],
                respost_json["repost_item_id"],
            ): respost_json
            for _, respost_json in reposts
        }

    # SUBSCRIPTIONS
    if entities_to_fetch["Subscription"]:
        subscriptions_to_fetch: Set[Tuple] = entities_to_fetch["Subscription"]
        and_queries = []
        for subscription_to_fetch in subscriptions_to_fetch:
            user_id = subscription_to_fetch[0]
            # subscriptions does not need entity type in subscription_to_fetch[1]
            entity_id = subscription_to_fetch[2]
            and_queries.append(
                and_(
                    Subscription.subscriber_id == user_id,
                    Subscription.user_id == entity_id,
                    Subscription.is_current == True,
                )
            )
        subscriptions: List[Tuple[Subscription, dict]] = (
            session.query(
                Subscription,
                literal_column(f"row_to_json({Subscription.__tablename__})"),
            )
            .filter(or_(*and_queries))
            .all()
        )
        existing_entities[EntityType.SUBSCRIPTION] = {
            get_record_key(
                subscription.subscriber_id, EntityType.USER, subscription.user_id
            ): subscription
            for subscription, _ in subscriptions
        }
        existing_entities_in_json[EntityType.SUBSCRIPTION] = {
            get_record_key(
                sub_json["subscriber_id"], EntityType.USER, sub_json["user_id"]
            ): sub_json
            for _, sub_json in subscriptions
        }

    # PLAYLIST SEEN
    if entities_to_fetch["PlaylistSeen"]:
        playlist_seen_to_fetch: Set[Tuple] = entities_to_fetch["PlaylistSeen"]
        and_queries = []
        for playlist_seen in playlist_seen_to_fetch:
            user_id = playlist_seen[0]
            playlist_id = playlist_seen[1]
            and_queries.append(
                and_(
                    PlaylistSeen.user_id == user_id,
                    PlaylistSeen.playlist_id == playlist_id,
                    PlaylistSeen.is_current == True,
                )
            )

        playlist_seens: List[Tuple[PlaylistSeen, dict]] = (
            session.query(
                PlaylistSeen,
                literal_column(f"row_to_json({PlaylistSeen.__tablename__})"),
            )
            .filter(or_(*and_queries))
            .all()
        )
        existing_entities[EntityType.PLAYLIST_SEEN] = {
            (playlist_seen.user_id, playlist_seen.playlist_id): playlist_seen
            for playlist_seen, _ in playlist_seens
        }
        existing_entities_in_json[EntityType.PLAYLIST_SEEN] = {
            (seen_json["user_id"], seen_json["playlist_id"]): seen_json
            for _, seen_json in playlist_seens
        }
    # USERS BY WALLET
    if entities_to_fetch["UserWallet"]:
        users_by_wallet: List[User] = (
            session.query(User)
            .filter(
                func.lower(User.wallet).in_(entities_to_fetch["UserWallet"]),
                User.is_current == True,
            )
            .all()
        )
        existing_entities[EntityType.USER_WALLET] = {
            (cast(str, user.wallet)).lower(): user for user in users_by_wallet
        }
    # GRANTS
    if entities_to_fetch["Grant"]:
        grants_to_fetch: Set[Tuple] = entities_to_fetch["Grant"]
        and_queries = []
        for grant_key in grants_to_fetch:
            grantee_address_or_user_id = grant_key[0]
            if isinstance(grantee_address_or_user_id, int):
                try:
                    grantee_address = existing_entities[EntityType.USER][
                        grantee_address_or_user_id
                    ].wallet.lower()
                    if not grantee_address:
                        continue
                except:
                    continue
            else:
                grantee_address = grantee_address_or_user_id

            grantor_address_or_user_id = grant_key[1]
            if isinstance(grantor_address_or_user_id, str):
                try:
                    grantor_user_id = existing_entities[EntityType.USER_WALLET][
                        grantor_address_or_user_id
                    ].user_id
                    if not grantor_user_id:
                        continue
                except:
                    continue
            else:
                grantor_user_id = grantor_address_or_user_id
            and_queries.append(
                and_(
                    Grant.user_id == grantor_user_id,
                    func.lower(Grant.grantee_address) == grantee_address,
                    Grant.is_current == True,
                )
            )

        grants: List[Tuple[Grant, dict]] = (
            session.query(Grant, literal_column(f"row_to_json({Grant.__tablename__})"))
            .filter(or_(*and_queries))
            .all()
        )
        existing_entities[EntityType.GRANT] = {
            (grant.grantee_address.lower(), grant.user_id): grant for grant, _ in grants
        }
        existing_entities_in_json[EntityType.GRANT] = {
            (grant_json["grantee_address"].lower(), grant_json["user_id"]): grant_json
            for _, grant_json in grants
        }
        for grant, _ in grants:
            entities_to_fetch["DeveloperApp"].add(grant.grantee_address.lower())
    # APP DEVELOPER APPS
    if entities_to_fetch["DeveloperApp"]:
        developer_apps: List[Tuple[DeveloperApp, dict]] = (
            session.query(
                DeveloperApp,
                literal_column(f"row_to_json({DeveloperApp.__tablename__})"),
            )
            .filter(
                func.lower(DeveloperApp.address).in_(entities_to_fetch["DeveloperApp"]),
                DeveloperApp.is_current == True,
            )
            .all()
        )
        existing_entities[EntityType.DEVELOPER_APP] = {
            developer_app.address.lower(): developer_app
            for developer_app, _ in developer_apps
        }
        existing_entities_in_json[EntityType.DEVELOPER_APP] = {
            app_json["address"].lower(): app_json for _, app_json in developer_apps
        }

    # DASHBOARD WALLETS
    if entities_to_fetch["DashboardWalletUser"]:
        dashboard_wallets: List[Tuple[DashboardWalletUser, dict]] = (
            session.query(
                DashboardWalletUser,
                literal_column(f"row_to_json({DashboardWalletUser.__tablename__})"),
            )
            .filter(
                func.lower(DashboardWalletUser.wallet).in_(
                    entities_to_fetch["DashboardWalletUser"]
                )
            )
            .all()
        )
        existing_entities[EntityType.DASHBOARD_WALLET_USER] = {
            dashboard_wallet.wallet.lower(): dashboard_wallet
            for dashboard_wallet, _ in dashboard_wallets
        }
        existing_entities_in_json[EntityType.DASHBOARD_WALLET_USER] = {
            dashboard_wallet_json["wallet"].lower(): dashboard_wallet_json
            for _, dashboard_wallet_json in dashboard_wallets
        }

<<<<<<< HEAD
    logger.info(f"asdf entities_to_fetch {entities_to_fetch}")
=======
>>>>>>> 26b2fc9f
    if entities_to_fetch["Comment"]:
        comments: List[Tuple[Comment, dict]] = (
            session.query(
                Comment,
                literal_column(f"row_to_json({Comment.__tablename__})"),
            )
            .filter(Comment.comment_id.in_(entities_to_fetch["Comment"]))
            .all()
        )
<<<<<<< HEAD
        logger.info(f"asdf existing comments: {comments}")
        existing_entities[EntityType.COMMENT] = {
            comment.comment_id: comment for comment, _ in comments
        }
        logger.info(f"asdf existing_entities {existing_entities}")
=======
        existing_entities[EntityType.COMMENT] = {
            comment.comment_id: comment for comment, _ in comments
        }
>>>>>>> 26b2fc9f
        existing_entities_in_json[EntityType.COMMENT] = {
            comment_json["comment_id"]: comment_json for _, comment_json in comments
        }
    if entities_to_fetch[EntityType.COMMENT_REACTION.value]:
        comment_reaction_to_fetch: Set[Tuple] = entities_to_fetch[
            EntityType.COMMENT_REACTION.value
        ]
        or_queries = []
        for comment_reaction in comment_reaction_to_fetch:
            user_id, comment_id = comment_reaction
            or_queries.append(
                or_(
                    CommentReaction.user_id == user_id,
                    CommentReaction.comment_id == comment_id,
                )
            )

        comment_reactions: List[Tuple[CommentReaction, dict]] = (
            session.query(
                CommentReaction,
                literal_column(f"row_to_json({CommentReaction.__tablename__})"),
            )
            .filter(or_(*or_queries))
            .all()
        )
        existing_entities[EntityType.COMMENT_REACTION] = {
            (comment_reaction.user_id, comment_reaction.comment_id): comment_reaction
            for comment_reaction, _ in comment_reactions
        }
        existing_entities_in_json[EntityType.COMMENT_REACTION] = {
            (comment_json["user_id"], comment_json["comment_id"]): comment_json
            for _, comment_json in comment_reactions
        }

    return existing_entities, existing_entities_in_json


def get_entity_manager_events_tx(update_task, tx_receipt: TxReceipt):
    return getattr(
        update_task.entity_manager_contract.events, MANAGE_ENTITY_EVENT_TYPE
    )().process_receipt(tx_receipt)


def create_and_raise_indexing_error(err, redis, session):
    logger.error(
        f"Error in the indexing task at"
        f" block={err.blocknumber} and hash={err.txhash}"
    )
    # set indexing error
    set_indexing_error(redis, err.blocknumber, err.blockhash, err.txhash, err.message)

    # seek consensus
    has_consensus = confirm_indexing_transaction_error(
        redis, err.blocknumber, err.blockhash, err.txhash, err.message
    )
    if not has_consensus:
        # escalate error and halt indexing until there's consensus
        error_message = "Indexing halted due to lack of consensus"
        raise Exception(error_message) from err

    # try to insert into skip tx table
    skip_tx_hash = save_and_get_skip_tx_hash(session, redis)

    if not skip_tx_hash:
        error_message = "Reached max transaction skips"
        raise Exception(error_message) from err

    clear_indexing_error(redis)<|MERGE_RESOLUTION|>--- conflicted
+++ resolved
@@ -1078,10 +1078,6 @@
             for _, dashboard_wallet_json in dashboard_wallets
         }
 
-<<<<<<< HEAD
-    logger.info(f"asdf entities_to_fetch {entities_to_fetch}")
-=======
->>>>>>> 26b2fc9f
     if entities_to_fetch["Comment"]:
         comments: List[Tuple[Comment, dict]] = (
             session.query(
@@ -1091,17 +1087,9 @@
             .filter(Comment.comment_id.in_(entities_to_fetch["Comment"]))
             .all()
         )
-<<<<<<< HEAD
-        logger.info(f"asdf existing comments: {comments}")
         existing_entities[EntityType.COMMENT] = {
             comment.comment_id: comment for comment, _ in comments
         }
-        logger.info(f"asdf existing_entities {existing_entities}")
-=======
-        existing_entities[EntityType.COMMENT] = {
-            comment.comment_id: comment for comment, _ in comments
-        }
->>>>>>> 26b2fc9f
         existing_entities_in_json[EntityType.COMMENT] = {
             comment_json["comment_id"]: comment_json for _, comment_json in comments
         }
