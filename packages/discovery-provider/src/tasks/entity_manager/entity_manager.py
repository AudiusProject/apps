--- conflicted
+++ resolved
@@ -44,11 +44,8 @@
     delete_comment,
     pin_comment,
     react_comment,
-<<<<<<< HEAD
     report_comment,
-=======
     unpin_comment,
->>>>>>> f38fb318
     unreact_comment,
     update_comment,
 )
@@ -387,8 +384,6 @@
                     ):
                         unreact_comment(params)
                     elif (
-<<<<<<< HEAD
-=======
                         params.action == Action.PIN
                         and params.entity_type == EntityType.COMMENT
                     ):
@@ -409,7 +404,6 @@
                     ):
                         unmute_user(params)
                     elif (
->>>>>>> f38fb318
                         params.action == Action.REPORT
                         and params.entity_type == EntityType.COMMENT
                     ):
