--- conflicted
+++ resolved
@@ -72,12 +72,9 @@
     VIEW_PLAYLIST = "ViewPlaylist"
     APPROVE = "Approve"
     REJECT = "Reject"
-<<<<<<< HEAD
     DOWNLOAD = "Download"
-=======
     REACT = "React"
     UNREACT = "Unreact"
->>>>>>> e59dfc84
 
     def __str__(self) -> str:
         return str.__str__(self)
