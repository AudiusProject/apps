from datetime import datetime

from src.models.tracks.track import Track
from src.tasks.celery_app import celery
from src.utils.structured_logger import StructuredLogger, log_duration
from src.utils.web3_provider import get_eth_web3

logger = StructuredLogger(__name__)
web3 = get_eth_web3()
publish_scheduled_releases_cursor_key = "publish_scheduled_releases_cursor"
batch_size = 1000


@log_duration(logger)
def _publish_scheduled_releases(session, redis):
    latest_block = web3.eth.get_block("latest")
    current_timestamp = latest_block.timestamp
    redis_value = redis.get(publish_scheduled_releases_cursor_key)
    previous_cursor = (
        datetime.fromtimestamp(int(float(redis_value))) if redis_value else datetime.min
    )

    candidate_tracks = (
        session.query(Track)
        .filter(
            Track.is_unlisted,
            Track.release_date.isnot(None),  # Filter for non-null release_date
            Track.created_at >= previous_cursor,
        )
        .order_by(Track.created_at.asc())
        .limit(batch_size)
        .all()
    )
    # convert release date to utc
    for candidate_track in candidate_tracks:
        try:
            release_date_day = candidate_track.release_date
        except Exception:
            continue
<<<<<<< HEAD
        logger.info(f"asdf release_date_day.timestamp() {release_date_day.timestamp()}")
        logger.info(f"asdf candidate_track.created_at.timestamp() {candidate_track.created_at.timestamp()}")

        if (
            current_timestamp >= release_date_day.timestamp()
            and release_date_day.timestamp() > candidate_track.created_at.timestamp() + 60
=======
        if (
            current_timestamp >= release_date_day.timestamp()
            and release_date_day.timestamp() > candidate_track.created_at.timestamp()
>>>>>>> c4c8b6b4
        ):
            candidate_track.is_unlisted = False

    if candidate_tracks:
        redis.set(
            publish_scheduled_releases_cursor_key,
            candidate_tracks[-1].created_at.timestamp(),
        )
    return


# ####### CELERY TASKS ####### #
@celery.task(name="publish_scheduled_releases", bind=True)
def publish_scheduled_releases(self):
    redis = publish_scheduled_releases.redis
    db = publish_scheduled_releases.db

    # Define lock acquired boolean
    have_lock = False
    # Define redis lock object
    update_lock = redis.lock(
        "publish_scheduled_releases_lock", blocking_timeout=25, timeout=600
    )
    try:
        have_lock = update_lock.acquire(blocking=False)
        if have_lock:
            with db.scoped_session() as session:
                _publish_scheduled_releases(session, redis)

        else:
            logger.info("Failed to acquire lock")
    except Exception as e:
        logger.error(f"ERROR caching node info {e}")
        raise e
    finally:
        if have_lock:
            update_lock.release()<|MERGE_RESOLUTION|>--- conflicted
+++ resolved
@@ -37,18 +37,9 @@
             release_date_day = candidate_track.release_date
         except Exception:
             continue
-<<<<<<< HEAD
-        logger.info(f"asdf release_date_day.timestamp() {release_date_day.timestamp()}")
-        logger.info(f"asdf candidate_track.created_at.timestamp() {candidate_track.created_at.timestamp()}")
-
-        if (
-            current_timestamp >= release_date_day.timestamp()
-            and release_date_day.timestamp() > candidate_track.created_at.timestamp() + 60
-=======
         if (
             current_timestamp >= release_date_day.timestamp()
             and release_date_day.timestamp() > candidate_track.created_at.timestamp()
->>>>>>> c4c8b6b4
         ):
             candidate_track.is_unlisted = False
 
