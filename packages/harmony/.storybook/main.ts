--- conflicted
+++ resolved
@@ -38,11 +38,7 @@
     config.module.rules = [
       {
         test: /\.svg$/i,
-<<<<<<< HEAD
-        issuer: /\.[jt]sx?$/,
-=======
         issuer: /\.[jt]sx?|mdx?$/,
->>>>>>> 7ffdeac7
         use: ['@svgr/webpack']
       },
       {
