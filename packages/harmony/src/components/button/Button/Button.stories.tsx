import { expect } from '@storybook/jest'
import type { Meta, StoryObj } from '@storybook/react'
import { within } from '@storybook/testing-library'

import { Flex } from 'components/layout'
import { IconAlbum } from 'components/typography'

import { ButtonProps, ButtonSize, ButtonType } from '../types'

import { Button } from './Button'

const baseProps: ButtonProps = {
  children: 'Click Me'
}

const meta: Meta<typeof Button> = {
  title: 'Components/Buttons/Button',
  component: Button,
  render: (props: ButtonProps) => (
    <div
      style={{
        display: 'flex',
        flexDirection: 'column',
        gap: '16px',
        justifyContent: 'center',
        alignItems: 'flex-start'
      }}
    >
      <div style={{ alignItems: 'center', display: 'flex', gap: '16px' }}>
        <Button {...baseProps} size={ButtonSize.SMALL} {...props} />
        <Button {...baseProps} size={ButtonSize.DEFAULT} {...props} />
        <Button {...baseProps} size={ButtonSize.LARGE} {...props} />
      </div>
      <div style={{ alignItems: 'center', display: 'flex', gap: '16px' }}>
        <Button {...baseProps} size={ButtonSize.SMALL} {...props} disabled />
        <Button {...baseProps} size={ButtonSize.DEFAULT} {...props} disabled />
        <Button {...baseProps} size={ButtonSize.LARGE} {...props} disabled />
      </div>
    </div>
  )
}

export default meta

type Story = StoryObj<typeof Button>

// Primary
export const Primary: Story = {}

export const ButtonTypes: Story = {
  render: () => (
    <Flex gap='3xl'>
      <Button variant={ButtonType.PRIMARY}>Primary</Button>
      <Button variant={ButtonType.SECONDARY}>Secondary</Button>
      <Button variant={ButtonType.TERTIARY}>Tertiary</Button>
      <Button variant={ButtonType.DESTRUCTIVE}>Destructive</Button>
    </Flex>
  )
}

// Primary w/ color
export const PrimaryWithColor: Story = { args: { hexColor: '#13C65A' } }

// Secondary
export const Secondary: Story = {
<<<<<<< HEAD
  args: { variant: ButtonType.SECONDARY, iconLeft: IconAlbum }
=======
  args: { variant: ButtonType.SECONDARY }
>>>>>>> db793308
}

// Tertiary
export const Tertiary: Story = { args: { variant: ButtonType.TERTIARY } }

// Destructive
export const Destructive: Story = { args: { variant: ButtonType.DESTRUCTIVE } }

// Hidden text at certain widths (e.g. mobile layouts)
export const HiddenTextAtWidth: Story = { args: { widthToHideText: 900 } }

export const Link: Story = {
  args: { asChild: true },
  render: (props: ButtonProps) => {
    return (
      <Button {...props} asChild>
        <a
          href='/'
          onClick={(e) => {
            e.preventDefault()
          }}
          style={{ textDecorationLine: 'unset' }}
        >
          Click Me
        </a>
      </Button>
    )
  },
  play: async ({ canvasElement }) => {
    const canvas = within(canvasElement)

    await expect(
      canvas.getByRole('link', { name: /click me/i })
    ).toBeInTheDocument()
  }
}<|MERGE_RESOLUTION|>--- conflicted
+++ resolved
@@ -3,7 +3,6 @@
 import { within } from '@storybook/testing-library'
 
 import { Flex } from 'components/layout'
-import { IconAlbum } from 'components/typography'
 
 import { ButtonProps, ButtonSize, ButtonType } from '../types'
 
@@ -63,11 +62,7 @@
 
 // Secondary
 export const Secondary: Story = {
-<<<<<<< HEAD
-  args: { variant: ButtonType.SECONDARY, iconLeft: IconAlbum }
-=======
   args: { variant: ButtonType.SECONDARY }
->>>>>>> db793308
 }
 
 // Tertiary
