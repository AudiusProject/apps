import { ReactNode } from 'react'

import { CSSObject } from '@emotion/react'

import { IconComponent } from 'components/icon'
import { TextInputProps } from 'components/input'
import { MenuProps } from 'components/internal/Menu'

export type FilterButtonSize = 'default' | 'small'

export type FilterButtonVariant =
  | 'fillContainer' // When a value is present, the button will be in an active state and have a remove icon (default)
  | 'replaceLabel' // Shows the value as the label of the button, but doesn't show an active state

export type FilterButtonOptionType<Value extends string> = {
  value: Value
  /**
   * The label to display. If not provided, uses the value.
   */
  label?: string
  icon?: IconComponent
  /**
   * A leading element to display before the option label. Useful for icons/emojis
   */
  leadingElement?: JSX.Element
  /**
   * A leading element to display before the filter button label
   */
  labelLeadingElement?: JSX.Element
  /**
   * Text to display after the element
   */
  helperText?: string
}

type ChildrenProps<Value> = {
  /**
   * Callback when a value is selected
   */
  onChange: (value: Value) => void
  options: ReactNode
  setIsOpen: (isOpen: boolean) => void
}

export type FilterButtonProps<Value extends string = string> = {
  value?: Value | null
  /**
   * Callback when a value is selected
   */
  onChange?: (value: Value) => void
  /**
   * Selection options
   * e.g. { label: 'Option A', icon: IconRadar }
   */
  options?: FilterButtonOptionType<Value>[]
  /**
   * Children render prop. This can be used to render a dropdown component
   * for example
   */
  children?: (props: ChildrenProps<Value>) => ReactNode

  /**
   * The text that appears on the button component.
   * If no label is provided, a different Icon can be specified
   * to contextually inform users.
   */
  label?: string

  /**
   * If no label is provided, specify an optional aria-label
   */
  'aria-label'?: string

  /**
   * The button size
   * @default FilterButtonSize.DEFAULT
   */
  size?: FilterButtonSize

  /**
   * The type of filter button
   * @default 'fillContainer'
   */
  variant?: FilterButtonVariant

  /**
   * Optional icon element to include on the left side of the button
   */
  iconLeft?: IconComponent

  /**
   * Optional icon element to include on the right side of the button
   */
  iconRight?: IconComponent | null

  /**
   * What to do when the filter button is opened
   */
  onOpen?: () => void

  /**
   * If provided, will be called when the selected value is reset
   */
  onReset?: () => void

  /**
   * What to do when the button is clicked
   * This will override the default behavior of toggling isOpen
   */
  onClick?: () => void

  /**
   * Whether interaction is disabled
   */
  disabled?: boolean

  /**
   * Optional leading element to include on the left side of the button
   */
  leadingElement?: ReactNode

  /**
   * Show a text input to filter the options
   */
  showFilterInput?: boolean

  filterInputProps?: TextInputProps

  /**
   * Label to display above options
   */
  optionsLabel?: string

  menuProps?: Partial<MenuProps> & { css?: CSSObject }

  renderLabel?: (label: string) => ReactNode
<<<<<<< HEAD

=======
>>>>>>> 21a1f8ae
  /**
   * Whether or not to virtualize the options
   */
  virtualized?: boolean
<<<<<<< HEAD

  /**
   * Max width of the popup. Required when virtualized
   */
  popupMaxWidth?: number
=======
>>>>>>> 21a1f8ae
}<|MERGE_RESOLUTION|>--- conflicted
+++ resolved
@@ -134,20 +134,8 @@
   menuProps?: Partial<MenuProps> & { css?: CSSObject }
 
   renderLabel?: (label: string) => ReactNode
-<<<<<<< HEAD
-
-=======
->>>>>>> 21a1f8ae
   /**
    * Whether or not to virtualize the options
    */
   virtualized?: boolean
-<<<<<<< HEAD
-
-  /**
-   * Max width of the popup. Required when virtualized
-   */
-  popupMaxWidth?: number
-=======
->>>>>>> 21a1f8ae
 }