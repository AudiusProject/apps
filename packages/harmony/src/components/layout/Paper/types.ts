--- conflicted
+++ resolved
@@ -31,11 +31,6 @@
    * Elevation Shadow
    * @default mid
    */
-<<<<<<< HEAD
-  shadow?: Exclude<ShadowOptions, 'drop'> | 'none'
-}
-export type PaperProps = BasePaperProps & FlexProps
-=======
   shadow?: Exclude<ShadowOptions, 'drop'>
 }
->>>>>>> 3e82b69e
+export type PaperProps = BasePaperProps & FlexProps