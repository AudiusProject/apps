<<<<<<< HEAD
import { MouseEvent, ReactNode } from 'react'

import { IconComponent } from 'components/icon'
import { FlexProps } from 'components/layout'
import { TextSize } from 'components/text'
=======
import type { WithCSS } from '~harmony/foundations/theme'
>>>>>>> ffb91601

import { IconComponent } from '../icon'

export type NavItemProps = WithCSS<{
  /** The label text of the navigation item. */
  children: ReactNode
  /** The name of the icon to display on the left side of the label. */
  leftIcon?: IconComponent
  /** The name of the icon to display on the right side of the label. */
  rightIcon?: ReactNode
  /** Whether the navigation item is currently selected. */
  isSelected?: boolean
  /** The callback function to be called when the navigation item is clicked. */
  onClick?: (event?: MouseEvent<Element>) => void
  /** The size of the text to display. */
  textSize?: TextSize
  /** Whether the navigation item has a notification count. */
  hasNotification?: boolean
}> &
  FlexProps<|MERGE_RESOLUTION|>--- conflicted
+++ resolved
@@ -1,14 +1,9 @@
-<<<<<<< HEAD
 import { MouseEvent, ReactNode } from 'react'
 
-import { IconComponent } from 'components/icon'
-import { FlexProps } from 'components/layout'
-import { TextSize } from 'components/text'
-=======
-import type { WithCSS } from '~harmony/foundations/theme'
->>>>>>> ffb91601
-
+import { WithCSS } from '../../foundations'
 import { IconComponent } from '../icon'
+import { FlexProps } from '../layout'
+import { TextSize } from '../text'
 
 export type NavItemProps = WithCSS<{
   /** The label text of the navigation item. */
