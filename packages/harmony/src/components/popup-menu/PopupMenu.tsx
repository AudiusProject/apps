import { forwardRef, useCallback, useRef, useState, MouseEvent } from 'react'

import { useTheme } from '@emotion/react'
import cn from 'classnames'

import { Box } from '../layout/Box'
import { Flex } from '../layout/Flex'
import { Popup } from '../popup'

import { PopupMenuItem, PopupMenuProps } from './types'

/**
 * A menu that shows on top of the UI. Ideal for overflow menus, dropdowns, etc
 */
export const PopupMenu = forwardRef<HTMLDivElement, PopupMenuProps>(
  function PopupMenu(props, ref) {
    const {
      items,
      onClose,
      renderMenu,
      renderTrigger,
      dismissOnMouseLeave,
      hideCloseButton,
      title,
      className,
      zIndex,
      containerRef,
      anchorOrigin,
      transformOrigin,
      id,
      fixed,
      overrideIconColor
    } = props

    const { spacing, typography, color } = useTheme()
    const clickInsideRef = useRef<any>()
    const anchorRef = useRef<HTMLElement>(null)

    const [isPopupVisible, setIsPopupVisible] = useState<boolean>(false)

    const triggerPopup = useCallback(
      (onMouseEnter?: boolean) => {
        if (onMouseEnter && isPopupVisible) return
        setIsPopupVisible(!isPopupVisible)
      },
      [isPopupVisible, setIsPopupVisible]
    )

    const handlePopupClose = useCallback(() => {
      setIsPopupVisible(false)
      if (onClose) onClose()
    }, [setIsPopupVisible, onClose])

    const handleMenuItemClick = useCallback(
<<<<<<< HEAD
      (item: PopupMenuItem) => (e: MouseEvent) => {
=======
      (item: PopupMenuItem) => (e: MouseEvent<HTMLElement>) => {
>>>>>>> 29c9e304
        e.stopPropagation()
        item.onClick(e as any)
        handlePopupClose()
      },
      [handlePopupClose]
    )

    const triggerId = id ? `${id}-trigger` : undefined

    const triggerProps = {
      'aria-controls': isPopupVisible ? id : undefined,
      'aria-haspopup': true,
      'aria-expanded': isPopupVisible ? ('true' as const) : undefined,
      id: triggerId
    }

    const popupCss = {
      margin: spacing.s,
      padding: spacing.s,
      border: `1px solid ${color.border.strong}`
    }

    const menuItemCss = {
      fontSize: typography.size.m,
      fontWeight: typography.weight.demiBold,
      color: color.text.default,
      cursor: 'pointer',
      '&:hover': {
<<<<<<< HEAD
        color: color.text.staticStaticWhite,
        background: color.secondary.s300,
        path: {
          fill: color.text.staticStaticWhite
=======
        color: color.text.staticWhite,
        background: color.secondary.s300,
        path: {
          fill: color.text.staticWhite
>>>>>>> 29c9e304
        }
      },
      '&.destructive': {
        color: color.status.error,
        '&:hover': {
          background: color.status.error,
<<<<<<< HEAD
          color: color.text.staticStaticWhite
=======
          color: color.text.staticWhite
>>>>>>> 29c9e304
        }
      }
    }

    const iconCss = {
      path: {
        fill: overrideIconColor ? undefined : color.text.default
      }
    }

    return (
      <Box ref={clickInsideRef}>
        {renderTrigger(anchorRef, triggerPopup, triggerProps)}
        <Popup
          anchorRef={anchorRef}
          checkIfClickInside={(target: EventTarget) => {
            if (target instanceof Element && clickInsideRef) {
              return clickInsideRef.current.contains(target)
            }
            return false
          }}
          isVisible={isPopupVisible}
          showHeader={Boolean(title)}
          hideCloseButton={hideCloseButton}
          onClose={handlePopupClose}
          ref={ref}
          title={title || ''}
          zIndex={zIndex}
          containerRef={containerRef}
          transformOrigin={transformOrigin}
          anchorOrigin={anchorOrigin}
          className={className}
          css={popupCss}
          dismissOnMouseLeave={dismissOnMouseLeave}
          fixed={fixed}
        >
          {renderMenu ? (
            renderMenu(items)
          ) : (
            <Box
              as='ul'
              role='menu'
              aria-labelledby={triggerId}
              tabIndex={-1}
              css={{ all: 'unset' }}
            >
              {items.map((item, i) => (
                <Flex
                  as='li'
                  key={typeof item.text === 'string' ? item.text : i}
                  role='menuitem'
                  className={cn(item.className, {
                    destructive: item.destructive
                  })}
                  onClick={handleMenuItemClick(item)}
                  tabIndex={i === 0 ? 0 : -1}
                  css={menuItemCss}
                  alignItems='center'
                  gap='s'
                  p='s'
                  ph='m'
                  borderRadius='s'
                >
                  {item.icon ? (
                    <Flex
                      css={iconCss}
                      className={item.iconClassName}
                      alignItems='center'
                      justifyContent='center'
                      w='unit5'
                      h='unit5'
                    >
                      {item.icon}
                    </Flex>
                  ) : null}
                  {item.text}
                </Flex>
              ))}
            </Box>
          )}
        </Popup>
      </Box>
    )
  }
)<|MERGE_RESOLUTION|>--- conflicted
+++ resolved
@@ -52,11 +52,7 @@
     }, [setIsPopupVisible, onClose])
 
     const handleMenuItemClick = useCallback(
-<<<<<<< HEAD
-      (item: PopupMenuItem) => (e: MouseEvent) => {
-=======
       (item: PopupMenuItem) => (e: MouseEvent<HTMLElement>) => {
->>>>>>> 29c9e304
         e.stopPropagation()
         item.onClick(e as any)
         handlePopupClose()
@@ -85,28 +81,17 @@
       color: color.text.default,
       cursor: 'pointer',
       '&:hover': {
-<<<<<<< HEAD
-        color: color.text.staticStaticWhite,
-        background: color.secondary.s300,
-        path: {
-          fill: color.text.staticStaticWhite
-=======
         color: color.text.staticWhite,
         background: color.secondary.s300,
         path: {
           fill: color.text.staticWhite
->>>>>>> 29c9e304
         }
       },
       '&.destructive': {
         color: color.status.error,
         '&:hover': {
           background: color.status.error,
-<<<<<<< HEAD
-          color: color.text.staticStaticWhite
-=======
           color: color.text.staticWhite
->>>>>>> 29c9e304
         }
       }
     }
