import { Ref, forwardRef } from 'react'

import { useTheme } from '@emotion/react'
import { Slot } from '@radix-ui/react-slot'

import { Text } from '../text'

import type { TextLinkProps } from './types'

/**
 * Also known as hyperlinks, these are words or phrases that can be clicked to navigate to a linked webpage.
 */
export const TextLink = forwardRef((props: TextLinkProps, ref: Ref<'a'>) => {
  const {
    asChild = false,
    children,
    variant = 'default',
    isActive,
    isExternal = false,
    ellipses = false,
    onClick,
    textVariant,
    showUnderline,
    noUnderlineOnHover,
    applyHoverStylesToInnerSvg,
    disabled,
    ...other
  } = props

  const { color, spacing, motion } = useTheme()

  const variantColors = {
    default: color.link.default,
    subdued: color.link.subdued,
    visible: color.link.visible,
    inverted: color.static.staticWhite,
    secondary: color.secondary.secondary,
    active: color.primary.primary
  }

  const variantHoverColors = {
    default: color.primary.p300,
    subdued: color.primary.p300,
    visible: color.link.visible,
    inverted: color.static.staticWhite,
    secondary: color.secondary.secondary,
    active: color.primary.primary
  }

  const hoverStyles = {
    textDecoration: noUnderlineOnHover ? 'none' : 'underline',
    color: variantHoverColors[variant],
    ...(applyHoverStylesToInnerSvg
      ? { path: { fill: variantHoverColors[variant] } }
      : {})
  }

  return (
    <Text
      ref={ref}
      asChild
      onClick={onClick}
      css={{
        display: 'inline-flex',
        gap: spacing.s,
        color: variantColors[variant],
        textDecoration: 'none',
        transition: `color ${motion.hover}`,
        cursor: 'pointer',
        pointerEvents: disabled ? 'none' : undefined,
        ...(applyHoverStylesToInnerSvg && {
          path: { transition: `fill ${motion.hover}` }
        }),
        ':hover': hoverStyles,
        ...(isActive && { ...hoverStyles, textDecoration: 'none' }),
<<<<<<< HEAD
        ...(showUnderline && hoverStyles)
=======
        ...(showUnderline && hoverStyles),
        ...(ellipses && { minWidth: 0 })
>>>>>>> ecba6fe2
      }}
      variant={textVariant}
      ellipses={ellipses}
      {...other}
    >
      {asChild ? (
        <Slot>{children}</Slot>
      ) : (
        <a
          target={isExternal ? '_blank' : undefined}
          rel={isExternal ? 'noreferrer' : undefined}
        >
          {children}
        </a>
      )}
    </Text>
  )
})<|MERGE_RESOLUTION|>--- conflicted
+++ resolved
@@ -73,12 +73,8 @@
         }),
         ':hover': hoverStyles,
         ...(isActive && { ...hoverStyles, textDecoration: 'none' }),
-<<<<<<< HEAD
-        ...(showUnderline && hoverStyles)
-=======
         ...(showUnderline && hoverStyles),
         ...(ellipses && { minWidth: 0 })
->>>>>>> ecba6fe2
       }}
       variant={textVariant}
       ellipses={ellipses}
