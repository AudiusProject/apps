--- conflicted
+++ resolved
@@ -8,9 +8,10 @@
   | 'emphasis'
   | 'special'
   | 'drop'
+  | 'flat'
 
 export const nativeShadows: Record<
-  Exclude<ShadowOptions, 'drop'>,
+  Exclude<ShadowOptions, 'drop' | 'flat'>,
   ViewStyle
 > = {
   near: {
@@ -69,7 +70,7 @@
   }
 }
 
-export const shadows: Record<ShadowOptions, string> & {
+export const shadows: Record<ShadowOptions, string | undefined> & {
   native: typeof nativeShadows
 } = {
   near: '0px 2px 4px 0px rgba(0, 0, 0, 0.08), 0px 0px 6px 0px rgba(0, 0, 0, 0.02)',
@@ -80,12 +81,9 @@
   emphasis:
     '0px 1.34018px 8px 0px rgba(0, 0, 0, 0.2), 0px 6px 15px 0px rgba(0, 0, 0, 0.1)',
   special: '0px 1px 20px -3px #565776',
+  flat: undefined,
   drop: 'drop-shadow(0px 1.34018px 8px rgba(0, 0, 0, 0.2)) drop-shadow(0px 6px 15px rgba(0, 0, 0, 0.1))',
-<<<<<<< HEAD
   native: nativeShadows
-=======
-  flat: undefined
->>>>>>> 3e82b69e
 }
 
 export type Shadows = typeof shadows