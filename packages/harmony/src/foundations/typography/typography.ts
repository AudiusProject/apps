--- conflicted
+++ resolved
@@ -32,19 +32,12 @@
     m: '20px',
     l: '24px',
     xl: '32px',
-<<<<<<< HEAD
-    '2xl': '48px',
-    '3xl': '52px',
-    '4xl': '72px',
-    '5xl': '96x',
-=======
     // heading large one-off
     hl: '36px',
     '2xl': '48px',
     '3xl': '52px',
     '4xl': '72px',
     '5xl': '96px',
->>>>>>> e7dc09b8
     '6xl': '120px'
   },
   shadow: {
