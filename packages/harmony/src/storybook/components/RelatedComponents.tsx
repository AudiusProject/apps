--- conflicted
+++ resolved
@@ -5,17 +5,12 @@
   Flex,
   PlainButton,
   SocialButton,
-<<<<<<< HEAD
   Button,
   TextInput,
   SelectablePill,
   Paper
 } from 'components'
 import { IconCaretRight } from 'icons'
-=======
-  Paper
-} from 'components'
->>>>>>> 21224f81
 
 import { InformationBox } from './InformationBox'
 
@@ -133,7 +128,6 @@
       'A layout component to handle flex behavior without manual styling.',
     link: 'components-layout-flex--documentation'
   },
-<<<<<<< HEAD
   FollowButton: {
     title: 'Follow Button',
     description: 'The Follow button allow users to hold an on or off state.',
@@ -146,12 +140,6 @@
       'Radio buttons allow a user to select a single option from a list of predefined options.',
     component: 'TODO',
     link: 'TODO'
-=======
-  Paper: {
-    component: <Paper w={200} h={80} />,
-    description: 'An elevated container which stands out from the background.',
-    link: 'components-layout-paper--documentation'
->>>>>>> 21224f81
   }
 }
 
