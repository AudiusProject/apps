import {
  Text,
  Box,
  Divider,
  Flex,
  PlainButton,
  SocialButton,
  Button,
  TextInput,
  SelectablePill,
  Paper,
  Avatar
} from 'components'
import { IconCaretRight } from 'icons'
import shadowBackground from 'storybook/assets/shadowBackground.jpeg'

import { InformationBox } from './InformationBox'

const relatedComponentsMap = {
  Button: {
    title: 'Button',
    description:
      'Buttons allow users to trigger an action or event with a single click.',
    component: <Button>Button</Button>,
    link: 'buttons-button--documentation'
  },
  TextInput: {
    title: 'Text Input',
    description: 'An input is a field where users can enter and edit text.',
    component: (
      <TextInput
        label='Input label'
        placeholder='Placeholder value'
        _isFocused
      />
    ),
    link: 'input-textinput--documentation'
  },
  SelectablePill: {
    title: 'Selectable Pill',
    description: 'Used for binary selections',
    component: (
      <SelectablePill label='SelectablePill' size='large' isSelected={false} />
    ),
    link: 'input-selectablepill--documentation'
  },
  PlainButton: {
    title: 'Plain Button',
    description:
      'The plain button is like our button component but without a bounding frame or container.',
    component: <PlainButton iconRight={IconCaretRight}>See More</PlainButton>,
    link: 'buttons-plainbutton--documentation'
  },
  TextLink: {
    title: 'Text Link',
    description:
      'Apply link text properties to any text to link an internal or external page.',
    component: null,
    link: 'textlink--documentation'
  },
  SocialButton: {
    component: <SocialButton socialType='instagram' aria-label='instagram' />,
    link: 'buttons-socialbutton--documentation',
    description: 'A button that can connect a users socials.'
  },
  Divider: {
    component: (
      <Flex
        border='strong'
        borderRadius='m'
        p='l'
        gap='m'
        css={{ background: 'white' }}
      >
        <Text variant='label'>A</Text>
        <Divider />
        <Text variant='label'>B</Text>
      </Flex>
    ),
    description:
      'A separator between two elements, usually consisting of a horizontal  or vertical line.',
    link: 'layout-divider--documentation'
  },
  Avatar: {
    title: 'Avatar',
    description:
      'Ensure layouts are consistent with our intuitive spacing system.',
    component: (
      <Box w={80} h={80}>
        <Avatar src={shadowBackground} />
      </Box>
    ),
    link: 'avatar--documentation'
  },
  Paper: {
    title: 'Paper',
    description:
      'Ensure layouts are consistent with our intuitive spacing system.',
    component: <Paper w={124} h={70} shadow='mid' />,
    link: 'layout-paper--documentation'
  },
  Box: {
    component: (
      <Box
        border='default'
        p='xs'
        w={148}
        h={60}
        style={{ background: 'white' }}
      >
        <Text>Hello World</Text>
      </Box>
    ),
    description:
      'A simple layout component which adds pre-defined margin, padidng, and borders',
    link: 'layout-box--documentation'
  },
  Flex: {
    component: (
      <Flex
        border='strong'
        borderRadius='m'
        p='l'
        gap='m'
        style={{ background: 'white' }}
      >
        <Text variant='label'>A</Text>
        <Text variant='label'>B</Text>
        <Text variant='label'>C</Text>
        <Text variant='label'>D</Text>
      </Flex>
    ),
    description:
      'A layout component to handle flex behavior without manual styling.',
    link: 'layout-flex--documentation'
  },
<<<<<<< HEAD
  FollowButton: {
    title: 'Follow Button',
    description: 'The Follow button allow users to hold an on or off state.',
    component: 'TODO',
    link: 'TODO'
  },
  RadioInput: {
    title: 'Radio Input',
    description:
      'Radio buttons allow a user to select a single option from a list of predefined options.',
    component: 'TODO',
    link: 'TODO'
=======
  Paper: {
    component: <Paper w={200} h={80} />,
    description: 'An elevated container which stands out from the background.',
    link: 'layout-paper--documentation'
>>>>>>> a09fb823
  }
}

type RelatedComponentsProps = {
  componentNames: Array<keyof typeof relatedComponentsMap>
}

export const RelatedComponents = (props: RelatedComponentsProps) => {
  const { componentNames } = props

  return (
    <Flex
      mv='3xl'
      gap='2xl'
      // Style children to have max of 3 per row but fill the last row
      css={{ section: { flex: '1 1', minWidth: 300 } }}
      wrap='wrap'
      justifyContent='space-between'
    >
      {componentNames.map((componentName) => {
        const { component, link, description } =
          relatedComponentsMap[componentName]
        const fullLink = `../?path=/docs/components-${link}`
        return (
          <InformationBox
            key={componentName}
            component={component}
            href={fullLink}
            title={componentName}
            description={description}
          />
        )
      })}
    </Flex>
  )
}<|MERGE_RESOLUTION|>--- conflicted
+++ resolved
@@ -132,9 +132,8 @@
     ),
     description:
       'A layout component to handle flex behavior without manual styling.',
-    link: 'layout-flex--documentation'
+    link: 'components-layout-flex--documentation'
   },
-<<<<<<< HEAD
   FollowButton: {
     title: 'Follow Button',
     description: 'The Follow button allow users to hold an on or off state.',
@@ -147,12 +146,6 @@
       'Radio buttons allow a user to select a single option from a list of predefined options.',
     component: 'TODO',
     link: 'TODO'
-=======
-  Paper: {
-    component: <Paper w={200} h={80} />,
-    description: 'An elevated container which stands out from the background.',
-    link: 'layout-paper--documentation'
->>>>>>> a09fb823
   }
 }
 
