--- conflicted
+++ resolved
@@ -120,7 +120,6 @@
     )?.senderEthAddress
     if (!hasSubmittedAntiAbuseOracle) {
       logger.debug('Submitting anti abuse oracle attestation...')
-<<<<<<< HEAD
       attestationPromises.push(
         this.submitAntiAbuseOracleAttestation({
           challengeId,
@@ -130,20 +129,6 @@
           handle
         })
       )
-=======
-      const response = await this.submitAntiAbuseOracleAttestation({
-        challengeId,
-        specifier,
-        amount,
-        recipientEthAddress,
-        handle
-      })
-      antiAbuseOracleEthAddress = response.antiAbuseOracleEthAddress
-      attestationTransactionSignatures.push(response.transactionSignature)
-    } else {
-      // Need to convert to checksum address as the attestation is lowercased
-      antiAbuseOracleEthAddress = toChecksumAddress(antiAbuseOracleEthAddress)
->>>>>>> 496f0f59
     }
 
     const existingSenderOwners =
@@ -219,11 +204,7 @@
     amount: bigint
     recipientEthAddress: string
     handle: string
-<<<<<<< HEAD
   }): Promise<AttestationTransactionSignature | AAOErrorResponse> {
-=======
-  }) {
->>>>>>> 496f0f59
     const antiAbuseOracleAttestation =
       await this.antiAbuseOracle.getChallengeAttestation({
         handle,
