import EventEmitter from 'events'

import * as secp from '@noble/secp256k1'
import { base64 } from '@scure/base'
import WebSocket from 'isomorphic-ws'
import * as aes from 'micro-aes-gcm'
import type TypedEmitter from 'typed-emitter'
import { ulid } from 'ulid'

import type { AuthService } from '../../services/Auth'
import type { DiscoveryNodeSelectorService } from '../../services/DiscoveryNodeSelector/types'
import type { LoggerService } from '../../services/Logger'
import type { EventEmitterTarget } from '../../utils/EventEmitterTarget'
import { parseParams } from '../../utils/parseParams'
import {
  BaseAPI,
  Configuration,
  HTTPQuery,
  RequestOpts
} from '../generated/default'

import {
  ChatBlastMessageRequest,
  ChatBlastMessageRequestSchema,
  ChatBlockRequest,
  ChatBlockRequestSchema,
  ChatCreateRequest,
  ChatCreateRequestSchema,
  ChatDeleteRequest,
  ChatDeleteRequestSchema,
  ChatEvents,
  ChatGetAllRequest,
  ChatGetAllRequestSchema,
  ChatGetBlockersRequest,
  ChatGetBlockersRequestSchema,
  ChatGetMessagesRequest,
  ChatGetMessagesRequestSchema,
  ChatGetPermissionRequest,
  ChatGetPermissionRequestSchema,
  ChatGetRequest,
  ChatGetRequestSchema,
  ChatGetUnreadCountRequest,
  ChatGetUnreadCountRequestSchema,
  ChatInviteRequest,
  ChatInviteRequestSchema,
  ChatListenRequest,
  ChatListenRequestSchema,
  ChatMessageRequest,
  ChatMessageRequestSchema,
  ChatPermitRequest,
  ChatPermitRequestSchema,
  ChatReactRequest,
  ChatReactRequestSchema,
  ChatReadRequest,
  ChatReadRequestSchema,
  ChatUnfurlRequest,
  ChatUnfurlRequestSchema,
  TypedCommsResponse,
  UnfurlResponse
} from './clientTypes'
import type {
  ChatInvite,
  UserChat,
  ChatMessage,
  ChatWebsocketEventData,
  RPCPayloadRequest,
  ValidatedChatPermissions
} from './serverTypes'

const GENERIC_MESSAGE_ERROR = 'Error: this message can not be displayed'

export class ChatsApi
  extends BaseAPI
  implements EventEmitterTarget<ChatEvents>
{
  /**
   * A map of chatId => chatSecret so we don't have to repeatedly fetch it
   */
  private chatSecrets: Record<string, Uint8Array> = {}
  /**
   * An event emitter that's used for consumers to listen for chat events
   */
  private readonly eventEmitter: TypedEmitter<ChatEvents>
  /**
   * The websocket currently in use
   */
  private websocket: WebSocket | undefined
  /**
   * The current user ID to use when connecting/reconnecting the websocket
   */
  private listenUserId?: string

  /**
   * Proxy to the event emitter addListener
   */
  public addEventListener
  /**
   * Proxy to the event emitter removeListener
   */
  public removeEventListener

  constructor(
    config: Configuration,
    private readonly auth: AuthService,
    private readonly discoveryNodeSelectorService: DiscoveryNodeSelectorService,
    private readonly logger: LoggerService
  ) {
    super(config)
    this.eventEmitter = new EventEmitter() as TypedEmitter<ChatEvents>
    this.addEventListener = this.eventEmitter.addListener.bind(
      this.eventEmitter
    )
    this.removeEventListener = this.eventEmitter.removeListener.bind(
      this.eventEmitter
    )

    // Listen for discovery node selection changes and reinit websocket
    this.discoveryNodeSelectorService.addEventListener('change', (endpoint) => {
      if (this.websocket) {
        this.websocket.close()
        this.createWebsocket(endpoint).then((ws) => {
          this.websocket = ws
        })
      }
    })

    this.logger = logger.createPrefixedLogger('[chats-api]')
  }

  // #region QUERY

  /**
   * Establishes a websocket connection for listening to chat events.
   * @param params.currentUserId the user to listen for chat events for
   */
  public async listen(params?: ChatListenRequest) {
    const parsedArgs = await parseParams(
      'listen',
      ChatListenRequestSchema
    )(params)
    this.listenUserId = parsedArgs?.currentUserId
    const endpoint =
      await this.discoveryNodeSelectorService.getSelectedEndpoint()
    if (endpoint) {
      this.websocket = await this.createWebsocket(endpoint)
    } else {
      throw new Error('No services available to listen to')
    }
  }

  /**
   * Gets a single chat
   * @param params.chatId the chat to get
   * @param params.currentUserId the user to act on behalf of
   * @returns the chat response
   */
  public async get(params: ChatGetRequest) {
    const { chatId, currentUserId } = await parseParams(
      'get',
      ChatGetRequestSchema
    )(params)
    const response = await this.getRaw(chatId, currentUserId)
    return {
      ...response,
      data: response.data
        ? await this.decryptLastChatMessage(response.data)
        : response.data
    }
  }

  /**
   * Gets a list of chats
   * @param params.limit the max number of chats to get
   * @param params.before a timestamp cursor for pagination
   * @param params.after a timestamp cursor for pagination
   * @param params.currentUserId the user to act on behalf of
   * @returns the chat list response
   */
  public async getAll(params?: ChatGetAllRequest) {
    const { currentUserId, limit, before, after } = await parseParams(
      'getAll',
      ChatGetAllRequestSchema
    )(params)
    const path = `/comms/chats`
    const query: HTTPQuery = {
      timestamp: new Date().getTime()
    }
    if (limit) {
      query.limit = limit
    }
    if (before) {
      query.before = before
    }
    if (after) {
      query.after = after
    }
    if (currentUserId) {
      query.current_user_id = currentUserId
    }
    const response = await this.signAndSendRequest({
      method: 'GET',
      headers: {},
      path,
      query
    })
    const json = (await response.json()) as TypedCommsResponse<UserChat[]>

    const decrypted = await Promise.all(
      json.data.map(async (c) => await this.decryptLastChatMessage(c))
    )
    return {
      ...json,
      data: decrypted
    }
  }

  /**
   * Gets a list of messages
   * @param params.chatId the chat to get messages for
   * @param params.before a timestamp cursor for pagination
   * @param params.after a timestamp cursor for pagination
   * @param params.currentUserId the user to act on behalf of
   * @returns the messages list response
   */
  public async getMessages(
    params: ChatGetMessagesRequest
  ): Promise<TypedCommsResponse<ChatMessage[]>> {
    const { currentUserId, chatId, limit, before, after } = await parseParams(
      'getMessages',
      ChatGetMessagesRequestSchema
    )(params)

    let sharedSecret: Uint8Array
    try {
      sharedSecret = await this.getChatSecret(chatId)
    } catch (e) {
      this.logger.error("[audius-sdk] Couldn't get chat secret", e)
      throw new Error("[audius-sdk] Couldn't get chat secret")
    }
    const path = `/comms/chats/${chatId}/messages`
    const query: HTTPQuery = {
      timestamp: new Date().getTime()
    }
    if (limit) {
      query.limit = limit
    }
    if (before) {
      query.before = before
    }
    if (after) {
      query.after = after
    }
    if (currentUserId) {
      query.current_user_id = currentUserId
    }
    const response = await this.signAndSendRequest({
      method: 'GET',
      headers: {},
      path,
      query
    })
    const json = (await response.json()) as TypedCommsResponse<ChatMessage[]>
    const decrypted = await Promise.all(
      json.data.map(async (m) => ({
        ...m,
        message: m.is_plaintext
          ? m.message
          : await this.decryptString(
              sharedSecret,
              base64.decode(m.message)
            ).catch((e) => {
              this.logger.error(
                "[audius-sdk]: Error: Couldn't decrypt chat message",
                m,
                e
              )
              return GENERIC_MESSAGE_ERROR
            })
      }))
    )
    return {
      ...json,
      data: decrypted
    }
  }

  /**
   * Gets the total unread message count for a user
   * @param params.currentUserId the user to act on behalf of
   * @returns the unread count response
   */
  public async getUnreadCount(params?: ChatGetUnreadCountRequest) {
    const parsedArgs = await parseParams(
      'getUnreadCount',
      ChatGetUnreadCountRequestSchema
    )(params)
    const query: HTTPQuery = {
      timestamp: new Date().getTime()
    }
    if (parsedArgs?.currentUserId) {
      query.current_user_id = parsedArgs.currentUserId
    }
    const res = await this.signAndSendRequest({
      method: 'GET',
      path: `/comms/chats/unread`,
      headers: {},
      query
    })
    return (await res.json()) as TypedCommsResponse<number>
  }

  /**
   * Gets the permission settings of the given users
   * @param params.userIds the users to fetch permissions of
   * @param params.currentUserId the user to act on behalf of
   * @returns the permissions response
   */
  public async getPermissions(params: ChatGetPermissionRequest) {
    const query: HTTPQuery = {
      timestamp: new Date().getTime()
    }
    const { userIds, currentUserId } = await parseParams(
      'getPermissions',
      ChatGetPermissionRequestSchema
    )(params)
    query.id = userIds
    if (currentUserId) {
      query.current_user_id = currentUserId
    }

    const res = await this.signAndSendRequest({
      method: 'GET',
      path: '/comms/chats/permissions',
      headers: {},
      query
    })
    return (await res.json()) as TypedCommsResponse<ValidatedChatPermissions[]>
  }

  /**
   * Gets the user ids that have blocked the current user
   * @param params.currentUserId the user to act on behalf of
   * @returns the blockers response
   */
  public async getBlockers(params?: ChatGetBlockersRequest) {
    const parsedArgs = await parseParams(
      'getBlockers',
      ChatGetBlockersRequestSchema
    )(params)
    const query: HTTPQuery = {
      timestamp: new Date().getTime()
    }
    if (parsedArgs?.currentUserId) {
      query.current_user_id = parsedArgs.currentUserId
    }
    const response = await this.signAndSendRequest({
      method: 'GET',
      path: `/comms/chats/blockers`,
      headers: {},
      query
    })
    return (await response.json()) as TypedCommsResponse<string[]>
  }

  /**
   * Gets the user ids the current user has blocked
   * @param params.currentUserId the user to act on behalf of
   * @returns
   */
  public async getBlockees(params?: ChatGetBlockersRequest) {
    const parsedArgs = await parseParams(
      'getBlockees',
      ChatGetBlockersRequestSchema
    )(params)
    const query: HTTPQuery = {
      timestamp: new Date().getTime()
    }
    if (parsedArgs?.currentUserId) {
      query.current_user_id = parsedArgs.currentUserId
    }
    const response = await this.signAndSendRequest({
      method: 'GET',
      path: `/comms/chats/blockees`,
      headers: {},
      query
    })
    return (await response.json()) as TypedCommsResponse<string[]>
  }

  /**
   * Gets URL metadata useful for link previews
   * @param params.content the urls to get metadata for
   * @returns the unfurl response
   */
  public async unfurl(params: ChatUnfurlRequest) {
    const { urls } = await parseParams(
      'unfurl',
      ChatUnfurlRequestSchema
    )(params)
    const query: HTTPQuery = {
      content: urls
    }
    const res = await this.request({
      method: 'GET',
      path: '/comms/unfurl',
      query,
      headers: {}
    })
    return (await res.json()) as UnfurlResponse[]
  }

  // #endregion

  // #region MUTATE

  /**
   * Creates a chat between users
   * @param params.userId the user id who is creating the chat
   * @param params.invitedUserIds the user ids to add to the chat
   * @param params.currentUserId the user to act on behalf of
   * @returns the rpc object
   */
  public async create(params: ChatCreateRequest) {
    const { currentUserId, userId, invitedUserIds } = await parseParams(
      'create',
      ChatCreateRequestSchema
    )(params)

    const chatId = [userId, ...invitedUserIds].sort().join(':')
    const chatSecret = secp.utils.randomPrivateKey()
    const invites = await this.createInvites(userId, invitedUserIds, chatSecret)

    return await this.sendRpc({
      current_user_id: currentUserId,
      method: 'chat.create',
      params: {
        chat_id: chatId,
        invites
      }
    })
  }

  /**
   * Invites other users to an existing chat
   * @param params.chatId the chat id of the chat to invite to
   * @param params.userId the user id who is creating the chat
   * @param params.invitedUserIds the user ids to add to the chat
   * @param params.currentUserId the user to act on behalf of
   * @returns the rpc object
   */
  public async invite(params: ChatInviteRequest) {
    const { currentUserId, chatId, userId, invitedUserIds } = await parseParams(
      'invite',
      ChatInviteRequestSchema
    )(params)

    const chatSecret = await this.getChatSecret(chatId)
    const invites = await this.createInvites(userId, invitedUserIds, chatSecret)
    return await this.sendRpc({
      current_user_id: currentUserId,
      method: 'chat.invite',
      params: {
        chat_id: chatId,
        invites
      }
    })
  }

  /**
   * Sends a message to a user in a chat
   * @param params.message the message
   * @param params.chatId the chat to send a message in
   * @param params.messageId the id of the message
   * @param params.currentUserId the user to act on behalf of
   * @returns the rpc object
   */
  public async message(params: ChatMessageRequest) {
    const { currentUserId, chatId, message, messageId } = await parseParams(
      'message',
      ChatMessageRequestSchema
    )(params)
    const chatSecret = await this.getChatSecret(chatId)
    const encrypted = await this.encryptString(chatSecret, message)
    const encodedMessage = base64.encode(encrypted)

    return await this.sendRpc({
      current_user_id: currentUserId,
      method: 'chat.message',
      params: {
        chat_id: chatId,
        message_id: messageId ?? ulid(),
        message: encodedMessage
      }
    })
  }

  /**
   * Sends a blast message to a set of users
   * @param params.message the message
   * @param params.blastId the id of the message
   * @param params.audience the audience to send the message to
   * @param params.audienceTrackId for targeting remixers/purchasers of a specific track
   * @param params.currentUserId the user to act on behalf of
   * @returns the rpc object
   */
  public async messageBlast(params: ChatBlastMessageRequest) {
    const { currentUserId, blastId, message, audience, audienceTrackId } =
      await parseParams('messageBlast', ChatBlastMessageRequestSchema)(params)

    return await this.sendRpc({
      current_user_id: currentUserId,
      method: 'chat.blast',
      params: {
        blast_id: blastId ?? ulid(),
        audience,
        audience_track_id: audienceTrackId,
        message
      }
    })
  }

  /**
   * Reacts to a message
   * @param params.reaction the reaction
   * @param params.chatId the chat to send a reaction in
   * @param params.messageId the id of the message to react to
   * @param params.currentUserId the user to act on behalf of
   * @returns the rpc object
   */
  public async react(params: ChatReactRequest) {
    const { currentUserId, chatId, messageId, reaction } = await parseParams(
      'react',
      ChatReactRequestSchema
    )(params)
    return await this.sendRpc({
      current_user_id: currentUserId,
      method: 'chat.react',
      params: {
        chat_id: chatId,
        message_id: messageId,
        reaction
      }
    })
  }

  /**
   * Marks a chat as read
   * @param params.chatId the chat to mark as read
   * @param params.currentUserId the user to act on behalf of
   * @returns the rpc object
   */
  public async read(params: ChatReadRequest) {
    const { currentUserId, chatId } = await parseParams(
      'read',
      ChatReadRequestSchema
    )(params)
    return await this.sendRpc({
      current_user_id: currentUserId,
      method: 'chat.read',
      params: {
        chat_id: chatId
      }
    })
  }

  /**
   * Blocks a user from sending messages to the current user
   * @param params.userId the user to block
   * @param params.currentUserId the user to act on behalf of
   * @returns the rpc object
   */
  public async block(params: ChatBlockRequest) {
    const { currentUserId, userId } = await parseParams(
      'block',
      ChatBlockRequestSchema
    )(params)
    return await this.sendRpc({
      current_user_id: currentUserId,
      method: 'chat.block',
      params: {
        user_id: userId
      }
    })
  }

  /**
   * Unblocks a user from sending messages to the current user
   * @param params.userId the user to unblock
   * @param params.currentUserId the user to act on behalf of
   * @returns the rpc object
   */
  public async unblock(params: ChatBlockRequest) {
    const { currentUserId, userId } = await parseParams(
      'unblock',
      ChatBlockRequestSchema
    )(params)
    return await this.sendRpc({
      current_user_id: currentUserId,
      method: 'chat.unblock',
      params: {
        user_id: userId
      }
    })
  }

  /**
   * Clears a chat's history for the current user
   * @param params.chatId the chat to clear
   * @param params.currentUserId the user to act on behalf of
   * @returns the rpc object
   */
  public async delete(params: ChatDeleteRequest) {
    const { currentUserId, chatId } = await parseParams(
      'delete',
      ChatDeleteRequestSchema
    )(params)
    return await this.sendRpc({
      current_user_id: currentUserId,
      method: 'chat.delete',
      params: {
        chat_id: chatId
      }
    })
  }

  /**
   * Sets the inbox settings permissions of the current user
   * @param params.permit the permission to set
   * @param params.currentUserId the user to act on behalf of
   * @returns the rpc object
   */
  public async permit(params: ChatPermitRequest) {
    const { currentUserId, permit } = await parseParams(
      'permit',
      ChatPermitRequestSchema
    )(params)
    return await this.sendRpc({
      current_user_id: currentUserId,
      method: 'chat.permit',
      params: {
        permit
      }
    })
  }

  // #endregion

  // #region PRIVATE

  private async createInvites(
    userId: string,
    invitedUserIds: string[],
    chatSecret: Uint8Array
  ): Promise<ChatInvite[]> {
    const userPublicKey = await this.getPublicKey(userId)
    return await Promise.all(
      [userId, ...invitedUserIds].map(async (userId) => {
        const inviteePublicKey = await this.getPublicKey(userId)
        const inviteCode = await this.createInviteCode(
          userPublicKey,
          inviteePublicKey,
          chatSecret
        )
        return {
          user_id: userId,
          invite_code: base64.encode(inviteCode)
        }
      })
    )
  }

  private async createInviteCode(
    userPublicKey: Uint8Array,
    inviteePublicKey: Uint8Array,
    chatSecret: Uint8Array
  ) {
    const sharedSecret = await this.auth.getSharedSecret(inviteePublicKey)
    const encryptedChatSecret = await this.encrypt(sharedSecret, chatSecret)
    const inviteCode = new Uint8Array(65 + encryptedChatSecret.length)
    inviteCode.set(userPublicKey)
    inviteCode.set(encryptedChatSecret, 65)
    return inviteCode
  }

  private async readInviteCode(inviteCode: Uint8Array) {
    const friendPublicKey = inviteCode.slice(0, 65)
    const chatSecretEncrypted = inviteCode.slice(65)
    const sharedSecret = await this.auth.getSharedSecret(friendPublicKey)
    return await this.decrypt(sharedSecret, chatSecretEncrypted)
  }

  private async encrypt(secret: Uint8Array, payload: Uint8Array) {
    return await aes.encrypt(secret.slice(secret.length - 32), payload)
  }

  private async encryptString(secret: Uint8Array, payload: string) {
    return await this.encrypt(secret, new TextEncoder().encode(payload))
  }

  private async decrypt(secret: Uint8Array, payload: Uint8Array) {
    return await aes.decrypt(secret.slice(secret.length - 32), payload)
  }

  private async decryptString(secret: Uint8Array, payload: Uint8Array) {
    return new TextDecoder().decode(await this.decrypt(secret, payload))
  }

  private async decryptLastChatMessage(c: UserChat): Promise<UserChat> {
    let lastMessage = ''
    try {
      const sharedSecret = await this.getChatSecret(c.chat_id)
      if (c.last_message && c.last_message.length > 0) {
        lastMessage = await this.decryptString(
          sharedSecret,
          base64.decode(c.last_message)
        )
      }
    } catch (e) {
      this.logger.error(
        "[audius-sdk]: Error: Couldn't decrypt last chat message",
        c,
        e
      )
      lastMessage = GENERIC_MESSAGE_ERROR
    }
    return {
      ...c,
      last_message: lastMessage
    }
  }

  private async getRaw(chatId: string, currentUserId?: string) {
    const path = `/comms/chats/${chatId}`
    const queryParameters: HTTPQuery = {
      timestamp: new Date().getTime()
    }
    if (currentUserId) {
      queryParameters.current_user_id = currentUserId
    }
    const response = await this.signAndSendRequest({
      method: 'GET',
      headers: {},
      path,
      query: queryParameters
    })
    return (await response.json()) as TypedCommsResponse<UserChat>
  }

  private async getChatSecret(chatId: string) {
    const existingChatSecret = this.chatSecrets[chatId]
    if (!existingChatSecret) {
      const response = await this.getRaw(chatId)
      const chatSecret = await this.readInviteCode(
        base64.decode(response.data.invite_code)
      )
      this.chatSecrets[chatId] = chatSecret
      return chatSecret
    }
    return existingChatSecret
  }

  private async getPublicKey(userId: string) {
    const response = await this.request({
      path: `/comms/pubkey/${userId}`,
      method: 'GET',
      headers: {}
    })
    const json = await response.json()
    return base64.decode(json.data)
  }

  private async getSignatureHeader(payload: string) {
    const [allSignatureBytes, recoveryByte] = await this.auth.sign(payload)
    const signatureBytes = new Uint8Array(65)
    signatureBytes.set(allSignatureBytes, 0)
    signatureBytes[64] = recoveryByte
    return { 'x-sig': base64.encode(signatureBytes) }
  }

  private async signAndSendRequest(request: RequestOpts) {
    const payload =
      request.method === 'GET'
        ? request.query
          ? `${request.path}?${this.configuration.queryParamsStringify(
              request.query
            )}`
          : request.path
        : request.body
    return await this.request({
      ...request,
      headers: {
        ...request.headers,
        ...(await this.getSignatureHeader(payload))
      }
    })
  }

  private async sendRpc(
    args: RPCPayloadRequest & { current_user_id?: string }
  ) {
    const payload = JSON.stringify({ ...args, timestamp: new Date().getTime() })
    await this.signAndSendRequest({
      method: 'POST',
      headers: { 'Content-Type': 'application/json' },
      path: `/comms/mutate`,
      body: payload
    })
    return args
  }

  private async createWebsocket(endpoint: string) {
    const timestamp = new Date().getTime()
    let originalUrl = `/comms/chats/ws?timestamp=${timestamp}`
    if (this.listenUserId) {
      originalUrl = `${originalUrl}&current_user_id=${this.listenUserId}`
    }
    const signatureHeader = await this.getSignatureHeader(originalUrl)
    const host = endpoint.replace(/http(s?)/g, 'ws$1')
    const url = `${host}${originalUrl}&signature=${encodeURIComponent(
      signatureHeader['x-sig']
    )}`
    const ws = new WebSocket(url)
    ws.addEventListener('message', (messageEvent) => {
      const handleAsync = async () => {
        const data = JSON.parse(messageEvent.data) as ChatWebsocketEventData
        if (data.rpc.method === 'chat.message') {
          const sharedSecret = await this.getChatSecret(data.rpc.params.chat_id)
          this.eventEmitter.emit('message', {
            chatId: data.rpc.params.chat_id,
            message: {
              message_id: data.rpc.params.message_id,
              message: await this.decryptString(
                sharedSecret,
                base64.decode(data.rpc.params.message)
              ).catch((e) => {
                this.logger.error(
                  "[audius-sdk]: Error: Couldn't decrypt websocket chat message",
                  data,
                  e
                )
                return GENERIC_MESSAGE_ERROR
              }),
              sender_user_id: data.metadata.userId,
              created_at: data.metadata.timestamp,
              reactions: [],
<<<<<<< HEAD
=======
              // TODO: need to set this for blast chats
>>>>>>> 83260f6e
              is_plaintext: false
            }
          })
        } else if (data.rpc.method === 'chat.react') {
          this.eventEmitter.emit('reaction', {
            chatId: data.rpc.params.chat_id,
            messageId: data.rpc.params.message_id,
            reaction: {
              reaction: data.rpc.params.reaction,
              user_id: data.metadata.userId,
              created_at: data.metadata.timestamp
            }
          })
        }
      }
      handleAsync()
    })
    ws.addEventListener('open', () => {
      this.eventEmitter.emit('open')
    })
    ws.addEventListener('close', () => {
      this.eventEmitter.emit('close')
    })
    ws.addEventListener('error', (e) => {
      this.eventEmitter.emit('error', e)
    })
    return ws
  }

  // #endregion
}<|MERGE_RESOLUTION|>--- conflicted
+++ resolved
@@ -843,10 +843,7 @@
               sender_user_id: data.metadata.userId,
               created_at: data.metadata.timestamp,
               reactions: [],
-<<<<<<< HEAD
-=======
               // TODO: need to set this for blast chats
->>>>>>> 83260f6e
               is_plaintext: false
             }
           })
