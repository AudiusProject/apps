import { z } from 'zod'

import {
  CommsResponse,
  ChatPermission,
  ChatMessage,
  ChatMessageNullableReaction,
  ChatBlastAudience
} from './serverTypes'

// REQUEST PARAMETERS

export const ChatListenRequestSchema = z.optional(
  z.object({
    currentUserId: z.optional(z.string())
  })
)

export type ChatListenRequest = z.infer<typeof ChatListenRequestSchema>

export const ChatGetAllRequestSchema = z.object({
  currentUserId: z.optional(z.string()),
  limit: z.optional(z.number()),
  before: z.optional(z.string()),
  after: z.optional(z.string())
})

export type ChatGetAllRequest = z.infer<typeof ChatGetAllRequestSchema>

export const ChatGetRequestSchema = z.object({
  currentUserId: z.optional(z.string()),
  chatId: z.string()
})

export type ChatGetRequest = z.infer<typeof ChatGetRequestSchema>

export const ChatGetMessagesRequestSchema = z.object({
  currentUserId: z.optional(z.string()),
  chatId: z.string(),
  limit: z.optional(z.number()),
  before: z.optional(z.string()),
  after: z.optional(z.string())
})

export type ChatGetMessagesRequest = z.infer<
  typeof ChatGetMessagesRequestSchema
>

export const ChatGetUnreadCountRequestSchema = z.optional(
  z.object({
    currentUserId: z.optional(z.string())
  })
)

export type ChatGetUnreadCountRequest = z.infer<
  typeof ChatGetUnreadCountRequestSchema
>

export const ChatGetBlockersRequestSchema = z.optional(
  z.object({
    currentUserId: z.optional(z.string())
  })
)

export type ChatGetBlockersRequest = z.infer<
  typeof ChatGetBlockersRequestSchema
>

export const ChatCreateRequestSchema = z.object({
  currentUserId: z.optional(z.string()),
  userId: z.string(),
  invitedUserIds: z.array(z.string()).min(1)
})

export type ChatCreateRequest = z.infer<typeof ChatCreateRequestSchema>

export const ChatInviteRequestSchema = z.object({
  currentUserId: z.optional(z.string()),
  chatId: z.string(),
  userId: z.string(),
  invitedUserIds: z.array(z.string()).min(1)
})

export type ChatInviteRequest = z.infer<typeof ChatInviteRequestSchema>

export const ChatMessageRequestSchema = z.object({
  currentUserId: z.optional(z.string()),
  chatId: z.string(),
  messageId: z.optional(z.string()),
  message: z.string()
})

export type ChatMessageRequest = z.infer<typeof ChatMessageRequestSchema>

export const ChatBlastMessageRequestSchema = z.object({
  currentUserId: z.optional(z.string()),
  blastId: z.string(),
  message: z.string(),
  audience: z.nativeEnum(ChatBlastAudience),
<<<<<<< HEAD
  audienceTrackId: z.optional(z.number())
=======
  audienceTrackId: z.optional(z.string())
>>>>>>> f9e45259
})

export type ChatBlastMessageRequest = z.infer<
  typeof ChatBlastMessageRequestSchema
>

export const ChatReactRequestSchema = z.object({
  currentUserId: z.optional(z.string()),
  chatId: z.string(),
  messageId: z.string(),
  reaction: z.nullable(z.string())
})

export type ChatReactRequest = z.infer<typeof ChatReactRequestSchema>

export const ChatReadRequestSchema = z.object({
  currentUserId: z.optional(z.string()),
  chatId: z.string()
})

export type ChatReadRequest = z.infer<typeof ChatReadRequestSchema>

export const ChatBlockRequestSchema = z.object({
  currentUserId: z.optional(z.string()),
  userId: z.string()
})

export type ChatBlockRequest = z.infer<typeof ChatBlockRequestSchema>

export const ChatDeleteRequestSchema = z.object({
  currentUserId: z.optional(z.string()),
  chatId: z.string()
})

export type ChatDeleteRequest = z.infer<typeof ChatDeleteRequestSchema>

export const ChatPermitRequestSchema = z.object({
  currentUserId: z.optional(z.string()),
  permit: z.nativeEnum(ChatPermission)
})

export type ChatPermitRequest = z.infer<typeof ChatPermitRequestSchema>

export const ChatValidateCanCreateRequestSchema = z.object({
  currentUserId: z.optional(z.string()),
  userIds: z.array(z.string()).min(1)
})

export type ChatValidateCanCreateRequest = z.infer<
  typeof ChatValidateCanCreateRequestSchema
>

export const ChatGetPermissionRequestSchema = z.object({
  currentUserId: z.optional(z.string()),
  userIds: z.array(z.string()).min(1)
})

export type ChatGetPermissionRequest = z.infer<
  typeof ChatGetPermissionRequestSchema
>

export const ChatUnfurlRequestSchema = z.object({
  urls: z.array(z.string()).min(1)
})

export type ChatUnfurlRequest = z.infer<typeof ChatUnfurlRequestSchema>

export type TypedCommsResponse<T> = Omit<CommsResponse, 'data'> & {
  data: T
}

export type ChatEvents = {
  open: () => void
  close: () => void
  error: (error: any) => void
  ['message']: (params: { chatId: string; message: ChatMessage }) => void
  ['reaction']: (params: {
    chatId: string
    messageId: string
    reaction: ChatMessageNullableReaction
  }) => void
}

export type UnfurlResponse = {
  url: string
  url_type?: string
  site_name?: string
  title?: string
  description?: string
  image?: string
  html?: string
  favicon?: string
}<|MERGE_RESOLUTION|>--- conflicted
+++ resolved
@@ -97,11 +97,7 @@
   blastId: z.string(),
   message: z.string(),
   audience: z.nativeEnum(ChatBlastAudience),
-<<<<<<< HEAD
-  audienceTrackId: z.optional(z.number())
-=======
   audienceTrackId: z.optional(z.string())
->>>>>>> f9e45259
 })
 
 export type ChatBlastMessageRequest = z.infer<
