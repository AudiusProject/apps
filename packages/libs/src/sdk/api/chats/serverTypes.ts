// NOTE: No imports allowed - quicktype is not yet able to track imports!

export type ValidateCanChatRPC = {
  method: 'user.validate_can_chat'
  params: {
    receiver_user_ids: string[]
  }
}

export type ChatBlastRPC = {
  method: 'chat.blast'
  params: {
    blast_id: string
<<<<<<< HEAD
    audience: ChatBlastAudience
    audience_track_id?: number // if targeting customers / remixers of a specific track
=======
    audience_track_id?: string // if targeting customers / remixers of a specific track
    audience: ChatBlastAudience
>>>>>>> f9e45259
    message: string
  }
}

export type ChatCreateRPC = {
  method: 'chat.create'
  params: {
    chat_id: string
    invites: Array<{
      user_id: string
      invite_code: string
    }>
  }
}

export type ChatDeleteRPC = {
  method: 'chat.delete'
  params: {
    chat_id: string
  }
}

export type ChatInviteRPC = {
  method: 'chat.invite'
  params: {
    chat_id: string
    invites: Array<{
      user_id: string
      invite_code: string
    }>
  }
}

export type ChatMessageRPC = {
  method: 'chat.message'
  params: {
    chat_id: string
    message_id: string
    message: string
    parent_message_id?: string
  }
}

export type ChatReactRPC = {
  method: 'chat.react'
  params: {
    chat_id: string
    message_id: string
    reaction: string | null
  }
}

export type ChatReadRPC = {
  method: 'chat.read'
  params: {
    chat_id: string
  }
}

export type ChatBlockRPC = {
  method: 'chat.block'
  params: {
    user_id: string
  }
}

export type ChatUnblockRPC = {
  method: 'chat.unblock'
  params: {
    user_id: string
  }
}

export type ChatPermitRPC = {
  method: 'chat.permit'
  params: {
    permit: ChatPermission
  }
}

export type RPCPayloadRequest =
  | ChatBlastRPC
  | ChatCreateRPC
  | ChatDeleteRPC
  | ChatInviteRPC
  | ChatMessageRPC
  | ChatReactRPC
  | ChatReadRPC
  | ChatBlockRPC
  | ChatUnblockRPC
  | ChatPermitRPC
  | ChatBlastRPC
  | ValidateCanChatRPC

export type RPCPayload = RPCPayloadRequest & {
  current_user_id: string
  timestamp: number
}

export type RPCMethod = RPCPayload['method']

export type UserChat = {
  // User agnostic
  chat_id: string
  last_message: string
  last_message_at: string
  chat_members: Array<{ user_id: string }>
  recheck_permissions: boolean

  // User specific
  invite_code: string
  unread_message_count: number
  last_read_at: string
  cleared_history_at: string
}

export type ChatMessageReaction = {
  user_id: string
  created_at: string
  reaction: string
}

export type ChatMessageNullableReaction =
  | ChatMessageReaction
  | {
      user_id: string
      created_at: string
      reaction: null
    }

export type ChatMessage = {
  message_id: string
  sender_user_id: string
  created_at: string
  message: string
  reactions: ChatMessageReaction[]
}

export type ChatInvite = {
  user_id: string
  invite_code: string
}

export type ValidatedChatPermissions = {
  user_id: string
  permits: ChatPermission
  current_user_has_permission: boolean
}

/**
 * Defines who the user allows to message them
 */
export enum ChatPermission {
  /**
   * Messages are allowed for everyone
   */
  ALL = 'all',
  /**
   * Messages are only allowed for users that have tipped me
   */
  TIPPERS = 'tippers',
  /**
   * Messages are only allowed for users I follow
   */
  FOLLOWEES = 'followees',
  /**
   * Messages are not allowed
   */
  NONE = 'none'
}

export enum ChatBlastAudience {
  FOLLOWERS = 'follower_audience',
  TIPPERS = 'tipper_audience',
  REMIXERS = 'remixer_audience',
  CUSTOMERS = 'customer_audience'
}

export type CommsResponse = {
  health: {
    is_healthy: boolean
  }
  summary?: {
    prev_cursor: string
    prev_count: number
    next_cursor: string
    next_count: number
    total_count: number
  }
  // Overridden in client types but left as any for the server.
  // quicktype/golang doesn't do well with union types
  data: any
}

export type ChatWebsocketEventData = {
  rpc: RPCPayload
  metadata: {
    userId: string
    timestamp: string
  }
}<|MERGE_RESOLUTION|>--- conflicted
+++ resolved
@@ -11,13 +11,8 @@
   method: 'chat.blast'
   params: {
     blast_id: string
-<<<<<<< HEAD
-    audience: ChatBlastAudience
-    audience_track_id?: number // if targeting customers / remixers of a specific track
-=======
     audience_track_id?: string // if targeting customers / remixers of a specific track
     audience: ChatBlastAudience
->>>>>>> f9e45259
     message: string
   }
 }
