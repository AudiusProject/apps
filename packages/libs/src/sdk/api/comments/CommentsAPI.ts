--- conflicted
+++ resolved
@@ -114,18 +114,21 @@
     return response
   }
 
-<<<<<<< HEAD
-  async updateCommentNotificationSetting(config: CommentNotificationOptions) {
-    const response = await this.entityManager.manageEntity({
-      ...config,
-=======
   async muteUser(userId: number, mutedUserId: number, isMuted: boolean) {
     const response = await this.entityManager.manageEntity({
       userId,
       entityType: EntityType.USER,
       entityId: mutedUserId,
       action: isMuted ? Action.UNMUTE : Action.MUTE,
->>>>>>> 19698c8b
+      metadata: '',
+      auth: this.auth
+    })
+    return response
+  }
+
+  async updateCommentNotificationSetting(config: CommentNotificationOptions) {
+    const response = await this.entityManager.manageEntity({
+      ...config,
       metadata: '',
       auth: this.auth
     })
