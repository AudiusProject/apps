import snakecaseKeys from 'snakecase-keys'

import { AuthService, LoggerService } from '../../services'
import {
  Action,
  EntityManagerService,
  EntityType
} from '../../services/EntityManager/types'
import { encodeHashId } from '../../utils/hashId'
import {
  Configuration,
  CommentsApi as GeneratedCommentsApi
} from '../generated/default'

import { CommentMetadata } from './types'

export class CommentsApi extends GeneratedCommentsApi {
  constructor(
    configuration: Configuration,
    private readonly entityManager: EntityManagerService,
    private readonly auth: AuthService,
    private readonly logger: LoggerService
  ) {
    super(configuration)
  }

  async postComment(metadata: CommentMetadata) {
    const { userId } = metadata
    const newCommentId = Math.floor(Math.random() * 10000000) // TODO: need to get an unclaimed id. SEE TrackUploadHelper.generateId
    await this.entityManager.manageEntity({
      userId,
      entityType: EntityType.COMMENT,
      entityId: newCommentId,
      action: Action.CREATE,
      metadata: JSON.stringify({
        cid: '',
        data: snakecaseKeys(metadata)
      }),
      auth: this.auth
    })
    this.logger.info('Successfully posted a comment')
    return encodeHashId(newCommentId)
  }

  async editComment(metadata: CommentMetadata) {
    const { userId, entityId } = metadata
    const response = await this.entityManager.manageEntity({
      userId,
      entityType: EntityType.COMMENT,
      entityId,
      action: Action.UPDATE,
      metadata: JSON.stringify({
        cid: '',
        data: snakecaseKeys(metadata)
      }),
      auth: this.auth
    })
    return response
  }

  async deleteComment(metadata: CommentMetadata) {
    const { userId, entityId } = metadata
    const response = await this.entityManager.manageEntity({
      userId,
      entityType: EntityType.COMMENT,
      entityId,
      action: Action.DELETE,
      metadata: '',
      auth: this.auth
    })
    return response
  }

  async reactComment(userId: number, entityId: number, isLiked: boolean) {
    const response = await this.entityManager.manageEntity({
      userId,
      entityType: EntityType.COMMENT,
      entityId,
      action: isLiked ? Action.REACT : Action.UNREACT,
      metadata: '',
      auth: this.auth
    })
    return response
  }

<<<<<<< HEAD
  async reportComment(userId: number, entityId: number) {
=======
  async pinComment(userId: number, entityId: number, isPin: boolean) {
>>>>>>> f38fb318
    const response = await this.entityManager.manageEntity({
      userId,
      entityType: EntityType.COMMENT,
      entityId,
<<<<<<< HEAD
      action: Action.REPORT,
=======
      action: isPin ? Action.PIN : Action.UNPIN,
>>>>>>> f38fb318
      metadata: '',
      auth: this.auth
    })
    return response
  }
}<|MERGE_RESOLUTION|>--- conflicted
+++ resolved
@@ -83,20 +83,24 @@
     return response
   }
 
-<<<<<<< HEAD
-  async reportComment(userId: number, entityId: number) {
-=======
   async pinComment(userId: number, entityId: number, isPin: boolean) {
->>>>>>> f38fb318
     const response = await this.entityManager.manageEntity({
       userId,
       entityType: EntityType.COMMENT,
       entityId,
-<<<<<<< HEAD
+      action: isPin ? Action.PIN : Action.UNPIN,
+      metadata: '',
+      auth: this.auth
+    })
+    return response
+  }
+
+  async reportComment(userId: number, entityId: number) {
+    const response = await this.entityManager.manageEntity({
+      userId,
+      entityType: EntityType.COMMENT,
+      entityId,
       action: Action.REPORT,
-=======
-      action: isPin ? Action.PIN : Action.UNPIN,
->>>>>>> f38fb318
       metadata: '',
       auth: this.auth
     })
