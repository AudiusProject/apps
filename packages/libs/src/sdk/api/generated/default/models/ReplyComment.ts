/* tslint:disable */
/* eslint-disable */
// @ts-nocheck
/**
 * API
 * Audius V1 API
 *
 * The version of the OpenAPI document: 1.0
 * 
 *
 * NOTE: This class is auto generated by OpenAPI Generator (https://openapi-generator.tech).
 * https://openapi-generator.tech
 * Do not edit the class manually.
 */

import { exists, mapValues } from '../runtime';
/**
 * 
 * @export
 * @interface ReplyComment
 */
export interface ReplyComment {
    /**
     * 
     * @type {string}
     * @memberof ReplyComment
     */
    id: string;
    /**
     * 
     * @type {string}
     * @memberof ReplyComment
     */
    userId: string;
    /**
     * 
     * @type {string}
     * @memberof ReplyComment
     */
    message: string;
    /**
     * 
     * @type {number}
     * @memberof ReplyComment
     */
    trackTimestampS?: number;
    /**
     * 
     * @type {number}
     * @memberof ReplyComment
     */
    reactCount: number;
    /**
     * 
     * @type {boolean}
     * @memberof ReplyComment
     */
<<<<<<< HEAD
    isEdited: boolean;
=======
    isCurrentUserReacted?: boolean;
    /**
     * 
     * @type {boolean}
     * @memberof ReplyComment
     */
    isArtistReacted?: boolean;
>>>>>>> 99fb10fb
    /**
     * 
     * @type {string}
     * @memberof ReplyComment
     */
    createdAt: string;
    /**
     * 
     * @type {string}
     * @memberof ReplyComment
     */
    updatedAt?: string;
}

/**
 * Check if a given object implements the ReplyComment interface.
 */
export function instanceOfReplyComment(value: object): value is ReplyComment {
    let isInstance = true;
    isInstance = isInstance && "id" in value && value["id"] !== undefined;
    isInstance = isInstance && "userId" in value && value["userId"] !== undefined;
    isInstance = isInstance && "message" in value && value["message"] !== undefined;
    isInstance = isInstance && "reactCount" in value && value["reactCount"] !== undefined;
    isInstance = isInstance && "isEdited" in value && value["isEdited"] !== undefined;
    isInstance = isInstance && "createdAt" in value && value["createdAt"] !== undefined;

    return isInstance;
}

export function ReplyCommentFromJSON(json: any): ReplyComment {
    return ReplyCommentFromJSONTyped(json, false);
}

export function ReplyCommentFromJSONTyped(json: any, ignoreDiscriminator: boolean): ReplyComment {
    if ((json === undefined) || (json === null)) {
        return json;
    }
    return {
        
        'id': json['id'],
        'userId': json['user_id'],
        'message': json['message'],
        'trackTimestampS': !exists(json, 'track_timestamp_s') ? undefined : json['track_timestamp_s'],
        'reactCount': json['react_count'],
<<<<<<< HEAD
        'isEdited': json['is_edited'],
=======
        'isCurrentUserReacted': !exists(json, 'is_current_user_reacted') ? undefined : json['is_current_user_reacted'],
        'isArtistReacted': !exists(json, 'is_artist_reacted') ? undefined : json['is_artist_reacted'],
>>>>>>> 99fb10fb
        'createdAt': json['created_at'],
        'updatedAt': !exists(json, 'updated_at') ? undefined : json['updated_at'],
    };
}

export function ReplyCommentToJSON(value?: ReplyComment | null): any {
    if (value === undefined) {
        return undefined;
    }
    if (value === null) {
        return null;
    }
    return {
        
        'id': value.id,
        'user_id': value.userId,
        'message': value.message,
        'track_timestamp_s': value.trackTimestampS,
        'react_count': value.reactCount,
<<<<<<< HEAD
        'is_edited': value.isEdited,
=======
        'is_current_user_reacted': value.isCurrentUserReacted,
        'is_artist_reacted': value.isArtistReacted,
>>>>>>> 99fb10fb
        'created_at': value.createdAt,
        'updated_at': value.updatedAt,
    };
}
<|MERGE_RESOLUTION|>--- conflicted
+++ resolved
@@ -55,9 +55,6 @@
      * @type {boolean}
      * @memberof ReplyComment
      */
-<<<<<<< HEAD
-    isEdited: boolean;
-=======
     isCurrentUserReacted?: boolean;
     /**
      * 
@@ -65,7 +62,6 @@
      * @memberof ReplyComment
      */
     isArtistReacted?: boolean;
->>>>>>> 99fb10fb
     /**
      * 
      * @type {string}
@@ -89,7 +85,6 @@
     isInstance = isInstance && "userId" in value && value["userId"] !== undefined;
     isInstance = isInstance && "message" in value && value["message"] !== undefined;
     isInstance = isInstance && "reactCount" in value && value["reactCount"] !== undefined;
-    isInstance = isInstance && "isEdited" in value && value["isEdited"] !== undefined;
     isInstance = isInstance && "createdAt" in value && value["createdAt"] !== undefined;
 
     return isInstance;
@@ -110,12 +105,8 @@
         'message': json['message'],
         'trackTimestampS': !exists(json, 'track_timestamp_s') ? undefined : json['track_timestamp_s'],
         'reactCount': json['react_count'],
-<<<<<<< HEAD
-        'isEdited': json['is_edited'],
-=======
         'isCurrentUserReacted': !exists(json, 'is_current_user_reacted') ? undefined : json['is_current_user_reacted'],
         'isArtistReacted': !exists(json, 'is_artist_reacted') ? undefined : json['is_artist_reacted'],
->>>>>>> 99fb10fb
         'createdAt': json['created_at'],
         'updatedAt': !exists(json, 'updated_at') ? undefined : json['updated_at'],
     };
@@ -135,12 +126,8 @@
         'message': value.message,
         'track_timestamp_s': value.trackTimestampS,
         'react_count': value.reactCount,
-<<<<<<< HEAD
-        'is_edited': value.isEdited,
-=======
         'is_current_user_reacted': value.isCurrentUserReacted,
         'is_artist_reacted': value.isArtistReacted,
->>>>>>> 99fb10fb
         'created_at': value.createdAt,
         'updated_at': value.updatedAt,
     };
