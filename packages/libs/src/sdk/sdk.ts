--- conflicted
+++ resolved
@@ -3,6 +3,7 @@
 
 import { ResolveApi } from './api/ResolveApi'
 import { AlbumsApi } from './api/albums/AlbumsApi'
+import { ChallengesApi } from './api/challenges/ChallengesApi'
 import { ChatsApi } from './api/chats/ChatsApi'
 import { DashboardWalletUsersApi } from './api/dashboard-wallet-users/DashboardWalletUsersApi'
 import { DeveloperAppsApi } from './api/developer-apps/DeveloperAppsApi'
@@ -31,18 +32,17 @@
   AppAuth,
   RewardManagerClient
 } from './services'
+import { AntiAbuseOracle } from './services/AntiAbuseOracle/AntiAbuseOracle'
+import { AntiAbuseOracleSelector } from './services/AntiAbuseOracleSelector/AntiAbuseOracleSelector'
 import { defaultEntityManagerConfig } from './services/EntityManager/constants'
 import { Logger } from './services/Logger'
+import { SolanaRelay } from './services/Solana/SolanaRelay'
+import { SolanaRelayWalletAdapter } from './services/Solana/SolanaRelayWalletAdapter'
+import { ClaimableTokensClient } from './services/Solana/programs/ClaimableTokensClient/ClaimableTokensClient'
+import { defaultClaimableTokensConfig } from './services/Solana/programs/ClaimableTokensClient/constants'
+import { defaultRewardManagerClentConfig } from './services/Solana/programs/RewardManagerClient/constants'
 import { StorageNodeSelector } from './services/StorageNodeSelector'
 import { SdkConfig, SdkConfigSchema, ServicesContainer } from './types'
-import { SolanaRelay } from './services/Solana/SolanaRelay'
-import { ClaimableTokensClient } from './services/Solana/programs/ClaimableTokensClient/ClaimableTokensClient'
-import { SolanaRelayWalletAdapter } from './services/Solana/SolanaRelayWalletAdapter'
-import { defaultClaimableTokensConfig } from './services/Solana/programs/ClaimableTokensClient/constants'
-import { defaultRewardManagerClentConfig } from './services/Solana/programs/RewardManagerClient/constants'
-import { AntiAbuseOracleSelector } from './services/AntiAbuseOracleSelector/AntiAbuseOracleSelector'
-import { ChallengesApi } from './api/challenges/ChallengesApi'
-import { AntiAbuseOracle } from './services/AntiAbuseOracle/AntiAbuseOracle'
 
 /**
  * The Audius SDK
@@ -64,11 +64,11 @@
   const oauth =
     typeof window !== 'undefined'
       ? new OAuth({
-        appName,
-        apiKey,
-        usersApi: apis.users,
-        logger: services.logger
-      })
+          appName,
+          apiKey,
+          usersApi: apis.users,
+          logger: services.logger
+        })
       : undefined
 
   return {
@@ -110,7 +110,6 @@
 
   const defaultStorage = new Storage({ storageNodeSelector, logger })
 
-<<<<<<< HEAD
   const antiAbuseOracleSelector =
     config.services?.antiAbuseOracleSelector ??
     new AntiAbuseOracleSelector({ logger })
@@ -137,13 +136,6 @@
 
   const defaultAntiAbuseOracle = new AntiAbuseOracle({
     antiAbuseOracleSelector
-=======
-  const defaultSolana = new Solana({
-    middleware: [
-      config.services?.discoveryNodeSelector?.createMiddleware() ??
-      defaultDiscoveryNodeSelector.createMiddleware()
-    ]
->>>>>>> c3c21484
   })
 
   const defaultServices: ServicesContainer = {
