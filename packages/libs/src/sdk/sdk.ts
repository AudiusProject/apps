import { isBrowser } from 'browser-or-node'
import fetch from 'cross-fetch'

import { ResolveApi } from './api/ResolveApi'
import { AlbumsApi } from './api/albums/AlbumsApi'
import { ChatsApi } from './api/chats/ChatsApi'
import { DashboardWalletUsersApi } from './api/dashboard-wallet-users/DashboardWalletUsersApi'
import { DeveloperAppsApi } from './api/developer-apps/DeveloperAppsApi'
import { Configuration, TipsApi } from './api/generated/default'
import {
  Configuration as ConfigurationFull,
  PlaylistsApi as PlaylistsApiFull,
  ReactionsApi as ReactionsApiFull,
  SearchApi as SearchApiFull,
  TracksApi as TracksApiFull,
  UsersApi as UsersApiFull,
  TipsApi as TipsApiFull,
  TransactionsApi as TransactionsApiFull
} from './api/generated/full'
import { GrantsApi } from './api/grants/GrantsApi'
import { PlaylistsApi } from './api/playlists/PlaylistsApi'
import { TracksApi } from './api/tracks/TracksApi'
import { UsersApi } from './api/users/UsersApi'
import { addAppNameMiddleware } from './middleware'
import { OAuth } from './oauth'
import {
  DiscoveryNodeSelector,
  Auth,
  Storage,
  EntityManager,
  AppAuth
} from './services'
import { defaultEntityManagerConfig } from './services/EntityManager/constants'
import { Logger } from './services/Logger'
import { StorageNodeSelector } from './services/StorageNodeSelector'
import { SdkConfig, SdkConfigSchema, ServicesContainer } from './types'
<<<<<<< HEAD
import { DashboardWalletUsersApi } from './api/dashboard-wallet-users/DashboardWalletUsersApi'
import { Solana } from './services/Solana/Solana'
=======
>>>>>>> 858da9f0

/**
 * The Audius SDK
 */
export const sdk = (config: SdkConfig) => {
  SdkConfigSchema.parse(config)
  const { appName, apiKey } = config

  // Initialize services
  const services = initializeServices(config)

  // Initialize APIs
  const apis = initializeApis({
    appName,
    services
  })

  // Initialize OAuth
  const oauth =
    typeof window !== 'undefined'
      ? new OAuth({
          appName,
          apiKey,
          usersApi: apis.users,
          logger: services.logger
        })
      : undefined

  return {
    oauth,
    ...apis
  }
}

const initializeServices = (config: SdkConfig) => {
  const defaultLogger = new Logger()
  const logger = config.services?.logger ?? defaultLogger

  if (config.apiSecret && isBrowser) {
    logger.warn(
      "apiSecret should only be provided server side so that it isn't exposed"
    )
  }

  const defaultAuthService = config.apiKey
    ? new AppAuth(config.apiKey, config.apiSecret)
    : new Auth()

  const defaultDiscoveryNodeSelector = new DiscoveryNodeSelector({ logger })

  const storageNodeSelector =
    config.services?.storageNodeSelector ??
    new StorageNodeSelector({
      auth: config.services?.auth ?? defaultAuthService,
      discoveryNodeSelector:
        config.services?.discoveryNodeSelector ?? defaultDiscoveryNodeSelector,
      logger
    })

  const defaultEntityManager = new EntityManager({
    ...defaultEntityManagerConfig,
    discoveryNodeSelector:
      config.services?.discoveryNodeSelector ?? defaultDiscoveryNodeSelector
  })

  const defaultStorage = new Storage({ storageNodeSelector, logger })

  const defaultSolana = new Solana({
    middleware: [
      config.services?.discoveryNodeSelector?.createMiddleware() ??
        defaultDiscoveryNodeSelector.createMiddleware()
    ]
  })

  const defaultServices: ServicesContainer = {
    storageNodeSelector,
    discoveryNodeSelector: defaultDiscoveryNodeSelector,
    entityManager: defaultEntityManager,
    storage: defaultStorage,
    auth: defaultAuthService,
    solana: defaultSolana,
    logger
  }
  return { ...defaultServices, ...config.services }
}

const initializeApis = ({
  appName,
  services
}: {
  appName?: string
  services: ServicesContainer
}) => {
  const middleware = [
    addAppNameMiddleware({ appName, services }),
    services.discoveryNodeSelector.createMiddleware()
  ]
  const generatedApiClientConfig = new Configuration({
    fetchApi: fetch,
    middleware
  })

  const tracks = new TracksApi(
    generatedApiClientConfig,
    services.discoveryNodeSelector,
    services.storage,
    services.entityManager,
    services.auth,
    services.logger
  )
  const users = new UsersApi(
    generatedApiClientConfig,
    services.discoveryNodeSelector,
    services.storage,
    services.entityManager,
    services.auth,
    services.logger,
    services.solana
  )
  const albums = new AlbumsApi(
    generatedApiClientConfig,
    services.storage,
    services.entityManager,
    services.auth,
    services.logger
  )
  const playlists = new PlaylistsApi(
    generatedApiClientConfig,
    services.storage,
    services.entityManager,
    services.auth,
    services.logger
  )
  const tips = new TipsApi(generatedApiClientConfig)
  const { resolve } = new ResolveApi(generatedApiClientConfig)
  const chats = new ChatsApi(
    new Configuration({
      fetchApi: fetch,
      basePath: '',
      middleware
    }),
    services.auth,
    services.discoveryNodeSelector,
    services.logger
  )
  const grants = new GrantsApi(
    generatedApiClientConfig,
    services.entityManager,
    services.auth
  )

  const developerApps = new DeveloperAppsApi(
    generatedApiClientConfig,
    services.entityManager,
    services.auth
  )

  const dashboardWalletUsers = new DashboardWalletUsersApi(
    generatedApiClientConfig,
    services.entityManager,
    services.auth
  )

  const generatedApiClientConfigFull = new ConfigurationFull({
    fetchApi: fetch,
    middleware
  })

  const full = {
    tracks: new TracksApiFull(generatedApiClientConfigFull),
    users: new UsersApiFull(generatedApiClientConfigFull),
    search: new SearchApiFull(generatedApiClientConfigFull),
    playlists: new PlaylistsApiFull(generatedApiClientConfigFull),
    reactions: new ReactionsApiFull(generatedApiClientConfigFull),
    tips: new TipsApiFull(generatedApiClientConfigFull),
    transactions: new TransactionsApiFull(generatedApiClientConfigFull)
  }

  return {
    tracks,
    users,
    albums,
    playlists,
    tips,
    resolve,
    full,
    chats,
    grants,
    developerApps,
    dashboardWalletUsers,
    services
  }
}

export type AudiusSdk = ReturnType<typeof sdk><|MERGE_RESOLUTION|>--- conflicted
+++ resolved
@@ -34,11 +34,7 @@
 import { Logger } from './services/Logger'
 import { StorageNodeSelector } from './services/StorageNodeSelector'
 import { SdkConfig, SdkConfigSchema, ServicesContainer } from './types'
-<<<<<<< HEAD
-import { DashboardWalletUsersApi } from './api/dashboard-wallet-users/DashboardWalletUsersApi'
 import { Solana } from './services/Solana/Solana'
-=======
->>>>>>> 858da9f0
 
 /**
  * The Audius SDK
