import type { TransactionReceipt } from 'web3-core'

import type { AuthService } from '../Auth'
import type { DiscoveryNodeSelectorService } from '../DiscoveryNodeSelector'
import type { LoggerService } from '../Logger'

export type EntityManagerConfigInternal = {
  /**
   * Address of the EntityManager contract
   */
  contractAddress: string
  /**
   * The URL of the Web3 provider service
   */
  web3ProviderUrl: string
  /**
   * The URL of the Audius Identity Service, used for relays
   */
  identityServiceUrl: string
  /**
   * Whether to use discovery for relay instead of identity
   */
  useDiscoveryRelay: boolean
  /**
   * Logger service, defaults to console
   */
  logger: LoggerService
}
export type EntityManagerConfig = Partial<EntityManagerConfigInternal> & {
  /**
   * The DiscoveryNodeSelector service used to get a discovery node to confirm blocks
   */
  discoveryNodeSelector: DiscoveryNodeSelectorService
}

export type EntityManagerService = {
  manageEntity: (
    options: ManageEntityOptions
  ) => Promise<Pick<TransactionReceipt, 'blockHash' | 'blockNumber'>>
  confirmWrite: (options: {
    blockHash: string
    blockNumber: number
    confirmationTimeout?: number
    confirmationPollingInterval?: number
  }) => Promise<boolean>
  getCurrentBlock: () => Promise<{ timestamp: number }>
}

export enum Action {
  CREATE = 'Create',
  UPDATE = 'Update',
  DELETE = 'Delete',
  VERIFY = 'Verify',
  FOLLOW = 'Follow',
  UNFOLLOW = 'Unfollow',
  SAVE = 'Save',
  UNSAVE = 'Unsave',
  REPOST = 'Repost',
  UNREPOST = 'Unrepost',
  SUBSCRIBE = 'Subscribe',
  UNSUBSCRIBE = 'Unsubscribe',
  VIEW = 'View',
  VIEW_PLAYLIST = 'ViewPlaylist',
  APPROVE = 'Approve',
  REJECT = 'Reject',
  REACT = 'React',
  UNREACT = 'Unreact'
}

export enum EntityType {
  PLAYLIST = 'Playlist',
  TRACK = 'Track',
  USER = 'User',
  USER_REPLICA_SET = 'UserReplicaSet',
  NOTIFICATION = 'Notification',
  DEVELOPER_APP = 'DeveloperApp',
  GRANT = 'Grant',
  DASHBOARD_WALLET_USER = 'DashboardWalletUser',
  TIP = 'Tip',
<<<<<<< HEAD
  COMMENT = 'Comment',
  REACTION = 'Reaction'
=======
  COMMENT = 'Comment'
>>>>>>> 26b2fc9f
}

export type AdvancedOptions = {
  /**
   * Timeout confirmation of the write
   */
  confirmationTimeout?: number
  /**
   * Skip confirmation of the write
   */
  skipConfirmation?: boolean
}

export type ManageEntityOptions = {
  /**
   * The numeric user id
   */
  userId: number
  /**
   * The type of entity being modified
   */
  entityType: EntityType
  /**
   * The id of the entity
   */
  entityId: number
  /**
   * Action being performed on the entity
   */
  action: Action
  /**
   * Metadata associated with the action
   */
  metadata?: string
  /**
   * An instance of AuthService
   */
  auth: AuthService
} & AdvancedOptions

export enum BlockConfirmation {
  CONFIRMED = 'CONFIRMED',
  DENIED = 'DENIED',
  UNKNOWN = 'UNKNOWN'
}<|MERGE_RESOLUTION|>--- conflicted
+++ resolved
@@ -77,12 +77,7 @@
   GRANT = 'Grant',
   DASHBOARD_WALLET_USER = 'DashboardWalletUser',
   TIP = 'Tip',
-<<<<<<< HEAD
-  COMMENT = 'Comment',
-  REACTION = 'Reaction'
-=======
   COMMENT = 'Comment'
->>>>>>> 26b2fc9f
 }
 
 export type AdvancedOptions = {
