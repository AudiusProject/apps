import { z } from 'zod'

import { AntiAbuseOracleService } from './services/AntiAbuseOracle/types'
import type { AntiAbuseOracleSelectorService } from './services/AntiAbuseOracleSelector/types'
import type { AuthService } from './services/Auth'
import type { DiscoveryNodeSelectorService } from './services/DiscoveryNodeSelector'
import type { EntityManagerService } from './services/EntityManager'
import type { LoggerService } from './services/Logger'
<<<<<<< HEAD
import type {
  RewardManagerClient,
  ClaimableTokensClient,
  SolanaRelayService,
  SolanaWalletAdapter,
  PaymentRouterClient
} from './services/Solana'
=======
import type { SolanaRelayService, SolanaWalletAdapter } from './services/Solana'
import { ClaimableTokensClient } from './services/Solana/programs/ClaimableTokensClient'
import { RewardManagerClient } from './services/Solana/programs/RewardManagerClient'
>>>>>>> f005b254
import type { StorageService } from './services/Storage'
import type { StorageNodeSelectorService } from './services/StorageNodeSelector'

export type ServicesContainer = {
  /**
   * Service used to choose discovery node
   */
  discoveryNodeSelector: DiscoveryNodeSelectorService

  /**
   * Service used to choose storage node
   */
  storageNodeSelector: StorageNodeSelectorService

  /**
   * Service used to write and update entities on chain
   */
  entityManager: EntityManagerService

  /**
   * Service used to store and retrieve content e.g. tracks and images
   */
  storage: StorageService

  /**
   * Helpers to faciliate requests that require signatures or encryption
   */
  auth: AuthService

  /**
   * Service used to log and set a desired log level
   */
  logger: LoggerService

  /**
   * Service used to interact with the Solana relay
   */
  solanaRelay: SolanaRelayService

  /**
   * Service used to interact with the Solana blockchain
   */
  solanaWalletAdapter: SolanaWalletAdapter

  /**
   * Claimable Tokens Program client for Solana
   */
  claimableTokensClient: ClaimableTokensClient

  /**
   * Payment Router Program client for Solana
   */
  paymentRouterClient: PaymentRouterClient

  /**
   * Reward Manager Program client for Solana
   */
  rewardManagerClient: RewardManagerClient

  /**
   * Service used to choose a healthy Anti Abuse Oracle
   */
  antiAbuseOracleSelector: AntiAbuseOracleSelectorService

  /**
   * Service used to interact with Anti Abuse Oracle
   */
  antiAbuseOracle: AntiAbuseOracleService
}

/**
 * SDK configuration schema that requires API keypairs
 */
const DevAppSchema = z.object({
  /**
   * Your app name
   */
  appName: z.optional(z.string()),
  /**
   * Services injection
   */
  services: z.optional(z.custom<Partial<ServicesContainer>>()),
  /**
   * API key, required for writes
   */
  apiKey: z.string().min(1),
  /**
   * API secret, required for writes
   */
  apiSecret: z.optional(z.string().min(1)),
  /**
   * Target environment
   * @internal
   */
  environment: z.enum(['development', 'staging', 'production']).optional()
})

const CustomAppSchema = z.object({
  /**
   * Your app name
   */
  appName: z.string().min(1),
  /**
   * Services injection
   */
  services: z.optional(z.custom<Partial<ServicesContainer>>()),
  /**
   * API key, required for writes
   */
  apiKey: z.optional(z.string().min(1)),
  /**
   * API secret, required for writes
   */
  apiSecret: z.optional(z.string().min(1)),
  /**
   * Target environment
   * @internal
   */
  environment: z.enum(['development', 'staging', 'production']).optional()
})

export const SdkConfigSchema = z.union([DevAppSchema, CustomAppSchema])

export type SdkConfig = z.infer<typeof SdkConfigSchema><|MERGE_RESOLUTION|>--- conflicted
+++ resolved
@@ -6,19 +6,13 @@
 import type { DiscoveryNodeSelectorService } from './services/DiscoveryNodeSelector'
 import type { EntityManagerService } from './services/EntityManager'
 import type { LoggerService } from './services/Logger'
-<<<<<<< HEAD
 import type {
-  RewardManagerClient,
-  ClaimableTokensClient,
+  PaymentRouterClient,
   SolanaRelayService,
-  SolanaWalletAdapter,
-  PaymentRouterClient
+  SolanaWalletAdapter
 } from './services/Solana'
-=======
-import type { SolanaRelayService, SolanaWalletAdapter } from './services/Solana'
 import { ClaimableTokensClient } from './services/Solana/programs/ClaimableTokensClient'
 import { RewardManagerClient } from './services/Solana/programs/RewardManagerClient'
->>>>>>> f005b254
 import type { StorageService } from './services/Storage'
 import type { StorageNodeSelectorService } from './services/StorageNodeSelector'
 
