--- conflicted
+++ resolved
@@ -17,19 +17,7 @@
 import urlJoin, { PathArg } from 'proper-url-join/es/index.js'
 import type { TransactionReceipt } from 'web3-core'
 
-<<<<<<< HEAD
-import {
-  DiscoveryNodeSelector,
-  FetchError,
-  Genre,
-  Middleware,
-  Mood,
-  ResponseError
-} from '../../sdk'
 import { CurrentUser } from '../../userStateManager'
-=======
-import type { CurrentUser, UserStateManager } from '../../userStateManager'
->>>>>>> 1509835a
 import { CollectionMetadata, Nullable, User, Utils } from '../../utils'
 import type { LocalStorage } from '../../utils/localStorage'
 import type { EthContracts } from '../ethContracts'
