--- conflicted
+++ resolved
@@ -39,11 +39,7 @@
 import { Drawers } from './Drawers'
 import ErrorBoundary from './ErrorBoundary'
 import { ThemeProvider } from './ThemeProvider'
-<<<<<<< HEAD
-=======
-import { AudiusTrpcProvider } from './TrpcProvider'
 import { initSentry, navigationIntegration } from './sentry'
->>>>>>> 032af7ab
 
 initSentry()
 
