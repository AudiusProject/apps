import { BottomSheetModalProvider } from '@gorhom/bottom-sheet'
import { PortalProvider, PortalHost } from '@gorhom/portal'
import * as Sentry from '@sentry/react-native'
import { QueryClientProvider } from '@tanstack/react-query'
import { Platform, UIManager } from 'react-native'
import { GestureHandlerRootView } from 'react-native-gesture-handler'
import {
  SafeAreaProvider,
  initialWindowMetrics
} from 'react-native-safe-area-context'
import TrackPlayer from 'react-native-track-player'
import { Provider } from 'react-redux'
import { useEffectOnce } from 'react-use'
import { PersistGate } from 'redux-persist/integration/react'

import { CommentDrawerProvider } from 'app/components/comments/CommentDrawerContext'
import NavigationContainer from 'app/components/navigation-container'
import { NotificationReminder } from 'app/components/notification-reminder/NotificationReminder'
import OAuthWebView from 'app/components/oauth/OAuthWebView'
import { RateCtaReminder } from 'app/components/rate-cta-drawer/RateCtaReminder'
import { Toasts } from 'app/components/toasts'
import { useEnterForeground } from 'app/hooks/useAppState'
import { incrementSessionCount } from 'app/hooks/useSessionCount'
import { RootScreen } from 'app/screens/root-screen'
<<<<<<< HEAD
// import { WalletConnectProvider } from 'app/screens/wallet-connect'
=======
>>>>>>> c7696d89
import { queryClient } from 'app/services/query-client'
import { persistor, store } from 'app/store'
import {
  forceRefreshConnectivity,
  subscribeToNetworkStatusUpdates
} from 'app/utils/reachability'

import { AppContextProvider } from './AppContextProvider'
import { AudiusQueryProvider } from './AudiusQueryProvider'
import { Drawers } from './Drawers'
import ErrorBoundary from './ErrorBoundary'
import { ThemeProvider } from './ThemeProvider'
import { initSentry, navigationIntegration } from './sentry'

initSentry()

const Airplay = Platform.select({
  ios: () => require('../components/audio/Airplay').default,
  android: () => () => null
})?.()

// Need to enable this flag for LayoutAnimation to work on Android
if (Platform.OS === 'android') {
  if (UIManager.setLayoutAnimationEnabledExperimental) {
    UIManager.setLayoutAnimationEnabledExperimental(true)
  }
}

// Increment the session count when the App.tsx code is first run
incrementSessionCount()

const App = () => {
  useEffectOnce(() => {
    subscribeToNetworkStatusUpdates()
    TrackPlayer.setupPlayer({ autoHandleInterruptions: true })
  })

  useEnterForeground(() => {
    forceRefreshConnectivity()
  })

  return (
    <AppContextProvider>
      <SafeAreaProvider initialMetrics={initialWindowMetrics}>
        <Provider store={store}>
          <AudiusQueryProvider>
            <QueryClientProvider client={queryClient}>
              <PersistGate loading={null} persistor={persistor}>
                <ThemeProvider>
<<<<<<< HEAD
                  {/* <WalletConnectProvider> */}
=======
>>>>>>> c7696d89
                  <GestureHandlerRootView style={{ flex: 1 }}>
                    <PortalProvider>
                      <ErrorBoundary>
                        <NavigationContainer
                          navigationIntegration={navigationIntegration}
                        >
                          <BottomSheetModalProvider>
                            <CommentDrawerProvider>
                              <Toasts />
                              <Airplay />
                              <RootScreen />
                              <Drawers />
                              <OAuthWebView />
                              <NotificationReminder />
                              <RateCtaReminder />
                              <PortalHost name='ChatReactionsPortal' />
                            </CommentDrawerProvider>
                          </BottomSheetModalProvider>
                          <PortalHost name='DrawerPortal' />
                        </NavigationContainer>
                      </ErrorBoundary>
                    </PortalProvider>
                  </GestureHandlerRootView>
<<<<<<< HEAD
                  {/* </WalletConnectProvider> */}
=======
>>>>>>> c7696d89
                </ThemeProvider>
              </PersistGate>
            </QueryClientProvider>
          </AudiusQueryProvider>
        </Provider>
      </SafeAreaProvider>
    </AppContextProvider>
  )
}

const AppWithSentry = Sentry.wrap(App)

export { AppWithSentry as App }<|MERGE_RESOLUTION|>--- conflicted
+++ resolved
@@ -22,10 +22,6 @@
 import { useEnterForeground } from 'app/hooks/useAppState'
 import { incrementSessionCount } from 'app/hooks/useSessionCount'
 import { RootScreen } from 'app/screens/root-screen'
-<<<<<<< HEAD
-// import { WalletConnectProvider } from 'app/screens/wallet-connect'
-=======
->>>>>>> c7696d89
 import { queryClient } from 'app/services/query-client'
 import { persistor, store } from 'app/store'
 import {
@@ -75,10 +71,6 @@
             <QueryClientProvider client={queryClient}>
               <PersistGate loading={null} persistor={persistor}>
                 <ThemeProvider>
-<<<<<<< HEAD
-                  {/* <WalletConnectProvider> */}
-=======
->>>>>>> c7696d89
                   <GestureHandlerRootView style={{ flex: 1 }}>
                     <PortalProvider>
                       <ErrorBoundary>
@@ -102,10 +94,6 @@
                       </ErrorBoundary>
                     </PortalProvider>
                   </GestureHandlerRootView>
-<<<<<<< HEAD
-                  {/* </WalletConnectProvider> */}
-=======
->>>>>>> c7696d89
                 </ThemeProvider>
               </PersistGate>
             </QueryClientProvider>
