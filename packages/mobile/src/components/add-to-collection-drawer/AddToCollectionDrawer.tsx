--- conflicted
+++ resolved
@@ -1,16 +1,9 @@
 import { useCallback, useState } from 'react'
 
 import {
-<<<<<<< HEAD
-  useCurrentAccount,
-  selectNameSortedPlaylistsAndAlbums,
-  useCurrentAccountUser,
-  useCollections
-=======
   useCurrentUserId,
   useUserAlbums,
   useUserPlaylists
->>>>>>> 6323bb4c
 } from '@audius/common/api'
 import type { Collection } from '@audius/common/models'
 import { CreatePlaylistSource } from '@audius/common/models'
@@ -67,28 +60,6 @@
   const [filter, setFilter] = useState('')
   const { data: currentUserId } = useCurrentUserId()
 
-  const { data: nameSortedPlaylistsAndAlbums } = useCurrentAccount({
-    select: (account) => selectNameSortedPlaylistsAndAlbums(account)
-  })
-  const { data: currentUser } = useCurrentAccountUser()
-
-  const accountCollectionsToAddTo = useMemo(() => {
-    if (!nameSortedPlaylistsAndAlbums) return []
-    const collections =
-      collectionType === 'album'
-        ? nameSortedPlaylistsAndAlbums.albums
-        : nameSortedPlaylistsAndAlbums.playlists
-    const userCollections = collections.filter(
-      (collection) => collection.user.id === currentUser?.user_id
-    )
-    return filter
-      ? fuzzySearch(filter, userCollections, 3, (collection) => collection.name)
-      : userCollections
-  }, [nameSortedPlaylistsAndAlbums, collectionType, currentUser, filter])
-  const { data: fullCollectionsToAddTo } = useCollections(
-    accountCollectionsToAddTo.map((c) => c.id)
-  )
-
   const messages = getMessages(collectionType)
 
   const useUserCollections = isAlbumType ? useUserAlbums : useUserPlaylists
@@ -104,15 +75,12 @@
     query: filter
   })
 
-<<<<<<< HEAD
-=======
   const handleLoadMore = useCallback(() => {
     if (!isFetchingNextPage && hasNextPage) {
       fetchNextPage()
     }
   }, [isFetchingNextPage, hasNextPage, fetchNextPage])
 
->>>>>>> 6323bb4c
   const handleAddToNewCollection = useCallback(() => {
     const metadata = {
       playlist_name: trackTitle ?? messages.newCollection
@@ -213,11 +181,7 @@
           }
           ListFooterComponent={renderFooter}
           contentContainerStyle={styles.cardList}
-<<<<<<< HEAD
-          collection={fullCollectionsToAddTo}
-=======
           collection={collections}
->>>>>>> 6323bb4c
           showCreateCollectionTile
           renderItem={renderCard}
           onEndReached={handleLoadMore}
