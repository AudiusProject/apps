import { useRef, useEffect, useCallback, useState } from 'react'

<<<<<<< HEAD
import type { CommonState, Nullable, Queueable, Track } from '@audius/common'
=======
import { useAppContext } from '@audius/common/context'
import { SquareSizes } from '@audius/common/models'
import type { ID, Track } from '@audius/common/models'
import { FeatureFlags } from '@audius/common/services'
import type { QueryParams } from '@audius/common/services'
>>>>>>> 85181d04
import {
  accountSelectors,
  cacheTracksSelectors,
  cacheUsersSelectors,
  savedPageTracksLineupActions,
  queueActions,
  queueSelectors,
  RepeatMode,
  reachabilitySelectors,
  tracksSocialActions,
  playerActions,
  playerSelectors,
  playbackRateValueMap,
  playbackPositionActions,
  playbackPositionSelectors,
  gatedContentSelectors
} from '@audius/common/store'
import type { Queueable, CommonState } from '@audius/common/store'
import {
  Genre,
  encodeHashId,
  shallowCompare,
  removeNullable,
  getQueryParams,
  getTrackPreviewDuration
} from '@audius/common/utils'
import type { Nullable } from '@audius/common/utils'
import { isEqual } from 'lodash'
import TrackPlayer, {
  AppKilledPlaybackBehavior,
  Capability,
  Event,
  State,
  usePlaybackState,
  useTrackPlayerEvents,
  RepeatMode as TrackPlayerRepeatMode,
  TrackType
} from 'react-native-track-player'
import { useDispatch, useSelector } from 'react-redux'
import { useAsync, usePrevious } from 'react-use'

import { DEFAULT_IMAGE_URL } from 'app/components/image/TrackImage'
import { getImageSourceOptimistic } from 'app/hooks/useContentNodeImage'
import { useIsOfflineModeEnabled } from 'app/hooks/useIsOfflineModeEnabled'
import { useFeatureFlag } from 'app/hooks/useRemoteConfig'
import { apiClient } from 'app/services/audius-api-client'
import { audiusBackendInstance } from 'app/services/audius-backend-instance'
import {
  getLocalAudioPath,
  getLocalTrackCoverArtPath
} from 'app/services/offline-downloader'
import { DOWNLOAD_REASON_FAVORITES } from 'app/store/offline-downloads/constants'
import {
  getOfflineTrackStatus,
  getIsCollectionMarkedForDownload
} from 'app/store/offline-downloads/selectors'
import {
  addOfflineEntries,
  OfflineDownloadStatus
} from 'app/store/offline-downloads/slice'

import { useSavePodcastProgress } from './useSavePodcastProgress'

const { getUserId } = accountSelectors
const { getUsers } = cacheUsersSelectors
const { getTracks } = cacheTracksSelectors
const {
  getPlaying,
  getSeek,
  getCurrentTrack,
  getCounter,
  getPlaybackRate,
  getUid
} = playerSelectors
const { setTrackPosition } = playbackPositionActions
const { getUserTrackPositions } = playbackPositionSelectors
const { recordListen } = tracksSocialActions
const {
  getIndex,
  getOrder,
  getSource,
  getCollectionId,
  getRepeat,
  getShuffle
} = queueSelectors
const { getIsReachable } = reachabilitySelectors

const { getNftAccessSignatureMap } = gatedContentSelectors

// TODO: These constants are the same in now playing drawer. Move them to shared location
const SKIP_DURATION_SEC = 15
const RESTART_THRESHOLD_SEC = 3
const RECORD_LISTEN_SECONDS = 1

const TRACK_END_BUFFER = 2

const defaultCapabilities = [
  Capability.Play,
  Capability.Pause,
  Capability.SkipToNext,
  Capability.SkipToPrevious
]
const longFormContentCapabilities = [
  ...defaultCapabilities,
  Capability.JumpForward,
  Capability.JumpBackward
]

// Set options for controlling music on the lock screen when the app is in the background
const updatePlayerOptions = async (isLongFormContent = false) => {
  const coreCapabilities = isLongFormContent
    ? longFormContentCapabilities
    : defaultCapabilities
  return await TrackPlayer.updateOptions({
    // Media controls capabilities
    capabilities: [...coreCapabilities, Capability.Stop, Capability.SeekTo],
    // Capabilities that will show up when the notification is in the compact form on Android
    compactCapabilities: coreCapabilities,
    // Notification form capabilities
    notificationCapabilities: coreCapabilities,
    android: {
      appKilledPlaybackBehavior:
        AppKilledPlaybackBehavior.StopPlaybackAndRemoveNotification
    }
  })
}

const playerEvents = [
  Event.PlaybackError,
  Event.PlaybackProgressUpdated,
  Event.PlaybackQueueEnded,
  Event.PlaybackActiveTrackChanged,
  Event.RemotePlay,
  Event.RemotePause,
  Event.RemoteNext,
  Event.RemotePrevious,
  Event.RemoteJumpForward,
  Event.RemoteJumpBackward,
  Event.RemoteSeek
]

const unlistedTrackFallbackTrackData = {
  url: 'url',
  type: TrackType.Default,
  title: '',
  artist: '',
  genre: '',
  artwork: '',
  imageUrl: '',
  duration: 0
}

type QueueableTrack = {
  track: Nullable<Track>
} & Pick<Queueable, 'isPreview'>

export const AudioPlayer = () => {
  const { isEnabled: isNewPodcastControlsEnabled } = useFeatureFlag(
    FeatureFlags.PODCAST_CONTROL_UPDATES_ENABLED,
    FeatureFlags.PODCAST_CONTROL_UPDATES_ENABLED_FALLBACK
  )
  const playbackState = usePlaybackState()
  const track = useSelector(getCurrentTrack)
  const playing = useSelector(getPlaying)
  const seek = useSelector(getSeek)
  const counter = useSelector(getCounter)
  const repeatMode = useSelector(getRepeat)
  const playbackRate = useSelector(getPlaybackRate)
  const currentUserId = useSelector(getUserId)
  const uid = useSelector(getUid)
  const previousUid = usePrevious(uid)
  const trackPositions = useSelector((state: CommonState) =>
    getUserTrackPositions(state, { userId: currentUserId })
  )

  const isReachable = useSelector(getIsReachable)
  const isNotReachable = isReachable === false
  const isOfflineModeEnabled = useIsOfflineModeEnabled()
  const nftAccessSignatureMap = useSelector(getNftAccessSignatureMap)
  const { storageNodeSelector } = useAppContext()

  // Queue Things
  const queueIndex = useSelector(getIndex)
  const queueShuffle = useSelector(getShuffle)
  const queueOrder = useSelector(getOrder)
  const queueSource = useSelector(getSource)
  const queueCollectionId = useSelector(getCollectionId)
  const queueTrackUids = queueOrder.map((trackData) => trackData.uid)
  const queueTrackIds = queueOrder.map((trackData) => trackData.id)
  const queueTrackMap = useSelector(
    (state) => getTracks(state, { uids: queueTrackUids }),
    shallowCompare
  )
  const queueTracks: QueueableTrack[] = queueOrder.map(({ id, isPreview }) => ({
    track: queueTrackMap[id] as Nullable<Track>,
    isPreview
  }))
  const queueTrackOwnerIds = queueTracks
    .map(({ track }) => track?.owner_id)
    .filter(removeNullable)

  const queueTrackOwnersMap = useSelector(
    (state) => getUsers(state, { ids: queueTrackOwnerIds }),
    shallowCompare
  )

  const isCollectionMarkedForDownload = useSelector(
    getIsCollectionMarkedForDownload(
      queueSource === savedPageTracksLineupActions.prefix
        ? DOWNLOAD_REASON_FAVORITES
        : queueCollectionId?.toString()
    )
  )
  const wasCollectionMarkedForDownload = usePrevious(
    isCollectionMarkedForDownload
  )
  const didOfflineToggleChange =
    isCollectionMarkedForDownload !== wasCollectionMarkedForDownload

  // A map from trackId to offline availability
  const offlineAvailabilityByTrackId = useSelector((state) => {
    const offlineTrackStatus = getOfflineTrackStatus(state)
    return queueTrackIds.reduce((result, id) => {
      if (offlineTrackStatus[id] === OfflineDownloadStatus.SUCCESS) {
        return {
          ...result,
          [id]: true
        }
      }
      return result
    }, {})
  }, isEqual)

  const dispatch = useDispatch()

  const isLongFormContentRef = useRef<boolean>(false)
  const [isAudioSetup, setIsAudioSetup] = useState(false)

  const play = useCallback(() => dispatch(playerActions.play()), [dispatch])
  const pause = useCallback(() => dispatch(playerActions.pause()), [dispatch])
  const next = useCallback(() => dispatch(queueActions.next()), [dispatch])
  const previous = useCallback(
    () => dispatch(queueActions.previous()),
    [dispatch]
  )
  const reset = useCallback(
    () => dispatch(playerActions.reset({ shouldAutoplay: false })),
    [dispatch]
  )
  const updateQueueIndex = useCallback(
    (index: number) => dispatch(queueActions.updateIndex({ index })),
    [dispatch]
  )
  const updatePlayerInfo = useCallback(
    ({
      previewing,
      trackId,
      uid
    }: {
      previewing: boolean
      trackId: number
      uid: string
    }) => {
      dispatch(playerActions.set({ previewing, trackId, uid }))
    },
    [dispatch]
  )

  // Perform initial setup for the track player
  useAsync(async () => {
    try {
      await updatePlayerOptions()
    } catch (e) {
      // The player has already been set up
    }
    setIsAudioSetup(true)
  }, [])

  // When component unmounts (App is closed), reset
  useEffect(() => {
    return () => {
      reset()
    }
  }, [reset])

<<<<<<< HEAD
=======
  // Map of user signature for gated tracks
  const [gatedQueryParamsMap, setGatedQueryParamsMap] = useState<{
    [trackId: ID]: QueryParams
  }>({})

  const handleGatedQueryParams = useCallback(
    async (tracks: QueueableTrack[]) => {
      const queryParamsMap: { [trackId: ID]: QueryParams } = {}

      for (const { track } of tracks) {
        if (!track) {
          continue
        }
        const trackId = track.track_id

        if (gatedQueryParamsMap[trackId]) {
          queryParamsMap[trackId] = gatedQueryParamsMap[trackId]
        } else {
          const nftAccessSignature = nftAccessSignatureMap[trackId]?.mp3 ?? null
          queryParamsMap[trackId] = await getQueryParams({
            audiusBackendInstance,
            nftAccessSignature
          })
        }
      }

      setGatedQueryParamsMap(queryParamsMap)
      return queryParamsMap
    },
    [nftAccessSignatureMap, gatedQueryParamsMap, setGatedQueryParamsMap]
  )

>>>>>>> 85181d04
  useTrackPlayerEvents(playerEvents, async (event) => {
    const duration = (await TrackPlayer.getProgress()).duration
    const position = (await TrackPlayer.getProgress()).position

    if (event.type === Event.PlaybackError) {
      console.error(`TrackPlayer Playback Error:`, event)
    }

    if (event.type === Event.RemotePlay || event.type === Event.RemotePause) {
      playing ? pause() : play()
    }
    if (event.type === Event.RemoteNext) next()
    if (event.type === Event.RemotePrevious) {
      if (position > RESTART_THRESHOLD_SEC) {
        setSeekPosition(0)
      } else {
        previous()
      }
    }

    if (event.type === Event.RemoteSeek) {
      setSeekPosition(event.position)
    }
    if (event.type === Event.RemoteJumpForward) {
      setSeekPosition(Math.min(duration, position + SKIP_DURATION_SEC))
    }
    if (event.type === Event.RemoteJumpBackward) {
      setSeekPosition(Math.max(0, position - SKIP_DURATION_SEC))
    }

    if (event.type === Event.PlaybackQueueEnded) {
      // TODO: Queue ended, what should done here?
    }

    if (event.type === Event.PlaybackActiveTrackChanged) {
      const playerIndex = await TrackPlayer.getActiveTrackIndex()
      if (playerIndex === undefined) return

      // Update queue and player state if the track player auto plays next track
      if (playerIndex !== queueIndex) {
        if (queueShuffle) {
          // TODO: There will be a very short period where the next track in the queue is played instead of the next shuffle track.
          // Figure out how to call next earlier
          next()
        } else {
          const { track, isPreview } = queueTracks[playerIndex] ?? {}

          // Skip track if user does not have access i.e. for an unlocked gated track
          if (!track?.access?.stream) {
            next()
          } else {
            // Track Player natively went to the next track
            // Update queue info and handle playback position updates
            updateQueueIndex(playerIndex)
            updatePlayerInfo({
              previewing: !!isPreview,
              trackId: track.track_id,
              uid: queueTrackUids[playerIndex]
            })

            const isLongFormContent =
              track?.genre === Genre.PODCASTS ||
              track?.genre === Genre.AUDIOBOOKS
            const trackPosition = trackPositions?.[track.track_id]
            if (trackPosition?.status === 'IN_PROGRESS') {
              dispatch(
                playerActions.seek({ seconds: trackPosition.playbackPosition })
              )
            } else if (isNewPodcastControlsEnabled && isLongFormContent) {
              dispatch(
                setTrackPosition({
                  userId: currentUserId,
                  trackId: track.track_id,
                  positionInfo: {
                    status: 'IN_PROGRESS',
                    playbackPosition: 0
                  }
                })
              )
            }
          }
        }
      }

      const isLongFormContent =
        queueTracks[playerIndex]?.track?.genre === Genre.PODCASTS ||
        queueTracks[playerIndex]?.track?.genre === Genre.AUDIOBOOKS
      if (isLongFormContent !== isLongFormContentRef.current) {
        isLongFormContentRef.current = isLongFormContent
        // Update playback rate based on if the track is a podcast or not
        const newRate = isLongFormContent
          ? playbackRateValueMap[playbackRate]
          : 1.0
        await TrackPlayer.setRate(newRate)
        // Update lock screen and notification controls
        await updatePlayerOptions(isLongFormContent)
      }

      // Handle track end event
      if (
        isNewPodcastControlsEnabled &&
        event?.lastPosition !== undefined &&
        event?.index !== undefined
      ) {
        const { track } = queueTracks[event.index] ?? {}
        const isLongFormContent =
          track?.genre === Genre.PODCASTS || track?.genre === Genre.AUDIOBOOKS
        const isAtEndOfTrack =
          track?.duration &&
          event.lastPosition >= track.duration - TRACK_END_BUFFER

        if (isLongFormContent && isAtEndOfTrack) {
          dispatch(
            setTrackPosition({
              userId: currentUserId,
              trackId: track.track_id,
              positionInfo: {
                status: 'COMPLETED',
                playbackPosition: 0
              }
            })
          )
        }
      }
    }
  })

  // Record play effect
  useEffect(() => {
    const trackId = track?.track_id
    if (!trackId) return

    const playCounterTimeout = setTimeout(() => {
      if (isReachable) {
        dispatch(recordListen(trackId))
      } else if (isOfflineModeEnabled) {
        dispatch(
          addOfflineEntries({ items: [{ type: 'play-count', id: trackId }] })
        )
      }
    }, RECORD_LISTEN_SECONDS)

    return () => clearTimeout(playCounterTimeout)
  }, [counter, dispatch, isOfflineModeEnabled, isReachable, track?.track_id])

  const seekToRef = useRef<number | null>(null)

  const setSeekPosition = useCallback(async (seekPos = 0) => {
    const currentState = await TrackPlayer.getState()
    const isSeekableState =
      currentState === State.Playing || currentState === State.Ready

    // Delay calling seekTo if we are not currently in a seekable state
    // Delayed seeking is handle in handlePlayerStateChange
    if (isSeekableState) {
      TrackPlayer.seekTo(seekPos)
    } else {
      seekToRef.current = seekPos
    }
  }, [])

  const handlePlayerStateChange = useCallback(async ({ state }) => {
    const inSeekableState = state === State.Playing || state === State.Ready
    const seekRefValue = seekToRef.current

    if (inSeekableState && seekRefValue !== null) {
      TrackPlayer.seekTo(seekRefValue)
      seekToRef.current = null
    }
  }, [])

  TrackPlayer.addEventListener(Event.PlaybackState, handlePlayerStateChange)

  // Seek handler
  useEffect(() => {
    if (seek !== null) {
      setSeekPosition(seek)
    }
    // eslint-disable-next-line react-hooks/exhaustive-deps
  }, [seek])

  // Keep track of the track index the last time counter was updated
  const counterTrackIndex = useRef<number | null>(null)

  const resetPositionForSameTrack = useCallback(() => {
    // NOTE: Make sure that we only set seek position to 0 when we are restarting a track
    if (queueIndex === counterTrackIndex.current) setSeekPosition(0)
    counterTrackIndex.current = queueIndex
  }, [queueIndex, setSeekPosition])

  const counterRef = useRef<number | null>(null)

  // Restart (counter) handler
  useEffect(() => {
    if (counter !== counterRef.current) {
      counterRef.current = counter
      resetPositionForSameTrack()
    }
  }, [counter, resetPositionForSameTrack])

  // Ref to keep track of the queue in the track player vs the queue in state
  const queueListRef = useRef<string[]>([])

  // A ref to the enqueue task to await before either requeing or appending to queue
  const enqueueTracksJobRef = useRef<Promise<void>>()
  // A way to abort the enqeue tracks job if a new lineup is played
  const abortEnqueueControllerRef = useRef(new AbortController())
  // The ref of trackQueryParams to avoid re-generating query params for the same track
  const trackQueryParams = useRef({})

  const handleQueueChange = useCallback(async () => {
    const refUids = queueListRef.current
    if (queueIndex === -1) {
      return
    }
    if (isEqual(refUids, queueTrackUids) && !didOfflineToggleChange) {
      return
    }

    queueListRef.current = queueTrackUids

    // Checks to allow for continuous playback while making queue updates
    // Check if we are appending to the end of the queue
    const isQueueAppend =
      refUids.length > 0 &&
      isEqual(queueTrackUids.slice(0, refUids.length), refUids)

    // If not an append, cancel the enqueue task first
    if (!isQueueAppend) {
      abortEnqueueControllerRef.current.abort()
    }
    // wait for enqueue task to either shut down or finish
    if (enqueueTracksJobRef.current) {
      await enqueueTracksJobRef.current
    }

    // Re-init the abort controller now that the enqueue job is done
    abortEnqueueControllerRef.current = new AbortController()

    // TODO: Queue removal logic was firing too often previously and causing playback issues when at the end of queues. Need to fix
    // Check if we are removing from the end of the queue
    // const isQueueRemoval =
    //   refUids.length > 0 &&
    //   isEqual(refUids.slice(0, queueTrackUids.length), queueTrackUids)

    // if (isQueueRemoval) {
    //   // NOTE: There might be a case where we are trying to remove the currently playing track.
    //   // Shouldn't be possible, but need to keep an eye out for that
    //   const startingRemovalIndex = queueTrackUids.length
    //   const removalLength = refUids.length - queueTrackUids.length
    //   const removalIndexArray = range(removalLength).map(
    //     (i) => i + startingRemovalIndex
    //   )
    //   await TrackPlayer.remove(removalIndexArray)
    //   await TrackPlayer.skip(queueIndex)
    //   return
    // }

    const newQueueTracks = isQueueAppend
      ? queueTracks.slice(refUids.length)
      : queueTracks

    const makeTrackData = async ({ track, isPreview }: QueueableTrack) => {
      if (!track) {
        return unlistedTrackFallbackTrackData
      }
      const trackOwner = queueTrackOwnersMap[track.owner_id]
      const trackId = track.track_id
      const offlineTrackAvailable =
        trackId && isOfflineModeEnabled && offlineAvailabilityByTrackId[trackId]

      // Get Track url
      let url: string
      if (offlineTrackAvailable && isCollectionMarkedForDownload) {
        const audioFilePath = getLocalAudioPath(trackId)
        url = `file://${audioFilePath}`
      } else {
        let queryParams = trackQueryParams.current[trackId]

        if (!queryParams) {
          const nftAccessSignature = nftAccessSignatureMap[trackId]
          queryParams = await getQueryParams({
            audiusBackendInstance,
            nftAccessSignature
          })
          trackQueryParams.current[trackId] = queryParams
        }

        queryParams = { ...queryParams, preview: isPreview }

        url = apiClient.makeUrl(
          `/tracks/${encodeHashId(track.track_id)}/stream`,
          queryParams
        )
      }

      const localTrackImageSource =
        isNotReachable && track
          ? { uri: `file://${getLocalTrackCoverArtPath(trackId.toString())}` }
          : undefined

      const cid = track ? track.cover_art_sizes || track.cover_art : null

      const imageUrl =
        cid && storageNodeSelector
          ? getImageSourceOptimistic({
              cid,
              endpoints: storageNodeSelector.getNodes(cid),
              size: SquareSizes.SIZE_1000_BY_1000,
              localSource: localTrackImageSource
            })?.uri ?? DEFAULT_IMAGE_URL
          : DEFAULT_IMAGE_URL

      return {
        url,
        type: TrackType.Default,
        title: track.title,
        artist: trackOwner.name,
        genre: track.genre,
        date: track.created_at,
        artwork: imageUrl,
        duration: isPreview ? getTrackPreviewDuration(track) : track.duration
      }
    }

    // Enqueue tracks using 'middle-out' to ensure user can ready skip forward or backwards
    const enqueueTracks = async (
      queuableTracks: QueueableTrack[],
      queueIndex = 0
    ) => {
      let currentPivot = 1
      while (
        queueIndex - currentPivot > 0 ||
        queueIndex + currentPivot < queueTracks.length
      ) {
        if (abortEnqueueControllerRef.current.signal.aborted) {
          return
        }

        const nextTrack = queuableTracks[queueIndex + currentPivot]
        if (nextTrack) {
          await TrackPlayer.add(await makeTrackData(nextTrack))
        }

        const previousTrack = queuableTracks[queueIndex - currentPivot]
        if (previousTrack) {
          await TrackPlayer.add(await makeTrackData(previousTrack), 0)
        }
        currentPivot++
      }
    }

    if (isQueueAppend) {
      enqueueTracksJobRef.current = enqueueTracks(newQueueTracks)
      await enqueueTracksJobRef.current
      enqueueTracksJobRef.current = undefined
    } else {
      await TrackPlayer.reset()

      const firstTrack = newQueueTracks[queueIndex]
      if (!firstTrack) return
      await TrackPlayer.add(await makeTrackData(firstTrack))

      if (playing) {
        await TrackPlayer.play()
      }

      enqueueTracksJobRef.current = enqueueTracks(newQueueTracks, queueIndex)
      await enqueueTracksJobRef.current
      enqueueTracksJobRef.current = undefined
    }
  }, [
    queueIndex,
    queueTrackUids,
    didOfflineToggleChange,
    queueTracks,
    queueTrackOwnersMap,
    isOfflineModeEnabled,
    offlineAvailabilityByTrackId,
    isCollectionMarkedForDownload,
    isNotReachable,
    storageNodeSelector,
    nftAccessSignatureMap,
    playing
  ])

  const handleQueueIdxChange = useCallback(async () => {
    const playerIdx = await TrackPlayer.getActiveTrackIndex()
    const queue = await TrackPlayer.getQueue()

    await enqueueTracksJobRef.current

    if (
      queueIndex !== -1 &&
      queueIndex !== playerIdx &&
      queueIndex < queue.length
    ) {
      await TrackPlayer.skip(queueIndex)
    }
  }, [queueIndex])

  const handleTogglePlay = useCallback(async () => {
    if (playbackState.state === State.Playing && !playing) {
      await TrackPlayer.pause()
    } else if (
      (playbackState.state === State.Paused ||
        playbackState.state === State.Ready ||
        playbackState.state === State.Stopped) &&
      playing
    ) {
      await TrackPlayer.play()
    }
  }, [playbackState, playing])

  const handleStop = useCallback(async () => {
    TrackPlayer.reset()
  }, [])

  const handleRepeatModeChange = useCallback(async () => {
    if (repeatMode === RepeatMode.SINGLE) {
      await TrackPlayer.setRepeatMode(TrackPlayerRepeatMode.Track)
    } else if (repeatMode === RepeatMode.ALL) {
      await TrackPlayer.setRepeatMode(TrackPlayerRepeatMode.Queue)
    } else {
      await TrackPlayer.setRepeatMode(TrackPlayerRepeatMode.Off)
    }
  }, [repeatMode])

  const handlePlaybackRateChange = useCallback(async () => {
    if (!isLongFormContentRef.current) return
    await TrackPlayer.setRate(playbackRateValueMap[playbackRate])
  }, [playbackRate])

  useEffect(() => {
    if (isAudioSetup) {
      handleRepeatModeChange()
    }
  }, [handleRepeatModeChange, repeatMode, isAudioSetup])

  useEffect(() => {
    if (isAudioSetup) {
      handleQueueChange()
    }
  }, [handleQueueChange, queueTrackUids, isAudioSetup])

  useEffect(() => {
    if (isAudioSetup) {
      handleQueueIdxChange()
    }
  }, [handleQueueIdxChange, queueIndex, isAudioSetup])

  useEffect(() => {
    if (isAudioSetup) {
      handleTogglePlay()
    }
  }, [handleTogglePlay, playing, isAudioSetup])

  useEffect(() => {
    handlePlaybackRateChange()
  }, [handlePlaybackRateChange, playbackRate])

  useEffect(() => {
    // Stop playback if we have unloaded a uid from the player
    if (previousUid && !uid && !playing) {
      handleStop()
    }
  }, [handleStop, playing, uid, previousUid])

  useSavePodcastProgress()

  return null
}<|MERGE_RESOLUTION|>--- conflicted
+++ resolved
@@ -1,14 +1,9 @@
 import { useRef, useEffect, useCallback, useState } from 'react'
 
-<<<<<<< HEAD
-import type { CommonState, Nullable, Queueable, Track } from '@audius/common'
-=======
 import { useAppContext } from '@audius/common/context'
 import { SquareSizes } from '@audius/common/models'
-import type { ID, Track } from '@audius/common/models'
+import type { Track } from '@audius/common/models'
 import { FeatureFlags } from '@audius/common/services'
-import type { QueryParams } from '@audius/common/services'
->>>>>>> 85181d04
 import {
   accountSelectors,
   cacheTracksSelectors,
@@ -294,41 +289,6 @@
     }
   }, [reset])
 
-<<<<<<< HEAD
-=======
-  // Map of user signature for gated tracks
-  const [gatedQueryParamsMap, setGatedQueryParamsMap] = useState<{
-    [trackId: ID]: QueryParams
-  }>({})
-
-  const handleGatedQueryParams = useCallback(
-    async (tracks: QueueableTrack[]) => {
-      const queryParamsMap: { [trackId: ID]: QueryParams } = {}
-
-      for (const { track } of tracks) {
-        if (!track) {
-          continue
-        }
-        const trackId = track.track_id
-
-        if (gatedQueryParamsMap[trackId]) {
-          queryParamsMap[trackId] = gatedQueryParamsMap[trackId]
-        } else {
-          const nftAccessSignature = nftAccessSignatureMap[trackId]?.mp3 ?? null
-          queryParamsMap[trackId] = await getQueryParams({
-            audiusBackendInstance,
-            nftAccessSignature
-          })
-        }
-      }
-
-      setGatedQueryParamsMap(queryParamsMap)
-      return queryParamsMap
-    },
-    [nftAccessSignatureMap, gatedQueryParamsMap, setGatedQueryParamsMap]
-  )
-
->>>>>>> 85181d04
   useTrackPlayerEvents(playerEvents, async (event) => {
     const duration = (await TrackPlayer.getProgress()).duration
     const position = (await TrackPlayer.getProgress()).position
@@ -609,7 +569,7 @@
         let queryParams = trackQueryParams.current[trackId]
 
         if (!queryParams) {
-          const nftAccessSignature = nftAccessSignatureMap[trackId]
+          const nftAccessSignature = nftAccessSignatureMap[trackId]?.mp3 ?? null
           queryParams = await getQueryParams({
             audiusBackendInstance,
             nftAccessSignature
