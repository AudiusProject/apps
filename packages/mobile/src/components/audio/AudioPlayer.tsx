import { useRef, useEffect, useCallback, useState } from 'react'

import { useAppContext } from '@audius/common/context'
import { Name, SquareSizes } from '@audius/common/models'
import type { Track } from '@audius/common/models'
import { FeatureFlags } from '@audius/common/services'
import {
  accountSelectors,
  cacheTracksSelectors,
  cacheUsersSelectors,
  savedPageTracksLineupActions,
  queueActions,
  queueSelectors,
  RepeatMode,
  reachabilitySelectors,
  tracksSocialActions,
  playerActions,
  playerSelectors,
  playbackRateValueMap,
  playbackPositionActions,
  playbackPositionSelectors,
  gatedContentSelectors,
  calculatePlayerBehavior,
  PlayerBehavior,
  cacheTracksActions
} from '@audius/common/store'
import type { Queueable, CommonState } from '@audius/common/store'
import {
  Genre,
  encodeHashId,
  shallowCompare,
  removeNullable,
  getQueryParams,
  getTrackPreviewDuration
} from '@audius/common/utils'
import type { Nullable } from '@audius/common/utils'
import { isEqual } from 'lodash'
import TrackPlayer, {
  AppKilledPlaybackBehavior,
  Capability,
  Event,
  State,
  useTrackPlayerEvents,
  RepeatMode as TrackPlayerRepeatMode,
  TrackType,
  useIsPlaying
} from 'react-native-track-player'
import { useDispatch, useSelector } from 'react-redux'
import { useAsync, usePrevious } from 'react-use'

import { DEFAULT_IMAGE_URL } from 'app/components/image/TrackImage'
import { getImageSourceOptimistic } from 'app/hooks/useContentNodeImage'
import { useFeatureFlag } from 'app/hooks/useRemoteConfig'
import { make, track as analyticsTrack } from 'app/services/analytics'
import { apiClient } from 'app/services/audius-api-client'
import { audiusBackendInstance } from 'app/services/audius-backend-instance'
import {
  getLocalAudioPath,
  getLocalTrackCoverArtPath
} from 'app/services/offline-downloader'
import { DOWNLOAD_REASON_FAVORITES } from 'app/store/offline-downloads/constants'
import {
  getOfflineTrackStatus,
  getIsCollectionMarkedForDownload
} from 'app/store/offline-downloads/selectors'
import {
  addOfflineEntries,
  OfflineDownloadStatus
} from 'app/store/offline-downloads/slice'

import { useChromecast } from './GoogleCast'
import { useSavePodcastProgress } from './useSavePodcastProgress'

const { getUserId } = accountSelectors
const { getUsers } = cacheUsersSelectors
const { getTracks, getTrackStreamUrls } = cacheTracksSelectors
const { setStreamUrls } = cacheTracksActions
const {
  getPlaying,
  getSeek,
  getCurrentTrack,
  getCounter,
  getPlaybackRate,
  getUid
} = playerSelectors
const { setTrackPosition } = playbackPositionActions
const { getUserTrackPositions } = playbackPositionSelectors
const { recordListen } = tracksSocialActions
const { getPlayerBehavior } = queueSelectors
const {
  getIndex,
  getOrder,
  getSource,
  getCollectionId,
  getRepeat,
  getShuffle
} = queueSelectors
const { getIsReachable } = reachabilitySelectors

const { getNftAccessSignatureMap } = gatedContentSelectors

// TODO: These constants are the same in now playing drawer. Move them to shared location
const SKIP_DURATION_SEC = 15
const RESTART_THRESHOLD_SEC = 3
const RECORD_LISTEN_SECONDS = 1

const TRACK_END_BUFFER = 2

const defaultCapabilities = [
  Capability.Play,
  Capability.Pause,
  Capability.SkipToNext,
  Capability.SkipToPrevious
]
const longFormContentCapabilities = [
  ...defaultCapabilities,
  Capability.JumpForward,
  Capability.JumpBackward
]

// Set options for controlling music on the lock screen when the app is in the background
const updatePlayerOptions = async (isLongFormContent = false) => {
  const coreCapabilities = isLongFormContent
    ? longFormContentCapabilities
    : defaultCapabilities
  return await TrackPlayer.updateOptions({
    // Media controls capabilities
    capabilities: [...coreCapabilities, Capability.Stop, Capability.SeekTo],
    // Capabilities that will show up when the notification is in the compact form on Android
    compactCapabilities: coreCapabilities,
    // Notification form capabilities
    notificationCapabilities: coreCapabilities,
    android: {
      appKilledPlaybackBehavior:
        AppKilledPlaybackBehavior.StopPlaybackAndRemoveNotification
    }
  })
}

const playerEvents = [
  Event.PlaybackError,
  Event.PlaybackProgressUpdated,
  Event.PlaybackQueueEnded,
  Event.PlaybackActiveTrackChanged,
  Event.RemotePlay,
  Event.RemotePause,
  Event.RemoteNext,
  Event.RemotePrevious,
  Event.RemoteJumpForward,
  Event.RemoteJumpBackward,
  Event.RemoteSeek
]

const unlistedTrackFallbackTrackData = {
  url: 'url',
  type: TrackType.Default,
  title: '',
  artist: '',
  genre: '',
  artwork: '',
  imageUrl: '',
  duration: 0
}

type QueueableTrack = {
  track: Nullable<Track>
} & Pick<Queueable, 'playerBehavior'>

export const AudioPlayer = () => {
  const { isEnabled: isNewPodcastControlsEnabled } = useFeatureFlag(
    FeatureFlags.PODCAST_CONTROL_UPDATES_ENABLED,
    FeatureFlags.PODCAST_CONTROL_UPDATES_ENABLED_FALLBACK
  )
  const { isEnabled: usePrefetchedStreamUrls } = useFeatureFlag(
    FeatureFlags.PREFETCH_STREAM_URLS
  )
  const track = useSelector(getCurrentTrack)
  const playing = useSelector(getPlaying)
  const seek = useSelector(getSeek)
  const counter = useSelector(getCounter)
  const repeatMode = useSelector(getRepeat)
  const playbackRate = useSelector(getPlaybackRate)
  const currentUserId = useSelector(getUserId)
  const uid = useSelector(getUid)
  const playerBehavior = useSelector(getPlayerBehavior)
  const previousUid = usePrevious(uid)
  const previousPlayerBehavior =
    usePrevious(playerBehavior) || PlayerBehavior.FULL_OR_PREVIEW
  const trackPositions = useSelector((state: CommonState) =>
    getUserTrackPositions(state, { userId: currentUserId })
  )

  const isReachable = useSelector(getIsReachable)
  const isNotReachable = isReachable === false
  const nftAccessSignatureMap = useSelector(getNftAccessSignatureMap)
  const { storageNodeSelector } = useAppContext()

  useChromecast()

  // Queue Things
  const queueIndex = useSelector(getIndex)
  const queueShuffle = useSelector(getShuffle)
  const queueOrder = useSelector(getOrder)
  const queueSource = useSelector(getSource)
  const queueCollectionId = useSelector(getCollectionId)
  const queueTrackUids = queueOrder.map((trackData) => trackData.uid)
  const queueTrackIds = queueOrder.map((trackData) => trackData.id)
  const queueTrackMap = useSelector(
    (state) => getTracks(state, { uids: queueTrackUids }),
    shallowCompare
  )
  const queueTracks: QueueableTrack[] = queueOrder.map(
    ({ id, playerBehavior }) => ({
      track: queueTrackMap[id] as Nullable<Track>,
      playerBehavior
    })
  )
  const queueTrackOwnerIds = queueTracks
    .map(({ track }) => track?.owner_id)
    .filter(removeNullable)

  const queueTrackOwnersMap = useSelector(
    (state) => getUsers(state, { ids: queueTrackOwnerIds }),
    shallowCompare
  )

  const isCollectionMarkedForDownload = useSelector(
    getIsCollectionMarkedForDownload(
      queueSource === savedPageTracksLineupActions.prefix
        ? DOWNLOAD_REASON_FAVORITES
        : queueCollectionId?.toString()
    )
  )
  const wasCollectionMarkedForDownload = usePrevious(
    isCollectionMarkedForDownload
  )
  const didOfflineToggleChange =
    isCollectionMarkedForDownload !== wasCollectionMarkedForDownload

  const didPlayerBehaviorChange = previousPlayerBehavior !== playerBehavior

  // A map from trackId to offline availability
  const offlineAvailabilityByTrackId = useSelector((state) => {
    const offlineTrackStatus = getOfflineTrackStatus(state)
    return queueTrackIds.reduce((result, id) => {
      if (offlineTrackStatus[id] === OfflineDownloadStatus.SUCCESS) {
        return {
          ...result,
          [id]: true
        }
      }
      return result
    }, {})
  }, isEqual)

  const dispatch = useDispatch()

  const isLongFormContentRef = useRef<boolean>(false)
  const [isAudioSetup, setIsAudioSetup] = useState(false)

  const play = useCallback(() => dispatch(playerActions.play()), [dispatch])
  const pause = useCallback(() => dispatch(playerActions.pause()), [dispatch])
  const next = useCallback(() => dispatch(queueActions.next()), [dispatch])
  const previous = useCallback(
    () => dispatch(queueActions.previous()),
    [dispatch]
  )

  const trackStreamUrls = useSelector(getTrackStreamUrls)
  const isUsingPrefetchUrl =
    trackStreamUrls[track?.track_id ?? -1] !== undefined &&
    usePrefetchedStreamUrls
  const reset = useCallback(
    () => dispatch(playerActions.reset({ shouldAutoplay: false })),
    [dispatch]
  )
  const updateQueueIndex = useCallback(
    (index: number) => dispatch(queueActions.updateIndex({ index })),
    [dispatch]
  )
  const updatePlayerInfo = useCallback(
    ({
      previewing,
      trackId,
      uid
    }: {
      previewing: boolean
      trackId: number
      uid: string
    }) => {
      dispatch(playerActions.set({ previewing, trackId, uid }))
    },
    [dispatch]
  )

  const [bufferStartTime, setBufferStartTime] = useState<number>()

  const { bufferingDuringPlay } = useIsPlaying() // react-native-track-player hook

  const previousBufferingState = usePrevious(bufferingDuringPlay)

  useEffect(() => {
    // Keep redux buffering status in sync with react-native-track-player's buffering status
    // Only need to dispatch when the value actually changes so we check against the previous value
    if (
      bufferingDuringPlay !== undefined &&
      bufferingDuringPlay !== previousBufferingState
    ) {
      dispatch(playerActions.setBuffering({ buffering: bufferingDuringPlay }))
      if (!bufferingDuringPlay && bufferStartTime) {
        const bufferDuration = Math.ceil(performance.now() - bufferStartTime)
        analyticsTrack(
          make({ eventName: Name.BUFFERING_TIME, duration: bufferDuration })
        )
        setBufferStartTime(undefined)
      }
    }
  }, [
    bufferStartTime,
    bufferingDuringPlay,
    dispatch,
    previousBufferingState,
    track
  ])

  const makeTrackData = useCallback(
    async (
      { track, playerBehavior }: QueueableTrack,
      noPrefetch?: boolean // option to opt out of prefetched stream urls (see error handling method)
    ) => {
      if (!track) {
        return unlistedTrackFallbackTrackData
      }

      const trackOwner = queueTrackOwnersMap[track.owner_id]
      const trackId = track.track_id
      const offlineTrackAvailable =
        trackId && offlineAvailabilityByTrackId[trackId]

      const { shouldPreview } = calculatePlayerBehavior(track, playerBehavior)

      // Get Track url
      let url: string

      // If we pre-fetched a stream url, prefer to use that
      const trackStreamUrl = trackStreamUrls[trackId]
      if (offlineTrackAvailable && isCollectionMarkedForDownload) {
        const audioFilePath = getLocalAudioPath(trackId)
        url = `file://${audioFilePath}`
      } else if (trackStreamUrl && usePrefetchedStreamUrls && !noPrefetch) {
        url = trackStreamUrl
      } else {
        let queryParams = trackQueryParams.current[trackId]

        if (!queryParams) {
          const nftAccessSignature = nftAccessSignatureMap[trackId]?.mp3 ?? null
          queryParams = await getQueryParams({
            audiusBackendInstance,
            nftAccessSignature,
            userId: currentUserId
          })
          trackQueryParams.current[trackId] = queryParams
        }

        queryParams = { ...queryParams, preview: shouldPreview }

        url = apiClient.makeUrl(
          `/tracks/${encodeHashId(track.track_id)}/stream`,
          queryParams
        )
      }

      const localTrackImageSource =
        isNotReachable && track
          ? { uri: `file://${getLocalTrackCoverArtPath(trackId.toString())}` }
          : undefined

      const cid = track ? track.cover_art_sizes || track.cover_art : null

      const imageUrl =
        cid && storageNodeSelector
          ? getImageSourceOptimistic({
              cid,
              endpoints: storageNodeSelector.getNodes(cid),
              size: SquareSizes.SIZE_1000_BY_1000,
              localSource: localTrackImageSource
            })?.uri ?? DEFAULT_IMAGE_URL
          : DEFAULT_IMAGE_URL

      return {
        url,
        type: TrackType.Default,
        title: track.title,
        artist: trackOwner.name,
        genre: track.genre,
        date: track.created_at,
        artwork: imageUrl,
        duration: shouldPreview
          ? getTrackPreviewDuration(track)
          : track.duration
      }
    },
    [
      currentUserId,
      isCollectionMarkedForDownload,
      isNotReachable,
<<<<<<< HEAD
      isOfflineModeEnabled,
      usePrefetchedStreamUrls,
=======
      isPerformanceExperimentEnabled,
>>>>>>> 31b70485
      nftAccessSignatureMap,
      offlineAvailabilityByTrackId,
      queueTrackOwnersMap,
      storageNodeSelector,
      trackStreamUrls
    ]
  )

  // Perform initial setup for the track player
  useAsync(async () => {
    try {
      await updatePlayerOptions()
    } catch (e) {
      // The player has already been set up
    }
    setIsAudioSetup(true)
  }, [])

  // When component unmounts (App is closed), reset
  useEffect(() => {
    return () => {
      reset()
    }
  }, [reset])

  useTrackPlayerEvents(playerEvents, async (event) => {
    const duration = (await TrackPlayer.getProgress()).duration
    const position = (await TrackPlayer.getProgress()).position

    if (event.type === Event.PlaybackError) {
      console.error(`TrackPlayer Playback Error:`, event)
      // Special recoverable case where the player was using a prefetched url but it failed
      if (isUsingPrefetchUrl && track) {
        // Unset the broken stream url, we don't want to accidentally use it again
        dispatch(setStreamUrls({ [track.track_id]: undefined }))
        // Get an updated track without a prefetched url
        const updatedTrack = await makeTrackData(
          {
            track,
            playerBehavior
          },
          true
        )
        TrackPlayer.load(updatedTrack)
      }
    }

    if (event.type === Event.RemotePlay || event.type === Event.RemotePause) {
      playing ? pause() : play()
    }
    if (event.type === Event.RemoteNext) next()
    if (event.type === Event.RemotePrevious) {
      if (position > RESTART_THRESHOLD_SEC) {
        setSeekPosition(0)
      } else {
        previous()
      }
    }

    if (event.type === Event.RemoteSeek) {
      setSeekPosition(event.position)
    }
    if (event.type === Event.RemoteJumpForward) {
      setSeekPosition(Math.min(duration, position + SKIP_DURATION_SEC))
    }
    if (event.type === Event.RemoteJumpBackward) {
      setSeekPosition(Math.max(0, position - SKIP_DURATION_SEC))
    }

    if (event.type === Event.PlaybackQueueEnded) {
      // TODO: Queue ended, what should done here?
    }

    if (event.type === Event.PlaybackActiveTrackChanged) {
      setBufferStartTime(performance.now())
      await enqueueTracksJobRef.current
      const playerIndex = await TrackPlayer.getActiveTrackIndex()
      if (playerIndex === undefined) return

      // Update queue and player state if the track player auto plays next track
      if (playerIndex > queueIndex) {
        if (queueShuffle) {
          // TODO: There will be a very short period where the next track in the queue is played instead of the next shuffle track.
          // Figure out how to call next earlier
          next()
        } else {
          const { track, playerBehavior } = queueTracks[playerIndex] ?? {}

          const { shouldSkip, shouldPreview } = calculatePlayerBehavior(
            track,
            playerBehavior
          )

          // Skip track if user does not have access i.e. for an unlocked gated track
          if (!track || shouldSkip) {
            next()
          } else {
            // Track Player natively went to the next track
            // Update queue info and handle playback position updates
            updateQueueIndex(playerIndex)
            updatePlayerInfo({
              previewing: shouldPreview,
              trackId: track.track_id,
              uid: queueTrackUids[playerIndex]
            })

            const isLongFormContent =
              track?.genre === Genre.PODCASTS ||
              track?.genre === Genre.AUDIOBOOKS
            const trackPosition = trackPositions?.[track.track_id]
            if (trackPosition?.status === 'IN_PROGRESS') {
              dispatch(
                playerActions.seek({ seconds: trackPosition.playbackPosition })
              )
            } else if (isNewPodcastControlsEnabled && isLongFormContent) {
              dispatch(
                setTrackPosition({
                  userId: currentUserId,
                  trackId: track.track_id,
                  positionInfo: {
                    status: 'IN_PROGRESS',
                    playbackPosition: 0
                  }
                })
              )
            }
          }
        }
      }

      const isLongFormContent =
        queueTracks[playerIndex]?.track?.genre === Genre.PODCASTS ||
        queueTracks[playerIndex]?.track?.genre === Genre.AUDIOBOOKS
      if (isLongFormContent !== isLongFormContentRef.current) {
        isLongFormContentRef.current = isLongFormContent
        // Update playback rate based on if the track is a podcast or not
        const newRate = isLongFormContent
          ? playbackRateValueMap[playbackRate]
          : 1.0
        await TrackPlayer.setRate(newRate)
        // Update lock screen and notification controls
        await updatePlayerOptions(isLongFormContent)
      }

      // Handle track end event
      if (
        isNewPodcastControlsEnabled &&
        event?.lastPosition !== undefined &&
        event?.index !== undefined
      ) {
        const { track } = queueTracks[event.index] ?? {}
        const isLongFormContent =
          track?.genre === Genre.PODCASTS || track?.genre === Genre.AUDIOBOOKS
        const isAtEndOfTrack =
          track?.duration &&
          event.lastPosition >= track.duration - TRACK_END_BUFFER

        if (isLongFormContent && isAtEndOfTrack) {
          dispatch(
            setTrackPosition({
              userId: currentUserId,
              trackId: track.track_id,
              positionInfo: {
                status: 'COMPLETED',
                playbackPosition: 0
              }
            })
          )
        }
      }
    }
  })

  // Record play effect
  useEffect(() => {
    const trackId = track?.track_id
    if (!trackId) return

    const playCounterTimeout = setTimeout(() => {
      if (isReachable) {
        dispatch(recordListen(trackId))
      } else {
        dispatch(
          addOfflineEntries({ items: [{ type: 'play-count', id: trackId }] })
        )
      }
    }, RECORD_LISTEN_SECONDS)

    return () => clearTimeout(playCounterTimeout)
  }, [counter, dispatch, isReachable, track?.track_id])

  const seekToRef = useRef<number | null>(null)

  const setSeekPosition = useCallback(async (seekPos = 0) => {
    const currentState = await TrackPlayer.getState()
    const isSeekableState =
      currentState === State.Playing || currentState === State.Ready

    // Delay calling seekTo if we are not currently in a seekable state
    // Delayed seeking is handle in handlePlayerStateChange
    if (isSeekableState) {
      TrackPlayer.seekTo(seekPos)
    } else {
      seekToRef.current = seekPos
    }
  }, [])

  const handlePlayerStateChange = useCallback(async ({ state }) => {
    const inSeekableState = state === State.Playing || state === State.Ready
    const seekRefValue = seekToRef.current

    if (inSeekableState && seekRefValue !== null) {
      TrackPlayer.seekTo(seekRefValue)
      seekToRef.current = null
    }
  }, [])

  TrackPlayer.addEventListener(Event.PlaybackState, handlePlayerStateChange)

  // Seek handler
  useEffect(() => {
    if (seek !== null) {
      setSeekPosition(seek)
    }
    // eslint-disable-next-line react-hooks/exhaustive-deps
  }, [seek])

  // Keep track of the track index the last time counter was updated
  const counterTrackIndex = useRef<number | null>(null)

  const resetPositionForSameTrack = useCallback(() => {
    // NOTE: Make sure that we only set seek position to 0 when we are restarting a track
    if (queueIndex === counterTrackIndex.current) setSeekPosition(0)
    counterTrackIndex.current = queueIndex
  }, [queueIndex, setSeekPosition])

  const counterRef = useRef<number | null>(null)

  // Restart (counter) handler
  useEffect(() => {
    if (counter !== counterRef.current) {
      counterRef.current = counter
      resetPositionForSameTrack()
    }
  }, [counter, resetPositionForSameTrack])

  // Ref to keep track of the queue in the track player vs the queue in state
  const queueListRef = useRef<string[]>([])

  // A ref to the enqueue task to await before either requeing or appending to queue
  const enqueueTracksJobRef = useRef<Promise<void>>()
  // A way to abort the enqeue tracks job if a new lineup is played
  const abortEnqueueControllerRef = useRef(new AbortController())
  // The ref of trackQueryParams to avoid re-generating query params for the same track
  const trackQueryParams = useRef({})

  const handleQueueChange = useCallback(async () => {
    const refUids = queueListRef.current
    if (queueIndex === -1) {
      return
    }
    if (
      isEqual(refUids, queueTrackUids) &&
      !didOfflineToggleChange &&
      !didPlayerBehaviorChange
    ) {
      return
    }

    queueListRef.current = queueTrackUids

    // Checks to allow for continuous playback while making queue updates
    // Check if we are appending to the end of the queue
    const isQueueAppend =
      refUids.length > 0 &&
      isEqual(queueTrackUids.slice(0, refUids.length), refUids) &&
      !didPlayerBehaviorChange

    // If not an append, cancel the enqueue task first
    if (!isQueueAppend) {
      abortEnqueueControllerRef.current.abort()
    }
    // wait for enqueue task to either shut down or finish
    if (enqueueTracksJobRef.current) {
      await enqueueTracksJobRef.current
    }

    // Re-init the abort controller now that the enqueue job is done
    abortEnqueueControllerRef.current = new AbortController()

    // TODO: Queue removal logic was firing too often previously and causing playback issues when at the end of queues. Need to fix
    // Check if we are removing from the end of the queue
    // const isQueueRemoval =
    //   refUids.length > 0 &&
    //   isEqual(refUids.slice(0, queueTrackUids.length), queueTrackUids)

    // if (isQueueRemoval) {
    //   // NOTE: There might be a case where we are trying to remove the currently playing track.
    //   // Shouldn't be possible, but need to keep an eye out for that
    //   const startingRemovalIndex = queueTrackUids.length
    //   const removalLength = refUids.length - queueTrackUids.length
    //   const removalIndexArray = range(removalLength).map(
    //     (i) => i + startingRemovalIndex
    //   )
    //   await TrackPlayer.remove(removalIndexArray)
    //   await TrackPlayer.skip(queueIndex)
    //   return
    // }

    const newQueueTracks = isQueueAppend
      ? queueTracks.slice(refUids.length)
      : queueTracks

    // Enqueue tracks using 'middle-out' to ensure user can ready skip forward or backwards
    const enqueueTracks = async (
      queuableTracks: QueueableTrack[],
      queueIndex = -1
    ) => {
      let currentPivot = 1
      while (
        queueIndex - currentPivot >= 0 ||
        queueIndex + currentPivot < queueTracks.length
      ) {
        if (abortEnqueueControllerRef.current.signal.aborted) {
          return
        }

        const nextTrack = queuableTracks[queueIndex + currentPivot]
        if (nextTrack) {
          await TrackPlayer.add(await makeTrackData(nextTrack))
        }

        const previousTrack = queuableTracks[queueIndex - currentPivot]
        if (previousTrack) {
          await TrackPlayer.add(await makeTrackData(previousTrack), 0)
        }
        currentPivot++
      }
    }

    if (isQueueAppend) {
      enqueueTracksJobRef.current = enqueueTracks(newQueueTracks)
      await enqueueTracksJobRef.current
      enqueueTracksJobRef.current = undefined
    } else {
      await TrackPlayer.reset()

      await TrackPlayer.play()

      const firstTrack = newQueueTracks[queueIndex]
      if (!firstTrack) return

      await TrackPlayer.add(await makeTrackData(firstTrack))

      enqueueTracksJobRef.current = enqueueTracks(newQueueTracks, queueIndex)
      await enqueueTracksJobRef.current
      enqueueTracksJobRef.current = undefined
    }
  }, [
    queueIndex,
    queueTrackUids,
    didOfflineToggleChange,
    didPlayerBehaviorChange,
    queueTracks,
    makeTrackData
  ])

  const handleQueueIdxChange = useCallback(async () => {
    await enqueueTracksJobRef.current
    const playerIdx = await TrackPlayer.getActiveTrackIndex()
    const queue = await TrackPlayer.getQueue()

    if (
      queueIndex !== -1 &&
      queueIndex !== playerIdx &&
      queueIndex < queue.length
    ) {
      await TrackPlayer.skip(queueIndex)
    }
  }, [queueIndex])

  const handleTogglePlay = useCallback(async () => {
    if (playing) {
      await TrackPlayer.play()
    } else {
      await TrackPlayer.pause()
    }
  }, [playing])

  const handleStop = useCallback(async () => {
    TrackPlayer.reset()
  }, [])

  const handleRepeatModeChange = useCallback(async () => {
    if (repeatMode === RepeatMode.SINGLE) {
      await TrackPlayer.setRepeatMode(TrackPlayerRepeatMode.Track)
    } else if (repeatMode === RepeatMode.ALL) {
      await TrackPlayer.setRepeatMode(TrackPlayerRepeatMode.Queue)
    } else {
      await TrackPlayer.setRepeatMode(TrackPlayerRepeatMode.Off)
    }
  }, [repeatMode])

  const handlePlaybackRateChange = useCallback(async () => {
    if (!isLongFormContentRef.current) return
    await TrackPlayer.setRate(playbackRateValueMap[playbackRate])
  }, [playbackRate])

  useEffect(() => {
    if (isAudioSetup) {
      handleRepeatModeChange()
    }
  }, [handleRepeatModeChange, repeatMode, isAudioSetup])

  useEffect(() => {
    if (isAudioSetup) {
      handleQueueChange()
    }
  }, [handleQueueChange, queueTrackUids, isAudioSetup])

  useAsync(async () => {
    if (isAudioSetup && didPlayerBehaviorChange) {
      const updatedTrack = await makeTrackData(queueTracks[queueIndex])
      await TrackPlayer.load(updatedTrack)
      updatePlayerInfo({
        previewing: calculatePlayerBehavior(
          queueTracks[queueIndex].track,
          queueTracks[queueIndex].playerBehavior
        ).shouldPreview,
        trackId: queueTracks[queueIndex].track?.track_id ?? 0,
        uid: queueTrackUids[queueIndex]
      })
    }
  }, [didPlayerBehaviorChange])

  useEffect(() => {
    if (isAudioSetup) {
      handleQueueIdxChange()
    }
  }, [handleQueueIdxChange, queueIndex, isAudioSetup])

  useEffect(() => {
    if (isAudioSetup) {
      handleTogglePlay()
    }
  }, [handleTogglePlay, playing, isAudioSetup])

  useEffect(() => {
    handlePlaybackRateChange()
  }, [handlePlaybackRateChange, playbackRate])

  useEffect(() => {
    // Stop playback if we have unloaded a uid from the player
    if (previousUid && !uid && !playing) {
      handleStop()
    }
  }, [handleStop, playing, uid, previousUid])

  useSavePodcastProgress()

  return null
}<|MERGE_RESOLUTION|>--- conflicted
+++ resolved
@@ -404,12 +404,7 @@
       currentUserId,
       isCollectionMarkedForDownload,
       isNotReachable,
-<<<<<<< HEAD
-      isOfflineModeEnabled,
       usePrefetchedStreamUrls,
-=======
-      isPerformanceExperimentEnabled,
->>>>>>> 31b70485
       nftAccessSignatureMap,
       offlineAvailabilityByTrackId,
       queueTrackOwnersMap,
