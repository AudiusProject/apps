import { useRef, useEffect, useCallback, useState } from 'react'

<<<<<<< HEAD
import { Name, SquareSizes } from '@audius/common/models'
=======
import { Name } from '@audius/common/models'
>>>>>>> 14971073
import type { Track } from '@audius/common/models'
import {
  accountSelectors,
  cacheTracksSelectors,
  cacheUsersSelectors,
  savedPageTracksLineupActions,
  queueActions,
  queueSelectors,
  RepeatMode,
  reachabilitySelectors,
  tracksSocialActions,
  playerActions,
  playerSelectors,
  playbackRateValueMap,
  playbackPositionActions,
  playbackPositionSelectors,
  gatedContentSelectors,
  calculatePlayerBehavior,
  PlayerBehavior
} from '@audius/common/store'
import type { Queueable, CommonState } from '@audius/common/store'
import {
  Genre,
  shallowCompare,
  removeNullable,
  getTrackPreviewDuration
} from '@audius/common/utils'
import type { Nullable } from '@audius/common/utils'
import { Id, OptionalId } from '@audius/sdk'
import { getMirrorStreamUrl } from '@audius/web/src/common/store/player/sagas'
import { isEqual } from 'lodash'
import TrackPlayer, {
  AppKilledPlaybackBehavior,
  Capability,
  Event,
  State,
  useTrackPlayerEvents,
  RepeatMode as TrackPlayerRepeatMode,
  TrackType,
  useIsPlaying
} from 'react-native-track-player'
import { useDispatch, useSelector } from 'react-redux'
import { useAsync, usePrevious } from 'react-use'

import { make, track as analyticsTrack } from 'app/services/analytics'
import { audiusBackendInstance } from 'app/services/audius-backend-instance'
import {
  getLocalAudioPath,
  getLocalTrackCoverArtPath
} from 'app/services/offline-downloader'
import { audiusSdk } from 'app/services/sdk/audius-sdk'
import { DOWNLOAD_REASON_FAVORITES } from 'app/store/offline-downloads/constants'
import {
  getOfflineTrackStatus,
  getIsCollectionMarkedForDownload
} from 'app/store/offline-downloads/selectors'
import {
  addOfflineEntries,
  OfflineDownloadStatus
} from 'app/store/offline-downloads/slice'

import { useChromecast } from './GoogleCast'
import { useSavePodcastProgress } from './useSavePodcastProgress'

export const DEFAULT_IMAGE_URL =
  'https://download.audius.co/static-resources/preview-image.jpg'

const { getUserId } = accountSelectors
const { getUsers } = cacheUsersSelectors
const { getTracks } = cacheTracksSelectors
const {
  getPlaying,
  getSeek,
  getCurrentTrack,
  getCounter,
  getPlaybackRate,
  getUid
} = playerSelectors
const { setTrackPosition } = playbackPositionActions
const { getUserTrackPositions } = playbackPositionSelectors
const { recordListen } = tracksSocialActions
const { getPlayerBehavior } = queueSelectors
const {
  getIndex,
  getOrder,
  getSource,
  getCollectionId,
  getRepeat,
  getShuffle
} = queueSelectors
const { getIsReachable } = reachabilitySelectors

const { getNftAccessSignatureMap } = gatedContentSelectors

// TODO: These constants are the same in now playing drawer. Move them to shared location
const SKIP_DURATION_SEC = 15
const RESTART_THRESHOLD_SEC = 3
const RECORD_LISTEN_SECONDS = 1

const TRACK_END_BUFFER = 2

const defaultCapabilities = [
  Capability.Play,
  Capability.Pause,
  Capability.SkipToNext,
  Capability.SkipToPrevious
]
const longFormContentCapabilities = [
  ...defaultCapabilities,
  Capability.JumpForward,
  Capability.JumpBackward
]

// Set options for controlling music on the lock screen when the app is in the background
const updatePlayerOptions = async (isLongFormContent = false) => {
  const coreCapabilities = isLongFormContent
    ? longFormContentCapabilities
    : defaultCapabilities
  return await TrackPlayer.updateOptions({
    // Media controls capabilities
    capabilities: [...coreCapabilities, Capability.Stop, Capability.SeekTo],
    // Capabilities that will show up when the notification is in the compact form on Android
    compactCapabilities: coreCapabilities,
    // Notification form capabilities
    notificationCapabilities: coreCapabilities,
    android: {
      appKilledPlaybackBehavior:
        AppKilledPlaybackBehavior.StopPlaybackAndRemoveNotification
    }
  })
}

const playerEvents = [
  Event.PlaybackError,
  Event.PlaybackProgressUpdated,
  Event.PlaybackQueueEnded,
  Event.PlaybackActiveTrackChanged,
  Event.RemotePlay,
  Event.RemotePause,
  Event.RemoteNext,
  Event.RemotePrevious,
  Event.RemoteJumpForward,
  Event.RemoteJumpBackward,
  Event.RemoteSeek
]

const unlistedTrackFallbackTrackData = {
  url: 'url',
  type: TrackType.Default,
  title: '',
  artist: '',
  genre: '',
  artwork: '',
  imageUrl: '',
  duration: 0
}

type QueueableTrack = {
  track: Nullable<Track>
} & Pick<Queueable, 'playerBehavior'>

export const AudioPlayer = () => {
  const track = useSelector(getCurrentTrack)
  const playing = useSelector(getPlaying)
  const seek = useSelector(getSeek)
  const counter = useSelector(getCounter)
  const repeatMode = useSelector(getRepeat)
  const playbackRate = useSelector(getPlaybackRate)
  const currentUserId = useSelector(getUserId)
  const uid = useSelector(getUid)
  const playerBehavior = useSelector(getPlayerBehavior)
  const previousUid = usePrevious(uid)
  const previousPlayerBehavior =
    usePrevious(playerBehavior) || PlayerBehavior.FULL_OR_PREVIEW
  const trackPositions = useSelector((state: CommonState) =>
    getUserTrackPositions(state, { userId: currentUserId })
  )
  const [retries, setRetries] = useState(0)

  const isReachable = useSelector(getIsReachable)
  const isNotReachable = isReachable === false
  const nftAccessSignatureMap = useSelector(getNftAccessSignatureMap)

  useChromecast()

  // Queue Things
  const queueIndex = useSelector(getIndex)
  const queueShuffle = useSelector(getShuffle)
  const queueOrder = useSelector(getOrder)
  const queueSource = useSelector(getSource)
  const queueCollectionId = useSelector(getCollectionId)
  const queueTrackUids = queueOrder.map((trackData) => trackData.uid)
  const queueTrackIds = queueOrder.map((trackData) => trackData.id)
  const queueTrackMap = useSelector(
    (state) => getTracks(state, { uids: queueTrackUids }),
    shallowCompare
  )
  const queueTracks: QueueableTrack[] = queueOrder.map(
    ({ id, playerBehavior }) => ({
      track: queueTrackMap[id] as Nullable<Track>,
      playerBehavior
    })
  )
  const queueTrackOwnerIds = queueTracks
    .map(({ track }) => track?.owner_id)
    .filter(removeNullable)

  const queueTrackOwnersMap = useSelector(
    (state) => getUsers(state, { ids: queueTrackOwnerIds }),
    shallowCompare
  )

  const isCollectionMarkedForDownload = useSelector(
    getIsCollectionMarkedForDownload(
      queueSource === savedPageTracksLineupActions.prefix
        ? DOWNLOAD_REASON_FAVORITES
        : queueCollectionId?.toString()
    )
  )
  const wasCollectionMarkedForDownload = usePrevious(
    isCollectionMarkedForDownload
  )
  const didOfflineToggleChange =
    isCollectionMarkedForDownload !== wasCollectionMarkedForDownload

  const didPlayerBehaviorChange = previousPlayerBehavior !== playerBehavior

  // A map from trackId to offline availability
  const offlineAvailabilityByTrackId = useSelector((state) => {
    const offlineTrackStatus = getOfflineTrackStatus(state)
    return queueTrackIds.reduce((result, id) => {
      if (offlineTrackStatus[id] === OfflineDownloadStatus.SUCCESS) {
        return {
          ...result,
          [id]: true
        }
      }
      return result
    }, {})
  }, isEqual)

  const dispatch = useDispatch()

  const isLongFormContentRef = useRef<boolean>(false)
  const [isAudioSetup, setIsAudioSetup] = useState(false)

  const play = useCallback(() => dispatch(playerActions.play()), [dispatch])
  const pause = useCallback(() => dispatch(playerActions.pause()), [dispatch])
  const next = useCallback(() => dispatch(queueActions.next()), [dispatch])
  const previous = useCallback(
    () => dispatch(queueActions.previous()),
    [dispatch]
  )

  const reset = useCallback(
    () => dispatch(playerActions.reset({ shouldAutoplay: false })),
    [dispatch]
  )
  const updateQueueIndex = useCallback(
    (index: number) => dispatch(queueActions.updateIndex({ index })),
    [dispatch]
  )
  const updatePlayerInfo = useCallback(
    ({
      previewing,
      trackId,
      uid
    }: {
      previewing: boolean
      trackId: number
      uid: string
    }) => {
      dispatch(playerActions.set({ previewing, trackId, uid }))
    },
    [dispatch]
  )

  const [bufferStartTime, setBufferStartTime] = useState<number>()

  const { bufferingDuringPlay } = useIsPlaying() // react-native-track-player hook

  const previousBufferingState = usePrevious(bufferingDuringPlay)

  useEffect(() => {
    // Keep redux buffering status in sync with react-native-track-player's buffering status
    // Only need to dispatch when the value actually changes so we check against the previous value
    if (
      bufferingDuringPlay !== undefined &&
      bufferingDuringPlay !== previousBufferingState
    ) {
      dispatch(playerActions.setBuffering({ buffering: bufferingDuringPlay }))
      if (!bufferingDuringPlay && bufferStartTime) {
        const bufferDuration = Math.ceil(performance.now() - bufferStartTime)
        analyticsTrack(
          make({ eventName: Name.BUFFERING_TIME, duration: bufferDuration })
        )
        setBufferStartTime(undefined)
      }
    }
  }, [
    bufferStartTime,
    bufferingDuringPlay,
    dispatch,
    previousBufferingState,
    track
  ])

  const makeTrackData = useCallback(
    async ({ track, playerBehavior }: QueueableTrack, retries?: number) => {
      if (!track) {
        return unlistedTrackFallbackTrackData
      }
      setRetries(retries ?? 0)

      const trackOwner = queueTrackOwnersMap[track.owner_id]
      const trackId = track.track_id
      const offlineTrackAvailable =
        trackId && offlineAvailabilityByTrackId[trackId]

      const { shouldPreview } = calculatePlayerBehavior(track, playerBehavior)

      // Get Track url
      let url: string

      const contentNodeStreamUrl = getMirrorStreamUrl(
        track,
        shouldPreview,
        retries ?? 0
      )
      if (offlineTrackAvailable && isCollectionMarkedForDownload) {
        const audioFilePath = getLocalAudioPath(trackId)
        url = `file://${audioFilePath}`
      } else if (contentNodeStreamUrl) {
        url = contentNodeStreamUrl
      } else {
        const sdk = await audiusSdk()
        const nftAccessSignature = nftAccessSignatureMap[trackId]?.mp3 ?? null
        const { data, signature } =
          await audiusBackendInstance.signGatedContentRequest({
            sdk
          })
        url = await sdk.tracks.getTrackStreamUrl({
          trackId: Id.parse(track.track_id),
          userId: OptionalId.parse(currentUserId),
          userSignature: signature,
          userData: data,
          nftAccessSignature: nftAccessSignature
            ? JSON.stringify(nftAccessSignature)
            : undefined
        })
      }

      const localTrackImageSource =
        isNotReachable && track
          ? `file://${getLocalTrackCoverArtPath(trackId.toString())}`
          : undefined

      const imageUrl =
        localTrackImageSource ?? track.artwork['1000x1000'] ?? DEFAULT_IMAGE_URL

      return {
        url,
        type: TrackType.Default,
        title: track.title,
        artist: trackOwner.name,
        genre: track.genre,
        date: track.created_at,
        artwork: imageUrl,
        duration: shouldPreview
          ? getTrackPreviewDuration(track)
          : track.duration
      }
    },
    [
      currentUserId,
      isCollectionMarkedForDownload,
      isNotReachable,
      nftAccessSignatureMap,
      offlineAvailabilityByTrackId,
      queueTrackOwnersMap,
      setRetries
    ]
  )

  // Perform initial setup for the track player
  useAsync(async () => {
    try {
      await updatePlayerOptions()
    } catch (e) {
      // The player has already been set up
    }
    setIsAudioSetup(true)
  }, [])

  // When component unmounts (App is closed), reset
  useEffect(() => {
    return () => {
      reset()
      TrackPlayer.stop()
    }
  }, [reset])

  useTrackPlayerEvents(playerEvents, async (event) => {
    const duration = (await TrackPlayer.getProgress()).duration
    const position = (await TrackPlayer.getProgress()).position

    if (event.type === Event.PlaybackError) {
      console.error(`TrackPlayer Playback Error:`, event)
      const updatedTrack = await makeTrackData(
        {
          track,
          playerBehavior
        },
        retries + 1
      )
      TrackPlayer.load(updatedTrack)
    }

    if (event.type === Event.RemotePlay || event.type === Event.RemotePause) {
      playing ? pause() : play()
    }
    if (event.type === Event.RemoteNext) next()
    if (event.type === Event.RemotePrevious) {
      if (position > RESTART_THRESHOLD_SEC) {
        setSeekPosition(0)
      } else {
        previous()
      }
    }

    if (event.type === Event.RemoteSeek) {
      setSeekPosition(event.position)
    }
    if (event.type === Event.RemoteJumpForward) {
      setSeekPosition(Math.min(duration, position + SKIP_DURATION_SEC))
    }
    if (event.type === Event.RemoteJumpBackward) {
      setSeekPosition(Math.max(0, position - SKIP_DURATION_SEC))
    }

    if (event.type === Event.PlaybackQueueEnded) {
      // TODO: Queue ended, what should done here?
    }

    if (event.type === Event.PlaybackActiveTrackChanged) {
      setBufferStartTime(performance.now())
      await enqueueTracksJobRef.current
      const playerIndex = await TrackPlayer.getActiveTrackIndex()
      if (playerIndex === undefined) return

      // Update queue and player state if the track player auto plays next track
      if (playerIndex > queueIndex) {
        if (queueShuffle) {
          // TODO: There will be a very short period where the next track in the queue is played instead of the next shuffle track.
          // Figure out how to call next earlier
          next()
        } else {
          const { track, playerBehavior } = queueTracks[playerIndex] ?? {}

          const { shouldSkip, shouldPreview } = calculatePlayerBehavior(
            track,
            playerBehavior
          )

          // Skip track if user does not have access i.e. for an unlocked gated track
          if (!track || shouldSkip) {
            next()
          } else {
            // Track Player natively went to the next track
            // Update queue info and handle playback position updates
            updateQueueIndex(playerIndex)
            updatePlayerInfo({
              previewing: shouldPreview,
              trackId: track.track_id,
              uid: queueTrackUids[playerIndex]
            })

            const isLongFormContent =
              track?.genre === Genre.PODCASTS ||
              track?.genre === Genre.AUDIOBOOKS
            const trackPosition = trackPositions?.[track.track_id]
            if (trackPosition?.status === 'IN_PROGRESS') {
              dispatch(
                playerActions.seek({ seconds: trackPosition.playbackPosition })
              )
            } else if (isLongFormContent) {
              dispatch(
                setTrackPosition({
                  userId: currentUserId,
                  trackId: track.track_id,
                  positionInfo: {
                    status: 'IN_PROGRESS',
                    playbackPosition: 0
                  }
                })
              )
            }
          }
        }
      }

      const isLongFormContent =
        queueTracks[playerIndex]?.track?.genre === Genre.PODCASTS ||
        queueTracks[playerIndex]?.track?.genre === Genre.AUDIOBOOKS
      if (isLongFormContent !== isLongFormContentRef.current) {
        isLongFormContentRef.current = isLongFormContent
        // Update playback rate based on if the track is a podcast or not
        const newRate = isLongFormContent
          ? playbackRateValueMap[playbackRate]
          : 1.0
        await TrackPlayer.setRate(newRate)
        // Update lock screen and notification controls
        await updatePlayerOptions(isLongFormContent)
      }

      // Handle track end event
      if (event?.lastPosition !== undefined && event?.index !== undefined) {
        const { track } = queueTracks[event.index] ?? {}
        const isLongFormContent =
          track?.genre === Genre.PODCASTS || track?.genre === Genre.AUDIOBOOKS
        const isAtEndOfTrack =
          track?.duration &&
          event.lastPosition >= track.duration - TRACK_END_BUFFER

        if (isLongFormContent && isAtEndOfTrack) {
          dispatch(
            setTrackPosition({
              userId: currentUserId,
              trackId: track.track_id,
              positionInfo: {
                status: 'COMPLETED',
                playbackPosition: 0
              }
            })
          )
        }
      }
    }
  })

  // Record play effect
  useEffect(() => {
    const trackId = track?.track_id
    if (!trackId) return

    const playCounterTimeout = setTimeout(() => {
      if (isReachable) {
        dispatch(recordListen(trackId))
      } else {
        dispatch(
          addOfflineEntries({ items: [{ type: 'play-count', id: trackId }] })
        )
      }
    }, RECORD_LISTEN_SECONDS)

    return () => clearTimeout(playCounterTimeout)
  }, [counter, dispatch, isReachable, track?.track_id])

  const seekToRef = useRef<number | null>(null)

  const setSeekPosition = useCallback(async (seekPos = 0) => {
    const currentState = await TrackPlayer.getState()
    const isSeekableState =
      currentState === State.Playing || currentState === State.Ready

    // Delay calling seekTo if we are not currently in a seekable state
    // Delayed seeking is handle in handlePlayerStateChange
    if (isSeekableState) {
      TrackPlayer.seekTo(seekPos)
    } else {
      seekToRef.current = seekPos
    }
  }, [])

  const handlePlayerStateChange = useCallback(async ({ state }) => {
    const inSeekableState = state === State.Playing || state === State.Ready
    const seekRefValue = seekToRef.current

    if (inSeekableState && seekRefValue !== null) {
      TrackPlayer.seekTo(seekRefValue)
      seekToRef.current = null
    }
  }, [])

  TrackPlayer.addEventListener(Event.PlaybackState, handlePlayerStateChange)

  // Seek handler
  useEffect(() => {
    if (seek !== null) {
      setSeekPosition(seek)
    }
    // eslint-disable-next-line react-hooks/exhaustive-deps
  }, [seek])

  // Keep track of the track index the last time counter was updated
  const counterTrackIndex = useRef<number | null>(null)

  const resetPositionForSameTrack = useCallback(() => {
    // NOTE: Make sure that we only set seek position to 0 when we are restarting a track
    if (queueIndex === counterTrackIndex.current) setSeekPosition(0)
    counterTrackIndex.current = queueIndex
  }, [queueIndex, setSeekPosition])

  const counterRef = useRef<number | null>(null)

  // Restart (counter) handler
  useEffect(() => {
    if (counter !== counterRef.current) {
      counterRef.current = counter
      resetPositionForSameTrack()
    }
  }, [counter, resetPositionForSameTrack])

  // Ref to keep track of the queue in the track player vs the queue in state
  const queueListRef = useRef<string[]>([])

  // A ref to the enqueue task to await before either requeing or appending to queue
  const enqueueTracksJobRef = useRef<Promise<void>>()
  // A way to abort the enqeue tracks job if a new lineup is played
  const abortEnqueueControllerRef = useRef(new AbortController())

  const handleQueueChange = useCallback(async () => {
    const refUids = queueListRef.current
    if (queueIndex === -1) {
      return
    }
    if (
      isEqual(refUids, queueTrackUids) &&
      !didOfflineToggleChange &&
      !didPlayerBehaviorChange
    ) {
      return
    }

    queueListRef.current = queueTrackUids

    // Checks to allow for continuous playback while making queue updates
    // Check if we are appending to the end of the queue
    const isQueueAppend =
      refUids.length > 0 &&
      isEqual(queueTrackUids.slice(0, refUids.length), refUids) &&
      !didPlayerBehaviorChange

    // If not an append, cancel the enqueue task first
    if (!isQueueAppend) {
      abortEnqueueControllerRef.current.abort()
    }
    // wait for enqueue task to either shut down or finish
    if (enqueueTracksJobRef.current) {
      await enqueueTracksJobRef.current
    }

    // Re-init the abort controller now that the enqueue job is done
    abortEnqueueControllerRef.current = new AbortController()

    // TODO: Queue removal logic was firing too often previously and causing playback issues when at the end of queues. Need to fix
    // Check if we are removing from the end of the queue
    // const isQueueRemoval =
    //   refUids.length > 0 &&
    //   isEqual(refUids.slice(0, queueTrackUids.length), queueTrackUids)

    // if (isQueueRemoval) {
    //   // NOTE: There might be a case where we are trying to remove the currently playing track.
    //   // Shouldn't be possible, but need to keep an eye out for that
    //   const startingRemovalIndex = queueTrackUids.length
    //   const removalLength = refUids.length - queueTrackUids.length
    //   const removalIndexArray = range(removalLength).map(
    //     (i) => i + startingRemovalIndex
    //   )
    //   await TrackPlayer.remove(removalIndexArray)
    //   await TrackPlayer.skip(queueIndex)
    //   return
    // }

    const newQueueTracks = isQueueAppend
      ? queueTracks.slice(refUids.length)
      : queueTracks

    // Enqueue tracks using 'middle-out' to ensure user can ready skip forward or backwards
    const enqueueTracks = async (
      queuableTracks: QueueableTrack[],
      queueIndex = -1
    ) => {
      let currentPivot = 1
      while (
        queueIndex - currentPivot >= 0 ||
        queueIndex + currentPivot < queueTracks.length
      ) {
        if (abortEnqueueControllerRef.current.signal.aborted) {
          return
        }

        const nextTrack = queuableTracks[queueIndex + currentPivot]
        if (nextTrack) {
          await TrackPlayer.add(await makeTrackData(nextTrack))
        }

        const previousTrack = queuableTracks[queueIndex - currentPivot]
        if (previousTrack) {
          await TrackPlayer.add(await makeTrackData(previousTrack), 0)
        }
        currentPivot++
      }
    }

    if (isQueueAppend) {
      enqueueTracksJobRef.current = enqueueTracks(newQueueTracks)
      await enqueueTracksJobRef.current
      enqueueTracksJobRef.current = undefined
    } else {
      await TrackPlayer.reset()

      await TrackPlayer.play()

      const firstTrack = newQueueTracks[queueIndex]
      if (!firstTrack) return

      await TrackPlayer.add(await makeTrackData(firstTrack))

      enqueueTracksJobRef.current = enqueueTracks(newQueueTracks, queueIndex)
      await enqueueTracksJobRef.current
      enqueueTracksJobRef.current = undefined
    }
  }, [
    queueIndex,
    queueTrackUids,
    didOfflineToggleChange,
    didPlayerBehaviorChange,
    queueTracks,
    makeTrackData
  ])

  const handleQueueIdxChange = useCallback(async () => {
    await enqueueTracksJobRef.current
    const playerIdx = await TrackPlayer.getActiveTrackIndex()
    const queue = await TrackPlayer.getQueue()

    if (
      queueIndex !== -1 &&
      queueIndex !== playerIdx &&
      queueIndex < queue.length
    ) {
      await TrackPlayer.skip(queueIndex)
    }
  }, [queueIndex])

  const handleTogglePlay = useCallback(async () => {
    if (playing) {
      await TrackPlayer.play()
    } else {
      await TrackPlayer.pause()
    }
  }, [playing])

  const handleStop = useCallback(async () => {
    TrackPlayer.reset()
  }, [])

  const handleRepeatModeChange = useCallback(async () => {
    if (repeatMode === RepeatMode.SINGLE) {
      await TrackPlayer.setRepeatMode(TrackPlayerRepeatMode.Track)
    } else if (repeatMode === RepeatMode.ALL) {
      await TrackPlayer.setRepeatMode(TrackPlayerRepeatMode.Queue)
    } else {
      await TrackPlayer.setRepeatMode(TrackPlayerRepeatMode.Off)
    }
  }, [repeatMode])

  const handlePlaybackRateChange = useCallback(async () => {
    if (!isLongFormContentRef.current) return
    await TrackPlayer.setRate(playbackRateValueMap[playbackRate])
  }, [playbackRate])

  useEffect(() => {
    if (isAudioSetup) {
      handleRepeatModeChange()
    }
  }, [handleRepeatModeChange, repeatMode, isAudioSetup])

  useEffect(() => {
    if (isAudioSetup) {
      handleQueueChange()
    }
  }, [handleQueueChange, queueTrackUids, isAudioSetup])

  useAsync(async () => {
    if (isAudioSetup && didPlayerBehaviorChange) {
      const updatedTrack = await makeTrackData(queueTracks[queueIndex])
      await TrackPlayer.load(updatedTrack)
      updatePlayerInfo({
        previewing: calculatePlayerBehavior(
          queueTracks[queueIndex].track,
          queueTracks[queueIndex].playerBehavior
        ).shouldPreview,
        trackId: queueTracks[queueIndex].track?.track_id ?? 0,
        uid: queueTrackUids[queueIndex]
      })
    }
  }, [didPlayerBehaviorChange])

  useEffect(() => {
    if (isAudioSetup) {
      handleQueueIdxChange()
    }
  }, [handleQueueIdxChange, queueIndex, isAudioSetup])

  useEffect(() => {
    if (isAudioSetup) {
      handleTogglePlay()
    }
  }, [handleTogglePlay, playing, isAudioSetup])

  useEffect(() => {
    handlePlaybackRateChange()
  }, [handlePlaybackRateChange, playbackRate])

  useEffect(() => {
    // Stop playback if we have unloaded a uid from the player
    if (previousUid && !uid && !playing) {
      handleStop()
    }
  }, [handleStop, playing, uid, previousUid])

  useSavePodcastProgress()

  return null
}<|MERGE_RESOLUTION|>--- conflicted
+++ resolved
@@ -1,10 +1,6 @@
 import { useRef, useEffect, useCallback, useState } from 'react'
 
-<<<<<<< HEAD
-import { Name, SquareSizes } from '@audius/common/models'
-=======
 import { Name } from '@audius/common/models'
->>>>>>> 14971073
 import type { Track } from '@audius/common/models'
 import {
   accountSelectors,
