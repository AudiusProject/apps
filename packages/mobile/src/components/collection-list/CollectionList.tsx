import { createElement, memo, useCallback, useMemo } from 'react'

import type { Collection, UserCollection, ID } from '@audius/common/models'
import { CreatePlaylistSource } from '@audius/common/models'
import type { ListRenderItem } from 'react-native'

import type { CardListProps } from 'app/components/core'
import { CardList } from 'app/components/core'

import { AddCollectionCard } from './AddCollectionCard'
import { CollectionCard } from './CollectionCard'
import { CollectionCardSkeleton } from './CollectionCardSkeleton'

const MemoizedCollectionCard = memo(CollectionCard)

type FullListProps = Omit<CardListProps<UserCollection>, 'data' | 'renderItem'>
type IDCardListItem = {
  id: ID
}
type IDListProps = Omit<CardListProps<IDCardListItem>, 'data' | 'renderItem'>
type CreateCard = { _create: boolean }

// Props to show and setup tile for creating new playlists
type CreateCollectionTileProps = {
  collectionType?: 'playlist' | 'album'
  showCreateCollectionTile?: boolean
  createPlaylistSource?: CreatePlaylistSource | null
  createPlaylistTrackId?: ID | null
  createPlaylistCallback?: () => void
}

type FullCollectionListProps = {
  collection?: Collection[]
  renderItem?: ListRenderItem<Collection | CreateCard> | null
  onCollectionPress?: (id: ID) => void
} & FullListProps &
  CreateCollectionTileProps

type CollectionIdListProps = {
  collectionIds: ID[]
} & IDListProps &
  CreateCollectionTileProps

type CollectionListProps = FullCollectionListProps | CollectionIdListProps

const FullCollectionList = (props: FullCollectionListProps) => {
  const {
    collection,
    collectionType = 'playlist',
    showCreateCollectionTile = false,
    createPlaylistSource = CreatePlaylistSource.LIBRARY_PAGE,
    createPlaylistTrackId,
    createPlaylistCallback,
    renderItem,
    onCollectionPress,
    ...other
  } = props

  const renderCard: ListRenderItem<Collection | CreateCard> = useCallback(
    ({ item }) =>
      '_create' in item ? (
        <AddCollectionCard
          source={createPlaylistSource!}
          sourceTrackId={createPlaylistTrackId}
          onCreate={createPlaylistCallback}
          collectionType={collectionType}
        />
      ) : (
        <CollectionCard
          id={item.playlist_id}
          onPress={
            onCollectionPress
              ? () => onCollectionPress(item.playlist_id)
              : undefined
          }
        />
      ),
    [
      collectionType,
      createPlaylistCallback,
      createPlaylistSource,
      createPlaylistTrackId,
      onCollectionPress
    ]
  )

  const updatedCollection = showCreateCollectionTile
    ? [{ _create: true }, ...(collection ?? [])]
    : collection

  return (
    <CardList
      data={updatedCollection}
      renderItem={renderItem ?? renderCard}
      LoadingCardComponent={CollectionCardSkeleton}
      {...other}
    />
  )
}

function isIdListProps(
  props: CollectionListProps
): props is CollectionIdListProps {
  return (props as CollectionIdListProps).collectionIds !== undefined
}

const CollectionIDList = (props: CollectionIdListProps) => {
  const {
    collectionIds,
    collectionType = 'playlist',
    showCreateCollectionTile = false,
    createPlaylistSource = CreatePlaylistSource.LIBRARY_PAGE,
    createPlaylistTrackId,
    createPlaylistCallback,
    ...other
  } = props

  const renderCard: ListRenderItem<IDCardListItem | CreateCard> = useCallback(
    ({ item }) =>
      '_create' in item ? (
        <AddCollectionCard
          source={createPlaylistSource!}
          sourceTrackId={createPlaylistTrackId}
          onCreate={createPlaylistCallback}
          collectionType={collectionType}
        />
      ) : (
        <MemoizedCollectionCard id={item.id} />
      ),
<<<<<<< HEAD
    [createPlaylistCallback, createPlaylistSource, createPlaylistTrackId]
=======
    [
      collectionType,
      createPlaylistCallback,
      createPlaylistSource,
      createPlaylistTrackId
    ]
>>>>>>> 5b623e59
  )

  const idList: (IDCardListItem | CreateCard)[] = useMemo(() => {
    const collectionIdData = collectionIds.map((id) => ({ id }))
<<<<<<< HEAD
    return showCreatePlaylistTile
      ? [{ _create: true }, ...collectionIdData]
      : collectionIdData
  }, [collectionIds, showCreatePlaylistTile])
=======
    return showCreateCollectionTile
      ? [{ _create: true }, ...collectionIdData]
      : collectionIdData
  }, [collectionIds, showCreateCollectionTile])
>>>>>>> 5b623e59

  return (
    <CardList
      data={idList}
      renderItem={renderCard}
      LoadingCardComponent={CollectionCardSkeleton}
      {...other}
    />
  )
}

// Helper to switch between legacy version and newer version of CollectionList.
// The latter just takes IDs and allows the child components to fetch their data
export const CollectionList = (props: CollectionListProps) => {
  return isIdListProps(props)
    ? createElement(CollectionIDList, props)
    : createElement(FullCollectionList, props)
}<|MERGE_RESOLUTION|>--- conflicted
+++ resolved
@@ -127,31 +127,20 @@
       ) : (
         <MemoizedCollectionCard id={item.id} />
       ),
-<<<<<<< HEAD
-    [createPlaylistCallback, createPlaylistSource, createPlaylistTrackId]
-=======
     [
       collectionType,
       createPlaylistCallback,
       createPlaylistSource,
       createPlaylistTrackId
     ]
->>>>>>> 5b623e59
   )
 
   const idList: (IDCardListItem | CreateCard)[] = useMemo(() => {
     const collectionIdData = collectionIds.map((id) => ({ id }))
-<<<<<<< HEAD
-    return showCreatePlaylistTile
-      ? [{ _create: true }, ...collectionIdData]
-      : collectionIdData
-  }, [collectionIds, showCreatePlaylistTile])
-=======
     return showCreateCollectionTile
       ? [{ _create: true }, ...collectionIdData]
       : collectionIdData
   }, [collectionIds, showCreateCollectionTile])
->>>>>>> 5b623e59
 
   return (
     <CardList
