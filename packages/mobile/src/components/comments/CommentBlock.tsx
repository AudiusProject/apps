import { useState } from 'react'

import { useGetCommentById, useGetUserById } from '@audius/common/api'
import {
  useCurrentCommentSection,
  useReactToComment
} from '@audius/common/context'
import { commentsMessages as messages } from '@audius/common/messages'
import type { Comment, ReplyComment } from '@audius/sdk'

import {
  ArtistPick,
  Box,
  CommentText,
  Flex,
  PlainButton,
  Text,
  TextLink,
  Timestamp
} from '@audius/harmony-native'
import { formatCommentTrackTimestamp } from 'app/utils/comments'

import { ProfilePicture } from '../core/ProfilePicture'
import { FavoriteButton } from '../favorite-button'
import { UserLink } from '../user-link'

import { CommentBadge } from './CommentBadge'
import { CommentOverflowMenu } from './CommentOverflowMenu'

export type CommentBlockProps = {
  commentId: string
  parentCommentId?: string
  hideActions?: boolean
}

export const CommentBlockInternal = (
  props: Omit<CommentBlockProps, 'commentId'> & {
    comment: Comment | ReplyComment
  }
) => {
  const { comment, hideActions } = props
  const { artistId, setReplyingToComment } = useCurrentCommentSection()
  const {
    message,
    reactCount = 0,
    trackTimestampS,
    id: commentId,
    createdAt,
    userId: commentUserIdStr,
<<<<<<< HEAD
    isEdited
=======
    isArtistReacted,
    isCurrentUserReacted
>>>>>>> 99fb10fb
  } = comment
  const isPinned = 'isPinned' in comment ? comment.isPinned : false // pins dont exist on replies

  const [reactToComment] = useReactToComment()
  const commentUserId = Number(commentUserIdStr)
  useGetUserById({ id: commentUserId })

  const [reactionState, setReactionState] = useState(isCurrentUserReacted) // TODO: need to pull starting value from metadata
  const isCommentByArtist = commentUserId === artistId

  const handleCommentReact = () => {
    setReactionState(!reactionState)
    reactToComment(commentId, !reactionState)
  }

  return (
    <Flex direction='row' w='100%' gap='s'>
      <ProfilePicture
        style={{ width: 32, height: 32, flexShrink: 0 }}
        userId={commentUserId}
      />
      <Flex gap='xs' w='100%' alignItems='flex-start' style={{ flexShrink: 1 }}>
        <Box style={{ position: 'absolute', top: 0, right: 0 }}>
          <CommentBadge
            isArtist={isCommentByArtist}
            commentUserId={commentUserId}
          />
        </Box>
        {isPinned || isArtistReacted ? (
          <Flex direction='row' justifyContent='space-between' w='100%'>
            <ArtistPick isLiked={isArtistReacted} isPinned={isPinned} />
          </Flex>
        ) : null}
        <Flex direction='row' gap='s' alignItems='center'>
          <UserLink size='s' userId={commentUserId} strength='strong' />
          <Flex direction='row' gap='xs' alignItems='center' h='100%'>
            <Timestamp time={new Date(createdAt)} />
            {trackTimestampS !== undefined ? (
              <>
                <Text color='subdued' size='xs'>
                  •
                </Text>

                <TextLink size='xs' variant='active'>
                  {formatCommentTrackTimestamp(trackTimestampS)}
                </TextLink>
              </>
            ) : null}
          </Flex>
        </Flex>
        <CommentText>
          {message}
          {isEdited ? <Text color='subdued'> ({messages.edited})</Text> : null}
        </CommentText>
        {!hideActions ? (
          <>
            <Flex direction='row' gap='l' alignItems='center'>
              <Flex direction='row' alignItems='center' gap='xs'>
                <FavoriteButton
                  onPress={handleCommentReact}
                  isActive={reactionState}
                  wrapperStyle={{ height: 20, width: 20 }}
                />
                <Text color='default' size='s'>
                  {reactCount}
                </Text>
              </Flex>
              <PlainButton
                variant='subdued'
                onPress={() => {
                  setReplyingToComment?.(comment)
                }}
              >
                {messages.reply}
              </PlainButton>
              <CommentOverflowMenu comment={comment} />
            </Flex>
          </>
        ) : null}
      </Flex>
    </Flex>
  )
}

// This is an extra component wrapper because the comment data coming back from aquery could be undefined
// There's no way to return early in the above component due to rules of hooks ordering
export const CommentBlock = (props: CommentBlockProps) => {
  const { data: comment } = useGetCommentById({ id: props.commentId })
  if (!comment) return null
  return <CommentBlockInternal {...props} comment={comment} />
}<|MERGE_RESOLUTION|>--- conflicted
+++ resolved
@@ -47,12 +47,9 @@
     id: commentId,
     createdAt,
     userId: commentUserIdStr,
-<<<<<<< HEAD
-    isEdited
-=======
+    isEdited,
     isArtistReacted,
     isCurrentUserReacted
->>>>>>> 99fb10fb
   } = comment
   const isPinned = 'isPinned' in comment ? comment.isPinned : false // pins dont exist on replies
 
