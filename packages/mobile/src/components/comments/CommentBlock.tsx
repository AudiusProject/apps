import { useGetCommentById, useGetUserById } from '@audius/common/api'
import { useCurrentCommentSection } from '@audius/common/context'
import type { Comment, ID, ReplyComment } from '@audius/common/models'
import { css } from '@emotion/native'

import { Box, Flex, Text } from '@audius/harmony-native'

import { ProfilePicture } from '../core/ProfilePicture'
import { UserLink } from '../user-link'

import { ArtistPick } from './ArtistPick'
import { CommentActionBar } from './CommentActionBar'
import { CommentBadge } from './CommentBadge'
import { CommentText } from './CommentText'
import { Timestamp } from './Timestamp'
import { TimestampLink } from './TimestampLink'

export type CommentBlockProps = {
  commentId: ID
  parentCommentId?: ID
  hideActions?: boolean
}

export const CommentBlockInternal = (
  props: Omit<CommentBlockProps, 'commentId'> & {
    comment: Comment | ReplyComment
  }
) => {
  const { comment, hideActions, parentCommentId } = props
<<<<<<< HEAD
  const { artistId } = useCurrentCommentSection()
=======
  const { artistId, track } = useCurrentCommentSection()
>>>>>>> bc3f1c7b
  const {
    id: commentId,
    message,
    trackTimestampS,
    createdAt,
    userId,
    isEdited,
    isArtistReacted
  } = comment
  const isTombstone = 'isTombstone' in comment ? !!comment.isTombstone : false
  const isPinned = track.pinned_comment_id === commentId

  useGetUserById({ id: userId })

  const isCommentByArtist = userId === artistId

  return (
    <Flex
      direction='row'
      w='100%'
      gap='s'
      style={css({ opacity: isTombstone ? 0.5 : 1 })}
    >
      <ProfilePicture
        style={{ width: 32, height: 32, flexShrink: 0 }}
        userId={userId}
      />
      <Flex gap='xs' w='100%' alignItems='flex-start' style={{ flexShrink: 1 }}>
        <Box style={{ position: 'absolute', top: 0, right: 0 }}>
          <CommentBadge isArtist={isCommentByArtist} commentUserId={userId} />
        </Box>
        {isPinned || isArtistReacted ? (
          <Flex direction='row' justifyContent='space-between' w='100%'>
            <ArtistPick isLiked={isArtistReacted} isPinned={isPinned} />
          </Flex>
        ) : null}
        {!isTombstone ? (
          <Flex direction='row' gap='s' alignItems='center'>
            <UserLink size='s' userId={userId} strength='strong' />
            <Flex direction='row' gap='xs' alignItems='center' h='100%'>
              <Timestamp time={new Date(createdAt)} />
              {trackTimestampS !== undefined ? (
                <>
                  <Text color='subdued' size='xs'>
                    •
                  </Text>

                  <TimestampLink timestampSeconds={trackTimestampS} size='xs' />
                </>
              ) : null}
            </Flex>
          </Flex>
        ) : null}
        <CommentText isEdited={isEdited}>{message}</CommentText>
        {!hideActions ? (
          <CommentActionBar
            comment={comment}
            isDisabled={isTombstone}
            hideReactCount={isTombstone}
            parentCommentId={parentCommentId}
          />
        ) : null}
      </Flex>
    </Flex>
  )
}

// This is an extra component wrapper because the comment data coming back from aquery could be undefined
// There's no way to return early in the above component due to rules of hooks ordering
export const CommentBlock = (props: CommentBlockProps) => {
  const { data: comment } = useGetCommentById(props.commentId)
  if (!comment || !('id' in comment)) return null
  return <CommentBlockInternal {...props} comment={comment} />
}<|MERGE_RESOLUTION|>--- conflicted
+++ resolved
@@ -27,11 +27,7 @@
   }
 ) => {
   const { comment, hideActions, parentCommentId } = props
-<<<<<<< HEAD
-  const { artistId } = useCurrentCommentSection()
-=======
   const { artistId, track } = useCurrentCommentSection()
->>>>>>> bc3f1c7b
   const {
     id: commentId,
     message,
