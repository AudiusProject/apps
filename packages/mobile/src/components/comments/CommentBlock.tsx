--- conflicted
+++ resolved
@@ -135,11 +135,8 @@
         <CommentText
           isEdited={isEdited && !isTombstone}
           isPreview={isPreview}
-<<<<<<< HEAD
           commentId={commentId}
-=======
           mentions={mentions}
->>>>>>> e3eeb115
         >
           {message}
         </CommentText>
