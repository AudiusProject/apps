import type { RefObject } from 'react'
import React, { useCallback, useEffect, useRef, useState } from 'react'

import {
  CommentSectionProvider,
  useCurrentCommentSection
} from '@audius/common/context'
import type { Comment, ReplyComment } from '@audius/common/models'
import type {
  BottomSheetFlatListMethods,
  BottomSheetFooterProps
} from '@gorhom/bottom-sheet'
import {
  BottomSheetFlatList,
  BottomSheetBackdrop,
  BottomSheetFooter,
  BottomSheetModal
} from '@gorhom/bottom-sheet'
import { useSafeAreaInsets } from 'react-native-safe-area-context'

import { Box, Divider, Flex, useTheme } from '@audius/harmony-native'
import { LoadingSpinner } from 'app/harmony-native/components/LoadingSpinner/LoadingSpinner'
import { useDrawer } from 'app/hooks/useDrawer'

import { CommentDrawerForm } from './CommentDrawerForm'
import { CommentDrawerHeader } from './CommentDrawerHeader'
import { CommentSkeleton } from './CommentSkeleton'
import { CommentThread } from './CommentThread'
import { NoComments } from './NoComments'
import { useGestureEventsHandlers } from './useGestureEventHandlers'
import { useScrollEventsHandlers } from './useScrollEventHandlers'

const CommentDrawerContent = (props: {
  commentListRef: RefObject<BottomSheetFlatListMethods>
}) => {
  const { commentListRef } = props
  const {
    commentIds,
    commentSectionLoading: isLoading,
    loadMorePages,
    isLoadingMorePages
  } = useCurrentCommentSection()

  // Loading state
  if (isLoading) {
    return (
      <>
        <CommentSkeleton />
        <CommentSkeleton />
        <CommentSkeleton />
      </>
    )
  }

  // Empty state
  if (!commentIds || !commentIds.length) {
    return (
      <Flex p='l'>
        <NoComments />
      </Flex>
    )
  }

  return (
    <BottomSheetFlatList
<<<<<<< HEAD
      data={commentIds}
      keyExtractor={(id) => id.toString()}
=======
      ref={commentListRef}
      data={comments}
      keyExtractor={({ id }) => id.toString()}
>>>>>>> 1ab28c94
      ListHeaderComponent={<Box h='l' />}
      ListFooterComponent={
        <>
          {isLoadingMorePages ? (
            <Flex row justifyContent='center' mb='xl' w='100%'>
              <LoadingSpinner style={{ width: 20, height: 20 }} />
            </Flex>
          ) : null}

          <Box h='l' />
        </>
      }
      enableFooterMarginAdjustment
      scrollEventsHandlersHook={useScrollEventsHandlers}
      keyboardShouldPersistTaps='handled'
      onEndReached={loadMorePages}
      onEndReachedThreshold={0.3}
      renderItem={({ item: id }) => (
        <Box ph='l'>
          <CommentThread commentId={id} />
        </Box>
      )}
    />
  )
}

const BORDER_RADIUS = 40

export const CommentDrawer = () => {
  const { color } = useTheme()
  const insets = useSafeAreaInsets()
  const commentListRef = useRef<BottomSheetFlatListMethods>(null)

  const [replyingToComment, setReplyingToComment] = useState<
    Comment | ReplyComment
  >()
  const [editingComment, setEditingComment] = useState<Comment | ReplyComment>()

  const bottomSheetModalRef = useRef<BottomSheetModal>(null)
  const {
    data: { entityId },
    isOpen,
    onClosed
  } = useDrawer('Comment')

  useEffect(() => {
    if (isOpen) {
      bottomSheetModalRef.current?.present()
    }
  }, [isOpen])

  const handleClose = useCallback(() => {
    onClosed()
  }, [onClosed])

  const renderFooterComponent = useCallback(
    (props: BottomSheetFooterProps) => (
      <BottomSheetFooter {...props} bottomInset={insets.bottom}>
        <CommentSectionProvider
          entityId={entityId}
          replyingToComment={replyingToComment}
          setReplyingToComment={setReplyingToComment}
          editingComment={editingComment}
          setEditingComment={setEditingComment}
        >
          <CommentDrawerForm commentListRef={commentListRef} />
        </CommentSectionProvider>
      </BottomSheetFooter>
    ),
    [editingComment, entityId, insets.bottom, replyingToComment]
  )

  return (
    <>
      <BottomSheetModal
        ref={bottomSheetModalRef}
        snapPoints={['66%', '100%']}
        topInset={insets.top}
        style={{
          borderTopRightRadius: BORDER_RADIUS,
          borderTopLeftRadius: BORDER_RADIUS,
          overflow: 'hidden'
        }}
        backgroundStyle={{ backgroundColor: color.background.white }}
        handleIndicatorStyle={{ backgroundColor: color.neutral.n200 }}
        gestureEventsHandlersHook={useGestureEventsHandlers}
        backdropComponent={(props) => (
          <BottomSheetBackdrop
            {...props}
            appearsOnIndex={0}
            disappearsOnIndex={-1}
            pressBehavior='close'
          />
        )}
        footerComponent={renderFooterComponent}
        onDismiss={handleClose}
      >
        <CommentSectionProvider
          entityId={entityId}
          replyingToComment={replyingToComment}
          setReplyingToComment={setReplyingToComment}
          editingComment={editingComment}
          setEditingComment={setEditingComment}
        >
          <CommentDrawerHeader bottomSheetModalRef={bottomSheetModalRef} />
          <Divider orientation='horizontal' />
          <CommentDrawerContent commentListRef={commentListRef} />
        </CommentSectionProvider>
      </BottomSheetModal>
      <Box
        style={{
          backgroundColor: color.background.white,
          position: 'absolute',
          bottom: 0,
          width: '100%',
          zIndex: 5,
          height: insets.bottom
        }}
      />
    </>
  )
}<|MERGE_RESOLUTION|>--- conflicted
+++ resolved
@@ -63,14 +63,9 @@
 
   return (
     <BottomSheetFlatList
-<<<<<<< HEAD
+      ref={commentListRef}
       data={commentIds}
       keyExtractor={(id) => id.toString()}
-=======
-      ref={commentListRef}
-      data={comments}
-      keyExtractor={({ id }) => id.toString()}
->>>>>>> 1ab28c94
       ListHeaderComponent={<Box h='l' />}
       ListFooterComponent={
         <>
