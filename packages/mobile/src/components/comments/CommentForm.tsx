--- conflicted
+++ resolved
@@ -1,4 +1,4 @@
-import { useCallback, useEffect, useMemo, useRef, useState } from 'react'
+import { useCallback, useEffect, useRef, useState } from 'react'
 
 import { useGetUserById } from '@audius/common/api'
 import { useCurrentCommentSection } from '@audius/common/context'
@@ -90,18 +90,12 @@
   } = props
   const [messageId, setMessageId] = useState(0)
   const [initialMessage, setInitialMessage] = useState(initialValue)
-<<<<<<< HEAD
-  const { currentUserId, entityId, replyingAndEditingState } =
-    useCurrentCommentSection()
-=======
   const {
     currentUserId,
-    commentIds,
     entityId,
     replyingAndEditingState,
     commentSectionLoading
   } = useCurrentCommentSection()
->>>>>>> 3eb48a55
   const { replyingToComment, editingComment } = replyingAndEditingState ?? {}
   const ref = useRef<RNTextInput>(null)
   const adjustedCursorPosition = useRef(false)
@@ -160,16 +154,6 @@
     }
   }, [editingComment, initialMessage?.length, replyingToComment])
 
-<<<<<<< HEAD
-=======
-  const placeholder = useMemo(() => {
-    if (commentSectionLoading) {
-      return ''
-    }
-    return commentIds?.length ? messages.addComment : messages.firstComment
-  }, [commentSectionLoading, commentIds])
-
->>>>>>> 3eb48a55
   const showHelperText = editingComment || replyingToComment
 
   return (
@@ -197,7 +181,7 @@
             messageId={messageId}
             entityId={entityId}
             presetMessage={initialMessage}
-            placeholder={messages.addComment}
+            placeholder={commentSectionLoading ? '' : messages.addComment}
             onSubmit={handleSubmit}
             displayCancelAccessory={!showHelperText}
             TextInputComponent={TextInputComponent}
