import { useCallback, useEffect, useRef, useState } from 'react'

import { useGetUserById } from '@audius/common/api'
import { useCurrentCommentSection } from '@audius/common/context'
import { commentsMessages as messages } from '@audius/common/messages'
import type { ID } from '@audius/common/models'
import type { TextInput as RNTextInput } from 'react-native'

import {
  Box,
  Flex,
  IconButton,
  IconClose,
  Text,
  useTheme
} from '@audius/harmony-native'

import { ComposerInput } from '../composer-input'
import { ProfilePicture } from '../core'

type CommentFormHelperTextProps = {
  replyingToUserHandle?: string
}

const CommentFormHelperText = (props: CommentFormHelperTextProps) => {
  const { replyingToUserHandle } = props
  const { replyingToComment, setReplyingToComment, setEditingComment } =
    useCurrentCommentSection()
  const { color, spacing } = useTheme()

  const text = replyingToComment
    ? messages.replyingTo(replyingToUserHandle ?? '')
    : messages.editing

  const handlePressClear = useCallback(() => {
    setReplyingToComment?.(undefined)
    setEditingComment?.(undefined)
  }, [])

  return (
    <Flex
      style={{
        borderColor: color.neutral.n150,
        backgroundColor: color.background.surface1,
        borderWidth: 1,
        borderBottomWidth: 0,
        borderTopLeftRadius: spacing.unit1,
        borderTopRightRadius: spacing.unit1,
        padding: spacing.xs,
        paddingHorizontal: spacing.m
      }}
    >
      <Text size='s'>{text}</Text>
      <IconButton icon={IconClose} onPress={handlePressClear} />
    </Flex>
  )
}

type CommentFormProps = {
  onSubmit: (commentMessage: string, mentions?: ID[]) => void
  initialValue?: string
  isLoading?: boolean
}

export const CommentForm = (props: CommentFormProps) => {
  const { isLoading, onSubmit, initialValue } = props
  const [messageId, setMessageId] = useState(0)
  const [initialMessage, setInitialMessage] = useState(initialValue)
  const {
    currentUserId,
    commentIds,
    entityId,
    replyingToComment,
    editingComment
  } = useCurrentCommentSection()
  const ref = useRef<RNTextInput>(null)

  const replyingToUserId = Number(replyingToComment?.userId)
  const { data: replyingToUser } = useGetUserById(
    {
      id: replyingToUserId
    },
    { disabled: !replyingToComment }
  )

  // TODO: Add mentions back here
  const handleSubmit = (message: string) => {
    onSubmit(message)
    setMessageId((id) => ++id)
  }

  /**
   * Populate and focus input when replying to a comment
   */
  useEffect(() => {
    if (replyingToComment && replyingToUser) {
      setInitialMessage(`@${replyingToUser.handle} `)
      ref.current?.focus()
    }
  }, [replyingToComment, replyingToUser])

  /**
   * Populate and focus input when editing a comment
   */
  useEffect(() => {
    if (editingComment) {
      setInitialMessage(editingComment.message)
      ref.current?.focus()
    }
  }, [editingComment])

  const placeholder = commentIds?.length
    ? messages.addComment
    : messages.firstComment

  const showHelperText = editingComment || replyingToComment

  return (
    <Flex direction='row' gap='m' alignItems='center'>
      {currentUserId ? (
        <ProfilePicture
          userId={currentUserId}
          style={{ width: 40, height: 40, flexShrink: 0 }}
        />
      ) : null}
<<<<<<< HEAD
      <Flex flex={1}>
        {showHelperText ? (
          <CommentFormHelperText
            replyingToUserHandle={replyingToUser?.handle}
          />
        ) : null}
        <Box flex={1}>
          <ComposerInput
            isLoading={isLoading}
            messageId={messageId}
            entityId={entityId}
            presetMessage={initialMessage}
            placeholder={placeholder}
            onSubmit={handleSubmit}
            styles={{
              container: {
                borderTopLeftRadius: showHelperText ? 0 : 8,
                borderTopRightRadius: showHelperText ? 0 : 8
              }
            }}
          />
        </Box>
      </Flex>
=======
      <Box flex={1}>
        <ComposerInput
          ref={ref}
          isLoading={isLoading}
          messageId={messageId}
          entityId={entityId}
          presetMessage={initialMessage}
          placeholder={placeholder}
          onSubmit={handleSubmit}
        />
      </Box>
>>>>>>> 5bdf8ce6
    </Flex>
  )
}<|MERGE_RESOLUTION|>--- conflicted
+++ resolved
@@ -123,7 +123,6 @@
           style={{ width: 40, height: 40, flexShrink: 0 }}
         />
       ) : null}
-<<<<<<< HEAD
       <Flex flex={1}>
         {showHelperText ? (
           <CommentFormHelperText
@@ -132,6 +131,7 @@
         ) : null}
         <Box flex={1}>
           <ComposerInput
+            ref={ref}
             isLoading={isLoading}
             messageId={messageId}
             entityId={entityId}
@@ -147,19 +147,6 @@
           />
         </Box>
       </Flex>
-=======
-      <Box flex={1}>
-        <ComposerInput
-          ref={ref}
-          isLoading={isLoading}
-          messageId={messageId}
-          entityId={entityId}
-          presetMessage={initialMessage}
-          placeholder={placeholder}
-          onSubmit={handleSubmit}
-        />
-      </Box>
->>>>>>> 5bdf8ce6
     </Flex>
   )
 }