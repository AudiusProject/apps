import {
  CommentSectionProvider,
  useCurrentCommentSection,
  usePostComment
} from '@audius/common/context'
import { commentsMessages as messages } from '@audius/common/messages'
import type { ID } from '@audius/common/models'
import { TouchableOpacity } from 'react-native'

import {
  Flex,
  IconCaretRight,
  Paper,
  PlainButton,
  Text
} from '@audius/harmony-native'
import { useDrawer } from 'app/hooks/useDrawer'

import Skeleton from '../skeleton'

import { CommentBlock } from './CommentBlock'
import { CommentForm } from './CommentForm'

const CommentSectionHeader = () => {
  const {
    entityId,
    commentSectionLoading: isLoading,
    commentIds,
    commentCount
  } = useCurrentCommentSection()
  const { onOpen: openDrawer } = useDrawer('Comment')

  const handlePressViewAll = () => {
    openDrawer({ entityId })
  }

  const isShowingComments = !isLoading && commentIds?.length

  return (
    <Flex
      direction='row'
      w='100%'
      justifyContent='space-between'
      alignItems='center'
    >
      <Text variant='title' size='m'>
        Comments
        {isShowingComments ? (
          <Text color='subdued'>&nbsp;({commentCount})</Text>
        ) : null}
      </Text>
      {isShowingComments ? (
        <PlainButton
          onPress={handlePressViewAll}
          iconRight={IconCaretRight}
          variant='subdued'
        >
          {messages.viewAll}
        </PlainButton>
      ) : null}
    </Flex>
  )
}

const CommentSectionContent = () => {
<<<<<<< HEAD
  const { commentSectionLoading: isLoading, commentIds } =
    useCurrentCommentSection()
=======
  const {
    commentSectionLoading: isLoading,
    comments,
    isEntityOwner
  } = useCurrentCommentSection()
>>>>>>> 65762e81

  const [postComment] = usePostComment()

  const handlePostComment = (message: string, mentions?: ID[]) => {
    postComment(message, undefined, undefined, mentions)
  }

  // Loading state
  if (isLoading) {
    return (
      <Flex direction='row' gap='s' alignItems='center'>
        <Skeleton width={40} height={40} style={{ borderRadius: 100 }} />
        <Flex gap='s'>
          <Skeleton height={20} width={240} />
          <Skeleton height={20} width={160} />
        </Flex>
      </Flex>
    )
  }

  // Empty state
  if (!commentIds || !commentIds.length) {
    return (
      <Flex gap='m'>
<<<<<<< HEAD
        <Text variant='body'>{messages.noComments}</Text>
        <CommentForm onSubmit={handlePostComment} />
=======
        <Text variant='body'>
          {isEntityOwner ? messages.noCommentsOwner : messages.noComments}
        </Text>
        <CommentForm
          onSubmit={handlePostComment}
          isLoading={postCommentStatus === Status.LOADING}
        />
>>>>>>> 65762e81
      </Flex>
    )
  }

  return <CommentBlock commentId={commentIds[0]} hideActions />
}

type CommentSectionProps = {
  entityId: ID
}

export const CommentSection = (props: CommentSectionProps) => {
  const { entityId } = props

  const { onOpen: openDrawer } = useDrawer('Comment')

  const handlePress = () => {
    openDrawer({ entityId })
  }

  return (
    <CommentSectionProvider entityId={entityId}>
      <Flex gap='s' direction='column' w='100%' alignItems='flex-start'>
        <CommentSectionHeader />
        <Paper w='100%' direction='column' gap='s' p='l'>
          <TouchableOpacity onPress={handlePress}>
            <CommentSectionContent />
          </TouchableOpacity>
        </Paper>
      </Flex>
    </CommentSectionProvider>
  )
}<|MERGE_RESOLUTION|>--- conflicted
+++ resolved
@@ -63,16 +63,8 @@
 }
 
 const CommentSectionContent = () => {
-<<<<<<< HEAD
-  const { commentSectionLoading: isLoading, commentIds } =
+  const { commentSectionLoading: isLoading, commentIds, isEntityOwner } =
     useCurrentCommentSection()
-=======
-  const {
-    commentSectionLoading: isLoading,
-    comments,
-    isEntityOwner
-  } = useCurrentCommentSection()
->>>>>>> 65762e81
 
   const [postComment] = usePostComment()
 
@@ -97,18 +89,10 @@
   if (!commentIds || !commentIds.length) {
     return (
       <Flex gap='m'>
-<<<<<<< HEAD
-        <Text variant='body'>{messages.noComments}</Text>
-        <CommentForm onSubmit={handlePostComment} />
-=======
         <Text variant='body'>
           {isEntityOwner ? messages.noCommentsOwner : messages.noComments}
         </Text>
-        <CommentForm
-          onSubmit={handlePostComment}
-          isLoading={postCommentStatus === Status.LOADING}
-        />
->>>>>>> 65762e81
+        <CommentForm onSubmit={handlePostComment} />
       </Flex>
     )
   }
