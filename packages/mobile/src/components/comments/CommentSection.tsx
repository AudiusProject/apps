import { useCurrentCommentSection } from '@audius/common/context'
import { Status } from '@audius/common/models'
import { TouchableOpacity } from 'react-native'

import { Flex, IconCaretRight, Paper, Text } from '@audius/harmony-native'
import { useDrawer } from 'app/hooks/useDrawer'

import Skeleton from '../skeleton'

import { CommentBlock } from './CommentBlock'
import { CommentForm } from './CommentForm'

const messages = {
  noComments: 'Nothing here yet'
}

const CommentSectionHeader = () => {
  const {
<<<<<<< HEAD
    currentUserId,
=======
    artistId,
    userId,
>>>>>>> 641c9c1c
    entityId,
    commentSectionLoading: isLoading,
    comments,
    isEntityOwner
  } = useCurrentCommentSection()
  const { onOpen: openDrawer } = useDrawer('Comment')

  const handlePressViewAll = () => {
<<<<<<< HEAD
    openDrawer({ userId: currentUserId, entityId, isEntityOwner })
=======
    openDrawer({ userId, entityId, isEntityOwner, artistId })
>>>>>>> 641c9c1c
  }

  const isShowingComments = !isLoading && comments?.length

  return (
    <Flex direction='row' w='100%' justifyContent='space-between'>
      <Text variant='title' size='l'>
        Comments
        {isShowingComments ? (
          <Text color='subdued'>&nbsp;({comments.length})</Text>
        ) : null}
      </Text>
      {isShowingComments ? (
        <TouchableOpacity onPress={handlePressViewAll}>
          <Flex direction='row' alignItems='center' gap='xs'>
            <Text variant='title' color='subdued'>
              View All
            </Text>
            <IconCaretRight color='subdued' height={16} width={16} />
          </Flex>
        </TouchableOpacity>
      ) : null}
    </Flex>
  )
}

const CommentSectionContent = () => {
  const {
    commentSectionLoading: isLoading,
    comments,
    usePostComment
  } = useCurrentCommentSection()

  const [postComment, { status: postCommentStatus }] = usePostComment()

  const handlePostComment = (message: string) => {
    postComment(message, undefined)
  }

  // Loading state
  if (isLoading) {
    return (
      <Flex direction='row' gap='s' alignItems='center'>
        <Skeleton width={40} height={40} style={{ borderRadius: 100 }} />
        <Flex gap='s'>
          <Skeleton height={20} width={240} />
          <Skeleton height={20} width={160} />
        </Flex>
      </Flex>
    )
  }

  // Empty state
  if (!comments || !comments.length) {
    return (
      <Flex gap='m'>
        <Text variant='body'>{messages.noComments}</Text>
        <CommentForm
          onSubmit={handlePostComment}
          isLoading={postCommentStatus === Status.LOADING}
        />
      </Flex>
    )
  }

  return <CommentBlock comment={comments[0]} hideActions />
}

export const CommentSection = () => {
  return (
    <Flex gap='l' direction='column' w='100%' alignItems='flex-start'>
      <CommentSectionHeader />
      <Paper w='100%' direction='column' gap='s' p='l'>
        <CommentSectionContent />
      </Paper>
    </Flex>
  )
}<|MERGE_RESOLUTION|>--- conflicted
+++ resolved
@@ -16,12 +16,8 @@
 
 const CommentSectionHeader = () => {
   const {
-<<<<<<< HEAD
+    artistId,
     currentUserId,
-=======
-    artistId,
-    userId,
->>>>>>> 641c9c1c
     entityId,
     commentSectionLoading: isLoading,
     comments,
@@ -30,11 +26,7 @@
   const { onOpen: openDrawer } = useDrawer('Comment')
 
   const handlePressViewAll = () => {
-<<<<<<< HEAD
-    openDrawer({ userId: currentUserId, entityId, isEntityOwner })
-=======
-    openDrawer({ userId, entityId, isEntityOwner, artistId })
->>>>>>> 641c9c1c
+    openDrawer({ userId: currentUserId, entityId, isEntityOwner, artistId })
   }
 
   const isShowingComments = !isLoading && comments?.length
