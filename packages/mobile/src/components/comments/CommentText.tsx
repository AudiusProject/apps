import { useCallback, useState } from 'react'

import { useCurrentCommentSection } from '@audius/common/context'
import { commentsMessages as messages } from '@audius/common/messages'
import { Name, type ID } from '@audius/common/models'
import {
  getDurationFromTimestampMatch,
  timestampRegex
} from '@audius/common/utils'
<<<<<<< HEAD
import type { GestureResponderEvent } from 'react-native'
=======
import type { CommentMention } from '@audius/sdk'
>>>>>>> e3eeb115
import { useToggle } from 'react-use'

import { Flex, Text, TextLink } from '@audius/harmony-native'
import { UserGeneratedText } from 'app/components/core'
import type { LinkKind } from 'app/harmony-native/components/TextLink/types'
import { make, track } from 'app/services/analytics'

import { TimestampLink } from './TimestampLink'

const MAX_LINES = 3

export type CommentTextProps = {
  children: string
  mentions: CommentMention[]
  isEdited?: boolean
  isPreview?: boolean
  commentId: ID
}

export const CommentText = (props: CommentTextProps) => {
<<<<<<< HEAD
  const { children, isEdited, isPreview, commentId } = props
=======
  const { children, isEdited, isPreview, mentions } = props
>>>>>>> e3eeb115
  const [isOverflowing, setIsOverflowing] = useState(false)
  const [isExpanded, toggleIsExpanded] = useToggle(false)
  const {
    track: { duration },
    navigation,
    closeDrawer
  } = useCurrentCommentSection()

  const onTextLayout = useCallback(
    (e) => {
      if (e.nativeEvent.lines.length > MAX_LINES && !isOverflowing) {
        setIsOverflowing(true)
      }
    },
    [isOverflowing]
  )

  const handlePressLink = useCallback(
    (e: GestureResponderEvent, linkKind: LinkKind, linkEntityId?: ID) => {
      if (linkKind === 'mention' && linkEntityId) {
        track(
          make({
            eventName: Name.COMMENTS_CLICK_MENTION,
            userId: linkEntityId,
            commentId
          })
        )
      } else {
        track(
          make({
            eventName: Name.COMMENTS_CLICK_LINK,
            commentId,
            kind: linkKind as 'track' | 'collection' | 'user' | 'other',
            entityId: linkEntityId
          })
        )
      }
      closeDrawer?.()
    },
    [closeDrawer, commentId]
  )

  const handlePressTimestamp = useCallback(
    (e: GestureResponderEvent, timestampSeconds: number) => {
      track(
        make({
          eventName: Name.COMMENTS_CLICK_TIMESTAMP,
          commentId,
          timestamp: timestampSeconds
        })
      )
    },
    [commentId]
  )

  return (
    <Flex alignItems='flex-start' gap='xs'>
      <UserGeneratedText
        variant='body'
        lineHeight='multi'
        mentions={mentions}
        onTextLayout={onTextLayout}
        numberOfLines={isOverflowing && !isExpanded ? MAX_LINES : undefined}
        internalLinksOnly
        navigation={navigation}
        linkProps={{
          onPress: handlePressLink
        }}
        suffix={
          isEdited ? (
            <>
              <Text>&nbsp;</Text>
              <Text color='subdued'>({messages.edited})</Text>
            </>
          ) : null
        }
        matchers={[
          {
            pattern: timestampRegex,
            renderLink: (text) => {
              const matches = [...text.matchAll(timestampRegex)]
              if (matches.length === 0) return null

              const timestampSeconds = getDurationFromTimestampMatch(matches[0])
              const showLink = timestampSeconds <= duration

              return showLink ? (
                <TimestampLink
                  timestampSeconds={timestampSeconds}
                  onPress={handlePressTimestamp}
                />
              ) : (
                <Text>{text}</Text>
              )
            }
          }
        ]}
      >
        {children}
      </UserGeneratedText>

      {isOverflowing && !isPreview ? (
        <TextLink variant='visible' onPress={toggleIsExpanded}>
          {isExpanded ? messages.seeLess : messages.seeMore}
        </TextLink>
      ) : null}
    </Flex>
  )
}<|MERGE_RESOLUTION|>--- conflicted
+++ resolved
@@ -7,11 +7,8 @@
   getDurationFromTimestampMatch,
   timestampRegex
 } from '@audius/common/utils'
-<<<<<<< HEAD
+import type { CommentMention } from '@audius/sdk'
 import type { GestureResponderEvent } from 'react-native'
-=======
-import type { CommentMention } from '@audius/sdk'
->>>>>>> e3eeb115
 import { useToggle } from 'react-use'
 
 import { Flex, Text, TextLink } from '@audius/harmony-native'
@@ -32,11 +29,7 @@
 }
 
 export const CommentText = (props: CommentTextProps) => {
-<<<<<<< HEAD
-  const { children, isEdited, isPreview, commentId } = props
-=======
-  const { children, isEdited, isPreview, mentions } = props
->>>>>>> e3eeb115
+  const { children, isEdited, isPreview, mentions, commentId } = props
   const [isOverflowing, setIsOverflowing] = useState(false)
   const [isExpanded, toggleIsExpanded] = useToggle(false)
   const {
