import { useState } from 'react'

import { useGetCommentById } from '@audius/common/api'
import { useCurrentCommentSection } from '@audius/common/context'
import { commentsMessages as messages } from '@audius/common/messages'
import type { ReplyComment } from '@audius/sdk'

import {
  Box,
  Flex,
  IconCaretDown,
  IconCaretUp,
  PlainButton
} from '@audius/harmony-native'

import { CommentBlock } from './CommentBlock'

<<<<<<< HEAD
const messages = {
  showMoreReplies: 'Show More Replies'
}

type CommentThreadProps = {
  commentId: string
}

export const CommentThread = (props: CommentThreadProps) => {
  const { commentId } = props
=======
export const CommentThread = ({ commentId }: { commentId: string }) => {
>>>>>>> 760bfee6
  const { data: rootComment } = useGetCommentById({
    id: commentId
  })

  const { handleLoadMoreReplies } = useCurrentCommentSection()

  // TODO: this feels sub-optimal? Maybe fine
  const [hiddenReplies, setHiddenReplies] = useState<{
    [parentCommentId: number]: boolean
  }>({})

  const toggleReplies = (commentId: string) => {
    const newHiddenReplies = { ...hiddenReplies }
    newHiddenReplies[commentId] = !newHiddenReplies[commentId]
    setHiddenReplies(newHiddenReplies)
  }

  if (!rootComment) return null

  return (
    <>
      <CommentBlock comment={rootComment} />
      <Flex pl={40} direction='column' mv='s' gap='s' alignItems='flex-start'>
        {(rootComment?.replies?.length ?? 0) > 0 ? (
          <Box mv='xs'>
            <PlainButton
              onPress={() => toggleReplies(rootComment.id)}
              variant='subdued'
              iconLeft={
                hiddenReplies[rootComment.id] ? IconCaretDown : IconCaretUp
              }
            >
              {hiddenReplies[rootComment.id] ? 'Show Replies' : 'Hide Replies'}
            </PlainButton>
          </Box>
        ) : null}
        {hiddenReplies[rootComment.id] ? null : (
          <>
            <Flex direction='column' gap='l'>
              {rootComment?.replies?.map((reply: ReplyComment) => (
                <Flex w='100%' key={reply.id}>
                  <CommentBlock
                    comment={reply}
                    parentCommentId={rootComment.id}
                  />
                </Flex>
              ))}
            </Flex>

            {(rootComment?.replies?.length ?? 0) > 0 ? (
              <Box mv='xs'>
                <PlainButton
                  variant='subdued'
                  onPress={() => handleLoadMoreReplies(rootComment.id)}
                >
                  {messages.showMoreReplies}
                </PlainButton>
              </Box>
            ) : null}
          </>
        )}
      </Flex>
    </>
  )
}<|MERGE_RESOLUTION|>--- conflicted
+++ resolved
@@ -15,20 +15,12 @@
 
 import { CommentBlock } from './CommentBlock'
 
-<<<<<<< HEAD
-const messages = {
-  showMoreReplies: 'Show More Replies'
-}
-
 type CommentThreadProps = {
   commentId: string
 }
 
 export const CommentThread = (props: CommentThreadProps) => {
   const { commentId } = props
-=======
-export const CommentThread = ({ commentId }: { commentId: string }) => {
->>>>>>> 760bfee6
   const { data: rootComment } = useGetCommentById({
     id: commentId
   })
