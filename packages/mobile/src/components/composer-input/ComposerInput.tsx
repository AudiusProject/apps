import type { Ref } from 'react'
import {
  forwardRef,
  useCallback,
  useEffect,
  useMemo,
  useRef,
  useState
} from 'react'

import { useGetTrackById } from '@audius/common/api'
import { useAudiusLinkResolver } from '@audius/common/hooks'
import type { ID, UserMetadata } from '@audius/common/models'
import {
  decodeHashId,
  getDurationFromTimestampMatch,
  splitOnNewline,
  timestampRegex
} from '@audius/common/utils'
import { isEqual } from 'lodash'
import type { TextInput as RnTextInput } from 'react-native'
import { Platform, TouchableOpacity } from 'react-native'
import type {
  NativeSyntheticEvent,
  TextInputKeyPressEventData,
  TextInputSelectionChangeEventData
} from 'react-native/types'
<<<<<<< HEAD
import { ReactNativeGestureHandlerTextInput } from 'react-native-gesture-handler'
=======
import { usePrevious } from 'react-use'
>>>>>>> 44540db3

import { Flex, IconSend, mergeRefs } from '@audius/harmony-native'
import { Text, TextInput } from 'app/components/core'
import { env } from 'app/env'
import { audiusSdk } from 'app/services/sdk/audius-sdk'
import { makeStyles } from 'app/styles'
import { spacing } from 'app/styles/spacing'
import { parseCommentTrackTimestamp } from 'app/utils/comments'
import { useThemeColors } from 'app/utils/theme'

import LoadingSpinner from '../loading-spinner/LoadingSpinner'

import type { ComposerInputProps } from './types'

const BACKSPACE_KEY = 'Backspace'
const AT_KEY = '@'
const SPACE_KEY = ' '
const ENTER_KEY = 'Enter'

const messages = {
  sendMessage: 'Send Message',
  sendMessagePlaceholder: 'Start typing...',
  cancelLabel: 'Cancel'
}

const createTextSections = (text: string) => {
  const splitText = splitOnNewline(text)
  return splitText.map((t) => (
    // eslint-disable-next-line react/jsx-key
    <Text allowNewline>{t}</Text>
  ))
}

const useStyles = makeStyles(({ spacing, palette, typography }) => ({
  composeTextContainer: {
    display: 'flex',
    alignItems: 'center',
    backgroundColor: 'transparent',
    paddingLeft: spacing(4),
    paddingVertical: spacing(2),
    borderRadius: spacing(1),
    maxHeight: 240
  },
  composeTextInput: {
    fontSize: typography.fontSize.medium,
    lineHeight: spacing(6),
    justifyContent: 'center',
    alignItems: 'center',
    paddingTop: 0
  },
  submit: {
    paddingRight: spacing(1)
  },
  icon: {
    width: spacing(6),
    height: spacing(6)
  }
}))

export const ComposerInput = forwardRef(function ComposerInput(
  props: ComposerInputProps,
  ref: Ref<RnTextInput>
) {
  const styles = useStyles()
  const {
    onSubmit,
    onChange,
    onAutocompleteChange,
    onFocus,
    onAddMention,
    onAddTimestamp,
    onAddLink,
    setAutocompleteHandler,
    isLoading,
    messageId,
    placeholder,
    presetMessage,
    presetUserMentions = [],
    entityId,
    styles: propStyles,
    TextInputComponent = ReactNativeGestureHandlerTextInput,
    onLayout,
    maxLength = 10000,
    maxMentions = Infinity
  } = props

  const [value, setValue] = useState(presetMessage ?? '')
  const [autocompletePosition, setAutocompletePosition] = useState(0)
  const [isAutocompleteActive, setIsAutocompleteActive] = useState(false)
  const [userMentions, setUserMentions] = useState<string[]>(
    presetUserMentions.map((mention) => `@${mention.handle}`)
  )
  const [userIdMap, setUserIdMap] = useState<Record<string, ID>>(
    presetUserMentions.reduce((acc, mention) => {
      return {
        ...acc,
        [`@${mention.handle}`]: mention.userId
      }
    }, {})
  )
  const selectionRef = useRef<TextInputSelectionChangeEventData['selection']>()
  const { primary, neutralLight7 } = useThemeColors()
  const hasLength = value.length > 0
  const internalRef = useRef<RnTextInput>(null)
  const messageIdRef = useRef(messageId)
  const lastKeyPressMsRef = useRef<number | null>(null)
  const { data: track } = useGetTrackById({ id: entityId ?? -1 })

  useEffect(() => {
    setUserMentions(presetUserMentions.map((mention) => `@${mention.handle}`))
    setUserIdMap(
      presetUserMentions.reduce((acc, mention) => {
        acc[`@${mention.handle}`] = mention.userId
        return acc
      }, {})
    )
  }, [presetUserMentions])

  const getAutocompleteRange = useCallback(() => {
    if (!isAutocompleteActive) return null

    const startPosition = Math.min(autocompletePosition, value.length)
    const endPosition = value
      .slice(startPosition + 1)
      .split('')
      .findIndex((c) => {
        return c === SPACE_KEY || c === AT_KEY
      })

    return [
      startPosition,
      endPosition === -1 ? value.length : endPosition + startPosition + 1
    ]
  }, [autocompletePosition, isAutocompleteActive, value])

  const autocompleteText = useMemo(() => {
    if (!isAutocompleteActive) return ''
    return value.slice(...getAutocompleteRange()!)
  }, [getAutocompleteRange, isAutocompleteActive, value])

  const {
    linkEntities,
    resolveLinks,
    restoreLinks,
    getMatches,
    handleBackspace
  } = useAudiusLinkResolver({
    value,
    hostname: env.PUBLIC_HOSTNAME,
    audiusSdk
  })
  const prevLinkEntities = usePrevious(linkEntities)

  const timestamps = useMemo(() => {
    if (!track || !track.access.stream) return []

    const { duration } = track
    return Array.from(value.matchAll(timestampRegex))
      .filter((match) => getDurationFromTimestampMatch(match) <= duration)
      .map((match) => ({
        type: 'timestamp',
        text: match[0],
        index: match.index,
        link: ''
      }))
  }, [track, value])
  const prevTimestamps = usePrevious(timestamps)

  useEffect(() => {
    const fn = async () => {
      if (presetMessage) {
        const editedValue = await resolveLinks(presetMessage)
        setValue(editedValue)
      }
    }
    fn()
  }, [presetMessage, resolveLinks])

  useEffect(() => {
    onChange?.(restoreLinks(value), linkEntities)
  }, [linkEntities, onChange, restoreLinks, value])

  useEffect(() => {
    if (messageId !== messageIdRef.current) {
      messageIdRef.current = messageId
      setValue('')
    }
  }, [messageId])

  const getUserMentions = useCallback(
    (value: string) => {
      const regexString = [...userMentions]
        .sort((a, b) => b.length - a.length)
        .join('|')
      const regex = regexString.length ? new RegExp(regexString, 'g') : null

      return regex
        ? Array.from(value.matchAll(regex)).map((match) => ({
            type: 'mention',
            text: match[0],
            index: match.index,
            link: ''
          }))
        : null
    },
    [userMentions]
  )

  const mentionCount = useMemo(() => {
    return getUserMentions(value)?.length ?? 0
  }, [getUserMentions, value])

  const handleAutocomplete = useCallback(
    (user: UserMetadata) => {
      if (!user) return

      const autocompleteRange = getAutocompleteRange() ?? [0, 1]
      const mentionText = `@${user.handle}`

      if (!userMentions.includes(mentionText)) {
        setUserMentions((mentions) => [...mentions, mentionText])
        setUserIdMap((map) => {
          map[mentionText] = user.user_id
          return map
        })
      }
      setValue((value) => {
        const textBeforeMention = value.slice(0, autocompleteRange[0])
        const textAfterMention = value.slice(autocompleteRange[1])
        const fillText =
          mentionText + (textAfterMention.startsWith(' ') ? '' : ' ')

        return `${textBeforeMention}${fillText}${textAfterMention}`
      })
      onAddMention?.(user.user_id)

      setIsAutocompleteActive(false)
    },
    [getAutocompleteRange, userMentions, onAddMention]
  )

  useEffect(() => {
    onAutocompleteChange?.(isAutocompleteActive, autocompleteText.slice(1))
  }, [onAutocompleteChange, isAutocompleteActive, autocompleteText])

  useEffect(() => {
    if (isAutocompleteActive && setAutocompleteHandler) {
      setAutocompleteHandler(handleAutocomplete)
    }
  }, [handleAutocomplete, isAutocompleteActive, setAutocompleteHandler])

  const handleChange = useCallback(
    async (value: string) => {
      setValue(value)
      const editedValue = await resolveLinks(value)
      if (value !== editedValue) {
        setValue(editedValue)
      }
    },
    [resolveLinks]
  )

  const handleSelectionChange = useCallback(
    (e: NativeSyntheticEvent<TextInputSelectionChangeEventData>) => {
      selectionRef.current = e.nativeEvent.selection
    },
    [selectionRef]
  )

  const handleSubmit = useCallback(() => {
    const mentions =
      getUserMentions(value)?.map((match) => {
        return {
          handle: match.text.replace('@', ''),
          userId: userIdMap[match.text]
        }
      }) ?? []

    onSubmit?.(restoreLinks(value), mentions)
  }, [getUserMentions, onSubmit, restoreLinks, userIdMap, value])

  const handleKeyDown = useCallback(
    (e: NativeSyntheticEvent<TextInputKeyPressEventData>) => {
      const { key } = e.nativeEvent
      const isBackspaceAvailable =
        lastKeyPressMsRef.current === null ||
        Date.now() - lastKeyPressMsRef.current > 300

      if (key === BACKSPACE_KEY) {
        if (!isBackspaceAvailable) return
      } else {
        lastKeyPressMsRef.current = Date.now()
      }

      const cursorPosition = selectionRef.current?.start
      if (isAutocompleteActive && !!cursorPosition) {
        if (key === SPACE_KEY) {
          setIsAutocompleteActive(false)
        }

        if (key === ENTER_KEY) {
          setIsAutocompleteActive(false)
        }

        if (key === BACKSPACE_KEY) {
          const deletedChar = value[cursorPosition - 1]
          if (deletedChar === AT_KEY) {
            setIsAutocompleteActive(false)
          }
        }

        const autocompleteRange = getAutocompleteRange()

        if (
          autocompleteRange &&
          (autocompleteRange[0] >= cursorPosition ||
            autocompleteRange[1] < cursorPosition)
        ) {
          setIsAutocompleteActive(false)
        }

        return
      }

      // Start user autocomplete
      if (key === AT_KEY && onAutocompleteChange) {
        if (mentionCount < maxMentions) {
          setAutocompletePosition(cursorPosition ?? 0)
          setIsAutocompleteActive(true)
        }
      }

      if (key === BACKSPACE_KEY && !!cursorPosition) {
        const textBeforeCursor = value.slice(0, cursorPosition)
        const { editValue } = handleBackspace({
          cursorPosition,
          textBeforeCursor
        })

        if (editValue) {
          // Delay the deleting of the matched word because
          // in react native text change will fire on backspace anyway
          // and we want the handleChange callback to run first.
          // This is a bit of a hack. In search of a better way!
          setTimeout(() => {
            setValue(editValue)
          }, 100)
        }
      }
    },
    [
      getAutocompleteRange,
      handleBackspace,
      isAutocompleteActive,
      onAutocompleteChange,
      selectionRef,
      value,
      mentionCount,
      maxMentions
    ]
  )

  const renderIcon = () => (
    <TouchableOpacity
      onPress={handleSubmit}
      hitSlop={spacing(2)}
      style={styles.submit}
    >
      <Flex pv='xs'>
        {isLoading ? (
          <LoadingSpinner />
        ) : (
          <IconSend
            width={styles.icon.width}
            height={styles.icon.height}
            fill={hasLength ? primary : neutralLight7}
          />
        )}
      </Flex>
    </TouchableOpacity>
  )

  const isTextHighlighted = useMemo(() => {
    const matches = getMatches(value) ?? []
    const mentions = getUserMentions(value) ?? []
    const fullMatches = [...matches, ...mentions, ...timestamps]
    return Boolean(fullMatches.length || isAutocompleteActive)
  }, [getMatches, timestamps, getUserMentions, isAutocompleteActive, value])

  const renderDisplayText = useCallback(
    (value: string) => {
      const matches = getMatches(value) ?? []
      const mentions = getUserMentions(value) ?? []
      const fullMatches = [...matches, ...mentions, ...timestamps]

      // If there are no highlightable sections, render text normally
      if (!fullMatches.length && !isAutocompleteActive) {
        return createTextSections(value)
      }

      const renderedTextSections: JSX.Element[] = []
      const autocompleteRange = getAutocompleteRange()

      // Filter out matches split by an autocomplete section
      const filteredMatches = fullMatches.filter(({ index }) => {
        if (index === undefined) return false
        if (autocompleteRange) {
          return !(
            index >= autocompleteRange[0] && index <= autocompleteRange[1]
          )
        }
        return true
      })

      // Add the autocomplete section
      if (
        autocompleteRange &&
        autocompleteRange[0] >= 0 &&
        autocompleteRange[1] >= autocompleteRange[0]
      ) {
        filteredMatches.push({
          type: 'autocomplete',
          text: value.slice(autocompleteRange[0], autocompleteRange[1]),
          index: autocompleteRange[0],
          link: ''
        })
      }

      // Sort match sections by index
      const sortedMatches = filteredMatches.sort(
        (a, b) => (a.index ?? 0) - (b.index ?? 0)
      )

      let lastIndex = 0
      for (const match of sortedMatches) {
        const { index, text } = match
        if (index === undefined) {
          continue
        }

        if (index > lastIndex) {
          // Add text before the match
          renderedTextSections.push(
            ...createTextSections(value.slice(lastIndex, index))
          )
        }
        // Add the matched word with accent color
        renderedTextSections.push(<Text color='secondary'>{text}</Text>)

        // Update lastIndex to the end of the current match
        lastIndex = index + text.length
      }

      // Add remaining text after the last match
      if (lastIndex < value.length) {
        renderedTextSections.push(...createTextSections(value.slice(lastIndex)))
      }

      return renderedTextSections
    },
    [
      getMatches,
      timestamps,
      getUserMentions,
      isAutocompleteActive,
      getAutocompleteRange
    ]
  )

  useEffect(() => {
    if (linkEntities.length && !isEqual(linkEntities, prevLinkEntities)) {
      const { type, data } = linkEntities[linkEntities.length - 1]
      const id = decodeHashId(data.id)
      if (id) {
        onAddLink?.(id, type)
      }
    }
  }, [linkEntities, onAddLink, prevLinkEntities])

  useEffect(() => {
    if (timestamps.length && !isEqual(timestamps, prevTimestamps)) {
      onAddTimestamp?.(
        parseCommentTrackTimestamp(timestamps[timestamps.length - 1].text)
      )
    }
  }, [onAddTimestamp, timestamps, prevTimestamps])

  return (
    <>
      <TextInput
        ref={mergeRefs([ref, internalRef])}
        placeholder={placeholder ?? messages.sendMessagePlaceholder}
        Icon={renderIcon}
        styles={{
          root: [styles.composeTextContainer, propStyles?.container],
          input: [
            styles.composeTextInput,
            Platform.OS === 'ios' ? { paddingBottom: spacing(1.5) } : null
          ]
        }}
        onChangeText={handleChange}
        onKeyPress={handleKeyDown}
        onSelectionChange={handleSelectionChange}
        onLayout={onLayout}
        multiline
        inputAccessoryViewID='none'
        maxLength={maxLength}
        autoCorrect
        TextInputComponent={TextInputComponent}
        onFocus={onFocus}
      >
        {isTextHighlighted ? (
          <Text allowNewline>{renderDisplayText(value)}</Text>
        ) : (
          <Text allowNewline>{value}</Text>
        )}
      </TextInput>
    </>
  )
})<|MERGE_RESOLUTION|>--- conflicted
+++ resolved
@@ -25,11 +25,8 @@
   TextInputKeyPressEventData,
   TextInputSelectionChangeEventData
 } from 'react-native/types'
-<<<<<<< HEAD
-import { ReactNativeGestureHandlerTextInput } from 'react-native-gesture-handler'
-=======
+import { TextInput as ReactNativeGestureHandlerTextInput } from 'react-native-gesture-handler'
 import { usePrevious } from 'react-use'
->>>>>>> 44540db3
 
 import { Flex, IconSend, mergeRefs } from '@audius/harmony-native'
 import { Text, TextInput } from 'app/components/core'
@@ -110,6 +107,7 @@
     presetUserMentions = [],
     entityId,
     styles: propStyles,
+    // Use ReactNativeGestureHandlerTextInput to allow for nesting <Text> inside <TextInput>
     TextInputComponent = ReactNativeGestureHandlerTextInput,
     onLayout,
     maxLength = 10000,
