--- conflicted
+++ resolved
@@ -92,13 +92,8 @@
     isLoading,
     messageId,
     placeholder,
-<<<<<<< HEAD
-    presetMessage
-=======
     presetMessage,
-    entityId,
-    extraOffset = 0
->>>>>>> a73cd6e6
+    entityId
   } = props
   const [value, setValue] = useState(presetMessage ?? '')
   const [selection, setSelection] = useState<{ start: number; end: number }>()
@@ -267,26 +262,7 @@
   )
 
   return (
-<<<<<<< HEAD
     <>
-      <View
-        style={[
-          styles.overlayTextContainer,
-          Platform.OS === 'ios' ? { paddingBottom: spacing(1.5) } : null
-          // { maxHeight: hasCurrentlyPlayingTrack ? spacing(70) : spacing(80) }
-        ]}
-      >
-        <Text style={styles.overlayText}>{renderTextDisplay(value)}</Text>
-      </View>
-=======
-    <Flex
-      style={{
-        position: 'relative',
-        // maxHeight: hasCurrentlyPlayingTrack ? spacing(70) : spacing(80),
-        paddingBottom: offset
-      }}
-    >
->>>>>>> a73cd6e6
       <TextInput
         placeholder={placeholder ?? messages.sendMessagePlaceholder}
         Icon={renderIcon}
@@ -309,9 +285,6 @@
         maxLength={10000}
         autoCorrect
       />
-<<<<<<< HEAD
-    </>
-=======
       <View
         style={[
           styles.overlayTextContainer,
@@ -321,7 +294,6 @@
       >
         <Text style={styles.overlayText}>{renderTextDisplay(value)}</Text>
       </View>
-    </Flex>
->>>>>>> a73cd6e6
+    </>
   )
 }