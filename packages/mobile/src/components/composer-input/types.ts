import type { LinkEntity } from '@audius/common/hooks'
import type { ID, UserMetadata } from '@audius/common/models'
import type { CommentMention, EntityType } from '@audius/sdk'
import type { TextInput, TextStyle, ViewStyle } from 'react-native'

import type { StylesProp } from 'app/styles'

import type { TextInputProps } from '../core'

export type ComposerInputProps = {
  messageId: number
  entityId?: ID
  entityType?: EntityType
  onChange?: (value: string, linkEntities: LinkEntity[]) => void
<<<<<<< HEAD
  onSubmit?: (value: string, mentionIds: ID[]) => void
  onFocus?: () => void
  onAddMention?: (mentionUserId: ID) => void
  onAddTimestamp?: (timestamp: number) => void
  onAddLink?: (entityId: ID, kind: 'track' | 'collection' | 'user') => void
=======
  onSubmit?: (value: string, mentions: CommentMention[]) => void
>>>>>>> e3eeb115
  onAutocompleteChange?: (isActive: boolean, value: string) => void
  setAutocompleteHandler?: (handler: (user: UserMetadata) => void) => void
  presetMessage?: string
  presetUserMentions?: CommentMention[]
  isLoading?: boolean
  styles?: StylesProp<{
    container: ViewStyle
    input: TextStyle
  }>
  TextInputComponent?: typeof TextInput
  maxMentions?: number
} & Pick<
  TextInputProps,
  'maxLength' | 'placeholder' | 'onPressIn' | 'readOnly' | 'id' | 'onLayout'
><|MERGE_RESOLUTION|>--- conflicted
+++ resolved
@@ -12,15 +12,11 @@
   entityId?: ID
   entityType?: EntityType
   onChange?: (value: string, linkEntities: LinkEntity[]) => void
-<<<<<<< HEAD
-  onSubmit?: (value: string, mentionIds: ID[]) => void
   onFocus?: () => void
   onAddMention?: (mentionUserId: ID) => void
   onAddTimestamp?: (timestamp: number) => void
   onAddLink?: (entityId: ID, kind: 'track' | 'collection' | 'user') => void
-=======
   onSubmit?: (value: string, mentions: CommentMention[]) => void
->>>>>>> e3eeb115
   onAutocompleteChange?: (isActive: boolean, value: string) => void
   setAutocompleteHandler?: (handler: (user: UserMetadata) => void) => void
   presetMessage?: string
