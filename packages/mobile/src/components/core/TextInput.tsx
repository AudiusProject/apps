--- conflicted
+++ resolved
@@ -209,11 +209,7 @@
 
         Animated.parallel(animations).start()
       },
-<<<<<<< HEAD
-      [onFocus, hideKeyboard, isLabelActive]
-=======
       [onFocus, isLabelActive, hideKeyboard]
->>>>>>> a002560c
     )
 
     const handleBlur = useCallback(
