--- conflicted
+++ resolved
@@ -18,11 +18,7 @@
 
 import type { TextLinkProps, TextProps } from '@audius/harmony-native'
 import { Text } from '@audius/harmony-native'
-<<<<<<< HEAD
 import { TextLink } from 'app/harmony-native/components/TextLink/TextLink'
-=======
-import { TextLinkFlowing } from 'app/harmony-native/components/TextLink/TextLink'
->>>>>>> 1f5393cd
 import { audiusSdk } from 'app/services/sdk/audius-sdk'
 
 const {
