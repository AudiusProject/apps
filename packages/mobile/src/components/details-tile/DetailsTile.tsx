import { useCallback } from 'react'

import type { CommonState, Track } from '@audius/common'
import {
  FeatureFlags,
  Genre,
  useGatedContentAccess,
  squashNewLines,
  accountSelectors,
  playerSelectors,
  playbackPositionSelectors,
  getDogEarType,
  isContentUSDCPurchaseGated,
  dayjs
} from '@audius/common'
import moment from 'moment'
import { TouchableOpacity, View } from 'react-native'
import { useSelector } from 'react-redux'

import { Text as HarmonyText, IconCalendarMonth } from '@audius/harmony-native'
import IconPause from 'app/assets/images/iconPause.svg'
import IconPlay from 'app/assets/images/iconPlay.svg'
import IconRepeat from 'app/assets/images/iconRepeatOff.svg'
import CoSign from 'app/components/co-sign/CoSign'
import { Size } from 'app/components/co-sign/types'
import { Button, Hyperlink, Tile, DogEar, Text } from 'app/components/core'
import UserBadges from 'app/components/user-badges'
import { light } from 'app/haptics'
import { useNavigation } from 'app/hooks/useNavigation'
import { useFeatureFlag } from 'app/hooks/useRemoteConfig'
import { flexRowCentered, makeStyles } from 'app/styles'

import { DetailsProgressInfo } from './DetailsProgressInfo'
import { DetailsTileActionButtons } from './DetailsTileActionButtons'
import { DetailsTileAiAttribution } from './DetailsTileAiAttribution'
import { DetailsTileHasAccess } from './DetailsTileHasAccess'
import { DetailsTileNoAccess } from './DetailsTileNoAccess'
import { DetailsTileStats } from './DetailsTileStats'
import type { DetailsTileProps } from './types'

const { getTrackId } = playerSelectors
const { getTrackPosition } = playbackPositionSelectors

const messages = {
  play: 'play',
  pause: 'pause',
  resume: 'resume',
  replay: 'replay',
  preview: 'preview'
}

const useStyles = makeStyles(({ palette, spacing, typography }) => ({
  root: {
    marginBottom: spacing(6)
  },
  tileContent: {
    paddingBottom: spacing(1)
  },
  topContent: {
    paddingHorizontal: spacing(2),
    paddingTop: spacing(2),
    width: '100%'
  },
  topContentBody: {
    paddingHorizontal: spacing(2),
    gap: spacing(4)
  },
  typeLabel: {
    letterSpacing: 3,
    textAlign: 'center'
  },
  coverArt: {
    borderWidth: 1,
    borderColor: palette.neutralLight8,
    borderRadius: spacing(2),
    height: 195,
    width: 195,
    alignSelf: 'center'
  },
  titleContainer: {
    gap: spacing(1)
  },
  title: {
    fontSize: typography.fontSize.large,
    textAlign: 'center'
  },
  artistContainer: {
    ...flexRowCentered(),
    alignSelf: 'center'
  },
  badge: {
    marginLeft: spacing(1)
  },
  descriptionContainer: {
    width: '100%',
    borderBottomWidth: 1,
    borderBottomColor: palette.neutralLight7
  },
  description: {
    ...typography.body,
    color: palette.neutralLight2,
    textAlign: 'left',
    width: '100%',
    marginBottom: spacing(4)
  },
  buttonSection: {
    width: '100%',
    gap: spacing(4)
  },
  playButtonText: {
    textTransform: 'uppercase'
  },
  playButtonIcon: {
    height: spacing(5),
    width: spacing(5)
  },
  infoSection: {
    flexWrap: 'wrap',
    flexDirection: 'row',
    width: '100%'
  },
  noStats: {
    borderWidth: 0
  },
  infoFact: {
    ...flexRowCentered(),
    flexBasis: '50%',
    marginBottom: spacing(4)
  },
  infoLabel: {
    ...flexRowCentered(),
    lineHeight: typography.fontSize.small,
    marginRight: spacing(2)
  },
  infoValue: {
    flexShrink: 1,
    fontSize: typography.fontSize.small,
    lineHeight: typography.fontSize.small
  },
  infoIcon: {
    marginTop: -spacing(1)
  },
  link: {
    color: palette.primary
  },
  releaseContainer: {
    flexDirection: 'row',
    justifyContent: 'center',
    gap: spacing(1)
  },
  releasesLabel: {
    paddingTop: 2
  }
}))

/**
 * The details shown at the top of the Track Screen and Collection Screen
 */
export const DetailsTile = ({
  collectionId,
  coSign,
  description,
  descriptionLinkPressSource,
  details,
  hasReposted,
  hasSaved,
  hideFavorite,
  hideFavoriteCount,
  hideListenCount,
  hideOverflow,
  hideRepost,
  hideRepostCount,
  hideShare,
  isPlaying,
  isPreviewing,
  isPlayable = true,
  isCollection = false,
  isPublished = true,
  isUnlisted = false,
  onPressEdit,
  onPressFavorites,
  onPressOverflow,
  onPressPlay,
  onPressPreview,
  onPressPublish,
  onPressRepost,
  onPressReposts,
  onPressSave,
  onPressShare,
  playCount,
  renderBottomContent,
  renderHeader,
  renderImage,
  repostCount,
  saveCount,
  headerText,
  title,
  user,
  track
}: DetailsTileProps) => {
  const { hasStreamAccess } = useGatedContentAccess(
    track ? (track as unknown as Track) : null
  )
  const { isEnabled: isNewPodcastControlsEnabled } = useFeatureFlag(
    FeatureFlags.PODCAST_CONTROL_UPDATES_ENABLED,
    FeatureFlags.PODCAST_CONTROL_UPDATES_ENABLED_FALLBACK
  )
  const { isEnabled: isAiGeneratedTracksEnabled } = useFeatureFlag(
    FeatureFlags.AI_ATTRIBUTION
  )
  const { track_id: trackId, stream_conditions: streamConditions } = track ?? {}

  const styles = useStyles()
  const navigation = useNavigation()

  const currentUserId = useSelector(accountSelectors.getUserId)
  const isCurrentTrack = useSelector((state: CommonState) => {
    return track && track.track_id === getTrackId(state)
  })

  const isOwner = user?.user_id === currentUserId
  const isLongFormContent =
    track?.genre === Genre.PODCASTS || track?.genre === Genre.AUDIOBOOKS
  const aiAttributionUserId = track?.ai_attribution_user_id
  const isUSDCPurchaseGated = isContentUSDCPurchaseGated(streamConditions)

  const isPlayingPreview = isPreviewing && isPlaying
  const isPlayingFullAccess = isPlaying && !isPreviewing
  const isUnpublishedScheduledRelease =
    track?.is_scheduled_release && track?.is_unlisted
  const showPreviewButton =
    isUSDCPurchaseGated && (isOwner || !hasStreamAccess) && onPressPreview

  const handlePressArtistName = useCallback(() => {
    if (!user) {
      return
    }
    navigation.push('Profile', { handle: user.handle })
  }, [navigation, user])

  const detailLabels = details.filter(
    ({ isHidden, value }) => !isHidden && !!value
  )

  const handlePressPlay = useCallback(() => {
    light()
    onPressPlay()
  }, [onPressPlay])

  const handlePressPreview = useCallback(() => {
    light()
    onPressPreview?.()
  }, [onPressPreview])
  const renderDogEar = () => {
    const dogEarType = getDogEarType({
      isOwner,
      streamConditions,
      isUnlisted: isUnlisted && !isUnpublishedScheduledRelease
    })
    return dogEarType ? <DogEar type={dogEarType} borderOffset={1} /> : null
  }

  const renderDetailLabels = () => {
    return detailLabels.map((infoFact) => {
      return (
        <View key={infoFact.label} style={styles.infoFact}>
          <Text
            style={styles.infoLabel}
            weight='bold'
            color='neutralLight5'
            fontSize='small'
            textTransform='uppercase'
          >
            {infoFact.label}
          </Text>
          <Text
            style={[styles.infoValue, infoFact.valueStyle]}
            weight='demiBold'
          >
            {infoFact.value}
          </Text>
          <View style={styles.infoIcon}>{infoFact.icon}</View>
        </View>
      )
    })
  }

  const innerImageElement = renderImage({
    style: styles.coverArt
  })

  const imageElement = coSign ? (
    <CoSign size={Size.LARGE}>{innerImageElement}</CoSign>
  ) : (
    innerImageElement
  )

  const playbackPositionInfo = useSelector((state) =>
    getTrackPosition(state, { trackId, userId: currentUserId })
  )

  const playText =
    isNewPodcastControlsEnabled && playbackPositionInfo?.status
      ? playbackPositionInfo?.status === 'IN_PROGRESS' || isCurrentTrack
        ? messages.resume
        : messages.replay
      : messages.play

  const PlayIcon =
    isNewPodcastControlsEnabled &&
    playbackPositionInfo?.status === 'COMPLETED' &&
    !isCurrentTrack
      ? IconRepeat
      : IconPlay

  const PreviewButton = () => (
    <Button
      variant='commonAlt'
      styles={{
        text: styles.playButtonText,
        icon: styles.playButtonIcon
      }}
      title={isPlayingPreview ? messages.pause : messages.preview}
      size='large'
      iconPosition='left'
      icon={isPlayingPreview ? IconPause : PlayIcon}
      onPress={handlePressPreview}
      disabled={!isPlayable}
      fullWidth
    />
  )

  return (
    <Tile styles={{ root: styles.root, content: styles.tileContent }}>
      <View style={styles.topContent}>
        {renderDogEar()}
        {renderHeader ? (
          renderHeader()
        ) : (
          <Text
            style={styles.typeLabel}
            color='neutralLight4'
            fontSize='xs'
            weight='medium'
            textTransform='uppercase'
          >
            {headerText}
          </Text>
        )}
        <View style={styles.topContentBody}>
          {imageElement}
          <View style={styles.titleContainer}>
            <Text style={styles.title} weight='bold'>
              {title}
            </Text>
            {user ? (
              <TouchableOpacity onPress={handlePressArtistName}>
                <View style={styles.artistContainer}>
                  <Text fontSize='large' color='secondary'>
                    {user.name}
                  </Text>
                  <UserBadges
                    style={styles.badge}
                    badgeSize={16}
                    user={user}
                    hideName
                  />
                </View>
              </TouchableOpacity>
            ) : null}
          </View>
          {track?.is_delete ? (
            // This is to introduce a gap
            <View />
          ) : (
            <>
              {isLongFormContent && isNewPodcastControlsEnabled ? (
                <DetailsProgressInfo track={track} />
              ) : null}
              <View style={styles.buttonSection}>
                {!hasStreamAccess && !isOwner && streamConditions && trackId ? (
                  <DetailsTileNoAccess
                    trackId={trackId}
                    streamConditions={streamConditions}
                  />
                ) : null}
                {hasStreamAccess || isOwner ? (
                  <Button
                    styles={{
                      text: styles.playButtonText,
                      icon: styles.playButtonIcon
                    }}
                    title={isPlayingFullAccess ? messages.pause : playText}
                    size='large'
                    iconPosition='left'
                    icon={isPlayingFullAccess ? IconPause : PlayIcon}
                    onPress={handlePressPlay}
                    disabled={!isPlayable}
                    fullWidth
                  />
                ) : null}
                {(hasStreamAccess || isOwner) && streamConditions ? (
                  <DetailsTileHasAccess
                    streamConditions={streamConditions}
                    isOwner={isOwner}
                    trackArtist={user}
                  />
                ) : null}
                {showPreviewButton ? <PreviewButton /> : null}
                {isUnpublishedScheduledRelease && track?.release_date ? (
                  <View style={styles.releaseContainer}>
                    <IconCalendarMonth color='accent' size='m' />
                    <HarmonyText
                      color='accent'
                      strength='strong'
                      size='m'
                      style={styles.releasesLabel}
                    >
                      Releases
                      {' ' +
                        moment(track.release_date).format('M/D/YY @ h:mm A ') +
                        dayjs().format('z')}
                    </HarmonyText>
                  </View>
                ) : null}
                <DetailsTileActionButtons
                  hasReposted={!!hasReposted}
                  hasSaved={!!hasSaved}
                  hideFavorite={hideFavorite}
                  hideOverflow={hideOverflow}
                  hideRepost={hideRepost}
                  hideShare={hideShare}
                  isOwner={isOwner}
                  isCollection={isCollection}
                  collectionId={collectionId}
                  isPublished={isPublished}
                  onPressEdit={onPressEdit}
                  onPressOverflow={onPressOverflow}
                  onPressRepost={onPressRepost}
                  onPressSave={onPressSave}
                  onPressShare={onPressShare}
                  onPressPublish={onPressPublish}
                />
              </View>
              {isAiGeneratedTracksEnabled && aiAttributionUserId ? (
                <DetailsTileAiAttribution userId={aiAttributionUserId} />
              ) : null}
              {!isPublished ? null : (
                <DetailsTileStats
                  favoriteCount={saveCount}
                  hideFavoriteCount={hideFavoriteCount}
                  hideListenCount={hideListenCount}
                  hideRepostCount={hideRepostCount}
                  onPressFavorites={onPressFavorites}
                  onPressReposts={onPressReposts}
                  playCount={playCount}
                  repostCount={repostCount}
                />
              )}
              <View style={styles.descriptionContainer}>
                {description ? (
                  <Hyperlink
                    source={descriptionLinkPressSource}
                    style={styles.description}
                    linkStyle={styles.link}
<<<<<<< HEAD
                    text={squashNewLines(description) || ''}
=======
                    text={squashNewLines(description) ?? ''}
>>>>>>> f85accf5
                  />
                ) : null}
              </View>
              <View
                style={[
                  styles.infoSection,
                  hideFavoriteCount &&
                    hideListenCount &&
                    hideRepostCount &&
                    styles.noStats
                ]}
              >
                {renderDetailLabels()}
              </View>
            </>
          )}
        </View>
      </View>
      {renderBottomContent?.()}
    </Tile>
  )
}<|MERGE_RESOLUTION|>--- conflicted
+++ resolved
@@ -463,11 +463,7 @@
                     source={descriptionLinkPressSource}
                     style={styles.description}
                     linkStyle={styles.link}
-<<<<<<< HEAD
-                    text={squashNewLines(description) || ''}
-=======
                     text={squashNewLines(description) ?? ''}
->>>>>>> f85accf5
                   />
                 ) : null}
               </View>
