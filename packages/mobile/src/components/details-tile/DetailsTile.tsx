--- conflicted
+++ resolved
@@ -417,18 +417,13 @@
                 {isScheduledRelease && track?.release_date ? (
                   <View style={styles.releaseContainer}>
                     <IconCalendarMonth color='accent' size='m' />
-<<<<<<< HEAD
-                      <HarmonyText
-                        color='accent'
-                        strength='strong'
-                        size='m'
-                        style={styles.releasesLabel}
-                      >
-                        Releases
-=======
-                    <HarmonyText color='accent' strength='strong' size='m'>
-                      Releases on
->>>>>>> 8c1e557a
+                    <HarmonyText
+                      color='accent'
+                      strength='strong'
+                      size='m'
+                      style={styles.releasesLabel}
+                    >
+                      Releases
                       {' ' +
                         moment
                           .utc(track.release_date)
