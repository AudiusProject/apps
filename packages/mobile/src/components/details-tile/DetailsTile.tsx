import { useCallback } from 'react'

import { isContentUSDCPurchaseGated } from '@audius/common/models'
import { FeatureFlags } from '@audius/common/services'
import {
  accountSelectors,
  playerSelectors,
  playbackPositionSelectors
} from '@audius/common/store'
import type { CommonState } from '@audius/common/store'
import { dayjs, getDogEarType, Genre } from '@audius/common/utils'
import moment from 'moment'
import { TouchableOpacity } from 'react-native'
import { useSelector } from 'react-redux'

import {
  Flex,
  Text,
  IconCalendarMonth,
  IconPause,
  IconPlay,
  IconRepeatOff,
  Paper,
  spacing,
  Button,
  Divider,
  Box
} from '@audius/harmony-native'
import CoSign from 'app/components/co-sign/CoSign'
import { Size } from 'app/components/co-sign/types'
import { UserGeneratedText, DogEar, Tag } from 'app/components/core'
import UserBadges from 'app/components/user-badges'
import { light } from 'app/haptics'
import { useNavigation } from 'app/hooks/useNavigation'
import { useFeatureFlag } from 'app/hooks/useRemoteConfig'
import { makeStyles } from 'app/styles'

import { OfflineStatusRow } from '../offline-downloads'

import { DeletedTile } from './DeletedTile'
import { DetailsProgressInfo } from './DetailsProgressInfo'
import { DetailsTileActionButtons } from './DetailsTileActionButtons'
import { DetailsTileAiAttribution } from './DetailsTileAiAttribution'
import { DetailsTileHasAccess } from './DetailsTileHasAccess'
import { DetailsTileMetadata } from './DetailsTileMetadata'
import { DetailsTileNoAccess } from './DetailsTileNoAccess'
import { DetailsTileStats } from './DetailsTileStats'
import { SecondaryStats } from './SecondaryStats'
import type { DetailsTileProps } from './types'

const { getTrackId } = playerSelectors
const { getTrackPosition } = playbackPositionSelectors

const messages = {
  play: 'Play',
  pause: 'Pause',
  resume: 'Resume',
  replay: 'Replay',
  preview: 'Preview'
}

const useStyles = makeStyles(({ palette, spacing }) => ({
  coverArt: {
    borderWidth: 1,
    borderColor: palette.neutralLight8,
    borderRadius: spacing(2),
    height: 224,
    width: 224,
    alignSelf: 'center'
  }
}))

/**
 * The details shown at the top of the Track Screen and Collection Screen
 */
export const DetailsTile = ({
  contentId,
  contentType,
  coSign,
  description,
  descriptionLinkPressSource,
  hasReposted,
  hasSaved,
  hasStreamAccess,
  streamConditions,
  hideFavorite,
  hideFavoriteCount,
  hidePlayCount,
  hideOverflow,
  hideRepost,
  hideRepostCount,
  hideShare,
  isPlaying,
  isPreviewing,
  isDeleted = false,
  isPlayable = true,
  isCollection = false,
  isPublished = true,
  isUnlisted = false,
  onPressEdit,
  onPressFavorites,
  onPressOverflow,
  onPressPlay,
  onPressPreview,
  onPressPublish,
  onPressRepost,
  onPressReposts,
  onPressSave,
  onPressShare,
  playCount,
  duration,
  trackCount,
  renderBottomContent,
  renderImage,
  repostCount,
  saveCount,
  headerText,
  title,
  user,
  track,
  ddexApp,
  releaseDate,
  updatedAt
}: DetailsTileProps) => {
  const { isEnabled: isNewPodcastControlsEnabled } = useFeatureFlag(
    FeatureFlags.PODCAST_CONTROL_UPDATES_ENABLED,
    FeatureFlags.PODCAST_CONTROL_UPDATES_ENABLED_FALLBACK
  )
  const { isEnabled: isAiGeneratedTracksEnabled } = useFeatureFlag(
    FeatureFlags.AI_ATTRIBUTION
  )

  const styles = useStyles()
  const navigation = useNavigation()

  const currentUserId = useSelector(accountSelectors.getUserId)
  const isCurrentTrack = useSelector((state: CommonState) => {
    return track && track.track_id === getTrackId(state)
  })

  const isOwner = user?.user_id === currentUserId
  const isLongFormContent =
    track?.genre === Genre.PODCASTS || track?.genre === Genre.AUDIOBOOKS
  const aiAttributionUserId = track?.ai_attribution_user_id
  const isUSDCPurchaseGated = isContentUSDCPurchaseGated(streamConditions)

  const isPlayingPreview = isPreviewing && isPlaying
  const isPlayingFullAccess = isPlaying && !isPreviewing
  const isUnpublishedScheduledRelease =
    track?.is_scheduled_release && track?.is_unlisted
  const showPreviewButton =
    isUSDCPurchaseGated &&
    ((isOwner && !isCollection) || !hasStreamAccess) &&
    onPressPreview

  const handlePressArtistName = useCallback(() => {
    if (!user) {
      return
    }
    navigation.push('Profile', { handle: user.handle })
  }, [navigation, user])

  const handlePressPlay = useCallback(() => {
    light()
    onPressPlay()
  }, [onPressPlay])

  const handlePressPreview = useCallback(() => {
    light()
    onPressPreview?.()
  }, [onPressPreview])

  const renderDogEar = () => {
    const dogEarType = getDogEarType({
      isOwner,
      streamConditions,
      isUnlisted: isUnlisted && !isUnpublishedScheduledRelease
    })
    return dogEarType ? <DogEar type={dogEarType} borderOffset={1} /> : null
  }

  const innerImageElement = renderImage({
    style: styles.coverArt
  })

  const imageElement = coSign ? (
    <CoSign size={Size.LARGE}>{innerImageElement}</CoSign>
  ) : (
    innerImageElement
  )

  const playbackPositionInfo = useSelector((state) =>
    getTrackPosition(state, { trackId: contentId, userId: currentUserId })
  )

  const playText =
    isNewPodcastControlsEnabled && playbackPositionInfo?.status
      ? playbackPositionInfo?.status === 'IN_PROGRESS' || isCurrentTrack
        ? messages.resume
        : messages.replay
      : messages.play

  const PlayIcon =
    isNewPodcastControlsEnabled &&
    playbackPositionInfo?.status === 'COMPLETED' &&
    !isCurrentTrack
      ? IconRepeatOff
      : IconPlay

  const PreviewButton = () => (
    <Button
      variant='tertiary'
      iconLeft={isPlayingPreview ? IconPause : PlayIcon}
      onPress={handlePressPreview}
      disabled={!isPlayable}
      fullWidth
    >
      {isPlayingPreview ? messages.pause : messages.preview}
    </Button>
  )

  const badges = [
    isAiGeneratedTracksEnabled && aiAttributionUserId ? (
      <DetailsTileAiAttribution userId={aiAttributionUserId} />
    ) : null
  ].filter((badge) => badge !== null)

  const handlePressTag = useCallback(
    (tag: string) => {
      navigation.push('TagSearch', { query: tag })
    },
    [navigation]
  )

  const renderTags = () => {
    if (!track || (isUnlisted && !track.field_visibility?.tags)) {
      return null
    }

    const filteredTags = (track.tags || '').split(',').filter(Boolean)
    return filteredTags.length > 0 ? (
      <Flex
        direction='row'
        wrap='wrap'
        w='100%'
        justifyContent='flex-start'
        gap='s'
      >
        {filteredTags.map((tag) => (
          <Tag key={tag} onPress={() => handlePressTag(tag)}>
            {tag}
          </Tag>
        ))}
      </Flex>
    ) : null
  }

  if (isDeleted) {
    return (
      <DeletedTile
        imageElement={imageElement}
        title={title}
        user={user}
        headerText={headerText}
        handlePressArtistName={handlePressArtistName}
      />
    )
  }

  return (
    <Paper mb='2xl' style={{ overflow: 'hidden' }}>
      {renderDogEar()}
      <Flex p='l' gap='l' alignItems='center' w='100%'>
        <Text
          variant='label'
          size='m'
          strength='default'
          textTransform='uppercase'
          color='subdued'
        >
          {headerText}
        </Text>

        {badges.length > 0 ? (
          <Flex direction='row' gap='s'>
            {badges.map((badge) => badge)}
          </Flex>
        ) : null}
        {imageElement}
        <Flex gap='xs' alignItems='center'>
          <Text variant='heading' size='s'>
            {title}
          </Text>
          {user ? (
            <TouchableOpacity onPress={handlePressArtistName}>
              <Flex direction='row' gap='xs'>
                <Text variant='body' color='accent' size='l'>
                  {user.name}
                </Text>
                <UserBadges badgeSize={spacing.l} user={user} hideName />
              </Flex>
            </TouchableOpacity>
          ) : null}
        </Flex>
        {isLongFormContent && isNewPodcastControlsEnabled && track ? (
          <DetailsProgressInfo track={track} />
        ) : null}
        {hasStreamAccess || isOwner ? (
          <Button
            iconLeft={isPlayingFullAccess ? IconPause : PlayIcon}
            onPress={handlePressPlay}
            disabled={!isPlayable}
            fullWidth
          >
            {isPlayingFullAccess ? messages.pause : playText}
          </Button>
        ) : null}
        {showPreviewButton ? <PreviewButton /> : null}
        <DetailsTileActionButtons
          ddexApp={ddexApp}
          hasReposted={!!hasReposted}
          hasSaved={!!hasSaved}
          hideFavorite={hideFavorite}
          hideOverflow={hideOverflow}
          hideRepost={hideRepost}
          hideShare={hideShare}
          isOwner={isOwner}
          isCollection={isCollection}
          collectionId={contentId}
          isPublished={isPublished}
          onPressEdit={onPressEdit}
          onPressOverflow={onPressOverflow}
          onPressRepost={onPressRepost}
          onPressSave={onPressSave}
          onPressShare={onPressShare}
          onPressPublish={onPressPublish}
        />
        {isUnpublishedScheduledRelease && track?.release_date ? (
          <Flex gap='xs' direction='row' alignItems='center'>
            <IconCalendarMonth color='accent' size='m' />
            <Text variant='body' color='accent' strength='strong' size='m'>
              Releases
              {' ' +
                moment(track.release_date).format('M/D/YY @ h:mm A ') +
                dayjs().format('z')}
            </Text>
          </Flex>
        ) : null}
      </Flex>
      <Flex
        p='l'
        gap='l'
        alignItems='center'
        borderTop='default'
        backgroundColor='surface1'
        borderBottomLeftRadius='m'
        borderBottomRightRadius='m'
      >
        {!hasStreamAccess && !isOwner && streamConditions && contentId ? (
          <DetailsTileNoAccess
            trackId={contentId}
            contentType={contentType}
            streamConditions={streamConditions}
          />
        ) : null}
        {(hasStreamAccess || isOwner) && streamConditions ? (
          <DetailsTileHasAccess
            streamConditions={streamConditions}
            isOwner={isOwner}
            trackArtist={user}
            contentType={contentType}
          />
        ) : null}
        {!isPublished ? null : (
          <DetailsTileStats
            favoriteCount={saveCount}
            hideFavoriteCount={hideFavoriteCount}
            hideRepostCount={hideRepostCount}
            onPressFavorites={onPressFavorites}
            onPressReposts={onPressReposts}
            repostCount={repostCount}
          />
        )}
        {description ? (
          <Box w='100%'>
            <UserGeneratedText
              source={descriptionLinkPressSource}
              variant='body'
              size='s'
            >
              {description}
            </UserGeneratedText>
          </Box>
        ) : null}
<<<<<<< HEAD
        <DetailsTileMetadata genre={track?.genre} mood={track?.mood} />
=======
        {!hasStreamAccess && !isOwner && streamConditions && contentId ? (
          <DetailsTileNoAccess
            trackId={contentId}
            contentType={contentType}
            streamConditions={streamConditions}
          />
        ) : null}
        {(hasStreamAccess || isOwner) && streamConditions ? (
          <DetailsTileHasAccess
            streamConditions={streamConditions}
            isOwner={isOwner}
            trackArtist={user}
            contentType={contentType}
          />
        ) : null}
        <DetailsTileMetadata
          id={contentId}
          genre={track?.genre}
          mood={track?.mood}
        />
>>>>>>> 0ce0e86f
        <SecondaryStats
          isCollection={isCollection}
          playCount={playCount}
          duration={duration}
          trackCount={trackCount}
          releaseDate={releaseDate}
          updatedAt={updatedAt}
          hidePlayCount={hidePlayCount}
        />
        {renderTags()}
        <OfflineStatusRow contentId={contentId} isCollection={isCollection} />
      </Flex>
      <Divider />
      {renderBottomContent?.()}
    </Paper>
  )
}<|MERGE_RESOLUTION|>--- conflicted
+++ resolved
@@ -392,9 +392,6 @@
             </UserGeneratedText>
           </Box>
         ) : null}
-<<<<<<< HEAD
-        <DetailsTileMetadata genre={track?.genre} mood={track?.mood} />
-=======
         {!hasStreamAccess && !isOwner && streamConditions && contentId ? (
           <DetailsTileNoAccess
             trackId={contentId}
@@ -415,7 +412,6 @@
           genre={track?.genre}
           mood={track?.mood}
         />
->>>>>>> 0ce0e86f
         <SecondaryStats
           isCollection={isCollection}
           playCount={playCount}
