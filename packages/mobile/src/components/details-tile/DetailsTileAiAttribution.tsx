import { useEffect } from 'react'

import type { ID } from '@audius/common/models'
import { aiPageActions, aiPageSelectors } from '@audius/common/store'
<<<<<<< HEAD
import { TouchableWithoutFeedback } from 'react-native-gesture-handler'
import { useDispatch, useSelector } from 'react-redux'

import { Flex, Text, IconRobot } from '@audius/harmony-native'
=======
import { useDispatch, useSelector } from 'react-redux'

import {
  IconArrowRight,
  IconRobot,
  PlainButton,
  Text,
  Flex,
  TextLink
} from '@audius/harmony-native'
>>>>>>> a5beb5dc
import UserBadges from 'app/components/user-badges'
import { useNavigation } from 'app/hooks/useNavigation'
import { makeStyles } from 'app/styles'

const { fetchAiUser, reset } = aiPageActions
const { getAiUser } = aiPageSelectors

const messages = {
  title: 'Generated with AI',
  description: 'This song was made by an AI that has been trained to imitate ',
  viewMore: 'View More'
}

<<<<<<< HEAD
const useStyles = makeStyles(({ spacing, palette, typography }) => ({
  description: {
    fontSize: typography.fontSize.small,
    lineHeight: typography.fontSize.small * 1.3
  },
  userBadgeTitle: {
    fontSize: typography.fontSize.small,
    lineHeight: typography.fontSize.small * 1.3,
    fontFamily: typography.fontByWeight.medium,
    color: palette.secondary
=======
const useStyles = makeStyles(({ spacing, palette }) => ({
  root: {
    borderBottomWidth: 1,
    borderBottomColor: palette.neutralLight7
>>>>>>> a5beb5dc
  },
  badges: {
    paddingTop: spacing(4)
  }
}))

export const DetailsTileAiAttribution = ({ userId }: { userId: ID }) => {
  const styles = useStyles()
  const navigation = useNavigation()

  const dispatch = useDispatch()
  const user = useSelector(getAiUser)

  useEffect(() => {
    dispatch(fetchAiUser({ userId }))
    return function cleanup() {
      dispatch(reset())
    }
  }, [dispatch, userId])

  const handleViewMorePress = () => {
    navigation.navigate('AiGeneratedTracks', { userId })
  }

  return user ? (
<<<<<<< HEAD
    <Flex borderBottom='strong' gap='s' pb='l'>
      <Flex direction='row' alignItems='center' gap='s'>
        <IconRobot fill={neutral} />
        <Text variant='label' textTransform='uppercase'>
=======
    <Flex gap='s' pb='l' mb='l' style={styles.root}>
      <Flex inline direction='row' alignItems='center' gap='s'>
        <IconRobot color='default' />
        {/* IconRobot is bottom-heavy, adding marginTop makes text look more aligned */}
        <Text variant='label' style={{ marginTop: 2 }}>
>>>>>>> a5beb5dc
          {messages.title}
        </Text>
      </Flex>
      <Text variant='body' size='s'>
        {messages.description}
<<<<<<< HEAD
        <Text variant='body' color='accent' size='s'>
          {user.name}
        </Text>
        <UserBadges user={user} hideName style={styles.badges} badgeSize={12} />
      </Text>
      <TouchableWithoutFeedback onPress={handleViewMorePress}>
        <Text size='s' color='accent' variant='body'>
          {messages.viewMore}
        </Text>
      </TouchableWithoutFeedback>
=======
        <TextLink
          variant='visible'
          to={{ screen: 'Profile', params: { id: user.user_id } }}
        >
          {user.name}
        </TextLink>
        <UserBadges user={user} hideName style={styles.badges} badgeSize={12} />
      </Text>
      <PlainButton
        style={{ alignSelf: 'flex-start' }}
        variant='subdued'
        iconRight={IconArrowRight}
        onPress={handleViewMorePress}
      >
        {messages.viewMore}
      </PlainButton>
>>>>>>> a5beb5dc
    </Flex>
  ) : null
}<|MERGE_RESOLUTION|>--- conflicted
+++ resolved
@@ -2,12 +2,6 @@
 
 import type { ID } from '@audius/common/models'
 import { aiPageActions, aiPageSelectors } from '@audius/common/store'
-<<<<<<< HEAD
-import { TouchableWithoutFeedback } from 'react-native-gesture-handler'
-import { useDispatch, useSelector } from 'react-redux'
-
-import { Flex, Text, IconRobot } from '@audius/harmony-native'
-=======
 import { useDispatch, useSelector } from 'react-redux'
 
 import {
@@ -18,7 +12,6 @@
   Flex,
   TextLink
 } from '@audius/harmony-native'
->>>>>>> a5beb5dc
 import UserBadges from 'app/components/user-badges'
 import { useNavigation } from 'app/hooks/useNavigation'
 import { makeStyles } from 'app/styles'
@@ -32,23 +25,10 @@
   viewMore: 'View More'
 }
 
-<<<<<<< HEAD
-const useStyles = makeStyles(({ spacing, palette, typography }) => ({
-  description: {
-    fontSize: typography.fontSize.small,
-    lineHeight: typography.fontSize.small * 1.3
-  },
-  userBadgeTitle: {
-    fontSize: typography.fontSize.small,
-    lineHeight: typography.fontSize.small * 1.3,
-    fontFamily: typography.fontByWeight.medium,
-    color: palette.secondary
-=======
 const useStyles = makeStyles(({ spacing, palette }) => ({
   root: {
     borderBottomWidth: 1,
     borderBottomColor: palette.neutralLight7
->>>>>>> a5beb5dc
   },
   badges: {
     paddingTop: spacing(4)
@@ -74,35 +54,16 @@
   }
 
   return user ? (
-<<<<<<< HEAD
-    <Flex borderBottom='strong' gap='s' pb='l'>
-      <Flex direction='row' alignItems='center' gap='s'>
-        <IconRobot fill={neutral} />
-        <Text variant='label' textTransform='uppercase'>
-=======
     <Flex gap='s' pb='l' mb='l' style={styles.root}>
       <Flex inline direction='row' alignItems='center' gap='s'>
         <IconRobot color='default' />
         {/* IconRobot is bottom-heavy, adding marginTop makes text look more aligned */}
         <Text variant='label' style={{ marginTop: 2 }}>
->>>>>>> a5beb5dc
           {messages.title}
         </Text>
       </Flex>
       <Text variant='body' size='s'>
         {messages.description}
-<<<<<<< HEAD
-        <Text variant='body' color='accent' size='s'>
-          {user.name}
-        </Text>
-        <UserBadges user={user} hideName style={styles.badges} badgeSize={12} />
-      </Text>
-      <TouchableWithoutFeedback onPress={handleViewMorePress}>
-        <Text size='s' color='accent' variant='body'>
-          {messages.viewMore}
-        </Text>
-      </TouchableWithoutFeedback>
-=======
         <TextLink
           variant='visible'
           to={{ screen: 'Profile', params: { id: user.user_id } }}
@@ -119,7 +80,6 @@
       >
         {messages.viewMore}
       </PlainButton>
->>>>>>> a5beb5dc
     </Flex>
   ) : null
 }