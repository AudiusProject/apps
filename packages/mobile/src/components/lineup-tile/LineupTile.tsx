import { useCallback } from 'react'

import { useGatedContentAccess } from '@audius/common/hooks'
import {
  PurchaseableContentType,
  accountSelectors,
  gatedContentActions
} from '@audius/common/store'
import { isLongFormContent } from '@audius/common/utils'
import { View } from 'react-native'
import { useSelector, useDispatch } from 'react-redux'

import type { LineupTileProps } from 'app/components/lineup-tile/types'
import { setVisibility } from 'app/store/drawers/slice'

import { CollectionDogEar } from '../collection/CollectionDogEar'
import { TrackDogEar } from '../track/TrackDogEar'

import { LineupTileActionButtons } from './LineupTileActionButtons'
import { LineupTileMetadata } from './LineupTileMetadata'
import { LineupTileRoot } from './LineupTileRoot'
import { LineupTileStats } from './LineupTileStats'
import { LineupTileTopRight } from './LineupTileTopRight'

const { getUserId } = accountSelectors
const { setLockedContentId } = gatedContentActions

export const LineupTile = ({
  children,
  coSign,
  duration,
  favoriteType,
  hasPreview,
  hidePlays,
  hideShare,
  hideComments,
  id,
  index,
  isTrending,
  isUnlisted,
  source,
  onPress,
  onPressOverflow,
  onPressRepost,
  onPressSave,
  onPressShare,
  onPressTitle,
  onPressPublish,
  onPressEdit,
  playCount,
  commentCount,
  renderImage,
  repostType,
  showRankIcon,
  title,
  item,
  user,
  isPlayingUid,
  variant,
  styles,
  TileProps,
  uid,
  actions
}: LineupTileProps) => {
  const {
    has_current_user_reposted,
    has_current_user_saved,
    repost_count,
    save_count
  } = item
  const dispatch = useDispatch()
  const { user_id } = user
  const currentUserId = useSelector(getUserId)
  const isOwner = user_id === currentUserId
  const isCollection = 'playlist_id' in item
  const isAlbum = 'is_album' in item && item.is_album
  const isTrack = 'track_id' in item
  const contentType = isTrack ? 'track' : isAlbum ? 'album' : 'playlist'
  const contentId = isTrack ? item.track_id : item.playlist_id
  const streamConditions = item.stream_conditions ?? null
  const { hasStreamAccess } = useGatedContentAccess(item)

  const handlePress = useCallback(() => {
    if (contentId && !hasStreamAccess && !hasPreview) {
      dispatch(setLockedContentId({ id: contentId }))
      dispatch(setVisibility({ drawer: 'LockedContent', visible: true }))
    } else {
      onPress?.()
    }
  }, [contentId, hasStreamAccess, hasPreview, dispatch, onPress])

  const isReadonly = variant === 'readonly'
  const scale = isReadonly ? 1 : undefined

  return (
    <LineupTileRoot
      onPress={handlePress}
      style={styles}
      scaleTo={scale}
      {...TileProps}
    >
      {isTrack ? (
        <TrackDogEar trackId={id} hideUnlocked />
      ) : (
        <CollectionDogEar collectionId={id} hideUnlocked />
      )}
      <View>
        <LineupTileTopRight
          duration={duration}
          trackId={id}
          isLongFormContent={isTrack && isLongFormContent(item)}
          isCollection={isCollection}
        />
        <LineupTileMetadata
          coSign={coSign}
          renderImage={renderImage}
          onPressTitle={onPressTitle}
          title={title}
          user={user}
          isPlayingUid={isPlayingUid}
          type={contentType}
        />
        {/* We weren't passing coSign in and the ui is broken so I'm disabling for now */}
        {/* {coSign ? <LineupTileCoSign coSign={coSign} /> : null} */}
        <LineupTileStats
          favoriteType={favoriteType}
          repostType={repostType}
          hidePlays={hidePlays}
          hideComments={hideComments}
          id={id}
          uid={uid}
          index={index}
          isCollection={isCollection}
          isTrending={isTrending}
          variant={variant}
          isUnlisted={isUnlisted}
          playCount={playCount}
          repostCount={repost_count}
          saveCount={save_count}
          commentCount={commentCount}
          showRankIcon={showRankIcon}
          hasStreamAccess={hasStreamAccess}
          streamConditions={streamConditions}
          isOwner={isOwner}
          source={source}
<<<<<<< HEAD
          type={contentType}
          actions={actions}
=======
>>>>>>> db9c6af1
        />
      </View>
      {children}
      {isReadonly ? null : (
        <LineupTileActionButtons
          hasReposted={has_current_user_reposted}
          hasSaved={has_current_user_saved}
          isOwner={isOwner}
          isShareHidden={hideShare}
          isUnlisted={isUnlisted}
          readonly={isReadonly}
          contentId={contentId}
          contentType={
            isTrack
              ? PurchaseableContentType.TRACK
              : PurchaseableContentType.ALBUM
          }
          streamConditions={streamConditions}
          hasStreamAccess={hasStreamAccess}
          source={source}
          onPressOverflow={onPressOverflow}
          onPressRepost={onPressRepost}
          onPressSave={onPressSave}
          onPressShare={onPressShare}
          onPressPublish={onPressPublish}
          onPressEdit={onPressEdit}
        />
      )}
    </LineupTileRoot>
  )
}<|MERGE_RESOLUTION|>--- conflicted
+++ resolved
@@ -143,11 +143,8 @@
           streamConditions={streamConditions}
           isOwner={isOwner}
           source={source}
-<<<<<<< HEAD
           type={contentType}
           actions={actions}
-=======
->>>>>>> db9c6af1
         />
       </View>
       {children}
