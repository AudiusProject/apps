import { useCallback } from 'react'

import { CommentLineupSource } from '@audius/common/context'
import { isContentUSDCPurchaseGated, Name } from '@audius/common/models'
import type { FavoriteType, ID, AccessConditions } from '@audius/common/models'
import {
  repostsUserListActions,
  favoritesUserListActions,
  PurchaseableContentType
} from '@audius/common/store'
<<<<<<< HEAD
import type { RepostType, LineupBaseActions } from '@audius/common/store'
import { formatCount, formatReleaseDate } from '@audius/common/utils'
=======
import type { RepostType } from '@audius/common/store'
import { formatCount } from '@audius/common/utils'
>>>>>>> db9c6af1
import type { Nullable } from '@audius/common/utils'
import { View, TouchableOpacity } from 'react-native'
import { useDispatch } from 'react-redux'

import { IconHeart, IconRepost, IconMessage } from '@audius/harmony-native'
import { LockedStatusBadge, Text } from 'app/components/core'
import { CollectionDownloadStatusIndicator } from 'app/components/offline-downloads/CollectionDownloadStatusIndicator'
import { TrackDownloadStatusIndicator } from 'app/components/offline-downloads/TrackDownloadStatusIndicator'
import { useNavigation } from 'app/hooks/useNavigation'
import { make, track } from 'app/services/analytics'
import { makeStyles, flexRowCentered } from 'app/styles'

<<<<<<< HEAD
import { useCommentDrawer } from '../comments/CommentDrawerContext'

import { GatedTrackLabel } from './GatedTrackLabel'
=======
import { CollectionAccessTypeLabel } from '../collection/CollectionAccessTypeLabel'
import { TrackAccessTypeLabel } from '../track/TrackAccessTypeLabel'

>>>>>>> db9c6af1
import { LineupTileAccessStatus } from './LineupTileAccessStatus'
import { LineupTileRankIcon } from './LineupTileRankIcon'
import { useStyles as useTrackTileStyles } from './styles'
import type { LineupItemVariant, LineupTileSource } from './types'
const { setFavorite } = favoritesUserListActions
const { setRepost } = repostsUserListActions

const formatPlayCount = (playCount?: number) => {
  if (!playCount) {
    return null
  }
  const suffix = playCount === 1 ? 'Play' : 'Plays'
  return `${formatCount(playCount)} ${suffix}`
}

const useStyles = makeStyles(({ spacing }) => ({
  root: {
    flexDirection: 'row',
    alignItems: 'stretch',
    paddingVertical: spacing(2),
    marginHorizontal: spacing(2.5),
    justifyContent: 'space-between'
  },
  stats: {
    flexDirection: 'row',
    gap: spacing(4)
  },
  listenCount: {
    ...flexRowCentered(),
    justifyContent: 'center'
  },
  leftStats: {
    ...flexRowCentered(),
    gap: spacing(4),
    minHeight: spacing(4)
  },
  statItem: {
    gap: spacing(1)
  },
  disabledStatItem: {
    opacity: 0.5
  }
}))

type Props = {
  favoriteType: FavoriteType
  repostType: RepostType
  hidePlays?: boolean
  hideComments?: boolean
  id: ID
  index: number
  isCollection?: boolean
  isTrending?: boolean
  variant?: LineupItemVariant
  isUnlisted?: boolean
  playCount?: number
  repostCount: number
  saveCount: number
  commentCount?: number
  showRankIcon?: boolean
  hasStreamAccess?: boolean
  streamConditions: Nullable<AccessConditions>
  isOwner: boolean
  source?: LineupTileSource
<<<<<<< HEAD
  type: 'track' | 'album' | 'playlist'
  uid?: string
  /** Object containing lineup actions such as play, togglePlay, setPage */
  actions: LineupBaseActions
=======
>>>>>>> db9c6af1
}

export const LineupTileStats = ({
  favoriteType,
  repostType,
  hidePlays,
  hideComments,
  id,
  index,
  isCollection,
  isTrending,
  variant,
  isUnlisted,
  playCount,
  repostCount,
  saveCount,
  commentCount,
  showRankIcon,
  hasStreamAccess,
  streamConditions,
  isOwner,
<<<<<<< HEAD
  isArtistPick,
  showArtistPick,
  releaseDate,
  source,
  type,
  uid,
  actions
=======
  source
>>>>>>> db9c6af1
}: Props) => {
  const styles = useStyles()
  const trackTileStyles = useTrackTileStyles()
  const dispatch = useDispatch()
  const navigation = useNavigation()

  const hasEngagement = Boolean(repostCount || saveCount || commentCount)
  const isPurchase = isContentUSDCPurchaseGated(streamConditions)

  const handlePressFavorites = useCallback(() => {
    dispatch(setFavorite(id, favoriteType))
    navigation.push('Favorited', { id, favoriteType })
  }, [dispatch, id, navigation, favoriteType])

  const handlePressReposts = useCallback(() => {
    dispatch(setRepost(id, repostType))
    navigation.push('Reposts', { id, repostType })
  }, [dispatch, id, navigation, repostType])

  const { open } = useCommentDrawer()

  const handlePressComments = useCallback(() => {
    open({
      entityId: id,
      navigation,
      autoFocusInput: false,
      uid,
      actions
    })
    track(
      make({
        eventName: Name.COMMENTS_CLICK_COMMENT_STAT,
        trackId: id,
        source: 'lineup'
      })
    )
  }, [actions, id, navigation, open, uid])

  const downloadStatusIndicator = isCollection ? (
    <CollectionDownloadStatusIndicator size='s' collectionId={id} />
  ) : (
    <TrackDownloadStatusIndicator size='s' trackId={id} />
  )

  const isReadonly = variant === 'readonly'

  const renderLockedContentOrPlayCount = () => {
    if (streamConditions && !isOwner) {
      if (isPurchase && isReadonly) {
        return (
          <LineupTileAccessStatus
            contentId={id}
            contentType={
              isCollection
                ? PurchaseableContentType.ALBUM
                : PurchaseableContentType.TRACK
            }
            streamConditions={streamConditions}
            hasStreamAccess={hasStreamAccess}
            source={source}
          />
        )
      }
      return (
        <LockedStatusBadge
          locked={!hasStreamAccess}
          variant={isPurchase ? 'purchase' : 'gated'}
        />
      )
    }

    return (
      !hidePlays &&
      playCount !== undefined &&
      playCount > 0 && (
        <Text style={[trackTileStyles.statText, styles.listenCount]}>
          {formatPlayCount(playCount)}
        </Text>
      )
    )
  }

  return (
    <View style={styles.root}>
      <View style={styles.stats}>
        {isTrending ? (
          <LineupTileRankIcon showCrown={showRankIcon} index={index} />
        ) : null}
        {isCollection ? (
          <CollectionAccessTypeLabel collectionId={id} />
        ) : (
          <TrackAccessTypeLabel trackId={id} />
        )}
        <View style={styles.leftStats}>
          {hasEngagement && !isUnlisted ? (
            <>
              <TouchableOpacity
                style={[
                  trackTileStyles.statItem,
                  styles.statItem,
                  !repostCount ? styles.disabledStatItem : null
                ]}
                disabled={!repostCount || isReadonly}
                onPress={handlePressReposts}
              >
                <IconRepost color='subdued' size='s' />
                <Text style={trackTileStyles.statText}>
                  {formatCount(repostCount)}
                </Text>
              </TouchableOpacity>
              <TouchableOpacity
                style={[
                  trackTileStyles.statItem,
                  styles.statItem,
                  !saveCount ? styles.disabledStatItem : null
                ]}
                disabled={!saveCount || isReadonly}
                onPress={handlePressFavorites}
              >
                <IconHeart color='subdued' size='s' />
                <Text style={trackTileStyles.statText}>
                  {formatCount(saveCount)}
                </Text>
              </TouchableOpacity>
              {hideComments ? null : (
                <TouchableOpacity
                  style={[
                    trackTileStyles.statItem,
                    styles.statItem,
                    !commentCount ? styles.disabledStatItem : null
                  ]}
                  disabled={!commentCount || isReadonly}
                  onPress={handlePressComments}
                >
                  <IconMessage color='subdued' size='s' />
                  <Text style={trackTileStyles.statText}>
                    {formatCount(commentCount ?? 0)}
                  </Text>
                </TouchableOpacity>
              )}
              <View style={trackTileStyles.statItem}>
                {downloadStatusIndicator}
              </View>
            </>
          ) : null}
        </View>
      </View>
      {renderLockedContentOrPlayCount()}
    </View>
  )
}<|MERGE_RESOLUTION|>--- conflicted
+++ resolved
@@ -8,13 +8,8 @@
   favoritesUserListActions,
   PurchaseableContentType
 } from '@audius/common/store'
-<<<<<<< HEAD
 import type { RepostType, LineupBaseActions } from '@audius/common/store'
-import { formatCount, formatReleaseDate } from '@audius/common/utils'
-=======
-import type { RepostType } from '@audius/common/store'
 import { formatCount } from '@audius/common/utils'
->>>>>>> db9c6af1
 import type { Nullable } from '@audius/common/utils'
 import { View, TouchableOpacity } from 'react-native'
 import { useDispatch } from 'react-redux'
@@ -27,15 +22,10 @@
 import { make, track } from 'app/services/analytics'
 import { makeStyles, flexRowCentered } from 'app/styles'
 
-<<<<<<< HEAD
 import { useCommentDrawer } from '../comments/CommentDrawerContext'
 
-import { GatedTrackLabel } from './GatedTrackLabel'
-=======
 import { CollectionAccessTypeLabel } from '../collection/CollectionAccessTypeLabel'
 import { TrackAccessTypeLabel } from '../track/TrackAccessTypeLabel'
-
->>>>>>> db9c6af1
 import { LineupTileAccessStatus } from './LineupTileAccessStatus'
 import { LineupTileRankIcon } from './LineupTileRankIcon'
 import { useStyles as useTrackTileStyles } from './styles'
@@ -100,13 +90,10 @@
   streamConditions: Nullable<AccessConditions>
   isOwner: boolean
   source?: LineupTileSource
-<<<<<<< HEAD
   type: 'track' | 'album' | 'playlist'
   uid?: string
   /** Object containing lineup actions such as play, togglePlay, setPage */
   actions: LineupBaseActions
-=======
->>>>>>> db9c6af1
 }
 
 export const LineupTileStats = ({
@@ -128,7 +115,6 @@
   hasStreamAccess,
   streamConditions,
   isOwner,
-<<<<<<< HEAD
   isArtistPick,
   showArtistPick,
   releaseDate,
@@ -136,9 +122,6 @@
   type,
   uid,
   actions
-=======
-  source
->>>>>>> db9c6af1
 }: Props) => {
   const styles = useStyles()
   const trackTileStyles = useTrackTileStyles()
