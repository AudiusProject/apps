--- conflicted
+++ resolved
@@ -116,12 +116,9 @@
     preview_cid,
     ddex_app: ddexApp,
     is_unlisted: isUnlisted,
-<<<<<<< HEAD
-    _co_sign: coSign
-=======
+    _co_sign: coSign,
     comment_count,
     comments_disabled
->>>>>>> 85b27c42
   } = track
 
   const { isEnabled: isCommentsEnabled } = useFeatureFlag(
