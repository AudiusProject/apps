import { useCallback, useLayoutEffect } from 'react'

import { useGatedContentAccess } from '@audius/common/hooks'
import {
  ShareSource,
  RepostSource,
  FavoriteSource,
  ModalSource
} from '@audius/common/models'
import type { Track } from '@audius/common/models'
import { trpc } from '@audius/common/services'
import {
  accountSelectors,
  castSelectors,
  castActions,
  reachabilitySelectors,
  tracksSocialActions,
  mobileOverflowMenuUIActions,
  shareModalUIActions,
  OverflowAction,
  OverflowSource,
  usePremiumContentPurchaseModal,
  playbackPositionSelectors,
  PurchaseableContentType
} from '@audius/common/store'
import { formatPrice, Genre, removeNullable } from '@audius/common/utils'
import type { Nullable } from '@audius/common/utils'
import { View, Platform } from 'react-native'
import { CastButton, useDevices } from 'react-native-google-cast'
import { useDispatch, useSelector } from 'react-redux'

import {
  IconButton,
  IconCastAirplay,
  IconCastChromecast,
  IconKebabHorizontal,
  Button,
  IconMessage
} from '@audius/harmony-native'
import { useAirplay } from 'app/components/audio/Airplay'
import { useNavigation } from 'app/hooks/useNavigation'
import { useToast } from 'app/hooks/useToast'
import { makeStyles } from 'app/styles'
import { useThemeColors } from 'app/utils/theme'

import { useCommentDrawer } from '../comments/CommentDrawerContext'

import { FavoriteButton } from './FavoriteButton'
import { RepostButton } from './RepostButton'

const { getUserId } = accountSelectors
const { requestOpen: requestOpenShareModal } = shareModalUIActions
const { open: openOverflowMenu } = mobileOverflowMenuUIActions
const { repostTrack, saveTrack, undoRepostTrack, unsaveTrack } =
  tracksSocialActions
const { updateMethod } = castActions
const { getMethod: getCastMethod, getIsCasting } = castSelectors
const { getTrackPosition } = playbackPositionSelectors

const { getIsReachable } = reachabilitySelectors

const messages = {
  repostProhibited: "You can't Repost your own Track!",
  favoriteProhibited: "You can't Favorite your own Track!",
  castLabel: 'Cast to Device',
  shareLabel: 'Share Content',
  optionsLabel: 'More Options',
  price: (price: number) => `$${formatPrice(price)}`
}

const useStyles = makeStyles(({ palette, spacing }) => ({
  container: {
    marginTop: spacing(10),
    height: spacing(12),
    flexDirection: 'row',
    gap: spacing(2)
  },
  actions: {
    borderRadius: 10,
    height: spacing(12),
    backgroundColor: palette.neutralLight8,
    flexDirection: 'row',
    alignItems: 'center',
    justifyContent: 'space-evenly',
    flexGrow: 1
  },
  button: {
    flexGrow: 1,
    alignItems: 'center'
  },
  buyButton: {
    backgroundColor: palette.specialLightGreen
  },
  animatedIcon: {
    width: spacing(7),
    height: spacing(7)
  },
  icon: {
    width: spacing(6),
    height: spacing(6)
  }
}))

type ActionsBarProps = {
  track: Nullable<Track>
}

export const ActionsBar = ({ track }: ActionsBarProps) => {
  const styles = useStyles()
  const { toast } = useToast()
  const castMethod = useSelector(getCastMethod)
  const isCasting = useSelector(getIsCasting)
  const accountUserId = useSelector(getUserId)
  const { neutral, neutralLight6, primary } = useThemeColors()
  const dispatch = useDispatch()
  const isReachable = useSelector(getIsReachable)
  const navigation = useNavigation()

<<<<<<< HEAD
  const { open } = useCommentDrawer()
  const isOwner = track?.owner_id === accountUser?.user_id
=======
  const isOwner = track?.owner_id === accountUserId
>>>>>>> 4f23426f
  const isUnlisted = track?.is_unlisted
  const { onOpen: openPremiumContentPurchaseModal } =
    usePremiumContentPurchaseModal()

  const { data: albumInfo } = trpc.tracks.getAlbumBacklink.useQuery(
    { trackId: track?.track_id ?? 0 },
    { enabled: !!track?.track_id }
  )

  const handlePurchasePress = useCallback(() => {
    if (track?.track_id) {
      openPremiumContentPurchaseModal(
        {
          contentId: track.track_id,
          contentType: PurchaseableContentType.TRACK
        },
        { source: ModalSource.NowPlaying }
      )
    }
  }, [track?.track_id, openPremiumContentPurchaseModal])
  const { hasStreamAccess } = useGatedContentAccess(track)
  const shouldShowPurchasePill =
    track?.stream_conditions &&
    'usdc_purchase' in track.stream_conditions &&
    !hasStreamAccess
  const shouldShowActions = hasStreamAccess && !isUnlisted

  useLayoutEffect(() => {
    if (Platform.OS === 'android' && castMethod === 'airplay') {
      dispatch(updateMethod({ method: 'chromecast' }))
    }
  }, [castMethod, dispatch])

  const handleFavorite = useCallback(() => {
    if (track) {
      if (track.has_current_user_saved) {
        dispatch(unsaveTrack(track.track_id, FavoriteSource.NOW_PLAYING))
      } else if (isOwner) {
        toast({ content: messages.favoriteProhibited })
      } else {
        dispatch(saveTrack(track.track_id, FavoriteSource.NOW_PLAYING))
      }
    }
  }, [dispatch, isOwner, toast, track])

  const handleRepost = useCallback(() => {
    if (track) {
      if (track.has_current_user_reposted) {
        dispatch(undoRepostTrack(track.track_id, RepostSource.NOW_PLAYING))
      } else if (isOwner) {
        toast({ content: messages.repostProhibited })
      } else {
        dispatch(repostTrack(track.track_id, RepostSource.NOW_PLAYING))
      }
    }
  }, [dispatch, isOwner, toast, track])

  const handleComments = useCallback(() => {
    if (track) {
      open({ entityId: track.track_id, navigation })
    }
  }, [navigation, open, track])

  const playbackPositionInfo = useSelector((state) =>
    getTrackPosition(state, {
      trackId: track?.track_id,
      userId: accountUserId
    })
  )
  const onPressOverflow = useCallback(() => {
    if (track) {
      const isLongFormContent =
        track.genre === Genre.PODCASTS || track.genre === Genre.AUDIOBOOKS
      const overflowActions = [
        OverflowAction.VIEW_COMMENTS,
        OverflowAction.SHARE,
        isOwner && !track?.ddex_app ? OverflowAction.ADD_TO_ALBUM : null,
        !isUnlisted || isOwner ? OverflowAction.ADD_TO_PLAYLIST : null,
        isLongFormContent
          ? OverflowAction.VIEW_EPISODE_PAGE
          : OverflowAction.VIEW_TRACK_PAGE,
        albumInfo ? OverflowAction.VIEW_ALBUM_PAGE : null,
        isLongFormContent
          ? playbackPositionInfo?.status === 'COMPLETED'
            ? OverflowAction.MARK_AS_UNPLAYED
            : OverflowAction.MARK_AS_PLAYED
          : null,
        OverflowAction.VIEW_ARTIST_PAGE
      ].filter(removeNullable)

      dispatch(
        openOverflowMenu({
          source: OverflowSource.TRACKS,
          id: track.track_id,
          overflowActions
        })
      )
    }
  }, [
    track,
    isOwner,
    isUnlisted,
    albumInfo,
    playbackPositionInfo?.status,
    dispatch
  ])

  const { openAirplayDialog } = useAirplay()
  const castDevices = useDevices()

  const renderPurchaseButton = () => {
    if (
      track?.stream_conditions &&
      'usdc_purchase' in track.stream_conditions
    ) {
      const price = track.stream_conditions.usdc_purchase.price
      return (
        <Button
          color='lightGreen'
          style={styles.buyButton}
          onPress={handlePurchasePress}
        >
          {messages.price(price)}
        </Button>
      )
    }
  }

  const renderCastButton = () => {
    if (castMethod === 'airplay') {
      return (
        <IconButton
          onPress={openAirplayDialog}
          icon={IconCastAirplay}
          color={isCasting ? 'active' : 'default'}
          size='l'
          aria-label={messages.castLabel}
          style={styles.button}
        />
      )
    }
    return isReachable && castDevices.length > 0 ? (
      <CastButton
        style={{
          ...styles.button,
          ...styles.icon,
          tintColor: isCasting ? primary : neutral
        }}
      />
    ) : (
      <View style={{ ...styles.button, width: 24 }}>
        <IconCastChromecast fill={neutralLight6} height={24} width={24} />
      </View>
    )
  }

  const renderRepostButton = () => {
    return (
      <RepostButton
        iconIndex={track?.has_current_user_reposted ? 1 : 0}
        onPress={handleRepost}
        style={styles.button}
        wrapperStyle={styles.animatedIcon}
        isDisabled={!isReachable}
        isOwner={track?.owner_id === accountUserId}
      />
    )
  }

  const renderFavoriteButton = () => {
    return (
      <FavoriteButton
        iconIndex={track?.has_current_user_saved ? 1 : 0}
        onPress={handleFavorite}
        style={styles.button}
        wrapperStyle={styles.animatedIcon}
        isOwner={track?.owner_id === accountUserId}
      />
    )
  }

  const renderCommentsButton = () => {
    return (
      <IconButton
        icon={IconMessage}
        onPress={handleComments}
        size='l'
        aria-label={messages.shareLabel}
        style={styles.button}
      />
    )
  }

  const renderOptionsButton = () => {
    return (
      <IconButton
        icon={IconKebabHorizontal}
        onPress={onPressOverflow}
        size='l'
        disabled={!isReachable}
        aria-label={messages.optionsLabel}
        style={styles.button}
      />
    )
  }

  return (
    <View style={styles.container}>
      {shouldShowPurchasePill ? renderPurchaseButton() : null}
      <View style={styles.actions}>
        {renderCastButton()}
        {shouldShowActions ? renderRepostButton() : null}
        {shouldShowActions ? renderFavoriteButton() : null}
        {shouldShowActions ? renderCommentsButton() : null}
        {renderOptionsButton()}
      </View>
    </View>
  )
}<|MERGE_RESOLUTION|>--- conflicted
+++ resolved
@@ -116,12 +116,8 @@
   const isReachable = useSelector(getIsReachable)
   const navigation = useNavigation()
 
-<<<<<<< HEAD
   const { open } = useCommentDrawer()
-  const isOwner = track?.owner_id === accountUser?.user_id
-=======
   const isOwner = track?.owner_id === accountUserId
->>>>>>> 4f23426f
   const isUnlisted = track?.is_unlisted
   const { onOpen: openPremiumContentPurchaseModal } =
     usePremiumContentPurchaseModal()
