<<<<<<< HEAD
import { getCollectionQueryKey } from '@audius/common/api'
import type { ID } from '@audius/common/models'
=======
import { useCollection } from '@audius/common/api'
import type { Collection } from '@audius/common/models'
>>>>>>> 409faa89
import { removeNullable } from '@audius/common/utils'
import { pick } from 'lodash'
import { useSelector } from 'react-redux'

<<<<<<< HEAD
import { useProxySelector } from 'app/hooks/useProxySelector'
import { queryClient } from 'app/services/query-client'
=======
>>>>>>> 409faa89
import type { AppState } from 'app/store'
import {
  getIsCollectionMarkedForDownload,
  getTrackOfflineDownloadStatus
} from 'app/store/offline-downloads/selectors'
import { OfflineDownloadStatus } from 'app/store/offline-downloads/slice'

import type { DownloadStatusIndicatorProps } from './DownloadStatusIndicator'
import { DownloadStatusIndicator } from './DownloadStatusIndicator'

type CollectionDownloadIndicatorProps =
  Partial<DownloadStatusIndicatorProps> & {
    collectionId?: number
  }

export const getCollectionDownloadStatus = (
  state: AppState,
  collection: Pick<Collection, 'playlist_id' | 'playlist_contents'> | undefined
): OfflineDownloadStatus | null => {
<<<<<<< HEAD
  const collection = queryClient.getQueryData(
    getCollectionQueryKey(collectionId)
  )
=======
>>>>>>> 409faa89
  if (!collection) return OfflineDownloadStatus.INACTIVE

  const { playlist_id: collectionId } = collection

  const isMarkedForDownload =
    getIsCollectionMarkedForDownload(collectionId)(state)

  if (!isMarkedForDownload) return null

  const playlistTracks = collection.playlist_contents.track_ids
  if (playlistTracks.length === 0) return OfflineDownloadStatus.SUCCESS

  const trackStatuses = playlistTracks
    .map(({ track: trackId }) => getTrackOfflineDownloadStatus(trackId)(state))
    .filter(removeNullable)

  if (trackStatuses.length === 0) return OfflineDownloadStatus.INIT

  if (trackStatuses.every((status) => status === OfflineDownloadStatus.INIT))
    return OfflineDownloadStatus.INIT

  if (trackStatuses.some((status) => status === OfflineDownloadStatus.LOADING))
    return OfflineDownloadStatus.LOADING

  if (
    trackStatuses.every(
      (status) =>
        status === OfflineDownloadStatus.SUCCESS ||
        status === OfflineDownloadStatus.ERROR ||
        status === OfflineDownloadStatus.ABANDONED
    )
  )
    return OfflineDownloadStatus.SUCCESS

  if (
    trackStatuses.every(
      (status) =>
        status === OfflineDownloadStatus.ERROR ||
        status === OfflineDownloadStatus.ABANDONED
    )
  )
    return OfflineDownloadStatus.ERROR

  if (
    trackStatuses.every(
      (status) =>
        status === OfflineDownloadStatus.INIT ||
        status === OfflineDownloadStatus.SUCCESS ||
        status === OfflineDownloadStatus.ERROR ||
        status === OfflineDownloadStatus.ABANDONED
    )
  )
    return OfflineDownloadStatus.LOADING

  return OfflineDownloadStatus.INIT
}

export const CollectionDownloadStatusIndicator = (
  props: CollectionDownloadIndicatorProps
) => {
  const { collectionId, ...other } = props
  const { data: collection } = useCollection(collectionId, {
    select: (collection) =>
      pick(collection, ['playlist_id', 'playlist_contents'])
  })

  const status = useSelector((state) =>
    getCollectionDownloadStatus(state, collection)
  )

  return <DownloadStatusIndicator status={status} {...other} />
}<|MERGE_RESOLUTION|>--- conflicted
+++ resolved
@@ -1,19 +1,9 @@
-<<<<<<< HEAD
-import { getCollectionQueryKey } from '@audius/common/api'
-import type { ID } from '@audius/common/models'
-=======
 import { useCollection } from '@audius/common/api'
 import type { Collection } from '@audius/common/models'
->>>>>>> 409faa89
 import { removeNullable } from '@audius/common/utils'
 import { pick } from 'lodash'
 import { useSelector } from 'react-redux'
 
-<<<<<<< HEAD
-import { useProxySelector } from 'app/hooks/useProxySelector'
-import { queryClient } from 'app/services/query-client'
-=======
->>>>>>> 409faa89
 import type { AppState } from 'app/store'
 import {
   getIsCollectionMarkedForDownload,
@@ -33,12 +23,6 @@
   state: AppState,
   collection: Pick<Collection, 'playlist_id' | 'playlist_contents'> | undefined
 ): OfflineDownloadStatus | null => {
-<<<<<<< HEAD
-  const collection = queryClient.getQueryData(
-    getCollectionQueryKey(collectionId)
-  )
-=======
->>>>>>> 409faa89
   if (!collection) return OfflineDownloadStatus.INACTIVE
 
   const { playlist_id: collectionId } = collection
