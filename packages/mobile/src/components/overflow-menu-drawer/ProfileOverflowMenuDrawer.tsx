<<<<<<< HEAD
import { useUser } from '@audius/common/api'
=======
import { useFollowUser, useUnfollowUser } from '@audius/common/api'
>>>>>>> 78384b97
import type { ID } from '@audius/common/models'
import { ShareSource, FollowSource } from '@audius/common/models'
import type { OverflowActionCallbacks } from '@audius/common/store'
import {
<<<<<<< HEAD
  usersSocialActions,
=======
  cacheUsersSelectors,
>>>>>>> 78384b97
  mobileOverflowMenuUISelectors,
  shareModalUIActions,
  OverflowAction
} from '@audius/common/store'
import { useDispatch, useSelector } from 'react-redux'

const { getMobileOverflowModal } = mobileOverflowMenuUISelectors
const { requestOpen: requestOpenShareModal } = shareModalUIActions
<<<<<<< HEAD
const { followUser, unfollowUser } = usersSocialActions
=======
const { getUser } = cacheUsersSelectors
>>>>>>> 78384b97

type Props = {
  render: (callbacks: OverflowActionCallbacks) => JSX.Element
}

const ProfileOverflowMenuDrawer = ({ render }: Props) => {
  const dispatch = useDispatch()
  const { id: modalId } = useSelector(getMobileOverflowModal)
  const id = modalId as ID
<<<<<<< HEAD
  const { data: user } = useUser(id)
=======
  const user = useSelector((state: CommonState) => getUser(state, { id }))
  const { mutate: followUser } = useFollowUser()
  const { mutate: unfollowUser } = useUnfollowUser()
>>>>>>> 78384b97

  if (!user) {
    return null
  }
  const { handle, name } = user

  if (!id || !handle || !name) {
    return null
  }

  const callbacks = {
    [OverflowAction.FOLLOW]: () =>
      followUser({ followeeUserId: id, source: FollowSource.OVERFLOW }),
    [OverflowAction.UNFOLLOW]: () =>
      unfollowUser({ followeeUserId: id, source: FollowSource.OVERFLOW }),
    [OverflowAction.SHARE]: () => {
      dispatch(
        requestOpenShareModal({
          type: 'profile',
          profileId: id,
          source: ShareSource.OVERFLOW
        })
      )
    }
  }

  return render(callbacks)
}

export default ProfileOverflowMenuDrawer<|MERGE_RESOLUTION|>--- conflicted
+++ resolved
@@ -1,17 +1,8 @@
-<<<<<<< HEAD
-import { useUser } from '@audius/common/api'
-=======
-import { useFollowUser, useUnfollowUser } from '@audius/common/api'
->>>>>>> 78384b97
+import { useFollowUser, useUnfollowUser, useUser } from '@audius/common/api'
 import type { ID } from '@audius/common/models'
 import { ShareSource, FollowSource } from '@audius/common/models'
 import type { OverflowActionCallbacks } from '@audius/common/store'
 import {
-<<<<<<< HEAD
-  usersSocialActions,
-=======
-  cacheUsersSelectors,
->>>>>>> 78384b97
   mobileOverflowMenuUISelectors,
   shareModalUIActions,
   OverflowAction
@@ -20,11 +11,6 @@
 
 const { getMobileOverflowModal } = mobileOverflowMenuUISelectors
 const { requestOpen: requestOpenShareModal } = shareModalUIActions
-<<<<<<< HEAD
-const { followUser, unfollowUser } = usersSocialActions
-=======
-const { getUser } = cacheUsersSelectors
->>>>>>> 78384b97
 
 type Props = {
   render: (callbacks: OverflowActionCallbacks) => JSX.Element
@@ -34,13 +20,9 @@
   const dispatch = useDispatch()
   const { id: modalId } = useSelector(getMobileOverflowModal)
   const id = modalId as ID
-<<<<<<< HEAD
   const { data: user } = useUser(id)
-=======
-  const user = useSelector((state: CommonState) => getUser(state, { id }))
   const { mutate: followUser } = useFollowUser()
   const { mutate: unfollowUser } = useUnfollowUser()
->>>>>>> 78384b97
 
   if (!user) {
     return null
