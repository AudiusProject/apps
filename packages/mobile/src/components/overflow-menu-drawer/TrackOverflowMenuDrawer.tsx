--- conflicted
+++ resolved
@@ -1,16 +1,11 @@
 import { useCallback, useContext } from 'react'
 
 import {
-<<<<<<< HEAD
   useCollection,
-  useToggleFavoriteTrack,
-  useTrack
-=======
   useToggleFavoriteTrack,
   useTrack,
   useFollowUser,
   useUnfollowUser
->>>>>>> f1d77c75
 } from '@audius/common/api'
 import {
   ShareSource,
