--- conflicted
+++ resolved
@@ -24,12 +24,9 @@
   playbackPositionActions,
   PurchaseableContentType,
   usePremiumContentPurchaseModal,
-<<<<<<< HEAD
   usePublishConfirmationModal,
-  trackPageActions
-=======
+  trackPageActions,
   artistPickModalActions
->>>>>>> cea2bea3
 } from '@audius/common/store'
 import type { CommonState, OverflowActionCallbacks } from '@audius/common/store'
 import { useDispatch, useSelector } from 'react-redux'
@@ -104,9 +101,8 @@
     }
   }, [track, openPremiumContentPurchaseModal])
 
-<<<<<<< HEAD
   const { onOpen: openPublishConfirmation } = usePublishConfirmationModal()
-=======
+
   const handleSetAsArtistPick = useCallback(() => {
     if (track) {
       dispatch(artistPickModalActions.open({ trackId: track.track_id }))
@@ -116,7 +112,6 @@
   const handleUnsetAsArtistPick = useCallback(() => {
     dispatch(artistPickModalActions.open({ trackId: null }))
   }, [dispatch])
->>>>>>> cea2bea3
 
   if (!track || !user) {
     return null
