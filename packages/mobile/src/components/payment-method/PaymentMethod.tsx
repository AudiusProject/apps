--- conflicted
+++ resolved
@@ -5,13 +5,8 @@
   formatCurrencyBalance
 } from '@audius/common'
 import BN from 'bn.js'
-<<<<<<< HEAD
-import { FlatList, View } from 'react-native'
-import { TouchableOpacity } from 'react-native-gesture-handler'
+import { FlatList, View, TouchableOpacity } from 'react-native'
 import { useSelector } from 'react-redux'
-=======
-import { FlatList, View, TouchableOpacity } from 'react-native'
->>>>>>> ab24471d
 
 import IconCreditCard from 'app/assets/images/iconCreditCard.svg'
 import IconDonate from 'app/assets/images/iconDonate.svg'
