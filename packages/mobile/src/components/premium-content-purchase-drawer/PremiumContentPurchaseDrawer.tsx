--- conflicted
+++ resolved
@@ -1,15 +1,6 @@
 import { useCallback, type ReactNode, useEffect } from 'react'
 
-<<<<<<< HEAD
-import {
-  useCurrentUserId,
-  useGetPlaylistById,
-  useTrack,
-  useUser
-} from '@audius/common/api'
-=======
-import { useCollection, useGetTrackById, useUser } from '@audius/common/api'
->>>>>>> 954e931e
+import { useCollection, useTrack, useUser } from '@audius/common/api'
 import type { PurchaseableContentMetadata } from '@audius/common/hooks'
 import {
   useRemoteVar,
@@ -460,24 +451,12 @@
     onClosed
   } = usePremiumContentPurchaseModal()
   const isAlbum = contentType === PurchaseableContentType.ALBUM
-<<<<<<< HEAD
-  const { data: currentUserId } = useCurrentUserId()
   const { data: track, isLoading } = useTrack(contentId!, {
     enabled: !!contentId
   })
-  const { data: album } = useGetPlaylistById(
-    { playlistId: contentId!, currentUserId },
-    { disabled: !isAlbum || !contentId }
-  )
-=======
-  const { data: track, status: trackStatus } = useGetTrackById(
-    { id: contentId! },
-    { disabled: !contentId }
-  )
   const { data: album } = useCollection(contentId!, {
     enabled: isAlbum && !!contentId
   })
->>>>>>> 954e931e
   const { data: user } = useUser(track?.owner_id ?? album?.playlist_owner_id)
   const metadata = {
     ...(isAlbum ? album : track),
