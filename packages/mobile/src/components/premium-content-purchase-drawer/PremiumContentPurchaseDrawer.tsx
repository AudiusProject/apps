import React, { useCallback, type ReactNode, useEffect } from 'react'

import {
  useCollection,
  useCurrentUserId,
<<<<<<< HEAD
  useGetPlaylistById,
  useTrack,
  useUser
=======
  useGetUserById,
  useTrack
>>>>>>> 6acff10c
} from '@audius/common/api'
import type { PurchaseableContentMetadata } from '@audius/common/hooks'
import {
  useRemoteVar,
  useUSDCBalance,
  usePurchaseContentFormConfiguration,
  usePurchaseContentErrorMessage,
  usePayExtraPresets,
  PURCHASE_METHOD,
  PURCHASE_VENDOR,
  usePurchaseMethod,
  isStreamPurchaseable,
  isTrackDownloadPurchaseable,
  isContentDownloadGated,
  PURCHASE_METHOD_MINT_ADDRESS
} from '@audius/common/hooks'
import type { ID, USDCPurchaseConditions } from '@audius/common/models'
import { Name, PurchaseMethod, PurchaseVendor } from '@audius/common/models'
import { IntKeys, FeatureFlags } from '@audius/common/services'
import {
  usePremiumContentPurchaseModal,
  purchaseContentActions,
  purchaseContentSelectors,
  PurchaseContentStage,
  PurchaseContentPage,
  isContentPurchaseInProgress,
  PurchaseableContentType
} from '@audius/common/store'
import type { PurchaseContentError } from '@audius/common/store'
import {
  formatPrice,
  AUDIO_MATCHING_REWARDS_MULTIPLIER
} from '@audius/common/utils'
import { USDC } from '@audius/fixed-decimal'
import { Formik, useField, useFormikContext } from 'formik'
import { Linking, View, ScrollView, TouchableOpacity } from 'react-native'
import { useDispatch, useSelector } from 'react-redux'
import { toFormikValidationSchema } from 'zod-formik-adapter'

import {
  IconCart,
  IconCloseAlt,
  IconError,
  Button
} from '@audius/harmony-native'
import { Text } from 'app/components/core'
import Drawer from 'app/components/drawer'
import { useIsUSDCEnabled } from 'app/hooks/useIsUSDCEnabled'
import { useNavigation } from 'app/hooks/useNavigation'
import { useFeatureFlag } from 'app/hooks/useRemoteConfig'
import { make, track as trackEvent } from 'app/services/analytics'
import { getPurchaseVendor } from 'app/store/purchase-vendor/selectors'
import { flexRowCentered, makeStyles } from 'app/styles'
import { spacing } from 'app/styles/spacing'
import { useThemeColors } from 'app/utils/theme'

import LoadingSpinner from '../loading-spinner/LoadingSpinner'
import { PaymentMethod } from '../payment-method/PaymentMethod'
import { TrackDetailsTile } from '../track-details-tile'
import { USDCManualTransfer } from '../usdc-manual-transfer'

import { PayExtraFormSection } from './PayExtraFormSection'
import { PurchaseSuccess } from './PurchaseSuccess'
import { PurchaseSummaryTable } from './PurchaseSummaryTable'
import { PurchaseUnavailable } from './PurchaseUnavailable'
import { usePurchaseContentFormState } from './hooks/usePurchaseContentFormState'
import { usePurchaseSummaryValues } from './hooks/usePurchaseSummaryValues'

const { getPurchaseContentFlowStage, getPurchaseContentError } =
  purchaseContentSelectors
const { setPurchasePage, eagerCreateUserBank } = purchaseContentActions

const messages = {
  buy: 'Buy',
  title: 'Complete Purchase',
  summary: 'Summary',
  price: (price: string) => `$${price}`,
  purchasing: 'Purchasing',
  disclaimer: (termsOfUse: ReactNode) => (
    <>
      {'By proceeding, you agree to our '}
      {termsOfUse}
      {' Additional payment provider fees may apply.'}
    </>
  ),
  termsOfUse: 'Terms of Use.',
  goBack: 'Go Back'
}

const useStyles = makeStyles(({ spacing, typography, palette }) => ({
  root: {
    height: '100%',
    justifyContent: 'space-between'
  },
  formContainer: {
    flex: 1
  },
  formContentContainer: {
    paddingBottom: spacing(6)
  },
  formContentSection: {
    paddingHorizontal: spacing(4),
    gap: spacing(6),
    marginTop: spacing(4)
  },
  formActions: {
    flex: 0,
    paddingTop: spacing(4),
    paddingHorizontal: spacing(4),
    paddingBottom: spacing(6),
    gap: spacing(4)
  },
  headerContainer: {
    flexDirection: 'row',
    alignItems: 'center',
    justifyContent: 'flex-start',
    height: spacing(10),
    paddingHorizontal: spacing(4)
  },
  titleContainer: {
    ...flexRowCentered(),
    gap: spacing(2),
    flexDirection: 'row',
    flex: 1,
    justifyContent: 'center',
    // Matches close icon width
    paddingRight: spacing(6)
  },
  trackTileContainer: {
    ...flexRowCentered(),
    borderColor: palette.neutralLight8,
    borderWidth: 1,
    borderRadius: spacing(2),
    backgroundColor: palette.neutralLight10
  },
  errorContainer: {
    ...flexRowCentered(),
    gap: spacing(2),
    paddingHorizontal: spacing(4)
  },
  spinnerContainer: {
    width: '100%',
    height: '90%',
    justifyContent: 'center',
    ...flexRowCentered()
  },
  disclaimer: {
    lineHeight: typography.fontSize.xs * 1.25
  },
  bottomSection: {
    gap: spacing(6)
  },
  paddingTop: {
    paddingTop: spacing(4)
  }
}))

const RenderError = ({ error: { code } }: { error: PurchaseContentError }) => {
  const styles = useStyles()
  const { accentRed } = useThemeColors()
  return (
    <View style={styles.errorContainer}>
      <IconError fill={accentRed} width={spacing(5)} height={spacing(5)} />
      <Text weight='medium' color='accentRed'>
        {usePurchaseContentErrorMessage(code)}
      </Text>
    </View>
  )
}

const PremiumContentPurchaseDrawerHeader = ({
  onClose
}: {
  onClose: () => void
}) => {
  const styles = useStyles()
  const { neutralLight2, neutralLight4 } = useThemeColors()
  return (
    <View style={styles.headerContainer}>
      <TouchableOpacity activeOpacity={0.7} onPress={onClose}>
        <IconCloseAlt
          width={spacing(6)}
          height={spacing(6)}
          fill={neutralLight4}
        />
      </TouchableOpacity>
      <View style={styles.titleContainer}>
        <IconCart width={spacing(6)} height={spacing(6)} fill={neutralLight2} />
        <Text
          variant='label'
          fontSize='large'
          color='neutralLight2'
          weight='heavy'
          textTransform='uppercase'
          noGutter
        >
          {messages.title}
        </Text>
      </View>
    </View>
  )
}

const getButtonText = (isUnlocking: boolean, amountDue: number) =>
  isUnlocking
    ? messages.purchasing
    : amountDue > 0
      ? `${messages.buy} $${formatPrice(amountDue)}`
      : messages.buy

// The bulk of the form rendering is in a nested component because we want access
// to the FormikContext, which can only be used in a component which is a descendant
// of the `<Formik />` component
const RenderForm = ({
  onClose,
  content,
  contentId,
  contentType,
  purchaseConditions
}: {
  onClose: () => void
  content: PurchaseableContentMetadata
  contentId: ID
  contentType: PurchaseableContentType
  purchaseConditions: USDCPurchaseConditions
}) => {
  const navigation = useNavigation()
  const styles = useStyles()
  const dispatch = useDispatch()
  const { primaryDark2 } = useThemeColors()
  const presetValues = usePayExtraPresets()
  const { isEnabled: isCoinflowEnabled } = useFeatureFlag(
    FeatureFlags.BUY_WITH_COINFLOW
  )
  const { isEnabled: isUsdcPurchaseEnabled } = useFeatureFlag(
    FeatureFlags.USDC_PURCHASES
  )

  const { submitForm, resetForm } = useFormikContext()

  useEffect(() => {
    resetForm()
  }, [contentId, resetForm])

  // Pre-create user bank if needed so it's ready by purchase time
  useEffect(() => {
    dispatch(eagerCreateUserBank())
  }, [dispatch])

  const {
    usdc_purchase: { price }
  } = purchaseConditions

  const [{ value: purchaseMethod }, , { setValue: setPurchaseMethod }] =
    useField(PURCHASE_METHOD)

  const [, , { setValue: setPurchaseVendor }] = useField(PURCHASE_VENDOR)
  const purchaseVendor = useSelector(getPurchaseVendor)
  useEffect(() => {
    setPurchaseVendor(purchaseVendor)
  }, [purchaseVendor, setPurchaseVendor])

  const [
    { value: purchaseMethodMintAddress },
    ,
    { setValue: setPurchaseMethodMintAddress }
  ] = useField(PURCHASE_METHOD_MINT_ADDRESS)

  const { data: balance } = useUSDCBalance({
    isPolling: true,
    commitment: 'confirmed'
  })
  const { extraAmount, amountDue } = usePurchaseSummaryValues({
    price,
    currentBalance: balance
  })
  const coinflowMaximumCents = useRemoteVar(IntKeys.COINFLOW_MAXIMUM_CENTS)

  const { isExistingBalanceDisabled, totalPriceInCents } = usePurchaseMethod({
    price,
    extraAmount,
    method: purchaseMethod,
    setMethod: setPurchaseMethod
  })

  const { page, stage, error, isUnlocking, purchaseSummaryValues } =
    usePurchaseContentFormState({ price })

  const isPurchaseSuccessful = stage === PurchaseContentStage.FINISH

  // Navigate to track or album screen in the background if purchase is successful
  useEffect(() => {
    if (isPurchaseSuccessful) {
      navigation.navigate(
        contentType === PurchaseableContentType.TRACK ? 'Track' : 'Collection',
        { id: contentId }
      )
    }
  }, [contentType, isPurchaseSuccessful, navigation, contentId])

  const handleTermsPress = useCallback(() => {
    Linking.openURL('https://audius.co/legal/terms-of-use')
    trackEvent(make({ eventName: Name.PURCHASE_CONTENT_TOS_CLICKED }))
  }, [])

  const handleUSDCManualTransferClose = useCallback(() => {
    dispatch(setPurchasePage({ page: PurchaseContentPage.PURCHASE }))
  }, [dispatch])

  const handleGoBackPress = useCallback(() => {
    dispatch(setPurchasePage({ page: PurchaseContentPage.PURCHASE }))
  }, [dispatch])

  const showCoinflow =
    isCoinflowEnabled && totalPriceInCents <= coinflowMaximumCents

  useEffect(() => {
    if (purchaseVendor === PurchaseVendor.COINFLOW && !showCoinflow) {
      setPurchaseVendor(PurchaseVendor.STRIPE)
    }
  }, [setPurchaseVendor, showCoinflow, purchaseVendor])

  const stemsPurchaseCount = isContentDownloadGated(content)
    ? (content._stems?.length ?? 0)
    : 0
  const downloadPurchaseCount =
    isContentDownloadGated(content) && content.is_downloadable ? 1 : 0
  const streamPurchaseCount = content.is_stream_gated ? 1 : 0

  return (
    <View style={styles.root}>
      {page === PurchaseContentPage.PURCHASE ? (
        <>
          <ScrollView contentContainerStyle={styles.formContentContainer}>
            <View style={styles.formContentSection}>
              <TrackDetailsTile
                trackId={contentId}
                showLabel={false}
                earnAmount={USDC(
                  (price * AUDIO_MATCHING_REWARDS_MULTIPLIER) / 100
                )
                  .round()
                  .toShorthand()}
              />
              {isPurchaseSuccessful ? null : (
                <PayExtraFormSection
                  amountPresets={presetValues}
                  disabled={isUnlocking}
                />
              )}
              <View style={styles.bottomSection}>
                <PurchaseSummaryTable
                  contentType={contentType}
                  {...purchaseSummaryValues}
                  stemsPurchaseCount={stemsPurchaseCount}
                  downloadPurchaseCount={downloadPurchaseCount}
                  streamPurchaseCount={streamPurchaseCount}
                  totalPriceInCents={totalPriceInCents}
                />
                {!isUsdcPurchaseEnabled ||
                isUnlocking ||
                isPurchaseSuccessful ? null : (
                  <PaymentMethod
                    selectedMethod={purchaseMethod}
                    setSelectedMethod={setPurchaseMethod}
                    selectedPurchaseMethodMintAddress={
                      purchaseMethodMintAddress
                    }
                    setSelectedPurchaseMethodMintAddress={
                      setPurchaseMethodMintAddress
                    }
                    balance={balance}
                    isExistingBalanceDisabled={isExistingBalanceDisabled}
                    showExistingBalance={!!(balance && !balance.isZero())}
                    isCoinflowEnabled={showCoinflow}
                    isPayWithAnythingEnabled
                    showVendorChoice={false}
                  />
                )}
              </View>
              {!isUsdcPurchaseEnabled ? (
                <PurchaseUnavailable />
              ) : isPurchaseSuccessful ? (
                <PurchaseSuccess
                  onPressViewTrack={onClose}
                  metadata={content}
                />
              ) : isUnlocking ? null : (
                <View>
                  <Text style={styles.disclaimer} fontSize='xs'>
                    {messages.disclaimer(
                      <Text
                        fontSize='xs'
                        colorValue={primaryDark2}
                        onPress={handleTermsPress}
                      >
                        {messages.termsOfUse}
                      </Text>
                    )}
                  </Text>
                </View>
              )}
            </View>
          </ScrollView>
        </>
      ) : (
        <View style={styles.paddingTop}>
          <USDCManualTransfer
            onClose={handleUSDCManualTransferClose}
            amountInCents={totalPriceInCents}
          />
        </View>
      )}
      {isPurchaseSuccessful || !isUsdcPurchaseEnabled ? null : (
        <View style={styles.formActions}>
          {error ? <RenderError error={error} /> : null}
          {page === PurchaseContentPage.TRANSFER ? (
            <Button onPress={handleGoBackPress} variant='secondary' fullWidth>
              {messages.goBack}
            </Button>
          ) : null}
          <Button
            onPress={submitForm}
            disabled={
              isUnlocking ||
              (purchaseMethod === PurchaseMethod.CRYPTO &&
                page === PurchaseContentPage.TRANSFER &&
                amountDue > 0)
            }
            variant='primary'
            color='lightGreen'
            isLoading={isUnlocking}
            fullWidth
          >
            {getButtonText(isUnlocking, totalPriceInCents)}
          </Button>
        </View>
      )}
    </View>
  )
}

export const PremiumContentPurchaseDrawer = () => {
  const styles = useStyles()
  const dispatch = useDispatch()
  const isUSDCEnabled = useIsUSDCEnabled()
  const presetValues = usePayExtraPresets()
  const {
    data: { contentId, contentType },
    isOpen,
    onClose,
    onClosed
  } = usePremiumContentPurchaseModal()
  const isAlbum = contentType === PurchaseableContentType.ALBUM
  const { data: currentUserId } = useCurrentUserId()
  const { data: track, isPending: isTrackPending } = useTrack(contentId)
<<<<<<< HEAD
  const { data: album } = useGetPlaylistById(
    { playlistId: contentId!, currentUserId },
    { disabled: !isAlbum || !contentId }
  )
  const { data: user } = useUser(track?.owner_id ?? album?.playlist_owner_id)
=======
  const { data: album } = useCollection(contentId, {
    enabled: isAlbum
  })
  const { data: user } = useGetUserById(
    {
      id: track?.owner_id ?? album?.playlist_owner_id ?? 0,
      currentUserId
    },
    { disabled: !(track?.owner_id ?? album?.playlist_owner_id) }
  )
>>>>>>> 6acff10c
  const metadata = {
    ...(isAlbum ? album : track),
    user
  } as PurchaseableContentMetadata

  const stage = useSelector(getPurchaseContentFlowStage)
  const error = useSelector(getPurchaseContentError)
  const isUnlocking = !error && isContentPurchaseInProgress(stage)

  const isValidStreamGatedTrack = !!metadata && isStreamPurchaseable(metadata)
  const isValidDownloadGatedTrack =
    !!metadata && isTrackDownloadPurchaseable(metadata)

  const purchaseConditions = isValidStreamGatedTrack
    ? metadata.stream_conditions
    : isValidDownloadGatedTrack
      ? metadata.download_conditions
      : null

  const price = purchaseConditions ? purchaseConditions?.usdc_purchase.price : 0

  const { initialValues, onSubmit, validationSchema } =
    usePurchaseContentFormConfiguration({
      metadata,
      presetValues,
      price
    })

  const handleClosed = useCallback(() => {
    onClosed()
    dispatch(purchaseContentActions.cleanup())
  }, [onClosed, dispatch])

  if (
    !metadata ||
    !purchaseConditions ||
    !isUSDCEnabled ||
    !(isValidStreamGatedTrack || isValidDownloadGatedTrack)
  ) {
    console.error('PremiumContentPurchaseModal: Content is not purchasable')
    return null
  }

  return (
    <Drawer
      blockClose={isUnlocking && stage !== PurchaseContentStage.START}
      isOpen={isOpen}
      onClose={onClose}
      drawerHeader={PremiumContentPurchaseDrawerHeader}
      onClosed={handleClosed}
      isGestureSupported={false}
      isFullscreen
      dismissKeyboardOnOpen
    >
      {isTrackPending ? (
        <View style={styles.spinnerContainer}>
          <LoadingSpinner />
        </View>
      ) : (
        <View style={styles.formContainer}>
          <Formik
            initialValues={initialValues}
            validationSchema={toFormikValidationSchema(validationSchema)}
            onSubmit={onSubmit}
          >
            <RenderForm
              onClose={onClose}
              content={metadata}
              contentId={contentId}
              contentType={contentType}
              purchaseConditions={purchaseConditions}
            />
          </Formik>
        </View>
      )}
    </Drawer>
  )
}<|MERGE_RESOLUTION|>--- conflicted
+++ resolved
@@ -1,17 +1,6 @@
 import React, { useCallback, type ReactNode, useEffect } from 'react'
 
-import {
-  useCollection,
-  useCurrentUserId,
-<<<<<<< HEAD
-  useGetPlaylistById,
-  useTrack,
-  useUser
-=======
-  useGetUserById,
-  useTrack
->>>>>>> 6acff10c
-} from '@audius/common/api'
+import { useCollection, useTrack, useUser } from '@audius/common/api'
 import type { PurchaseableContentMetadata } from '@audius/common/hooks'
 import {
   useRemoteVar,
@@ -465,26 +454,11 @@
     onClosed
   } = usePremiumContentPurchaseModal()
   const isAlbum = contentType === PurchaseableContentType.ALBUM
-  const { data: currentUserId } = useCurrentUserId()
   const { data: track, isPending: isTrackPending } = useTrack(contentId)
-<<<<<<< HEAD
-  const { data: album } = useGetPlaylistById(
-    { playlistId: contentId!, currentUserId },
-    { disabled: !isAlbum || !contentId }
-  )
-  const { data: user } = useUser(track?.owner_id ?? album?.playlist_owner_id)
-=======
   const { data: album } = useCollection(contentId, {
     enabled: isAlbum
   })
-  const { data: user } = useGetUserById(
-    {
-      id: track?.owner_id ?? album?.playlist_owner_id ?? 0,
-      currentUserId
-    },
-    { disabled: !(track?.owner_id ?? album?.playlist_owner_id) }
-  )
->>>>>>> 6acff10c
+  const { data: user } = useUser(track?.owner_id ?? album?.playlist_owner_id)
   const metadata = {
     ...(isAlbum ? album : track),
     user
