--- conflicted
+++ resolved
@@ -208,23 +208,6 @@
   return (
     <>
       <ScrollView contentContainerStyle={styles.formContentContainer}>
-<<<<<<< HEAD
-        <TrackDetailsTile trackId={track.track_id} />
-        {isPurchaseSuccessful ? null : (
-          <PayExtraFormSection amountPresets={presetValues} />
-        )}
-        <PurchaseSummaryTable
-          {...purchaseSummaryValues}
-          isPurchaseSuccessful={isPurchaseSuccessful}
-        />
-        {isPurchaseSuccessful ? (
-          <PurchaseSuccess track={track} />
-        ) : (
-          <View>
-            <View style={styles.payToUnlockTitleContainer}>
-              <Text weight='heavy' textTransform='uppercase' fontSize='small'>
-                {messages.payToUnlock}
-=======
         <View style={styles.formContentSection}>
           <TrackDetailsTile trackId={track.track_id} />
         </View>
@@ -233,7 +216,7 @@
         ) : null}
         <View style={styles.formContentSection}>
           {isPurchaseSuccessful ? null : (
-            <PayExtraFormSection amountPresets={payExtraAmountPresetValues} />
+            <PayExtraFormSection amountPresets={presetValues} />
           )}
           <PurchaseSummaryTable
             {...purchaseSummaryValues}
@@ -255,7 +238,6 @@
                     {messages.termsOfUse}
                   </Text>
                 )}
->>>>>>> 6e612a81
               </Text>
             </View>
           )}
