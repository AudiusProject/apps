import { useCallback, type ReactNode, useEffect } from 'react'

<<<<<<< HEAD
import type {
  PurchaseableTrackMetadata,
  PurchaseContentError,
  USDCPurchaseConditions
} from '@audius/common'
import {
  PurchaseContentPage,
  FeatureFlags,
  Name,
  PURCHASE_METHOD,
  PurchaseContentStage,
  formatPrice,
  isContentPurchaseInProgress,
  isTrackStreamPurchaseable,
  purchaseContentActions,
  purchaseContentSelectors,
  statusIsNotFinalized,
  useGetTrackById,
  usePayExtraPresets,
  usePremiumContentPurchaseModal,
  usePurchaseContentErrorMessage,
  usePurchaseContentFormConfiguration,
  usePurchaseMethod,
  useUSDCBalance,
  PURCHASE_VENDOR,
  useRemoteVar,
  IntKeys,
  PurchaseVendor,
  isTrackDownloadPurchaseable
} from '@audius/common'
=======
import { useGetTrackById } from '@audius/common/api'
import {
  useRemoteVar,
  useUSDCBalance,
  usePurchaseContentFormConfiguration,
  usePurchaseContentErrorMessage,
  usePayExtraPresets,
  isTrackPurchaseable,
  PURCHASE_METHOD,
  PURCHASE_VENDOR,
  usePurchaseMethod
} from '@audius/common/hooks'
import type { PurchaseableTrackMetadata } from '@audius/common/hooks'
import {
  Name,
  PurchaseVendor,
  statusIsNotFinalized
} from '@audius/common/models'
import { IntKeys, FeatureFlags } from '@audius/common/services'
import {
  usePremiumContentPurchaseModal,
  purchaseContentActions,
  purchaseContentSelectors,
  PurchaseContentStage,
  PurchaseContentPage,
  isContentPurchaseInProgress
} from '@audius/common/store'
import type { PurchaseContentError } from '@audius/common/store'
import { formatPrice } from '@audius/common/utils'
>>>>>>> 72d8a046
import { Formik, useField, useFormikContext } from 'formik'
import {
  Linking,
  View,
  ScrollView,
  TouchableOpacity,
  Platform
} from 'react-native'
import { useDispatch, useSelector } from 'react-redux'
import { toFormikValidationSchema } from 'zod-formik-adapter'

import { IconCart, IconCloseAlt, IconError } from '@audius/harmony-native'
import { Button, LockedStatusBadge, Text } from 'app/components/core'
import Drawer from 'app/components/drawer'
import { useIsUSDCEnabled } from 'app/hooks/useIsUSDCEnabled'
import { useNavigation } from 'app/hooks/useNavigation'
import { useFeatureFlag } from 'app/hooks/useRemoteConfig'
import { make, track as trackEvent } from 'app/services/analytics'
import { getPurchaseVendor } from 'app/store/purchase-vendor/selectors'
import { flexRowCentered, makeStyles } from 'app/styles'
import { spacing } from 'app/styles/spacing'
import { useThemeColors } from 'app/utils/theme'

import LoadingSpinner from '../loading-spinner/LoadingSpinner'
import { PaymentMethod } from '../payment-method/PaymentMethod'
import { TrackDetailsTile } from '../track-details-tile'
import { USDCManualTransfer } from '../usdc-manual-transfer'

import { AudioMatchSection } from './AudioMatchSection'
import { PayExtraFormSection } from './PayExtraFormSection'
import { PurchaseSuccess } from './PurchaseSuccess'
import { PurchaseSummaryTable } from './PurchaseSummaryTable'
import { PurchaseUnavailable } from './PurchaseUnavailable'
import { usePurchaseContentFormState } from './hooks/usePurchaseContentFormState'
import { usePurchaseSummaryValues } from './hooks/usePurchaseSummaryValues'

const { getPurchaseContentFlowStage, getPurchaseContentError } =
  purchaseContentSelectors
const { setPurchasePage } = purchaseContentActions

const messages = {
  buy: 'Buy',
  title: 'Complete Purchase',
  summary: 'Summary',
  artistCut: 'Artist Cut',
  audiusCut: 'Audius Cut',
  alwaysZero: 'Always $0',
  youPay: 'You Pay',
  youPaid: 'You Paid',
  price: (price: string) => `$${price}`,
  payToUnlock: 'Pay-To-Unlock',
  purchasing: 'Purchasing',
  disclaimer: (termsOfUse: ReactNode) => (
    <>
      {'By clicking on "Buy", you agree to our '}
      {termsOfUse}
      {
        ' Additional payment provider fees may apply. Any remaining USDC balance in your Audius wallet will be applied to this transaction.'
      }
    </>
  ),
  termsOfUse: 'Terms of Use.',
  goBack: 'Go Back'
}

const useStyles = makeStyles(({ spacing, typography, palette }) => ({
  root: {
    height: '100%',
    justifyContent: 'space-between'
  },
  formContainer: {
    flex: 1
  },
  formContentContainer: {
    paddingBottom: spacing(6)
  },
  formContentSection: {
    paddingHorizontal: spacing(4),
    gap: spacing(6),
    marginTop: spacing(4)
  },
  formActions: {
    flex: 0,
    paddingTop: spacing(4),
    paddingHorizontal: spacing(4),
    paddingBottom: spacing(6),
    gap: spacing(4)
  },
  headerContainer: {
    flexDirection: 'row',
    alignItems: 'center',
    justifyContent: 'flex-start',
    height: spacing(10),
    paddingHorizontal: spacing(4)
  },
  titleContainer: {
    ...flexRowCentered(),
    gap: spacing(2),
    flexDirection: 'row',
    flex: 1,
    justifyContent: 'center',
    // Matches close icon width
    paddingRight: spacing(6)
  },
  trackTileContainer: {
    ...flexRowCentered(),
    borderColor: palette.neutralLight8,
    borderWidth: 1,
    borderRadius: spacing(2),
    backgroundColor: palette.neutralLight10
  },
  payToUnlockTitleContainer: {
    flexDirection: 'row',
    alignItems: 'center',
    justifyContent: 'space-between',
    gap: spacing(2),
    marginBottom: spacing(2)
  },
  errorContainer: {
    ...flexRowCentered(),
    gap: spacing(2),
    paddingHorizontal: spacing(4)
  },
  spinnerContainer: {
    width: '100%',
    height: '90%',
    justifyContent: 'center',
    ...flexRowCentered()
  },
  disclaimer: {
    lineHeight: typography.fontSize.medium * 1.25
  },
  bottomSection: {
    gap: spacing(6)
  },
  paddingTop: {
    paddingTop: spacing(4)
  }
}))

const RenderError = ({ error: { code } }: { error: PurchaseContentError }) => {
  const styles = useStyles()
  const { accentRed } = useThemeColors()
  return (
    <View style={styles.errorContainer}>
      <IconError fill={accentRed} width={spacing(5)} height={spacing(5)} />
      <Text weight='medium' color='accentRed'>
        {usePurchaseContentErrorMessage(code)}
      </Text>
    </View>
  )
}

const PremiumTrackPurchaseDrawerHeader = ({
  onClose
}: {
  onClose: () => void
}) => {
  const styles = useStyles()
  const { neutralLight2, neutralLight4 } = useThemeColors()
  return (
    <View style={styles.headerContainer}>
      <TouchableOpacity activeOpacity={0.7} onPress={onClose}>
        <IconCloseAlt
          width={spacing(6)}
          height={spacing(6)}
          fill={neutralLight4}
        />
      </TouchableOpacity>
      <View style={styles.titleContainer}>
        <IconCart width={spacing(6)} height={spacing(6)} fill={neutralLight2} />
        <Text
          variant='label'
          fontSize='large'
          color='neutralLight2'
          weight='heavy'
          textTransform='uppercase'
          noGutter
        >
          {messages.title}
        </Text>
      </View>
    </View>
  )
}

const getButtonText = (isUnlocking: boolean, amountDue: number) =>
  isUnlocking
    ? messages.purchasing
    : amountDue > 0
    ? `${messages.buy} $${formatPrice(amountDue)}`
    : messages.buy

// The bulk of the form rendering is in a nested component because we want access
// to the FormikContext, which can only be used in a component which is a descendant
// of the `<Formik />` component
const RenderForm = ({
  onClose,
  track,
  purchaseConditions
}: {
  onClose: () => void
  track: PurchaseableTrackMetadata
  purchaseConditions: USDCPurchaseConditions
}) => {
  const navigation = useNavigation()
  const styles = useStyles()
  const dispatch = useDispatch()
  const { specialLightGreen, primary } = useThemeColors()
  const presetValues = usePayExtraPresets()
  const { isEnabled: isIOSUSDCPurchaseEnabled } = useFeatureFlag(
    FeatureFlags.IOS_USDC_PURCHASE_ENABLED
  )
  const isIOSDisabled = Platform.OS === 'ios' && !isIOSUSDCPurchaseEnabled

  const { submitForm, resetForm } = useFormikContext()

  // Reset form on track change
  useEffect(() => resetForm, [track.track_id, resetForm])

  const {
    usdc_purchase: { price }
  } = purchaseConditions

  const [{ value: purchaseMethod }, , { setValue: setPurchaseMethod }] =
    useField(PURCHASE_METHOD)

  const [, , { setValue: setPurchaseVendor }] = useField(PURCHASE_VENDOR)
  const purchaseVendor = useSelector(getPurchaseVendor)
  useEffect(() => {
    setPurchaseVendor(purchaseVendor)
  }, [purchaseVendor, setPurchaseVendor])

  const { data: balance } = useUSDCBalance({ isPolling: true })
  const { extraAmount } = usePurchaseSummaryValues({
    price,
    currentBalance: balance
  })
  const { isEnabled: isCoinflowEnabled } = useFeatureFlag(
    FeatureFlags.BUY_WITH_COINFLOW
  )
  const coinflowMaximumCents = useRemoteVar(IntKeys.COINFLOW_MAXIMUM_CENTS)

  const { isExistingBalanceDisabled, totalPriceInCents } = usePurchaseMethod({
    price,
    extraAmount,
    method: purchaseMethod,
    setMethod: setPurchaseMethod
  })

  const { page, stage, error, isUnlocking, purchaseSummaryValues } =
    usePurchaseContentFormState({ price })

  const isPurchaseSuccessful = stage === PurchaseContentStage.FINISH

  // Navigate to track screen in the background if purchase is successful
  useEffect(() => {
    if (isPurchaseSuccessful) {
      navigation.navigate('Track', { id: track.track_id })
    }
  }, [isPurchaseSuccessful, navigation, track.track_id])

  const handleTermsPress = useCallback(() => {
    Linking.openURL('https://audius.co/legal/terms-of-use')
    trackEvent(make({ eventName: Name.PURCHASE_CONTENT_TOS_CLICKED }))
  }, [])

  const handleUSDCManualTransferClose = useCallback(() => {
    dispatch(setPurchasePage({ page: PurchaseContentPage.PURCHASE }))
  }, [dispatch])

  const handleGoBackPress = useCallback(() => {
    dispatch(setPurchasePage({ page: PurchaseContentPage.PURCHASE }))
  }, [dispatch])

  const showCoinflow =
    isCoinflowEnabled && totalPriceInCents <= coinflowMaximumCents

  useEffect(() => {
    if (purchaseVendor === PurchaseVendor.COINFLOW && !showCoinflow) {
      setPurchaseVendor(PurchaseVendor.STRIPE)
    }
  }, [setPurchaseVendor, showCoinflow, purchaseVendor])

  return (
    <View style={styles.root}>
      {page === PurchaseContentPage.PURCHASE ? (
        <>
          <ScrollView contentContainerStyle={styles.formContentContainer}>
            {stage !== PurchaseContentStage.FINISH ? (
              <AudioMatchSection amount={Math.round(price / 100)} />
            ) : null}
            <View style={styles.formContentSection}>
              <TrackDetailsTile trackId={track.track_id} />
              {isPurchaseSuccessful ? null : (
                <PayExtraFormSection
                  amountPresets={presetValues}
                  disabled={isUnlocking}
                />
              )}
              <View style={styles.bottomSection}>
                <PurchaseSummaryTable
                  {...purchaseSummaryValues}
                  totalPriceInCents={totalPriceInCents}
                />
                {isIOSDisabled || isUnlocking || isPurchaseSuccessful ? null : (
                  <PaymentMethod
                    selectedMethod={purchaseMethod}
                    setSelectedMethod={setPurchaseMethod}
                    balance={balance}
                    isExistingBalanceDisabled={isExistingBalanceDisabled}
                    showExistingBalance={!!(balance && !balance.isZero())}
                    isCoinflowEnabled={showCoinflow}
                  />
                )}
              </View>
              {isIOSDisabled ? (
                <PurchaseUnavailable />
              ) : isPurchaseSuccessful ? (
                <PurchaseSuccess onPressViewTrack={onClose} track={track} />
              ) : isUnlocking ? null : (
                <View>
                  <View style={styles.payToUnlockTitleContainer}>
                    <Text
                      weight='heavy'
                      textTransform='uppercase'
                      fontSize='small'
                    >
                      {messages.payToUnlock}
                    </Text>
                    <LockedStatusBadge locked />
                  </View>
                  <Text style={styles.disclaimer}>
                    {messages.disclaimer(
                      <Text colorValue={primary} onPress={handleTermsPress}>
                        {messages.termsOfUse}
                      </Text>
                    )}
                  </Text>
                </View>
              )}
            </View>
          </ScrollView>
        </>
      ) : (
        <View style={styles.paddingTop}>
          <USDCManualTransfer
            onClose={handleUSDCManualTransferClose}
            amountInCents={totalPriceInCents}
          />
        </View>
      )}
      {isPurchaseSuccessful || isIOSDisabled ? null : (
        <View style={styles.formActions}>
          {error ? <RenderError error={error} /> : null}
          {page === PurchaseContentPage.TRANSFER ? (
            <Button
              title={messages.goBack}
              onPress={handleGoBackPress}
              variant='common'
              size='large'
              fullWidth
            />
          ) : null}
          <Button
            onPress={submitForm}
            disabled={isUnlocking}
            title={getButtonText(isUnlocking, totalPriceInCents)}
            variant={'primary'}
            size='large'
            color={specialLightGreen}
            iconPosition='left'
            icon={isUnlocking ? LoadingSpinner : undefined}
            fullWidth
          />
        </View>
      )}
    </View>
  )
}

export const PremiumTrackPurchaseDrawer = () => {
  const styles = useStyles()
  const dispatch = useDispatch()
  const isUSDCEnabled = useIsUSDCEnabled()
  const presetValues = usePayExtraPresets()
  const {
    data: { contentId: trackId },
    isOpen,
    onClose,
    onClosed
  } = usePremiumContentPurchaseModal()

  const { data: track, status: trackStatus } = useGetTrackById(
    { id: trackId },
    { disabled: !trackId }
  )
  const stage = useSelector(getPurchaseContentFlowStage)
  const error = useSelector(getPurchaseContentError)
  const isUnlocking = !error && isContentPurchaseInProgress(stage)

  const isLoading = statusIsNotFinalized(trackStatus)

  const isValidStreamGatedTrack = track && isTrackStreamPurchaseable(track)
  const isValidDownloadGatedTrack = track && isTrackDownloadPurchaseable(track)
  const isValidTrack = isValidDownloadGatedTrack || isValidStreamGatedTrack

  const purchaseConditions = isValidStreamGatedTrack
    ? track.stream_conditions
    : isValidDownloadGatedTrack
    ? track.download_conditions
    : ({} as USDCPurchaseConditions)
  const { price } = purchaseConditions.usdc_purchase

  const { initialValues, onSubmit, validationSchema } =
    usePurchaseContentFormConfiguration({ track, presetValues, price })

  const handleClosed = useCallback(() => {
    onClosed()
    dispatch(purchaseContentActions.cleanup())
  }, [onClosed, dispatch])

  if (!track || !isValidTrack || !isUSDCEnabled) {
    console.error('PremiumContentPurchaseModal: Track is not purchasable')
    return null
  }

  return (
    <Drawer
      blockClose={isUnlocking && stage !== PurchaseContentStage.START}
      isOpen={isOpen}
      onClose={onClose}
      drawerHeader={PremiumTrackPurchaseDrawerHeader}
      onClosed={handleClosed}
      isGestureSupported={false}
      isFullscreen
    >
      {isLoading ? (
        <View style={styles.spinnerContainer}>
          <LoadingSpinner />
        </View>
      ) : (
        <View style={styles.formContainer}>
          <Formik
            initialValues={initialValues}
            validationSchema={toFormikValidationSchema(validationSchema)}
            onSubmit={onSubmit}
          >
            <RenderForm
              onClose={onClose}
              track={track}
              purchaseConditions={purchaseConditions}
            />
          </Formik>
        </View>
      )}
    </Drawer>
  )
}<|MERGE_RESOLUTION|>--- conflicted
+++ resolved
@@ -1,37 +1,5 @@
 import { useCallback, type ReactNode, useEffect } from 'react'
 
-<<<<<<< HEAD
-import type {
-  PurchaseableTrackMetadata,
-  PurchaseContentError,
-  USDCPurchaseConditions
-} from '@audius/common'
-import {
-  PurchaseContentPage,
-  FeatureFlags,
-  Name,
-  PURCHASE_METHOD,
-  PurchaseContentStage,
-  formatPrice,
-  isContentPurchaseInProgress,
-  isTrackStreamPurchaseable,
-  purchaseContentActions,
-  purchaseContentSelectors,
-  statusIsNotFinalized,
-  useGetTrackById,
-  usePayExtraPresets,
-  usePremiumContentPurchaseModal,
-  usePurchaseContentErrorMessage,
-  usePurchaseContentFormConfiguration,
-  usePurchaseMethod,
-  useUSDCBalance,
-  PURCHASE_VENDOR,
-  useRemoteVar,
-  IntKeys,
-  PurchaseVendor,
-  isTrackDownloadPurchaseable
-} from '@audius/common'
-=======
 import { useGetTrackById } from '@audius/common/api'
 import {
   useRemoteVar,
@@ -61,7 +29,6 @@
 } from '@audius/common/store'
 import type { PurchaseContentError } from '@audius/common/store'
 import { formatPrice } from '@audius/common/utils'
->>>>>>> 72d8a046
 import { Formik, useField, useFormikContext } from 'formik'
 import {
   Linking,
