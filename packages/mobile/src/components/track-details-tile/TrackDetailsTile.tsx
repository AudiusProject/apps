--- conflicted
+++ resolved
@@ -1,11 +1,7 @@
 import type { ComponentType } from 'react'
 import { useMemo } from 'react'
 
-<<<<<<< HEAD
-import { useUser } from '@audius/common/api'
-=======
 import { useTrack, useUser } from '@audius/common/api'
->>>>>>> 71885218
 import {
   SquareSizes,
   GatedContentType,
@@ -13,10 +9,6 @@
   isContentUSDCPurchaseGated
 } from '@audius/common/models'
 import type { ID } from '@audius/common/models'
-<<<<<<< HEAD
-import { cacheTracksSelectors } from '@audius/common/store'
-=======
->>>>>>> 71885218
 import type { ColorValue } from 'react-native'
 import { View } from 'react-native'
 import type { SvgProps } from 'react-native-svg'
@@ -37,11 +29,6 @@
 import { TrackImage } from '../image/TrackImage'
 import { TrackDogEar } from '../track/TrackDogEar'
 
-<<<<<<< HEAD
-const { getTrack } = cacheTracksSelectors
-
-=======
->>>>>>> 71885218
 const messages = {
   collectibleGated: 'COLLECTIBLE GATED',
   specialAccess: 'SPECIAL ACCESS',
@@ -102,11 +89,7 @@
 }: TrackDetailsTileProps) => {
   const styles = useStyles()
   const { accentBlue, specialLightGreen } = useThemeColors()
-<<<<<<< HEAD
-  const track = useSelector((state) => getTrack(state, { id: trackId }))
-=======
   const { data: track } = useTrack(trackId)
->>>>>>> 71885218
   const { data: owner } = useUser(track?.owner_id)
   const isCollectibleGated = isContentCollectibleGated(track?.stream_conditions)
   const isUSDCPurchaseGated =
