import type { ComponentType } from 'react'
import { memo, useCallback, useMemo, useState } from 'react'

import {
  useGatedContentAccess,
  useIsGatedContentPlaylistAddable
} from '@audius/common/hooks'
import {
  type Collection,
  type ID,
  type UID,
  type Track,
  type User,
  isContentUSDCPurchaseGated
} from '@audius/common/models'
import { FeatureFlags } from '@audius/common/services'
import {
  accountSelectors,
  cacheCollectionsSelectors,
  cacheTracksSelectors,
  cacheUsersSelectors,
  mobileOverflowMenuUIActions,
  OverflowAction,
  OverflowSource,
  playerSelectors,
  playbackPositionSelectors
} from '@audius/common/store'
import { Genre, removeNullable } from '@audius/common/utils'
import type {
  NativeSyntheticEvent,
  NativeTouchEvent,
  TouchableOpacityProps
} from 'react-native'
import { Text, TouchableOpacity, View } from 'react-native'
import { useDispatch, useSelector } from 'react-redux'
import { trpc } from 'utils/trpcClientWeb'

import {
  IconButton,
  IconDrag,
  IconKebabHorizontal,
  IconLock,
  IconPlaybackPause,
  IconPlaybackPlay,
  useTheme,
  IconRemove
} from '@audius/harmony-native'
import UserBadges from 'app/components/user-badges'
import { useFeatureFlag } from 'app/hooks/useRemoteConfig'
import { flexRowCentered, font, makeStyles } from 'app/styles'

import { TrackDownloadStatusIndicator } from '../offline-downloads/TrackDownloadStatusIndicator'

import { TrackArtwork } from './TrackArtwork'
const { open: openOverflowMenu } = mobileOverflowMenuUIActions

const { getUserId } = accountSelectors
const { getUserFromTrack } = cacheUsersSelectors
const { getTrack } = cacheTracksSelectors
const { getCollection } = cacheCollectionsSelectors
const { getPlaying, getUid } = playerSelectors
const { getTrackPosition } = playbackPositionSelectors

export type TrackItemAction = 'overflow' | 'remove'

const useStyles = makeStyles(({ palette, spacing, typography }) => ({
  trackContainer: {
    width: '100%',
    height: 72,
    backgroundColor: palette.white
  },
  trackContainerActive: {
    backgroundColor: palette.neutralLight9
  },
  trackContainerDisabled: {
    backgroundColor: palette.neutralLight9
  },
  trackInnerContainer: {
    height: '100%',
    width: '100%',
    flexDirection: 'row',
    justifyContent: 'flex-start',
    alignItems: 'center',
    paddingVertical: spacing(3),
    paddingHorizontal: spacing(4)
  },
  nameArtistContainer: {
    flexShrink: 1,
    flexBasis: '100%',
    height: '100%',
    justifyContent: 'center'
  },
  topLine: {
    flexDirection: 'row',
    alignItems: 'center'
  },
  trackTitle: {
    flexDirection: 'row',
    flexShrink: 1,
    alignItems: 'center',
    textAlignVertical: 'top'
  },
  trackTitleText: {
    ...font('demiBold'),
    lineHeight: 16,
    paddingTop: 2,
    color: palette.neutral
  },
  downloadIndicator: {
    marginLeft: spacing(1)
  },
  artistName: {
    ...font('medium'),
    color: palette.neutralLight2,
    alignItems: 'center'
  },
  iconContainer: {
    marginLeft: spacing(2)
  },
  icon: { height: 24, width: 24 },
  removeIcon: { height: 24, width: 24 },

  dragIcon: {
    marginRight: spacing(4)
  },
  locked: {
    ...flexRowCentered(),
    paddingVertical: spacing(0.5),
    paddingHorizontal: spacing(2),
    backgroundColor: palette.accentBlue,
    borderRadius: 80
  },
  lockedIcon: {
    fill: palette.white
  },
  lockedText: {
    marginLeft: spacing(0.5),
    fontFamily: typography.fontByWeight.demiBold,
    fontSize: typography.fontSize.xxs,
    color: palette.white
  },
  halfTransparent: {
    opacity: 0.5
  }
}))

const getMessages = ({ isDeleted = false }: { isDeleted?: boolean } = {}) => ({
  deleted: isDeleted ? ' [Deleted By Artist]' : '',
  locked: 'Locked',
  reorderLabel: 'Reorder Track',
  overflowLabel: 'More Options',
  deleteLabel: 'Delete Track'
})

export type TrackListItemProps = {
  onDrag?: () => void
  hideArt?: boolean
  id?: ID
  contextPlaylistId?: ID
  index: number
  isReorderable?: boolean
  showViewAlbum?: boolean
  onRemove?: (index: number) => void
  togglePlay?: (uid: string, trackId: ID) => void
  trackItemAction?: TrackItemAction
  uid?: UID
}

// Using `memo` because FlatList renders these items
// And we want to avoid a full render when the props haven't changed
export const TrackListItem = memo((props: TrackListItemProps) => {
  const { id, uid, contextPlaylistId } = props

  const track = useSelector((state) => getTrack(state, { id, uid }))
  const contextPlaylist = useSelector((state) =>
    getCollection(state, { id: contextPlaylistId })
  )
  const user = useSelector((state) => getUserFromTrack(state, { id, uid }))

  if (!track || !user) {
    console.warn('Track or user missing for TrackListItem, preventing render')
    return null
  }

  return (
    <TrackListItemComponent
      {...props}
      track={track}
      user={user}
      contextPlaylist={contextPlaylist}
    />
  )
})

type TrackListItemComponentProps = TrackListItemProps & {
  track: Track
  user: User
  contextPlaylist: Collection | null
}

const TrackListItemComponent = (props: TrackListItemComponentProps) => {
  const {
    contextPlaylistId,
    contextPlaylist,
    onDrag,
    hideArt,
    index,
    isReorderable = false,
    showViewAlbum = false,
    onRemove,
    togglePlay,
    track,
    trackItemAction,
    uid,
    user
  } = props

  const {
    has_current_user_saved,
    has_current_user_reposted,
    is_delete,
    is_unlisted,
    title,
    track_id,
    owner_id,
    ddex_app: ddexApp,
    stream_conditions: streamConditions
  } = track
  const { is_deactivated, name } = user

  const isDeleted = is_delete || !!is_deactivated
  const isUnlisted = is_unlisted

  const { isFetchingNFTAccess, hasStreamAccess } = useGatedContentAccess(track)
  const isLocked = !isFetchingNFTAccess && !hasStreamAccess

  const isActive = useSelector((state) => {
    const playingUid = getUid(state)
    return uid !== undefined && uid === playingUid
  })

  const isPlaying = useSelector((state) => {
    return isActive && getPlaying(state)
  })
  const isPlaylistAddable = useIsGatedContentPlaylistAddable(track)
  // Unlike other gated tracks, USDC purchase gated tracks are playable because they have previews
  const isPlayable =
    !isDeleted && (!isLocked || isContentUSDCPurchaseGated(streamConditions))

  const messages = getMessages({ isDeleted })
  const styles = useStyles()
  const dispatch = useDispatch()
  const { spacing } = useTheme()
  const [titleWidth, setTitleWidth] = useState(0)

  const deletedTextWidth = useMemo(
    () => (messages.deleted.length ? 124 : 0),
    [messages]
  )
  const titleMaxWidth = useMemo(
    () =>
      titleWidth && deletedTextWidth ? titleWidth - deletedTextWidth : '100%',
    [deletedTextWidth, titleWidth]
  )

  const onPressTrack = () => {
    if (uid && isPlayable && togglePlay) {
      togglePlay(uid, track_id)
    }
  }

  const { isEnabled: isNewPodcastControlsEnabled } = useFeatureFlag(
    FeatureFlags.PODCAST_CONTROL_UPDATES_ENABLED,
    FeatureFlags.PODCAST_CONTROL_UPDATES_ENABLED_FALLBACK
  )

  const currentUserId = useSelector(getUserId)
  const isTrackOwner = currentUserId && currentUserId === owner_id
  const isContextPlaylistOwner =
    currentUserId && contextPlaylist?.playlist_owner_id === currentUserId

  const isLongFormContent =
    track.genre === Genre.PODCASTS || track.genre === Genre.AUDIOBOOKS
  const playbackPositionInfo = useSelector((state) =>
    getTrackPosition(state, { trackId: track_id, userId: currentUserId })
  )

  const { data: albumInfo } = trpc.tracks.getAlbumBacklink.useQuery(
    { trackId: track_id },
    { enabled: !!track_id }
  )

  const handleOpenOverflowMenu = useCallback(() => {
    const overflowActions = [
      OverflowAction.SHARE,
      !isTrackOwner && !isLocked
        ? has_current_user_saved
          ? OverflowAction.UNFAVORITE
          : OverflowAction.FAVORITE
        : null,
      !isTrackOwner && !isLocked
        ? has_current_user_reposted
          ? OverflowAction.UNREPOST
          : OverflowAction.REPOST
        : null,
<<<<<<< HEAD
      !isTrackOwner && isLocked ? OverflowAction.PURCHASE_TRACK : null,
      isTrackOwner && !ddexApp ? OverflowAction.ADD_TO_ALBUM : null,
=======
      !isTrackOwner && isLocked && !isDeleted
        ? OverflowAction.PURCHASE_TRACK
        : null,
      isEditAlbumsEnabled && isTrackOwner && !ddexApp
        ? OverflowAction.ADD_TO_ALBUM
        : null,
>>>>>>> 75f2bc65
      isPlaylistAddable ? OverflowAction.ADD_TO_PLAYLIST : null,
      isNewPodcastControlsEnabled && isLongFormContent
        ? OverflowAction.VIEW_EPISODE_PAGE
        : OverflowAction.VIEW_TRACK_PAGE,
      !showViewAlbum && albumInfo ? OverflowAction.VIEW_ALBUM_PAGE : null,
      isNewPodcastControlsEnabled && isLongFormContent
        ? playbackPositionInfo?.status === 'COMPLETED'
          ? OverflowAction.MARK_AS_UNPLAYED
          : OverflowAction.MARK_AS_PLAYED
        : null,
      isTrackOwner && !ddexApp ? OverflowAction.EDIT_TRACK : null,
      !isTrackOwner ? OverflowAction.VIEW_ARTIST_PAGE : null,
      isContextPlaylistOwner ? OverflowAction.REMOVE_FROM_PLAYLIST : null
    ].filter(removeNullable)

    dispatch(
      openOverflowMenu({
        source: OverflowSource.TRACKS,
        id: track_id,
        contextPlaylistId,
        overflowActions
      })
    )
  }, [
    isTrackOwner,
    isLocked,
    has_current_user_saved,
    has_current_user_reposted,
    ddexApp,
    isPlaylistAddable,
    isNewPodcastControlsEnabled,
    isLongFormContent,
    showViewAlbum,
    albumInfo,
    playbackPositionInfo?.status,
    isContextPlaylistOwner,
    dispatch,
    track_id,
    contextPlaylistId
  ])

  const handlePressOverflow = (e: NativeSyntheticEvent<NativeTouchEvent>) => {
    e.stopPropagation()
    handleOpenOverflowMenu()
  }

  const handlePressRemove = () => {
    onRemove?.(index)
  }

  const ListItemView = (
    isReorderable ? View : TouchableOpacity
  ) as ComponentType<TouchableOpacityProps>

  return (
    <View>
      <View
        style={[
          styles.trackContainer,
          isActive && styles.trackContainerActive,
          isDeleted && styles.trackContainerDisabled
        ]}
      >
        <ListItemView
          style={styles.trackInnerContainer}
          onPress={isReorderable ? undefined : onPressTrack}
          disabled={!isPlayable}
        >
          {!hideArt ? (
            <TrackArtwork
              track={track as Track}
              isActive={isActive}
              isPlaying={isPlaying}
              isUnlisted={isUnlisted}
            />
          ) : isActive && isPlayable ? (
            <IconButton
              icon={isPlaying ? IconPlaybackPause : IconPlaybackPlay}
              onPress={onPressTrack}
              color='active'
              size='xl'
              style={{ marginRight: spacing.l }}
            />
          ) : null}
          {isReorderable ? (
            <IconButton
              icon={IconDrag}
              color='subdued'
              style={styles.dragIcon}
              onLongPress={onDrag}
              delayLongPress={100}
              aria-label={messages.reorderLabel}
            />
          ) : null}
          <View
            style={[
              styles.nameArtistContainer,
              isPlayable ? null : styles.halfTransparent
            ]}
          >
            <View
              style={styles.topLine}
              onLayout={(e) => setTitleWidth(e.nativeEvent.layout.width)}
            >
              <View style={styles.trackTitle}>
                <Text
                  numberOfLines={1}
                  style={[styles.trackTitleText, { maxWidth: titleMaxWidth }]}
                >
                  {title}
                </Text>
                <Text numberOfLines={1} style={[styles.trackTitleText]}>
                  {messages.deleted}
                </Text>
              </View>

              {!isDeleted && (
                <View style={styles.downloadIndicator}>
                  <TrackDownloadStatusIndicator trackId={track_id} size={16} />
                </View>
              )}
            </View>
            <Text numberOfLines={1} style={styles.artistName}>
              {name}
              <UserBadges user={user} badgeSize={12} hideName />
            </Text>
          </View>
          {!isDeleted && isLocked ? (
            <IconLock color='subdued' width={spacing.l} height={spacing.l} />
          ) : null}
          {trackItemAction === 'overflow' ? (
            <IconButton
              icon={IconKebabHorizontal}
              color='subdued'
              size='m'
              style={styles.iconContainer}
              onPress={handlePressOverflow}
              aria-label={messages.overflowLabel}
            />
          ) : null}
          {trackItemAction === 'remove' ? (
            <IconButton
              icon={IconRemove}
              color='danger'
              style={styles.iconContainer}
              aria-label={messages.deleteLabel}
              onPress={handlePressRemove}
            />
          ) : null}
        </ListItemView>
      </View>
    </View>
  )
}<|MERGE_RESOLUTION|>--- conflicted
+++ resolved
@@ -303,17 +303,10 @@
           ? OverflowAction.UNREPOST
           : OverflowAction.REPOST
         : null,
-<<<<<<< HEAD
-      !isTrackOwner && isLocked ? OverflowAction.PURCHASE_TRACK : null,
-      isTrackOwner && !ddexApp ? OverflowAction.ADD_TO_ALBUM : null,
-=======
       !isTrackOwner && isLocked && !isDeleted
         ? OverflowAction.PURCHASE_TRACK
         : null,
-      isEditAlbumsEnabled && isTrackOwner && !ddexApp
-        ? OverflowAction.ADD_TO_ALBUM
-        : null,
->>>>>>> 75f2bc65
+      isTrackOwner && !ddexApp ? OverflowAction.ADD_TO_ALBUM : null,
       isPlaylistAddable ? OverflowAction.ADD_TO_PLAYLIST : null,
       isNewPodcastControlsEnabled && isLongFormContent
         ? OverflowAction.VIEW_EPISODE_PAGE
@@ -342,6 +335,7 @@
     isLocked,
     has_current_user_saved,
     has_current_user_reposted,
+    isDeleted,
     ddexApp,
     isPlaylistAddable,
     isNewPodcastControlsEnabled,
