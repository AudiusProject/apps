import { useCallback } from 'react'

<<<<<<< HEAD
import { useUser } from '@audius/common/api'
import type { FollowSource, ID } from '@audius/common/models'
import { usersSocialActions } from '@audius/common/store'
import type { GestureResponderEvent } from 'react-native'
import { useDispatch } from 'react-redux'
=======
import { useFollowUser, useUnfollowUser } from '@audius/common/api'
import type { FollowSource, ID } from '@audius/common/models'
import { cacheUsersSelectors } from '@audius/common/store'
import type { GestureResponderEvent } from 'react-native'
import { useSelector } from 'react-redux'
>>>>>>> 78384b97

import { FollowButton as HarmonyFollowButton } from '@audius/harmony-native'
import type { FollowButtonProps as HarmonyFollowButtonProps } from '@audius/harmony-native'

<<<<<<< HEAD
const { followUser, unfollowUser } = usersSocialActions
=======
const { getUser } = cacheUsersSelectors
>>>>>>> 78384b97

type FollowButtonsProps = Partial<HarmonyFollowButtonProps> & {
  userId: ID
  followSource: FollowSource
}

export const FollowButton = (props: FollowButtonsProps) => {
  const { userId, onPress, followSource, ...other } = props

  const { data: isFollowing } = useUser(userId, {
    select: (user) => user?.does_current_user_follow
  })

  const { mutate: followUser } = useFollowUser()
  const { mutate: unfollowUser } = useUnfollowUser()

  const handlePress = useCallback(
    (event: GestureResponderEvent) => {
      onPress?.(event)
      requestAnimationFrame(() => {
        if (isFollowing) {
          unfollowUser({ followeeUserId: userId, source: followSource })
        } else {
          followUser({ followeeUserId: userId, source: followSource })
        }
      })
    },
    [onPress, isFollowing, userId, followSource, followUser, unfollowUser]
  )

  return (
    <HarmonyFollowButton
      isFollowing={isFollowing}
      onPress={handlePress}
      {...other}
    />
  )
}<|MERGE_RESOLUTION|>--- conflicted
+++ resolved
@@ -1,27 +1,11 @@
 import { useCallback } from 'react'
 
-<<<<<<< HEAD
-import { useUser } from '@audius/common/api'
+import { useFollowUser, useUnfollowUser, useUser } from '@audius/common/api'
 import type { FollowSource, ID } from '@audius/common/models'
-import { usersSocialActions } from '@audius/common/store'
 import type { GestureResponderEvent } from 'react-native'
-import { useDispatch } from 'react-redux'
-=======
-import { useFollowUser, useUnfollowUser } from '@audius/common/api'
-import type { FollowSource, ID } from '@audius/common/models'
-import { cacheUsersSelectors } from '@audius/common/store'
-import type { GestureResponderEvent } from 'react-native'
-import { useSelector } from 'react-redux'
->>>>>>> 78384b97
 
 import { FollowButton as HarmonyFollowButton } from '@audius/harmony-native'
 import type { FollowButtonProps as HarmonyFollowButtonProps } from '@audius/harmony-native'
-
-<<<<<<< HEAD
-const { followUser, unfollowUser } = usersSocialActions
-=======
-const { getUser } = cacheUsersSelectors
->>>>>>> 78384b97
 
 type FollowButtonsProps = Partial<HarmonyFollowButtonProps> & {
   userId: ID
