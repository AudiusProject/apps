--- conflicted
+++ resolved
@@ -1,9 +1,3 @@
 export * from './Link'
-<<<<<<< HEAD
 export * from './Text/Text'
-export * from './layout/Box/Box'
-export * from './layout/Flex/Flex'
-export * from './layout/Paper/Paper'
-=======
-export * from './layout'
->>>>>>> 3a390a77
+export * from './layout'