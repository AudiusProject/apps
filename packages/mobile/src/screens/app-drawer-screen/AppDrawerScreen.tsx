--- conflicted
+++ resolved
@@ -62,21 +62,9 @@
   const gestureProps = { gesturesDisabled, setGesturesDisabled }
 
   return (
-<<<<<<< HEAD
-    <Drawer.Navigator
-      screenOptions={drawerScreenOptions}
-      drawerContent={(props) => <LeftNavDrawer {...gestureProps} {...props} />}
-    >
-      <Drawer.Screen name='App'>
-        {(props) => <AppStack {...props} {...gestureProps} />}
-      </Drawer.Screen>
-    </Drawer.Navigator>
-=======
     <>
       <AudioPlayer />
       <Drawer.Navigator
-        // legacy implementation uses reanimated-v1
-        useLegacyImplementation
         screenOptions={drawerScreenOptions}
         drawerContent={(props) => (
           <LeftNavDrawer {...gestureProps} {...props} />
@@ -87,6 +75,5 @@
         </Drawer.Screen>
       </Drawer.Navigator>
     </>
->>>>>>> 29cf448a
   )
 }