--- conflicted
+++ resolved
@@ -1,32 +1,13 @@
 import { useMemo, type ReactNode } from 'react'
 
-import { useCurrentAccountUser } from '@audius/common/api'
 import {
   useAccountHasClaimableRewards,
   useChallengeCooldownSchedule,
-<<<<<<< HEAD
-  useFeatureFlag,
-  useTotalBalanceWithFallback,
-  useUSDCBalance
-} from '@audius/common/hooks'
-import { Name, Status } from '@audius/common/models'
-import type { BNUSDC } from '@audius/common/models'
-import { StringKeys, FeatureFlags } from '@audius/common/services'
-import { chatSelectors, useTierAndVerifiedForUser } from '@audius/common/store'
-import {
-  formatCurrencyBalance,
-  formatUSDCWeiToFloorCentsNumber,
-  isNullOrUndefined
-} from '@audius/common/utils'
-import { AUDIO } from '@audius/fixed-decimal'
-import BN from 'bn.js'
-=======
   useFeatureFlag
 } from '@audius/common/hooks'
 import { Name } from '@audius/common/models'
 import { StringKeys, FeatureFlags } from '@audius/common/services'
 import { chatSelectors } from '@audius/common/store'
->>>>>>> 6323bb4c
 import { useSelector } from 'react-redux'
 
 import type { IconComponent } from '@audius/harmony-native'
@@ -77,25 +58,6 @@
   const { claimableAmount } = useChallengeCooldownSchedule({
     multiple: true
   })
-<<<<<<< HEAD
-  const { data: user_id } = useCurrentAccountUser({
-    select: (user) => user?.user_id
-  })
-  const { tier } = useTierAndVerifiedForUser(user_id)
-  const audioBalance = useTotalBalanceWithFallback()
-  const audioBalanceFormatted = audioBalance
-    ? AUDIO(audioBalance).toLocaleString()
-    : null
-  const isAudioBalanceLoading = isNullOrUndefined(audioBalance)
-
-  const { data: usdcBalance, status: usdcBalanceStatus } = useUSDCBalance()
-  const balanceCents = formatUSDCWeiToFloorCentsNumber(
-    (usdcBalance ?? new BN(0)) as BNUSDC
-  )
-  const usdcBalanceFormatted = formatCurrencyBalance(balanceCents / 100)
-  const isUSDCBalanceLoading = usdcBalanceStatus === Status.LOADING
-=======
->>>>>>> 6323bb4c
 
   const navItems = useMemo(() => {
     const items: NavItem[] = [
