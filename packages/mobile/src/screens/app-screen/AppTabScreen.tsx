--- conflicted
+++ resolved
@@ -233,15 +233,11 @@
       <Stack.Screen name='RewardsScreen' component={RewardsScreen} />
       <Stack.Screen name='wallet' component={WalletScreen} />
       <Stack.Screen name='CoinDetailsScreen' component={CoinDetailsScreen} />
-<<<<<<< HEAD
-      <Stack.Screen name='AllCoinsScreen' component={AllCoinsScreen} />
       <Stack.Screen
         name='ArtistCoinsExplore'
         component={ArtistCoinsExploreScreen}
       />
       <Stack.Screen name='ArtistCoinSort' component={ArtistCoinSortScreen} />
-=======
->>>>>>> 7f2ddcc9
 
       <Stack.Group>
         <Stack.Screen name='EditProfile' component={EditProfileScreen} />
