import { useCallback, useContext, useEffect } from 'react'

import type {
  FavoriteType,
  TipSource,
  ID,
  SearchTrack,
  SearchPlaylist
} from '@audius/common/models'
import type {
  NotificationType,
  RepostType,
  CreateChatModalState
} from '@audius/common/store'
import type { EventArg, NavigationState } from '@react-navigation/native'
import type { createNativeStackNavigator } from '@react-navigation/native-stack'

import { FilterButtonScreen } from '@audius/harmony-native'
import type { FilterButtonScreenParams } from '@audius/harmony-native'
import { useDrawer } from 'app/hooks/useDrawer'
import { setLastNavAction } from 'app/hooks/useNavigation'
import { AiGeneratedTracksScreen } from 'app/screens/ai-generated-tracks-screen'
import { AppDrawerContext } from 'app/screens/app-drawer-screen'
import { AudioScreen } from 'app/screens/audio-screen'
import { ChatListScreen } from 'app/screens/chat-screen/ChatListScreen'
import { ChatScreen } from 'app/screens/chat-screen/ChatScreen'
import { ChatUserListScreen } from 'app/screens/chat-screen/ChatUserListScreen'
import { CollectionScreen } from 'app/screens/collection-screen/CollectionScreen'
import { EditProfileScreen } from 'app/screens/edit-profile-screen'
import { PayAndEarnScreen } from 'app/screens/pay-and-earn-screen'
import { ProfileScreen } from 'app/screens/profile-screen'
import type { SearchParams } from 'app/screens/search-screen'
import { SearchScreenStack } from 'app/screens/search-screen'
import {
  AboutScreen,
  AccountSettingsScreen,
  AccountVerificationScreen,
  ListeningHistoryScreen,
  DownloadSettingsScreen,
  InboxSettingsScreen,
  CommentSettingsScreen,
  NotificationSettingsScreen,
  SettingsScreen
} from 'app/screens/settings-screen'
import { TrackScreen } from 'app/screens/track-screen'
import { TrackRemixesScreen } from 'app/screens/track-screen/TrackRemixesScreen'
import {
  FavoritedScreen,
  FollowersScreen,
  FollowingScreen,
  RepostsScreen,
  NotificationUsersScreen,
  MutualsScreen,
  RelatedArtistsScreen,
  TopSupportersScreen,
  SupportingUsersScreen
} from 'app/screens/user-list-screen'

import { useAppScreenOptions } from './useAppScreenOptions'

export type AppTabScreenParamList = {
  Track: {
    id?: ID
    searchTrack?: SearchTrack
    canBeUnlisted?: boolean
    handle?: string
    slug?: string
    showComments?: boolean
  }
  TrackRemixes: { id: ID } | { handle: string; slug: string }
  Profile: { handle: string; id?: ID } | { handle?: string; id: ID }
  Collection: {
    id?: ID
    slug?: string
    searchCollection?: SearchPlaylist
    collectionType?: 'playlist' | 'album'
    handle?: string
  }
  EditCollection: { id: ID }
  Favorited: { id: ID; favoriteType: FavoriteType }
  Reposts: { id: ID; repostType: RepostType }
  Followers: { userId: ID }
  Following: { userId: ID }
  Mutuals: { userId: ID }
  AiGeneratedTracks: { userId: ID }
  RelatedArtists: { userId: ID }
  Search: SearchParams
  SearchResults: { query: string }
  SupportingUsers: { userId: ID }
  TagSearch: { query: string }
  TopSupporters: { userId: ID; source: TipSource }
  NotificationUsers: {
    id: string // uuid
    notificationType: NotificationType
    count: number
  }
  TipArtist: undefined
  SettingsScreen: undefined
  AboutScreen: undefined
  ListeningHistoryScreen: undefined
  AccountSettingsScreen: undefined
  AccountVerificationScreen: undefined
  ChangeEmail: undefined
  ChangePassword: undefined
  InboxSettingsScreen: undefined
  CommentSettingsScreen: undefined
  DownloadSettingsScreen: undefined
  NotificationSettingsScreen: undefined
  PayAndEarnScreen: undefined
  AudioScreen: undefined
  Upload: undefined
  FeatureFlagOverride: undefined
  CreateChatBlast: undefined
  EditTrack: { id: ID }
  WalletConnect: undefined
  ChatList: undefined
  ChatUserList:
    | {
        presetMessage?: string
        defaultUserList?: CreateChatModalState['defaultUserList']
      }
    | undefined
  Chat: {
    chatId: string
    presetMessage?: string
  }
  ChatBlastSelectContent: {
    valueName: string
    title: string
    searchLabel: string
    content: { label: string; value: string }[]
  }
  FilterButton: FilterButtonScreenParams
}

type NavigationStateEvent = EventArg<
  'state',
  false,
  { state: NavigationState<AppTabScreenParamList> }
>

type AppTabScreenProps = {
  baseScreen: (
    Stack: ReturnType<typeof createNativeStackNavigator>
  ) => React.ReactNode
  Stack: ReturnType<typeof createNativeStackNavigator>
}

/**
 * This is the base tab screen that includes common screens
 * like track and profile
 */
export const AppTabScreen = ({ baseScreen, Stack }: AppTabScreenProps) => {
  const screenOptions = useAppScreenOptions()
  const { drawerNavigation } = useContext(AppDrawerContext)
  const { isOpen: isNowPlayingDrawerOpen } = useDrawer('NowPlaying')

  const handleChangeState = useCallback(
    (event: NavigationStateEvent) => {
      const stackRoutes = event?.data?.state?.routes
      const isStackUnopened = stackRoutes.length === 1
      const isStackOpened = stackRoutes.length === 2

      if (isStackUnopened) {
        drawerNavigation?.setOptions({ swipeEnabled: true })
      }
      if (isStackOpened) {
        drawerNavigation?.setOptions({ swipeEnabled: false })
      }
    },
    [drawerNavigation]
  )

  /**
   * Reset lastNavAction on transitionEnd
   * Need to do this via screenListeners on the Navigator because listening
   * via navigation.addListener inside a screen does not always
   * catch events from other screens
   */
  const handleTransitionEnd = useCallback(() => {
    setLastNavAction(undefined)
  }, [])

  useEffect(() => {
    drawerNavigation?.setOptions({ swipeEnabled: !isNowPlayingDrawerOpen })
  }, [drawerNavigation, isNowPlayingDrawerOpen])

  return (
    <Stack.Navigator
      screenOptions={screenOptions}
      screenListeners={{
        state: handleChangeState,
        transitionEnd: handleTransitionEnd
      }}
    >
      {baseScreen(Stack)}
      <Stack.Screen name='Track' component={TrackScreen} />
      <Stack.Screen name='TrackRemixes' component={TrackRemixesScreen} />
      <Stack.Screen name='Collection' component={CollectionScreen} />
      <Stack.Screen name='Profile' component={ProfileScreen} />
<<<<<<< HEAD
      {isSearchV2Enabled ? (
        <Stack.Screen
          name='Search'
          component={SearchScreenStack}
          options={{ ...screenOptions, headerShown: false }}
        />
      ) : (
        <Stack.Group>
          <Stack.Screen
            name='Search'
            component={SearchScreen}
            options={(props) => ({
              ...screenOptions(props),
              cardStyleInterpolator: forFade
            })}
          />
          <Stack.Screen name='SearchResults' component={SearchResultsScreen} />
          <Stack.Screen name='TagSearch' component={TagSearchScreen} />
        </Stack.Group>
      )}
=======
      <Stack.Screen
        name='Search'
        component={SearchScreenStack}
        options={{ ...screenOptions, headerShown: false }}
      />
>>>>>>> 1c01b351
      <Stack.Group>
        <Stack.Screen name='Followers' component={FollowersScreen} />
        <Stack.Screen name='Following' component={FollowingScreen} />
        <Stack.Screen name='Favorited' component={FavoritedScreen} />
        <Stack.Screen
          name='AiGeneratedTracks'
          component={AiGeneratedTracksScreen}
        />
        <Stack.Screen name='Mutuals' component={MutualsScreen} />
        <Stack.Screen name='RelatedArtists' component={RelatedArtistsScreen} />
        <Stack.Screen
          name='NotificationUsers'
          component={NotificationUsersScreen}
        />
      </Stack.Group>
      <Stack.Screen name='Reposts' component={RepostsScreen} />
      <Stack.Screen name='TopSupporters' component={TopSupportersScreen} />
      <Stack.Screen name='SupportingUsers' component={SupportingUsersScreen} />
      <Stack.Screen name='PayAndEarnScreen' component={PayAndEarnScreen} />
      <Stack.Screen name='AudioScreen' component={AudioScreen} />

      <Stack.Group>
        <Stack.Screen name='EditProfile' component={EditProfileScreen} />
        <Stack.Screen name='SettingsScreen' component={SettingsScreen} />
        <Stack.Screen name='AboutScreen' component={AboutScreen} />
        <Stack.Screen
          name='ListeningHistoryScreen'
          component={ListeningHistoryScreen}
        />
        <Stack.Screen
          name='AccountSettingsScreen'
          component={AccountSettingsScreen}
        />
        <Stack.Screen
          name='InboxSettingsScreen'
          component={InboxSettingsScreen}
        />
        <Stack.Screen
          name='CommentSettingsScreen'
          component={CommentSettingsScreen}
        />
        <Stack.Screen
          name='DownloadSettingsScreen'
          component={DownloadSettingsScreen}
        />
        <Stack.Screen
          name='NotificationSettingsScreen'
          component={NotificationSettingsScreen}
        />
        <Stack.Screen
          name='AccountVerificationScreen'
          component={AccountVerificationScreen}
        />
      </Stack.Group>
      <Stack.Screen
        name='FilterButton'
        component={FilterButtonScreen}
        options={{ ...screenOptions, presentation: 'fullScreenModal' }}
      />
      <Stack.Group>
        <Stack.Screen name='ChatList' component={ChatListScreen} />
        <Stack.Screen name='ChatUserList' component={ChatUserListScreen} />
        <Stack.Screen
          name='Chat'
          component={ChatScreen}
          getId={({ params }) =>
            // @ts-ignore hard to correctly type navigation params (PAY-1141)
            params?.chatId
          }
          options={{ ...screenOptions, fullScreenGestureEnabled: false }}
        />
      </Stack.Group>
    </Stack.Navigator>
  )
}<|MERGE_RESOLUTION|>--- conflicted
+++ resolved
@@ -198,34 +198,11 @@
       <Stack.Screen name='TrackRemixes' component={TrackRemixesScreen} />
       <Stack.Screen name='Collection' component={CollectionScreen} />
       <Stack.Screen name='Profile' component={ProfileScreen} />
-<<<<<<< HEAD
-      {isSearchV2Enabled ? (
-        <Stack.Screen
-          name='Search'
-          component={SearchScreenStack}
-          options={{ ...screenOptions, headerShown: false }}
-        />
-      ) : (
-        <Stack.Group>
-          <Stack.Screen
-            name='Search'
-            component={SearchScreen}
-            options={(props) => ({
-              ...screenOptions(props),
-              cardStyleInterpolator: forFade
-            })}
-          />
-          <Stack.Screen name='SearchResults' component={SearchResultsScreen} />
-          <Stack.Screen name='TagSearch' component={TagSearchScreen} />
-        </Stack.Group>
-      )}
-=======
       <Stack.Screen
         name='Search'
         component={SearchScreenStack}
         options={{ ...screenOptions, headerShown: false }}
       />
->>>>>>> 1c01b351
       <Stack.Group>
         <Stack.Screen name='Followers' component={FollowersScreen} />
         <Stack.Screen name='Following' component={FollowingScreen} />
