import { useFeatureFlag } from '@audius/common/hooks'
import { FeatureFlags } from '@audius/common/services'

import { ExploreScreen } from 'app/screens/explore-screen'
import {
  CHILL_PLAYLISTS,
  INTENSE_PLAYLISTS,
  INTIMATE_PLAYLISTS,
  PROVOKING_PLAYLISTS,
  UPBEAT_PLAYLISTS
} from 'app/screens/explore-screen/collections'
import {
  BEST_NEW_RELEASES,
  FEELING_LUCKY,
  HEAVY_ROTATION,
  MOST_LOVED,
  REMIXABLES,
  UNDER_THE_RADAR
} from 'app/screens/explore-screen/smartCollections'
import {
  LetThemDJScreen,
  PremiumTracksScreen,
  TopAlbumsScreen,
  TrendingPlaylistsScreen,
  TrendingUndergroundScreen
} from 'app/screens/explore-screen/tabs/ForYouTab'
import { MoodCollectionScreen } from 'app/screens/mood-collection-screen/MoodCollectionScreen'
import { SmartCollectionScreen } from 'app/screens/smart-collection-screen/SmartCollectionScreen'

import { SearchExploreScreen } from '../explore-screen/SearchExploreScreen'

import type { AppTabScreenParamList } from './AppTabScreen'
import { createAppTabScreenStack } from './createAppTabScreenStack'

export type ExploreTabScreenParamList = AppTabScreenParamList & {
  Explore: undefined
  // Smart Collection Screens
  UnderTheRadar: undefined
  MostLoved: undefined
  FeelingLucky: undefined
  HeavyRotation: undefined
  BestNewReleases: undefined
  Remixables: undefined
  // Collection Screens
  PremiumTracks: undefined
  TrendingUnderground: undefined
  LetThemDJ: undefined
  TopAlbums: undefined
  TrendingPlaylists: undefined
  // Mood Screens
  ChillPlaylists: undefined
  IntensePlaylists: undefined
  IntimatePlaylists: undefined
  UpbeatPlaylists: undefined
  ProvokingPlaylists: undefined
}

const moodCollections = [
  CHILL_PLAYLISTS,
  INTENSE_PLAYLISTS,
  INTIMATE_PLAYLISTS,
  PROVOKING_PLAYLISTS,
  UPBEAT_PLAYLISTS
]

const smartCollections = [
  UNDER_THE_RADAR,
  BEST_NEW_RELEASES,
  REMIXABLES,
  MOST_LOVED,
  FEELING_LUCKY,
  HEAVY_ROTATION
]

export const ExploreTabScreen =
  createAppTabScreenStack<ExploreTabScreenParamList>((Stack) => {
<<<<<<< HEAD
=======
    const { isEnabled: isSearchExploreEnabled } = useFeatureFlag(
      FeatureFlags.SEARCH_EXPLORE_MOBILE
    )

    if (isSearchExploreEnabled) {
      return (
        <>
          <Stack.Screen name='SearchExplore' component={SearchExploreScreen} />
        </>
      )
    }

>>>>>>> 5e03f589
    return (
      <>
        <Stack.Screen name='Explore' component={ExploreScreen} />
        <Stack.Screen name='PremiumTracks' component={PremiumTracksScreen} />
        <Stack.Screen name='LetThemDJ' component={LetThemDJScreen} />
        <Stack.Screen name='TopAlbums' component={TopAlbumsScreen} />
        <Stack.Screen
          name='TrendingPlaylists'
          component={TrendingPlaylistsScreen}
        />
        <Stack.Screen
          name='TrendingUnderground'
          component={TrendingUndergroundScreen}
        />
        {smartCollections.map((collection) => (
          <Stack.Screen name={collection.screen} key={collection.screen}>
            {() => <SmartCollectionScreen smartCollection={collection} />}
          </Stack.Screen>
        ))}
        {moodCollections.map((collection) => (
          <Stack.Screen name={collection.screen} key={collection.screen}>
            {() => <MoodCollectionScreen collection={collection} />}
          </Stack.Screen>
        ))}
      </>
    )
  })<|MERGE_RESOLUTION|>--- conflicted
+++ resolved
@@ -74,21 +74,6 @@
 
 export const ExploreTabScreen =
   createAppTabScreenStack<ExploreTabScreenParamList>((Stack) => {
-<<<<<<< HEAD
-=======
-    const { isEnabled: isSearchExploreEnabled } = useFeatureFlag(
-      FeatureFlags.SEARCH_EXPLORE_MOBILE
-    )
-
-    if (isSearchExploreEnabled) {
-      return (
-        <>
-          <Stack.Screen name='SearchExplore' component={SearchExploreScreen} />
-        </>
-      )
-    }
-
->>>>>>> 5e03f589
     return (
       <>
         <Stack.Screen name='Explore' component={ExploreScreen} />
