--- conflicted
+++ resolved
@@ -60,11 +60,8 @@
     inputAmount: number
     outputAmount: number
     isValid: boolean
-<<<<<<< HEAD
     error: string | null
-=======
     isInsufficientBalance: boolean
->>>>>>> 9573612e
   }) => void
   isDefault?: boolean
   error?: boolean
