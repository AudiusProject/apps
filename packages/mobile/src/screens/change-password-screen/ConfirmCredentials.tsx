--- conflicted
+++ resolved
@@ -4,12 +4,7 @@
 import {
   changePasswordSelectors,
   changePasswordActions
-<<<<<<< HEAD
 } from '@audius/common/store'
-import { View } from 'react-native'
-=======
-} from '@audius/common'
->>>>>>> 7d816024
 import { useDispatch, useSelector } from 'react-redux'
 
 import {
