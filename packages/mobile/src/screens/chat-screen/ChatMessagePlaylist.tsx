import { useCallback, useMemo, useEffect } from 'react'

<<<<<<< HEAD
import { useCollectionByPermalink, useGetTracksByIds } from '@audius/common/api'
=======
import {
  useGetPlaylistByPermalink,
  useTracks,
  useUsers
} from '@audius/common/api'
>>>>>>> b3b8fe0e
import { usePlayTrack, usePauseTrack } from '@audius/common/hooks'
import type { TrackPlayback } from '@audius/common/hooks'
import { Name, PlaybackSource, Kind } from '@audius/common/models'
import type { ID } from '@audius/common/models'
import {
  accountSelectors,
  QueueSource,
  playerSelectors
} from '@audius/common/store'
import type { ChatMessageTileProps } from '@audius/common/store'
import { getPathFromPlaylistUrl, makeUid } from '@audius/common/utils'
import { useSelector } from 'react-redux'

import { CollectionTile } from 'app/components/lineup-tile'
import { LineupTileSource } from 'app/components/lineup-tile/types'
import { make, track as trackEvent } from 'app/services/analytics'

const { getUserId } = accountSelectors
const { getUid, getPlaying, getTrackId } = playerSelectors

export const ChatMessagePlaylist = ({
  link,
  onEmpty,
  onSuccess,
  styles
}: ChatMessageTileProps) => {
  const currentUserId = useSelector(getUserId)
  const isPlaying = useSelector(getPlaying)
  const playingTrackId = useSelector(getTrackId)
  const playingUid = useSelector(getUid)

  const permalink = getPathFromPlaylistUrl(link) ?? ''
  const { data: collection } = useCollectionByPermalink(permalink)

<<<<<<< HEAD
  const trackIds = collection?.trackIds ?? []
  const { data: tracks } = useGetTracksByIds(
    {
      ids: trackIds,
      currentUserId
    },
    { disabled: !trackIds.length }
  )
=======
  const trackIds =
    collection?.playlist_contents?.track_ids?.map((t) => t.track) ?? []
  const { data: tracks } = useTracks(trackIds)
  const { byId: usersById } = useUsers(tracks?.map((t) => t.owner_id))
>>>>>>> b3b8fe0e

  const collectionId = collection?.playlist_id

  const uid = useMemo(() => {
    return collectionId ? makeUid(Kind.COLLECTIONS, collectionId) : null
  }, [collectionId])

  const uidMap = useMemo(() => {
    return trackIds.reduce((result: { [id: ID]: string }, id) => {
      result[id] = makeUid(Kind.TRACKS, id)
      return result
    }, {})
    // eslint-disable-next-line react-hooks/exhaustive-deps
  }, [collectionId])

  /**
   * Include uids for the tracks as those are used to play the tracks,
   * and also to determine which track is currently playing.
   * Also include the other properties to conform with the component.
   */
  const tracksWithUids = useMemo(() => {
    return (tracks || []).map((track) => ({
      ...track,
      user: usersById[track.owner_id],
      id: track.track_id,
      uid: uidMap[track.track_id]
    }))
  }, [tracks, uidMap, usersById])

  const entries = useMemo(() => {
    return (tracks || []).map((track) => ({
      id: track.track_id,
      uid: uidMap[track.track_id],
      source: QueueSource.CHAT_PLAYLIST_TRACKS
    }))
  }, [tracks, uidMap])

  const isActive = tracksWithUids.find((track) => track.uid === playingUid)

  const recordAnalytics = useCallback(
    ({ name, id }: { name: TrackPlayback; id: ID }) => {
      trackEvent(
        make({
          eventName: name,
          id: `${id}`,
          source: PlaybackSource.CHAT_PLAYLIST_TRACK
        })
      )
    },
    []
  )

  const playTrack = usePlayTrack(recordAnalytics)
  const pauseTrack = usePauseTrack(recordAnalytics)

  const togglePlay = useCallback(() => {
    if (!isPlaying || !isActive) {
      if (isActive) {
        playTrack({ id: playingTrackId!, uid: playingUid!, entries })
      } else {
        const trackUid = tracksWithUids[0] ? tracksWithUids[0].uid : null
        const trackId = tracksWithUids[0] ? tracksWithUids[0].track_id : null
        if (!trackUid || !trackId) return
        playTrack({ id: trackId, uid: trackUid, entries })
      }
    } else {
      pauseTrack(playingTrackId!)
    }
  }, [
    isPlaying,
    isActive,
    playingUid,
    playingTrackId,
    entries,
    tracksWithUids,
    playTrack,
    pauseTrack
  ])

  const collectionExists = !!collection
  useEffect(() => {
    if (collectionExists && uid) {
      trackEvent(
        make({
          eventName: Name.MESSAGE_UNFURL_PLAYLIST
        })
      )
      onSuccess?.()
    } else {
      onEmpty?.()
    }
  }, [collectionExists, uid, onSuccess, onEmpty])

  return collectionId && uid ? (
    <CollectionTile
      index={0}
      id={collectionId}
      togglePlay={togglePlay}
      uid={uid}
      collection={collection}
      tracks={tracksWithUids}
      isTrending={false}
      showRankIcon={false}
      styles={styles}
      variant='readonly'
      source={LineupTileSource.DM_COLLECTION}
    />
  ) : null
}<|MERGE_RESOLUTION|>--- conflicted
+++ resolved
@@ -1,23 +1,15 @@
 import { useCallback, useMemo, useEffect } from 'react'
 
-<<<<<<< HEAD
-import { useCollectionByPermalink, useGetTracksByIds } from '@audius/common/api'
-=======
 import {
-  useGetPlaylistByPermalink,
+  useCollectionByPermalink,
   useTracks,
   useUsers
 } from '@audius/common/api'
->>>>>>> b3b8fe0e
 import { usePlayTrack, usePauseTrack } from '@audius/common/hooks'
 import type { TrackPlayback } from '@audius/common/hooks'
 import { Name, PlaybackSource, Kind } from '@audius/common/models'
 import type { ID } from '@audius/common/models'
-import {
-  accountSelectors,
-  QueueSource,
-  playerSelectors
-} from '@audius/common/store'
+import { QueueSource, playerSelectors } from '@audius/common/store'
 import type { ChatMessageTileProps } from '@audius/common/store'
 import { getPathFromPlaylistUrl, makeUid } from '@audius/common/utils'
 import { useSelector } from 'react-redux'
@@ -26,7 +18,6 @@
 import { LineupTileSource } from 'app/components/lineup-tile/types'
 import { make, track as trackEvent } from 'app/services/analytics'
 
-const { getUserId } = accountSelectors
 const { getUid, getPlaying, getTrackId } = playerSelectors
 
 export const ChatMessagePlaylist = ({
@@ -35,7 +26,6 @@
   onSuccess,
   styles
 }: ChatMessageTileProps) => {
-  const currentUserId = useSelector(getUserId)
   const isPlaying = useSelector(getPlaying)
   const playingTrackId = useSelector(getTrackId)
   const playingUid = useSelector(getUid)
@@ -43,21 +33,9 @@
   const permalink = getPathFromPlaylistUrl(link) ?? ''
   const { data: collection } = useCollectionByPermalink(permalink)
 
-<<<<<<< HEAD
   const trackIds = collection?.trackIds ?? []
-  const { data: tracks } = useGetTracksByIds(
-    {
-      ids: trackIds,
-      currentUserId
-    },
-    { disabled: !trackIds.length }
-  )
-=======
-  const trackIds =
-    collection?.playlist_contents?.track_ids?.map((t) => t.track) ?? []
   const { data: tracks } = useTracks(trackIds)
   const { byId: usersById } = useUsers(tracks?.map((t) => t.owner_id))
->>>>>>> b3b8fe0e
 
   const collectionId = collection?.playlist_id
 
