--- conflicted
+++ resolved
@@ -39,7 +39,6 @@
     <Flex column gap='l' w='100%'>
       <Flex row gap='s' alignItems='center'>
         <TokenIcon logoURI={logoURI} size={64} />
-<<<<<<< HEAD
         <Flex column gap='2xs'>
           <Text variant='heading' size='s'>
             {coinName}
@@ -48,11 +47,6 @@
             ${ticker}
           </Text>
         </Flex>
-=======
-        <Text variant='heading' size='l' color='subdued'>
-          ${title}
-        </Text>
->>>>>>> f714fd72
       </Flex>
       <Paper
         column
@@ -105,18 +99,14 @@
           <TokenIcon logoURI={logoURI} size={64} />
           <Flex column gap='2xs'>
             <Text variant='heading' size='s'>
-              {coinName || `$${title}`}
+              {coinName || `$${ticker}`}
             </Text>
             <Flex row gap='xs' alignItems='center'>
               <Text variant='title' size='l'>
                 {tokenBalanceFormatted}
               </Text>
               <Text variant='title' size='l' color='subdued'>
-<<<<<<< HEAD
                 ${ticker}
-=======
-                ${title}
->>>>>>> f714fd72
               </Text>
             </Flex>
           </Flex>
