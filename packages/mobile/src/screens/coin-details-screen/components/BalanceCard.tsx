--- conflicted
+++ resolved
@@ -78,15 +78,10 @@
   onBuy,
   onSend,
   onReceive,
-<<<<<<< HEAD
-  mint
-}: BalanceStateProps & { mint: string }) => {
-  const isManagerMode = useIsManagedAccount()
-=======
   mint,
   coinName
 }: BalanceStateProps & { mint: string; coinName: string }) => {
->>>>>>> bdd92fb9
+  const isManagerMode = useIsManagedAccount()
   const { tokenBalanceFormatted, formattedHeldValue } =
     useFormattedTokenBalance(mint)
 
