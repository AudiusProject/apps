import { useCallback, useMemo } from 'react'

import { useFeatureFlag, useGatedContentAccess } from '@audius/common/hooks'
import {
  ShareSource,
  RepostSource,
  FavoriteSource,
  FavoriteType,
  SquareSizes
} from '@audius/common/models'
import type {
  Collection,
  SearchUser,
  SearchPlaylist,
  User
} from '@audius/common/models'
import { FeatureFlags } from '@audius/common/services'
import {
  accountSelectors,
  collectionPageSelectors,
  collectionPageActions,
  collectionsSocialActions,
  mobileOverflowMenuUIActions,
  publishPlaylistConfirmationModalUIActions,
  shareModalUIActions,
  OverflowAction,
  OverflowSource,
  repostsUserListActions,
  favoritesUserListActions,
  RepostType
} from '@audius/common/store'
import { encodeUrlName, formatDate, removeNullable } from '@audius/common/utils'
import type { Nullable } from '@audius/common/utils'
import { useDispatch, useSelector } from 'react-redux'

import type { ImageProps } from '@audius/harmony-native'
import {
  ScreenContent,
  Screen,
  VirtualizedScrollView,
  Divider
} from 'app/components/core'
import { CollectionImage } from 'app/components/image/CollectionImage'
import { SuggestedCollectionTracks } from 'app/components/suggested-tracks'
import { useIsOfflineModeEnabled } from 'app/hooks/useIsOfflineModeEnabled'
import { useNavigation } from 'app/hooks/useNavigation'
import { useRoute } from 'app/hooks/useRoute'
import { setVisibility } from 'app/store/drawers/slice'
import { getIsCollectionMarkedForDownload } from 'app/store/offline-downloads/selectors'
import { makeStyles } from 'app/styles'
import { useThemePalette } from 'app/utils/theme'

import { CollectionScreenDetailsTile } from './CollectionScreenDetailsTile'
import { CollectionScreenSkeleton } from './CollectionScreenSkeleton'
import { useFetchCollectionLineup } from './useFetchCollectionLineup'

const { setFavorite } = favoritesUserListActions
const { setRepost } = repostsUserListActions
const { requestOpen: requestOpenShareModal } = shareModalUIActions
const { open: openOverflowMenu } = mobileOverflowMenuUIActions
const {
  repostCollection,
  saveCollection,
  undoRepostCollection,
  unsaveCollection
} = collectionsSocialActions
const { resetCollection, fetchCollection } = collectionPageActions
const { getCollection, getUser } = collectionPageSelectors
const getUserId = accountSelectors.getUserId
const { requestOpen: openPublishConfirmation } =
  publishPlaylistConfirmationModalUIActions

const useStyles = makeStyles(({ spacing }) => ({
  root: {
    padding: spacing(3)
  },
  divider: {
    marginTop: spacing(2),
    marginBottom: spacing(8)
  }
}))

/**
 * `CollectionScreen` displays the details of a collection
 */
export const CollectionScreen = () => {
  const { params } = useRoute<'Collection'>()
  const dispatch = useDispatch()

  // params is incorrectly typed and can sometimes be undefined
  const {
    id = null,
    searchCollection,
    slug,
    collectionType,
    handle
  } = params ?? {}

  const permalink = slug ? `/${handle}/${collectionType}/${slug}` : undefined

  const handleFetchCollection = useCallback(() => {
    dispatch(resetCollection())
    dispatch(fetchCollection(id, permalink, true))
  }, [dispatch, id, permalink])

  useFetchCollectionLineup(id, handleFetchCollection)

  const cachedCollection = useSelector((state) =>
    getCollection(state, { id })
  ) as Nullable<Collection>

  const cachedUser = useSelector((state) =>
    getUser(state, { id: cachedCollection?.playlist_owner_id })
  )

  const collection = cachedCollection ?? searchCollection
  const user = cachedUser ?? searchCollection?.user

  return !collection || !user ? (
    <CollectionScreenSkeleton collectionType={collectionType} />
  ) : (
    <CollectionScreenComponent collection={collection} user={user} />
  )
}

type CollectionScreenComponentProps = {
  collection: Collection | SearchPlaylist
  user: User | SearchUser
}
const CollectionScreenComponent = (props: CollectionScreenComponentProps) => {
  const styles = useStyles()
  const dispatch = useDispatch()
  const navigation = useNavigation()
  const { collection, user } = props
  const {
    _is_publishing,
    description,
    playlist_contents: { track_ids },
    has_current_user_reposted,
    has_current_user_saved,
    is_album,
    is_private,
    playlist_id,
    playlist_name,
    playlist_owner_id,
    repost_count,
    save_count,
    updated_at,
<<<<<<< HEAD
    stream_conditions
=======
    ddex_app
>>>>>>> 05ad52b9
  } = collection
  const isOfflineModeEnabled = useIsOfflineModeEnabled()
  const { isEnabled: isEditAlbumsEnabled } = useFeatureFlag(
    FeatureFlags.EDIT_ALBUMS
  )

  const { neutralLight5 } = useThemePalette()

  const url = useMemo(() => {
    return `/${encodeUrlName(user.handle)}/${
      is_album ? 'album' : 'playlist'
    }/${encodeUrlName(playlist_name)}-${playlist_id}`
  }, [user.handle, is_album, playlist_name, playlist_id])

  const renderImage = useCallback(
    (props: ImageProps) => (
      <CollectionImage
        collection={collection}
        size={SquareSizes.SIZE_480_BY_480}
        {...props}
      />
    ),
    [collection]
  )

  const currentUserId = useSelector(getUserId)
  const isOwner = currentUserId === playlist_owner_id
  const extraDetails = useMemo(
    () => [
      {
        label: 'Modified',
        value: formatDate(updated_at || Date.now().toString())
      }
    ],
    [updated_at]
  )

  const isCollectionMarkedForDownload = useSelector(
    getIsCollectionMarkedForDownload(playlist_id.toString())
  )

  const { hasStreamAccess } = useGatedContentAccess(collection as Collection)

  const handlePressOverflow = useCallback(() => {
    const overflowActions = [
      (!is_album || isEditAlbumsEnabled) && isOwner && !ddex_app
        ? is_album
          ? OverflowAction.EDIT_ALBUM
          : OverflowAction.EDIT_PLAYLIST
        : null,
      isOwner && (!is_album || isEditAlbumsEnabled) && is_private
        ? OverflowAction.PUBLISH_PLAYLIST
        : null,
      isOwner && (!is_album || isEditAlbumsEnabled) && !ddex_app
        ? is_album
          ? OverflowAction.DELETE_ALBUM
          : OverflowAction.DELETE_PLAYLIST
        : null,
      OverflowAction.VIEW_ARTIST_PAGE
    ].filter(removeNullable)

    dispatch(
      openOverflowMenu({
        source: OverflowSource.COLLECTIONS,
        id: playlist_id,
        overflowActions
      })
    )
  }, [
    is_album,
    isEditAlbumsEnabled,
    isOwner,
    ddex_app,
    is_private,
    dispatch,
    playlist_id
  ])

  const handlePressEdit = useCallback(() => {
    navigation?.push('EditPlaylist', { id: playlist_id })
  }, [navigation, playlist_id])

  const handlePressPublish = useCallback(() => {
    dispatch(openPublishConfirmation({ playlistId: playlist_id }))
  }, [dispatch, playlist_id])

  const handlePressSave = useCallback(() => {
    if (has_current_user_saved) {
      if (isCollectionMarkedForDownload) {
        dispatch(
          setVisibility({
            drawer: 'UnfavoriteDownloadedCollection',
            visible: true,
            data: { collectionId: playlist_id }
          })
        )
      } else {
        dispatch(unsaveCollection(playlist_id, FavoriteSource.COLLECTION_PAGE))
      }
    } else {
      dispatch(saveCollection(playlist_id, FavoriteSource.COLLECTION_PAGE))
    }
  }, [
    dispatch,
    playlist_id,
    has_current_user_saved,
    isCollectionMarkedForDownload
  ])

  const handlePressShare = useCallback(() => {
    dispatch(
      requestOpenShareModal({
        type: 'collection',
        collectionId: playlist_id,
        source: ShareSource.PAGE
      })
    )
  }, [dispatch, playlist_id])

  const handlePressRepost = useCallback(() => {
    if (has_current_user_reposted) {
      dispatch(undoRepostCollection(playlist_id, RepostSource.COLLECTION_PAGE))
    } else {
      dispatch(repostCollection(playlist_id, RepostSource.COLLECTION_PAGE))
    }
  }, [dispatch, playlist_id, has_current_user_reposted])

  const handlePressFavorites = useCallback(() => {
    dispatch(setFavorite(playlist_id, FavoriteType.PLAYLIST))
    navigation.push('Favorited', {
      id: playlist_id,
      favoriteType: FavoriteType.PLAYLIST
    })
  }, [dispatch, playlist_id, navigation])

  const handlePressReposts = useCallback(() => {
    dispatch(setRepost(playlist_id, RepostType.COLLECTION))
    navigation.push('Reposts', {
      id: playlist_id,
      repostType: RepostType.COLLECTION
    })
  }, [dispatch, playlist_id, navigation])

  return (
    <Screen url={url}>
      <ScreenContent isOfflineCapable={isOfflineModeEnabled}>
        <VirtualizedScrollView style={styles.root}>
          <>
            <CollectionScreenDetailsTile
              description={description ?? ''}
              extraDetails={extraDetails}
              hasReposted={has_current_user_reposted}
              hasSaved={has_current_user_saved}
              isAlbum={is_album}
              collectionId={playlist_id}
              isPrivate={is_private}
              isPublishing={_is_publishing ?? false}
              onPressEdit={handlePressEdit}
              onPressFavorites={handlePressFavorites}
              onPressOverflow={handlePressOverflow}
              onPressPublish={handlePressPublish}
              onPressRepost={handlePressRepost}
              onPressReposts={handlePressReposts}
              onPressSave={handlePressSave}
              onPressShare={handlePressShare}
              renderImage={renderImage}
              repostCount={repost_count}
              saveCount={save_count}
              trackCount={track_ids.length}
              title={playlist_name}
              user={user}
              isOwner={isOwner}
<<<<<<< HEAD
              hasStreamAccess={hasStreamAccess}
              streamConditions={stream_conditions}
=======
              ddexApp={ddex_app}
>>>>>>> 05ad52b9
            />
            {isOwner && (!is_album || isEditAlbumsEnabled) && !ddex_app ? (
              <>
                <Divider style={styles.divider} color={neutralLight5} />
                <SuggestedCollectionTracks collectionId={playlist_id} />
              </>
            ) : null}
          </>
        </VirtualizedScrollView>
      </ScreenContent>
    </Screen>
  )
}<|MERGE_RESOLUTION|>--- conflicted
+++ resolved
@@ -146,11 +146,8 @@
     repost_count,
     save_count,
     updated_at,
-<<<<<<< HEAD
-    stream_conditions
-=======
+    stream_conditions,
     ddex_app
->>>>>>> 05ad52b9
   } = collection
   const isOfflineModeEnabled = useIsOfflineModeEnabled()
   const { isEnabled: isEditAlbumsEnabled } = useFeatureFlag(
@@ -323,12 +320,9 @@
               title={playlist_name}
               user={user}
               isOwner={isOwner}
-<<<<<<< HEAD
               hasStreamAccess={hasStreamAccess}
               streamConditions={stream_conditions}
-=======
               ddexApp={ddex_app}
->>>>>>> 05ad52b9
             />
             {isOwner && (!is_album || isEditAlbumsEnabled) && !ddex_app ? (
               <>
