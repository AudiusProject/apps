import { useCallback, useEffect } from 'react'

import { useCollection } from '@audius/common/api'
import {
  Name,
  PlaybackSource,
  Status,
  isContentUSDCPurchaseGated
} from '@audius/common/models'
import type {
  SmartCollectionVariant,
  UID,
  AccessConditions,
  ID
} from '@audius/common/models'
import type { CommonState } from '@audius/common/store'
import {
  cacheCollectionsSelectors,
  collectionPageLineupActions as tracksActions,
  collectionPageSelectors,
  reachabilitySelectors,
  playerSelectors,
  cacheTracksSelectors,
  PurchaseableContentType,
  queueActions,
  collectionPageActions
} from '@audius/common/store'
import { formatReleaseDate } from '@audius/common/utils'
import type { Maybe, Nullable } from '@audius/common/utils'
import dayjs from 'dayjs'
import { TouchableOpacity } from 'react-native'
import { useDispatch, useSelector } from 'react-redux'
import { usePrevious } from 'react-use'
import { createSelector } from 'reselect'
import { useGatedContentAccessMap } from '~/hooks'

import {
  Box,
  Button,
  Divider,
  Flex,
  IconCalendarMonth,
  IconPause,
  IconPlay,
  IconVisibilityHidden,
  MusicBadge,
  Paper,
  Text,
  spacing
} from '@audius/harmony-native'
import { CollectionDogEar } from 'app/components/collection/CollectionDogEar'
import { UserGeneratedText } from 'app/components/core'
import { ScreenPrimaryContent } from 'app/components/core/Screen/ScreenPrimaryContent'
import { ScreenSecondaryContent } from 'app/components/core/Screen/ScreenSecondaryContent'
import { CollectionMetadataList } from 'app/components/details-tile/CollectionMetadataList'
import { DetailsTileActionButtons } from 'app/components/details-tile/DetailsTileActionButtons'
import { DetailsTileHasAccess } from 'app/components/details-tile/DetailsTileHasAccess'
import { DetailsTileNoAccess } from 'app/components/details-tile/DetailsTileNoAccess'
import { DetailsTileStats } from 'app/components/details-tile/DetailsTileStats'
import type { DetailsTileProps } from 'app/components/details-tile/types'
import { OfflineStatusRow } from 'app/components/offline-downloads'
import { TrackList } from 'app/components/track-list'
import UserBadges from 'app/components/user-badges'
import { useNavigation } from 'app/hooks/useNavigation'
import { useRoute } from 'app/hooks/useRoute'
import { make, track } from 'app/services/analytics'
import type { AppState } from 'app/store'
import { makeStyles } from 'app/styles'

import { CollectionScreenSkeleton } from './CollectionScreenSkeleton'
import { useFetchCollectionLineup } from './useFetchCollectionLineup'

const { getPlaying, getPreviewing, getUid, getCurrentTrack } = playerSelectors
const { getIsReachable } = reachabilitySelectors
const { getCollectionTracksLineup } = collectionPageSelectors
const { getCollection, getCollectionTracks } = cacheCollectionsSelectors
const { getTracks } = cacheTracksSelectors
const { resetCollection, fetchCollection } = collectionPageActions

const selectTrackUids = createSelector(
  (state: AppState) => getCollectionTracksLineup(state).entries,
  (entries) => entries.map(({ uid }) => uid)
)

const selectFirstTrack = (state: AppState) =>
  getCollectionTracksLineup(state).entries[0]

const selectTrackCount = (state: AppState) => {
  return getCollectionTracksLineup(state).entries.length
}

const selectIsLineupLoading = (state: AppState) => {
  return getCollectionTracksLineup(state).status !== Status.SUCCESS
}

const selectIsQueued = createSelector(
  selectTrackUids,
  getUid,
  (trackUids, playingUid) => {
    return trackUids.some((trackUid) => playingUid === trackUid)
  }
)

const useRefetchLineupOnTrackAdd = (
  collectionId: ID | SmartCollectionVariant
) => {
  const trackCount = useSelector((state) =>
    typeof collectionId !== 'number'
      ? 0
      : getCollection(state, { id: collectionId })?.playlist_contents.track_ids
          .length
  )

  const previousTrackCount = usePrevious(trackCount)
  const dispatch = useDispatch()

  useEffect(() => {
    if (previousTrackCount && previousTrackCount !== trackCount) {
      dispatch(tracksActions.fetchLineupMetadatas(0, 200, false))
    }
  }, [previousTrackCount, trackCount, dispatch])
}

const getMessages = (
  collectionType: 'album' | 'playlist',
  isPremium = false
) => ({
  empty: `This ${collectionType} is empty. Start adding tracks to share it or make it public.`,
  emptyPublic: `This ${collectionType} is empty`,
  detailsPlaceholder: '---',
  collectionType: `${isPremium ? 'premium ' : ''}${collectionType}`,
  play: 'Play',
  pause: 'Pause',
  resume: 'Resume',
  replay: 'Replay',
  preview: 'Preview',
  hidden: 'Hidden',
  releases: (releaseDate: string) =>
    `Releases ${formatReleaseDate({ date: releaseDate, withHour: true })}`
})

const useStyles = makeStyles(({ palette, spacing }) => ({
  empty: {
    color: palette.neutral,
    paddingHorizontal: spacing(8),
    marginBottom: spacing(8),
    textAlign: 'center',
    lineHeight: 20
  },
  coverArt: {
    borderWidth: 1,
    borderColor: palette.neutralLight8,
    borderRadius: spacing(2),
    height: 224,
    width: 224,
    alignSelf: 'center'
  }
}))

type CollectionScreenDetailsTileProps = {
  isAlbum?: boolean
  isOwner?: boolean
  isPublishing?: boolean
  isDeleted?: boolean
  collectionId: number | SmartCollectionVariant
  hasStreamAccess?: boolean
  streamConditions?: Nullable<AccessConditions>
} & Omit<
  DetailsTileProps,
  | 'descriptionLinkPressSource'
  | 'details'
  | 'headerText'
  | 'onPressPlay'
  | 'onPressPreview'
  | 'collectionId'
  | 'contentType'
>

const recordPlay = (id: Maybe<number>, play = true) => {
  track(
    make({
      eventName: play ? Name.PLAYBACK_PLAY : Name.PLAYBACK_PAUSE,
      id: String(id),
      source: PlaybackSource.PLAYLIST_PAGE
    })
  )
}

export const CollectionScreenDetailsTile = ({
  description,
  collectionId,
  isAlbum,
  isPublishing,
  renderImage,
  trackCount: trackCountProp,
  isOwner = false,
  hideOverflow,
  hideActions,
  hasStreamAccess,
  streamConditions,
  ddexApp,
  playCount,
  hidePlayCount,
  hideFavoriteCount,
  hideRepostCount,
  repostCount,
  saveCount,
  hasSaved,
  title,
  hasReposted,
  onPressEdit,
  onPressFavorites,
  onPressOverflow,
  onPressPublish,
  onPressRepost,
  onPressReposts,
  onPressSave,
  onPressShare,
  user,
  releaseDate
}: CollectionScreenDetailsTileProps) => {
  const styles = useStyles()
  const dispatch = useDispatch()
  const navigation = useNavigation()

  const isReachable = useSelector(getIsReachable)

<<<<<<< HEAD
  const { data: collection } = useCollection(
    typeof collectionId === 'number' ? collectionId : -1,
    { enabled: typeof collectionId === 'number' }
  )
=======
  const { data: collection } = useCollection(collectionId as ID, {
    enabled: typeof collectionId === 'number'
  })
>>>>>>> 954e931e
  const {
    is_stream_gated: isStreamGated,
    is_scheduled_release: isScheduledRelease,
    is_private: isPrivate
  } = collection ?? {}

  const numericCollectionId =
    typeof collectionId === 'number' ? collectionId : undefined
  const collectionTracks = useSelector((state: CommonState) =>
    getCollectionTracks(state, { id: numericCollectionId })
  )
  const trackAccessMap = useGatedContentAccessMap(collectionTracks ?? [])
  const doesUserHaveAccessToAnyTrack = Object.values(trackAccessMap).some(
    ({ hasStreamAccess }) => hasStreamAccess
  )
  const trackUids = useSelector(selectTrackUids)
  const collectionTrackCount = useSelector(selectTrackCount)
  const trackCount = trackCountProp ?? collectionTrackCount
  const isLineupLoading = useSelector(selectIsLineupLoading)
  const isQueued = useSelector(selectIsQueued)
  const isPlaybackActive = useSelector(getPlaying)
  const isPlaying = isPlaybackActive && isQueued
  const isPreviewing = useSelector(getPreviewing)
  const isPlayingPreview = isPreviewing && isPlaying
  const playingTrack = useSelector(getCurrentTrack)
  const playingTrackId = playingTrack?.track_id
  const firstTrack = useSelector(selectFirstTrack)
  const messages = getMessages(isAlbum ? 'album' : 'playlist', isStreamGated)
  const isPublished = !isPrivate || isPublishing
  const shouldShowScheduledRelease =
    isScheduledRelease &&
    isPrivate &&
    releaseDate &&
    dayjs(releaseDate).isAfter(dayjs())
  const shouldHideOverflow =
    hideOverflow || !isReachable || (isPrivate && !isOwner)
  const shouldHideActions =
    hideActions || (isPrivate && !isOwner) || !hasStreamAccess
  const shouldeHideShare = hideActions || (isPrivate && !isOwner)
  const isUSDCPurchaseGated = isContentUSDCPurchaseGated(streamConditions)

  const uids = isLineupLoading ? Array(Math.min(5, trackCount ?? 0)) : trackUids
  const tracks = useSelector((state) => getTracks(state, { uids }))
  const areAllTracksDeleted = Object.values(tracks).every(
    (track) => track.is_delete
  )
  const isPlayable =
    Object.values(tracks).length === 0
      ? true
      : !areAllTracksDeleted && (isQueued || (trackCount > 0 && !!firstTrack))

  const shouldShowPlay =
    !numericCollectionId ||
    (isPlayable && hasStreamAccess) ||
    doesUserHaveAccessToAnyTrack
  const shouldShowPreview =
    isUSDCPurchaseGated && !hasStreamAccess && !shouldShowPlay

  useEffect(() => {
    dispatch(resetCollection())
  }, [dispatch])

  useRefetchLineupOnTrackAdd(collectionId)

  const badges = [
    shouldShowScheduledRelease ? (
      <MusicBadge variant='accent' icon={IconCalendarMonth}>
        {messages.releases(releaseDate)}
      </MusicBadge>
    ) : isPrivate ? (
      <MusicBadge icon={IconVisibilityHidden}>{messages.hidden}</MusicBadge>
    ) : null
  ].filter((badge) => badge !== null)

  const imageElement = renderImage({
    style: styles.coverArt
  })

  const play = useCallback(
    ({ isPreview = false }: { isPreview?: boolean } = {}) => {
      if (isPlaying && isQueued && isPreviewing === isPreview) {
        dispatch(tracksActions.pause())
        recordPlay(playingTrackId, false)
      } else if (!isPlaying && isQueued) {
        dispatch(tracksActions.play())
        recordPlay(playingTrackId)
      } else if (trackCount > 0 && firstTrack) {
        dispatch(queueActions.clear({}))
        dispatch(tracksActions.play(firstTrack.uid, { isPreview }))
        recordPlay(firstTrack.id)
      }
    },
    [
      isPlaying,
      isQueued,
      isPreviewing,
      trackCount,
      firstTrack,
      dispatch,
      playingTrackId
    ]
  )

  const handlePressPlay = useCallback(() => play(), [play])
  const handlePressPreview = useCallback(
    () => play({ isPreview: true }),
    [play]
  )

  const handlePressArtistName = useCallback(() => {
    if (!user) {
      return
    }
    navigation.push('Profile', { handle: user.handle })
  }, [navigation, user])

  const PreviewButton = () => (
    <Button
      variant='tertiary'
      iconLeft={isPlayingPreview ? IconPause : IconPlay}
      onPress={handlePressPreview}
      disabled={!isPlayable}
      fullWidth
    >
      {isPlayingPreview ? messages.pause : messages.preview}
    </Button>
  )

  return (
    <Paper mb='2xl' style={{ overflow: 'hidden' }}>
      <ScreenPrimaryContent skeleton={<CollectionScreenSkeleton />}>
        {numericCollectionId ? (
          <CollectionDogEar collectionId={numericCollectionId} />
        ) : null}
        <Flex p='l' gap='l' alignItems='center' w='100%'>
          <Text
            variant='label'
            size='m'
            strength='default'
            textTransform='uppercase'
            color='subdued'
          >
            {messages.collectionType}
          </Text>

          {badges.length > 0 ? (
            <Flex direction='row' gap='s'>
              {badges.map((badge) => badge)}
            </Flex>
          ) : null}
          {imageElement}
          <Flex gap='xs' alignItems='center'>
            <Text variant='heading' size='s' textAlign='center'>
              {title}
            </Text>
            {user ? (
              <TouchableOpacity onPress={handlePressArtistName}>
                <Flex direction='row' gap='xs'>
                  <Text variant='body' color='accent' size='l'>
                    {user.name}
                  </Text>
                  <UserBadges badgeSize={spacing.l} user={user} hideName />
                </Flex>
              </TouchableOpacity>
            ) : null}
          </Flex>
          {shouldShowPlay ? (
            <Button
              iconLeft={isPlaying ? IconPause : IconPlay}
              onPress={handlePressPlay}
              disabled={!isPlayable}
              fullWidth
            >
              {isPlaying ? messages.pause : messages.play}
            </Button>
          ) : null}
          {shouldShowPreview ? <PreviewButton /> : null}
          <DetailsTileActionButtons
            ddexApp={ddexApp}
            hasReposted={!!hasReposted}
            hasSaved={!!hasSaved}
            hideFavorite={shouldHideActions}
            hideOverflow={shouldHideOverflow}
            hideRepost={shouldHideActions}
            hideShare={shouldeHideShare}
            isOwner={isOwner}
            isCollection
            collectionId={numericCollectionId}
            isPublished={isPublished}
            onPressEdit={onPressEdit}
            onPressOverflow={onPressOverflow}
            onPressRepost={onPressRepost}
            onPressSave={onPressSave}
            onPressShare={onPressShare}
            onPressPublish={onPressPublish}
          />
        </Flex>
        <Flex
          p='l'
          gap='l'
          alignItems='center'
          borderTop='default'
          backgroundColor='surface1'
          borderBottomLeftRadius='m'
          borderBottomRightRadius='m'
        >
          <ScreenSecondaryContent>
            {!hasStreamAccess &&
            !isOwner &&
            streamConditions &&
            numericCollectionId ? (
              <DetailsTileNoAccess
                trackId={numericCollectionId}
                contentType={PurchaseableContentType.ALBUM}
                streamConditions={streamConditions}
              />
            ) : null}
            {(hasStreamAccess || isOwner) && streamConditions ? (
              <DetailsTileHasAccess
                streamConditions={streamConditions}
                isOwner={isOwner}
                trackArtist={user}
                contentType={PurchaseableContentType.ALBUM}
              />
            ) : null}
          </ScreenSecondaryContent>
          {isPublished && numericCollectionId ? (
            <DetailsTileStats
              playCount={playCount}
              hidePlayCount={hidePlayCount}
              favoriteCount={saveCount}
              hideFavoriteCount={hideFavoriteCount}
              repostCount={repostCount}
              hideRepostCount={hideRepostCount}
              onPressFavorites={onPressFavorites}
              onPressReposts={onPressReposts}
            />
          ) : null}
          {description ? (
            <Box w='100%'>
              <UserGeneratedText
                source={'collection page'}
                variant='body'
                size='s'
              >
                {description}
              </UserGeneratedText>
            </Box>
          ) : null}
          {numericCollectionId ? (
            <CollectionMetadataList collectionId={numericCollectionId} />
          ) : null}
          <ScreenSecondaryContent>
            <OfflineStatusRow contentId={numericCollectionId} isCollection />
          </ScreenSecondaryContent>
        </Flex>
      </ScreenPrimaryContent>
      <ScreenSecondaryContent>
        <Divider />
        <CollectionTrackList
          isAlbum={isAlbum}
          isOwner={isOwner}
          isPlaying={isPlaying}
          collectionId={collectionId}
          isLineupLoading={isLineupLoading}
          uids={uids}
        />
      </ScreenSecondaryContent>
    </Paper>
  )
}

type CollectionTrackListProps = Pick<
  CollectionScreenDetailsTileProps,
  'isAlbum' | 'isOwner' | 'isPlaying' | 'collectionId'
> & {
  isLineupLoading: boolean
  uids: UID[]
}

const CollectionTrackList = ({
  isAlbum,
  isOwner,
  collectionId,
  isLineupLoading,
  isPlaying,
  uids
}: CollectionTrackListProps) => {
  const styles = useStyles()
  const dispatch = useDispatch()
  const playingUid = useSelector(getUid)
  const messages = getMessages(isAlbum ? 'album' : 'playlist')

  const numericCollectionId =
    typeof collectionId === 'number' ? collectionId : undefined

  const { params } = useRoute<'Collection'>()
  const { slug, collectionType, handle } = params ?? {}
  const permalink = slug ? `/${handle}/${collectionType}/${slug}` : undefined

  const handleFetchCollection = useCallback(() => {
    dispatch(resetCollection())
    if (numericCollectionId) {
      dispatch(fetchCollection(collectionId as number, permalink, true))
    }
  }, [dispatch, collectionId, permalink, numericCollectionId])

  useFetchCollectionLineup(collectionId, handleFetchCollection)

  const handlePressTrackListItemPlay = useCallback(
    (uid: UID, id: ID) => {
      if (isPlaying && playingUid === uid) {
        dispatch(tracksActions.pause())
        recordPlay(id, false)
      } else if (playingUid !== uid) {
        dispatch(tracksActions.play(uid))
        recordPlay(id)
      } else {
        dispatch(tracksActions.play())
        recordPlay(id)
      }
    },
    [dispatch, isPlaying, playingUid]
  )
  return (
    <TrackList
      contextPlaylistId={!isAlbum ? numericCollectionId : undefined}
      trackItemAction='overflow'
      showSkeleton={isLineupLoading}
      togglePlay={handlePressTrackListItemPlay}
      isAlbumPage={isAlbum}
      uids={uids}
      ListEmptyComponent={
        isLineupLoading ? null : (
          <Box mt='m'>
            <Text variant='body' style={styles.empty}>
              {isOwner ? messages.empty : messages.emptyPublic}
            </Text>
          </Box>
        )
      }
    />
  )
}<|MERGE_RESOLUTION|>--- conflicted
+++ resolved
@@ -225,16 +225,9 @@
 
   const isReachable = useSelector(getIsReachable)
 
-<<<<<<< HEAD
-  const { data: collection } = useCollection(
-    typeof collectionId === 'number' ? collectionId : -1,
-    { enabled: typeof collectionId === 'number' }
-  )
-=======
   const { data: collection } = useCollection(collectionId as ID, {
     enabled: typeof collectionId === 'number'
   })
->>>>>>> 954e931e
   const {
     is_stream_gated: isStreamGated,
     is_scheduled_release: isScheduledRelease,
