--- conflicted
+++ resolved
@@ -116,11 +116,7 @@
 }
 
 const PastPurchasersMessageField = () => {
-<<<<<<< HEAD
-  const { data: user } = useGetCurrentUser({})
-=======
   const navigation = useNavigation()
->>>>>>> d61c5e60
   const [{ value: targetAudience }] = useField(TARGET_AUDIENCE_FIELD)
   const isSelected = targetAudience === ChatBlastAudience.CUSTOMERS
   const [purchasedContentMetadataField] = useField({
@@ -179,11 +175,7 @@
 }
 
 const RemixCreatorsMessageField = () => {
-<<<<<<< HEAD
-  const { data: user } = useGetCurrentUser({})
-=======
   const navigation = useNavigation()
->>>>>>> d61c5e60
   const [{ value: targetAudience }] = useField(TARGET_AUDIENCE_FIELD)
   const isSelected = targetAudience === ChatBlastAudience.REMIXERS
   const [remixedTrackField] = useField({
