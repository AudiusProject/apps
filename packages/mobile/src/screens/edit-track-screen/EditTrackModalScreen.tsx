--- conflicted
+++ resolved
@@ -38,7 +38,6 @@
 
   const handleSubmit = useCallback(
     (metadata: TrackMetadataForUpload) => {
-<<<<<<< HEAD
       if (!track) return
       updateTrackMutation.mutate(
         {
@@ -52,14 +51,10 @@
         },
         {
           onSuccess: () => {
-            navigation.navigate('Track', { id })
+            navigation.navigate('Track', { trackId: id })
           }
         }
       )
-=======
-      dispatch(editTrack(id, metadata))
-      navigation.navigate('Track', { trackId: id })
->>>>>>> 40277096
     },
     [id, navigation, track, updateTrackMutation]
   )
