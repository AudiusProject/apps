--- conflicted
+++ resolved
@@ -100,23 +100,18 @@
     if (isPremiumContentUSDCPurchaseGated(previousPremiumConditions)) {
       return previousPremiumConditions.usdc_purchase
     }
-    return { price: 0, splits: {} }
+    return { price: null }
   }, [previousPremiumConditions])
   const [{ value: preview }] = useField(TRACK_PREVIEW)
-  const previewStartSeconds = useRef(preview ?? 0).current
+  const previewStartSeconds = useRef(preview ?? null).current
 
   useEffect(() => {
     if (selected) {
       setTrackAvailabilityFields({
         is_premium: true,
-<<<<<<< HEAD
         // @ts-ignore fully formed in saga (validated + added splits)
-        premium_conditions: { usdc_purchase: { price: null } },
+        premium_conditions: { usdc_purchase: selectedUsdcPurchaseValue },
         preview_start_seconds: null,
-=======
-        premium_conditions: { usdc_purchase: selectedUsdcPurchaseValue },
-        preview_start_seconds: previewStartSeconds,
->>>>>>> 7e86d74d
         'field_visibility.remixes': false
       })
     }
