import { useCallback, useState } from 'react'

import { statusIsNotFinalized } from '@audius/common/models'
import type { CommonState } from '@audius/common/store'
import {
  savedPageSelectors,
  LibraryCategory,
  SavedPageTabs,
  reachabilitySelectors
} from '@audius/common/store'
import { useSelector } from 'react-redux'

import { CollectionList } from 'app/components/collection-list'
import { VirtualizedScrollView } from 'app/components/core'
import { EmptyTileCTA } from 'app/components/empty-tile-cta'
import { FilterInput } from 'app/components/filter-input'

import { LoadingMoreSpinner } from './LoadingMoreSpinner'
import { NoTracksPlaceholder } from './NoTracksPlaceholder'
import { OfflineContentBanner } from './OfflineContentBanner'
import { useCollectionsScreenData } from './useCollectionsScreenData'

const { getCategory } = savedPageSelectors
const { getIsReachable } = reachabilitySelectors

const messages = {
  emptyAlbumFavoritesText: "You haven't favorited any albums yet.",
  emptyAlbumRepostsText: "You haven't reposted any albums yet.",
  emptyAlbumPurchasedText: "You haven't purchased any albums yet.",
  emptyAlbumAllText:
    "You haven't favorited, reposted, or purchased any albums yet.",
  inputPlaceholder: 'Filter Albums'
}

export const AlbumsTab = () => {
  const [filterValue, setFilterValue] = useState('')
  const { collectionIds, hasMore, fetchMore, status } =
    useCollectionsScreenData({
      filterValue,
      collectionType: 'albums'
    })
  const isReachable = useSelector(getIsReachable)

  const handleEndReached = useCallback(() => {
    if (isReachable && hasMore) {
      fetchMore()
    }
  }, [isReachable, hasMore, fetchMore])

  const emptyTabText = useSelector((state: CommonState) => {
    const selectedCategory = getCategory(state, {
      currentTab: SavedPageTabs.ALBUMS
    })
    if (selectedCategory === LibraryCategory.All) {
      return messages.emptyAlbumAllText
    } else if (selectedCategory === LibraryCategory.Favorite) {
      return messages.emptyAlbumFavoritesText
    } else if (selectedCategory === LibraryCategory.Purchase) {
      return messages.emptyAlbumPurchasedText
    } else {
      return messages.emptyAlbumRepostsText
    }
  })

  const loadingSpinner = <LoadingMoreSpinner />

  return (
    <VirtualizedScrollView>
      {!statusIsNotFinalized(status) &&
      !collectionIds?.length &&
      !filterValue ? (
        !isReachable ? (
          <NoTracksPlaceholder />
        ) : (
          <EmptyTileCTA message={emptyTabText} />
        )
      ) : (
        <>
          <OfflineContentBanner />
          <FilterInput
            value={filterValue}
            placeholder={messages.inputPlaceholder}
            onChangeText={setFilterValue}
          />
          <CollectionList
            collectionType='album'
            onEndReached={handleEndReached}
            onEndReachedThreshold={0.5}
            scrollEnabled={false}
            collectionIds={collectionIds}
<<<<<<< HEAD
=======
            showCreateCollectionTile={!!isReachable}
>>>>>>> 5b623e59
            ListFooterComponent={
              statusIsNotFinalized(status) && isReachable
                ? loadingSpinner
                : null
            }
          />
        </>
      )}
    </VirtualizedScrollView>
  )
}<|MERGE_RESOLUTION|>--- conflicted
+++ resolved
@@ -88,10 +88,7 @@
             onEndReachedThreshold={0.5}
             scrollEnabled={false}
             collectionIds={collectionIds}
-<<<<<<< HEAD
-=======
             showCreateCollectionTile={!!isReachable}
->>>>>>> 5b623e59
             ListFooterComponent={
               statusIsNotFinalized(status) && isReachable
                 ? loadingSpinner
