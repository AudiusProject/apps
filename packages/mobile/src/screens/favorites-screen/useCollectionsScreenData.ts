import { useLibraryCollections } from '@audius/common/api'
import { useProxySelector } from '@audius/common/hooks'
import { Status } from '@audius/common/models'
import {
  cacheCollectionsSelectors,
  savedPageSelectors,
  SavedPageTabs,
  reachabilitySelectors
} from '@audius/common/store'
import type { CollectionType } from '@audius/common/store'
import { shallowCompare } from '@audius/common/utils'
import { useSelector } from 'react-redux'

import { useOfflineTracksStatus } from 'app/hooks/useOfflineTrackStatus'
import type { AppState } from 'app/store'
import {
  getIsDoneLoadingFromDisk,
  getOfflineCollectionsStatus
} from 'app/store/offline-downloads/selectors'
import { OfflineDownloadStatus } from 'app/store/offline-downloads/slice'

const { getIsReachable } = reachabilitySelectors
<<<<<<< HEAD
const { getCollection, getCollectionWithUser } = cacheCollectionsSelectors
const {
  getCategory,
  getSelectedCategoryLocalAlbumAdds,
  getSelectedCategoryLocalAlbumRemovals,
  getSelectedCategoryLocalPlaylistAdds,
  getSelectedCategoryLocalPlaylistRemovals
} = savedPageSelectors
=======
const { getUserId } = accountSelectors
const { getCollection } = cacheCollectionsSelectors
const { getCategory } = savedPageSelectors
>>>>>>> fc44510f

type UseCollectionsScreenDataConfig = {
  filterValue?: string
  collectionType: CollectionType
}

const mapStatus = (status: string): Status => {
  switch (status) {
    case 'pending':
      return Status.LOADING
    case 'error':
      return Status.ERROR
    case 'success':
      return Status.SUCCESS
    default:
      return Status.LOADING
  }
}

export const useCollectionsScreenData = ({
  collectionType,
  filterValue
}: UseCollectionsScreenDataConfig) => {
  const isDoneLoadingFromDisk = useSelector(getIsDoneLoadingFromDisk)
  const isReachable = useSelector(getIsReachable)
  const selectedCategory = useSelector((state) =>
    getCategory(state, {
      currentTab:
        collectionType === 'albums'
          ? SavedPageTabs.ALBUMS
          : SavedPageTabs.PLAYLISTS
    })
  )
  const offlineTracksStatus = useOfflineTracksStatus({ skipIfOnline: true })

  const {
    data,
    status: fetchedStatus,
    hasNextPage: hasMore,
    fetchNextPage: fetchMore,
    isFetchingNextPage: isLoadingMore
  } = useLibraryCollections(
    {
      collectionType,
      category: selectedCategory,
      query: filterValue
    },
    {
      enabled: !!isReachable
    }
  )

<<<<<<< HEAD
  const fetchedCollectionIds = (data ?? []).map((c) => c.playlist_id)

=======
>>>>>>> fc44510f
  const availableCollectionIds = useProxySelector(
    (state: AppState) => {
      if (isReachable) {
        return fetchedCollectionIds ?? []
      }

      if (!isDoneLoadingFromDisk) {
        return []
      }

      const offlineCollectionsStatus = getOfflineCollectionsStatus(state)
      const offlineCollectionIds = Object.keys(offlineCollectionsStatus).filter(
        (k) => offlineCollectionsStatus[k] === OfflineDownloadStatus.SUCCESS
      )
      return offlineCollectionIds
        .map((stringId) => Number(stringId))
        .filter((collectionId) => {
          const collection = getCollection(state, { id: collectionId })
          if (collection == null) {
            console.error(
              `Unexpected missing fetched collection: ${collectionId}`
            )
            return false
          }
          const trackIds =
            collection.playlist_contents?.track_ids?.map(
              (trackData) => trackData.track
            ) ?? []
          if (
            (collectionType === 'albums' && !collection.is_album) ||
            (collectionType === 'playlists' && collection.is_album)
          ) {
            return false
          }
          // Don't show a playlist in Offline Mode if it has at least one track but none of the tracks have been downloaded yet OR if it is not marked for download
          return (
            trackIds.length === 0 ||
            trackIds.some((t) => {
              return (
                offlineTracksStatus &&
                offlineTracksStatus[t.toString()] ===
                  OfflineDownloadStatus.SUCCESS
              )
            })
          )
        })
    },
    [
      fetchedCollectionIds,
      isReachable,
      isDoneLoadingFromDisk,
      offlineTracksStatus
    ],
    shallowCompare
  )

  let status: Status
  if (isReachable) {
    status =
      hasMore || isLoadingMore ? Status.LOADING : mapStatus(fetchedStatus)
  } else {
    status = isDoneLoadingFromDisk ? Status.SUCCESS : Status.LOADING
  }

  return {
    collectionIds: availableCollectionIds,
    hasMore,
    fetchMore,
    status
  }
}<|MERGE_RESOLUTION|>--- conflicted
+++ resolved
@@ -20,20 +20,8 @@
 import { OfflineDownloadStatus } from 'app/store/offline-downloads/slice'
 
 const { getIsReachable } = reachabilitySelectors
-<<<<<<< HEAD
-const { getCollection, getCollectionWithUser } = cacheCollectionsSelectors
-const {
-  getCategory,
-  getSelectedCategoryLocalAlbumAdds,
-  getSelectedCategoryLocalAlbumRemovals,
-  getSelectedCategoryLocalPlaylistAdds,
-  getSelectedCategoryLocalPlaylistRemovals
-} = savedPageSelectors
-=======
-const { getUserId } = accountSelectors
 const { getCollection } = cacheCollectionsSelectors
 const { getCategory } = savedPageSelectors
->>>>>>> fc44510f
 
 type UseCollectionsScreenDataConfig = {
   filterValue?: string
@@ -86,11 +74,8 @@
     }
   )
 
-<<<<<<< HEAD
   const fetchedCollectionIds = (data ?? []).map((c) => c.playlist_id)
 
-=======
->>>>>>> fc44510f
   const availableCollectionIds = useProxySelector(
     (state: AppState) => {
       if (isReachable) {
