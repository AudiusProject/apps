--- conflicted
+++ resolved
@@ -1,29 +1,18 @@
 import { useCallback } from 'react'
 
-<<<<<<< HEAD
-import { useUser } from '@audius/common/api'
-import { useUIAudio } from '@audius/common/hooks'
-import type {
-  TipReceiveNotification,
-  ReactionTypes
-} from '@audius/common/store'
-import { reactionsUIActions, reactionsUISelectors } from '@audius/common/store'
-=======
 import type { ReactionTypes } from '@audius/common/api'
 import {
   useReaction,
   useWriteReaction,
   useCurrentUserId,
-  getReactionFromRawValue
+  getReactionFromRawValue,
+  useUser
 } from '@audius/common/api'
 import { useUIAudio } from '@audius/common/hooks'
 import type { TipReceiveNotification } from '@audius/common/store'
-import { notificationsSelectors } from '@audius/common/store'
->>>>>>> 6323bb4c
 import { formatNumberCommas } from '@audius/common/utils'
 import type { Nullable } from '@audius/common/utils'
 import { Image, Platform, View } from 'react-native'
-import { useSelector } from 'react-redux'
 
 import { IconTipping } from '@audius/harmony-native'
 import Checkmark from 'app/assets/images/emojis/white-heavy-check-mark.png'
@@ -44,12 +33,7 @@
 } from '../Notification'
 import { ReactionList } from '../Reaction'
 
-<<<<<<< HEAD
-const { writeReactionValue } = reactionsUIActions
-const { makeGetReactionForSignature } = reactionsUISelectors
-=======
 const { getNotificationUser } = notificationsSelectors
->>>>>>> 6323bb4c
 
 const messages = {
   title: 'You Received a Tip!',
