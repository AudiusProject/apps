--- conflicted
+++ resolved
@@ -43,12 +43,8 @@
   const accountId = useSelector(getUserId)
   const [hasUserFollowed, setHasUserFollowed] = useToggle(false)
   const [isExpanded, setIsExpanded] = useToggle(false)
-<<<<<<< HEAD
   const [isExpandable, setIsExpandable] = useState(false)
-=======
-  const [isExpansible, setIsExpansible] = useState(false)
   const { isPrimaryContentReady } = useContext(ScreenContext)
->>>>>>> 2358f40b
 
   const {
     user_id: userId,
@@ -123,54 +119,6 @@
 
   return (
     <>
-<<<<<<< HEAD
-      <ProfileCoverPhoto scrollY={scrollY} />
-      <Box
-        style={css({
-          position: 'absolute',
-          top: spacing.unit13,
-          left: spacing.unit3,
-          zIndex: zIndex.PROFILE_PAGE_PROFILE_PICTURE
-        })}
-        pointerEvents='none'
-      >
-        <ProfilePicture userId={userId} size='xl' />
-      </Box>
-      <Flex
-        column
-        pointerEvents='box-none'
-        backgroundColor='white'
-        pv='s'
-        ph='m'
-        gap='s'
-        borderBottom='default'
-      >
-        <ProfileInfo onFollow={handleFollow} />
-        <OnlineOnly>
-          <ProfileMetrics />
-          {isExpanded ? (
-            <ExpandedSection />
-          ) : (
-            <CollapsedSection
-              isExpandable={isExpandable}
-              setIsExpandable={setIsExpandable}
-            />
-          )}
-          {isExpandable ? (
-            <ExpandHeaderToggleButton
-              isExpanded={isExpanded}
-              onPress={handleToggleExpand}
-            />
-          ) : null}
-          <Divider mh={-12} />
-          {!hasUserFollowed ? null : (
-            <ArtistRecommendations onClose={handleCloseArtistRecs} />
-          )}
-          {isOwner ? <UploadTrackButton /> : <TipAudioButton />}
-          <TopSupporters />
-        </OnlineOnly>
-      </Flex>
-=======
       <ScreenPrimaryContent>
         <ProfileCoverPhoto scrollY={scrollY} />
         <Box
@@ -201,11 +149,11 @@
                 <ExpandedSection />
               ) : (
                 <CollapsedSection
-                  isExpansible={isExpansible}
-                  setIsExpansible={setIsExpansible}
+                  isExpandable={isExpandable}
+                  setIsExpandable={setIsExpandable}
                 />
               )}
-              {isExpansible ? (
+              {isExpandable ? (
                 <ExpandHeaderToggleButton
                   isExpanded={isExpanded}
                   onPress={handleToggleExpand}
@@ -221,7 +169,6 @@
           </OnlineOnly>
         </Flex>
       </ScreenPrimaryContent>
->>>>>>> 2358f40b
     </>
   )
 })