import { useCallback, useEffect, useRef, useState } from 'react'

import { ShareSource, Status } from '@audius/common/models'
import {
  profilePageActions,
  profilePageSelectors,
  reachabilitySelectors,
  shareModalUIActions,
  modalsActions,
  profilePageTracksLineupActions,
  ProfilePageTabs,
  profilePageFeedLineupActions
} from '@audius/common/store'
import { encodeUrlName } from '@audius/common/utils'
import { PortalHost } from '@gorhom/portal'
import { useFocusEffect, useNavigationState } from '@react-navigation/native'
import { Animated, View } from 'react-native'
import { useDispatch, useSelector } from 'react-redux'

import {
  IconButton,
  IconKebabHorizontal,
  IconShare
} from '@audius/harmony-native'
import { Screen, ScreenContent } from 'app/components/core'
<<<<<<< HEAD
import { ScreenPrimaryContent } from 'app/components/core/Screen/ScreenPrimaryContent'
import { ScreenSecondaryContent } from 'app/components/core/Screen/ScreenSecondaryContent'
=======
import { ScreenSecondaryContent } from 'app/components/core/Screen/ScreenSecondaryContent'
import { useIsScreenReady } from 'app/components/core/Screen/hooks/useIsScreenReady'
>>>>>>> 2358f40b
import { OfflinePlaceholder } from 'app/components/offline-placeholder'
import { useRoute } from 'app/hooks/useRoute'
import { makeStyles } from 'app/styles'

import { ProfileHeader } from './ProfileHeader'
import {
  ProfileHeaderSkeleton,
  ProfileScreenSkeleton,
  ProfileTabsSkeleton
} from './ProfileScreenSkeleton'
import { ProfileTabNavigator } from './ProfileTabs/ProfileTabNavigator'
import { getIsOwner, useSelectProfileRoot } from './selectors'
const { requestOpen: requestOpenShareModal } = shareModalUIActions
const {
  fetchProfile: fetchProfileAction,
  setCurrentUser: setCurrentUserAction,
  fetchCollections
} = profilePageActions
const { getProfileStatus } = profilePageSelectors
const { getIsReachable } = reachabilitySelectors
const { setVisibility } = modalsActions

const useStyles = makeStyles(() => ({
  navigator: {
    height: '100%'
  }
}))

export const ProfileScreen = () => {
  const styles = useStyles()
  const { params } = useRoute<'Profile'>()
  const { handle: userHandle, id } = params
  const profile = useSelectProfileRoot([
    'user_id',
    'handle',
    'track_count',
    'does_current_user_follow'
  ])
  const handle =
    userHandle && userHandle !== 'accountUser' ? userHandle : profile?.handle
  const handleLower = handle?.toLowerCase() ?? ''
  const isOwner = useSelector((state) => getIsOwner(state, handle ?? ''))
  const dispatch = useDispatch()
  const status = useSelector((state) => getProfileStatus(state, handleLower))
  const [isRefreshing, setIsRefreshing] = useState(false)
  const isNotReachable = useSelector(getIsReachable) === false
  const isScreenReady = useIsScreenReady()

  const setCurrentUser = useCallback(() => {
    dispatch(setCurrentUserAction(handleLower))
  }, [dispatch, handleLower])

  const currentTab = useNavigationState((state) => {
    const tabIndex = state.routes[1].state?.index
    if (profile?.track_count && profile?.track_count > 0) {
      switch (tabIndex) {
        case 0:
          return ProfilePageTabs.TRACKS
        case 1:
          return ProfilePageTabs.ALBUMS
        case 2:
          return ProfilePageTabs.PLAYLISTS
        case 3:
          return ProfilePageTabs.REPOSTS
        default:
          return ProfilePageTabs.TRACKS
      }
    }
    switch (tabIndex) {
      case 0:
        return ProfilePageTabs.REPOSTS
      case 1:
        return ProfilePageTabs.PLAYLISTS
      default:
        return ProfilePageTabs.REPOSTS
    }
  }) as ProfilePageTabs

  const fetchProfile = useCallback(() => {
    if (!isScreenReady) return
    dispatch(fetchProfileAction(handleLower, id ?? null, true, true, false))
  }, [dispatch, handleLower, id, isScreenReady])

  useFocusEffect(setCurrentUser)

  useEffect(() => {
    fetchProfile()
  }, [fetchProfile])

  const handleRefresh = useCallback(() => {
    // TODO: Investigate why this function over-fires when you pull to refresh
    if (profile) {
      setIsRefreshing(true)
      fetchProfile()
      switch (currentTab) {
        case ProfilePageTabs.TRACKS:
          dispatch(
            profilePageTracksLineupActions.refreshInView(
              true,
              { userId: profile.user_id },
              null,
              { handle: handleLower }
            )
          )
          break
        case ProfilePageTabs.PLAYLISTS:
        case ProfilePageTabs.ALBUMS:
          dispatch(fetchCollections(handleLower))
          break
        case ProfilePageTabs.REPOSTS:
          dispatch(
            profilePageFeedLineupActions.refreshInView(
              true,
              { userId: profile.user_id },
              null,
              { handle: handleLower }
            )
          )
          break
      }
    }
  }, [profile, fetchProfile, currentTab, dispatch, handleLower])

  useEffect(() => {
    if (status === Status.SUCCESS) {
      setIsRefreshing(false)
    }
  }, [status])

  const handlePressTopRight = useCallback(() => {
    if (profile) {
      if (!isOwner) {
        dispatch(
          setVisibility({
            modal: 'ProfileActions',
            visible: true
          })
        )
      } else {
        dispatch(
          requestOpenShareModal({
            type: 'profile',
            profileId: profile.user_id,
            source: ShareSource.PAGE
          })
        )
      }
    }
  }, [profile, dispatch, isOwner])

  const topbarRight = (
    <IconButton
      color='subdued'
      icon={!isOwner ? IconKebabHorizontal : IconShare}
      onPress={handlePressTopRight}
    />
  )

  const scrollY = useRef(new Animated.Value(0)).current

  const renderHeader = useCallback(
    () => <ProfileHeader scrollY={scrollY} />,
    [scrollY]
  )

  return (
    <Screen
      topbarRight={topbarRight}
      url={handle && `/${encodeUrlName(handle)}`}
    >
      <ScreenContent isOfflineCapable>
<<<<<<< HEAD
        <ScreenPrimaryContent skeleton={<ProfileHeaderSkeleton />}>
          {!profile ? (
            <ProfileScreenSkeleton />
          ) : (
            <>
              <View style={styles.navigator}>
                {isNotReachable ? (
                  <>
                    {renderHeader()}
                    <OfflinePlaceholder />
                  </>
                ) : (
                  <>
                    <PortalHost name='PullToRefreshPortalHost' />
                    <ProfileTabNavigator
                      renderHeader={renderHeader}
=======
        {!profile ? (
          <ProfileScreenSkeleton />
        ) : (
          <>
            <View style={styles.navigator}>
              {isNotReachable ? (
                <>
                  {renderHeader()}
                  <OfflinePlaceholder />
                </>
              ) : (
                <>
                  <PortalHost name='PullToRefreshPortalHost' />
                  {renderHeader()}
                  <ScreenSecondaryContent>
                    <ProfileTabNavigator
>>>>>>> 2358f40b
                      animatedValue={scrollY}
                      refreshing={isRefreshing}
                      onRefresh={handleRefresh}
                    />
<<<<<<< HEAD
                  </>
                )}
              </View>
            </>
          )}
        </ScreenPrimaryContent>
=======
                  </ScreenSecondaryContent>
                </>
              )}
            </View>
          </>
        )}
>>>>>>> 2358f40b
      </ScreenContent>
    </Screen>
  )
}<|MERGE_RESOLUTION|>--- conflicted
+++ resolved
@@ -23,23 +23,14 @@
   IconShare
 } from '@audius/harmony-native'
 import { Screen, ScreenContent } from 'app/components/core'
-<<<<<<< HEAD
-import { ScreenPrimaryContent } from 'app/components/core/Screen/ScreenPrimaryContent'
-import { ScreenSecondaryContent } from 'app/components/core/Screen/ScreenSecondaryContent'
-=======
 import { ScreenSecondaryContent } from 'app/components/core/Screen/ScreenSecondaryContent'
 import { useIsScreenReady } from 'app/components/core/Screen/hooks/useIsScreenReady'
->>>>>>> 2358f40b
 import { OfflinePlaceholder } from 'app/components/offline-placeholder'
 import { useRoute } from 'app/hooks/useRoute'
 import { makeStyles } from 'app/styles'
 
 import { ProfileHeader } from './ProfileHeader'
-import {
-  ProfileHeaderSkeleton,
-  ProfileScreenSkeleton,
-  ProfileTabsSkeleton
-} from './ProfileScreenSkeleton'
+import { ProfileScreenSkeleton } from './ProfileScreenSkeleton'
 import { ProfileTabNavigator } from './ProfileTabs/ProfileTabNavigator'
 import { getIsOwner, useSelectProfileRoot } from './selectors'
 const { requestOpen: requestOpenShareModal } = shareModalUIActions
@@ -201,24 +192,6 @@
       url={handle && `/${encodeUrlName(handle)}`}
     >
       <ScreenContent isOfflineCapable>
-<<<<<<< HEAD
-        <ScreenPrimaryContent skeleton={<ProfileHeaderSkeleton />}>
-          {!profile ? (
-            <ProfileScreenSkeleton />
-          ) : (
-            <>
-              <View style={styles.navigator}>
-                {isNotReachable ? (
-                  <>
-                    {renderHeader()}
-                    <OfflinePlaceholder />
-                  </>
-                ) : (
-                  <>
-                    <PortalHost name='PullToRefreshPortalHost' />
-                    <ProfileTabNavigator
-                      renderHeader={renderHeader}
-=======
         {!profile ? (
           <ProfileScreenSkeleton />
         ) : (
@@ -235,26 +208,16 @@
                   {renderHeader()}
                   <ScreenSecondaryContent>
                     <ProfileTabNavigator
->>>>>>> 2358f40b
                       animatedValue={scrollY}
                       refreshing={isRefreshing}
                       onRefresh={handleRefresh}
                     />
-<<<<<<< HEAD
-                  </>
-                )}
-              </View>
-            </>
-          )}
-        </ScreenPrimaryContent>
-=======
                   </ScreenSecondaryContent>
                 </>
               )}
             </View>
           </>
         )}
->>>>>>> 2358f40b
       </ScreenContent>
     </Screen>
   )
