--- conflicted
+++ resolved
@@ -16,18 +16,12 @@
 import { SearchBarV2 } from './SearchBarV2'
 import { SearchCatalogTile } from './SearchCatalogTile'
 import { SearchCategoriesAndFilters } from './SearchCategoriesAndFilters'
-<<<<<<< HEAD
 import {
   FilterGenreScreen,
   FilterMoodScreen,
   FilterMusicalKeyScreen
 } from './screens'
 import { SearchResults } from './search-results/SearchResults'
-=======
-import { SearchResults } from './SearchResults'
-import { SelectGenreScreen } from './components'
-import { SelectMoodScreen } from './components/SelectMoodScreen'
->>>>>>> 31f8db82
 import {
   SearchContext,
   useSearchCategory,
@@ -61,30 +55,6 @@
   )
 }
 
-<<<<<<< HEAD
-type SearchScreenProps = {
-  Stack: any
-}
-
-export const SearchScreen = (props: SearchScreenProps) => {
-  const { Stack } = props
-  return (
-    <Stack.Group>
-      <Stack.Screen name='Search' component={SearchScreenV2} />
-    </Stack.Group>
-  )
-}
-
-export const searchScreenStack = (Stack: any) => {
-  return (
-    <Stack.Group>
-      <Stack.Screen name='Search' component={SearchScreenV2} />
-    </Stack.Group>
-  )
-}
-
-=======
->>>>>>> 31f8db82
 export const SearchScreenStack = () => {
   const { params = {} } = useRoute<'Search'>()
   const [query, setQuery] = useState(params.query ?? '')
@@ -104,14 +74,9 @@
       <Stack.Navigator screenOptions={screenOptions}>
         <Stack.Screen name='SearchResults' component={SearchScreenV2} />
         <Stack.Group screenOptions={{ presentation: 'fullScreenModal' }}>
-<<<<<<< HEAD
           <Stack.Screen name='FilterMood' component={FilterMoodScreen} />
           <Stack.Screen name='FilterGenre' component={FilterGenreScreen} />
           <Stack.Screen name='FilterKey' component={FilterMusicalKeyScreen} />
-=======
-          <Stack.Screen name='FilterMood' component={SelectMoodScreen} />
-          <Stack.Screen name='FilterGenre' component={SelectGenreScreen} />
->>>>>>> 31f8db82
         </Stack.Group>
       </Stack.Navigator>
     </SearchContext.Provider>
