--- conflicted
+++ resolved
@@ -1,10 +1,6 @@
-<<<<<<< HEAD
-import { useGetPlaylistById, useTrack, useUser } from '@audius/common/api'
-=======
-import { useCollection, useGetUserById, useTrack } from '@audius/common/api'
->>>>>>> 6acff10c
+import { useCollection, useTrack, useUser } from '@audius/common/api'
 import { recentSearchMessages as messages } from '@audius/common/messages'
-import { Kind, SquareSizes, Status } from '@audius/common/models'
+import { Kind, SquareSizes } from '@audius/common/models'
 import type { SearchItem as SearchItemType } from '@audius/common/store'
 import { pick } from 'lodash'
 import { TouchableOpacity } from 'react-native-gesture-handler'
@@ -145,15 +141,9 @@
   const { data: playlist, isPending } = useCollection(id)
   const navigation = useNavigation()
 
-<<<<<<< HEAD
-  if (status === Status.LOADING) return <SearchItemSkeleton />
-=======
-  const { data: user } = useGetUserById({
-    id: playlist?.playlist_owner_id ?? 0
-  })
+  const { data: user } = useUser(playlist?.playlist_owner_id)
 
   if (isPending) return <SearchItemSkeleton />
->>>>>>> 6acff10c
 
   if (!playlist) return null
   const { is_album, playlist_name } = playlist
