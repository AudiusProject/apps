<<<<<<< HEAD
import { useGetPlaylistById, useTrack, useUser } from '@audius/common/api'
=======
import { useCollection, useGetTrackById, useUser } from '@audius/common/api'
>>>>>>> 954e931e
import { recentSearchMessages as messages } from '@audius/common/messages'
import { Kind, SquareSizes, Status } from '@audius/common/models'
import type { SearchItem as SearchItemType } from '@audius/common/store'
import { TouchableOpacity } from 'react-native-gesture-handler'

import type { IconComponent } from '@audius/harmony-native'
import {
  Flex,
  IconButton,
  IconCaretRight,
  Text,
  spacing,
  useTheme
} from '@audius/harmony-native'
import { ProfilePicture } from 'app/components/core'
import { CollectionImage } from 'app/components/image/CollectionImage'
import { TrackImage } from 'app/components/image/TrackImage'
import Skeleton from 'app/components/skeleton'
import { UserLink } from 'app/components/user-link'
import { useNavigation } from 'app/hooks/useNavigation'

type SearchItemProps = {
  icon?: IconComponent
  onPressIcon?: () => void
  onPress?: () => void
  searchItem: SearchItemType
}

type SearchItemContainerProps = {
  children: React.ReactNode
} & SearchItemProps

const SearchItemContainer = (props: SearchItemContainerProps) => {
  const { children, icon: Icon = IconCaretRight, onPressIcon, onPress } = props

  return (
    <TouchableOpacity onPress={onPress}>
      <Flex
        direction='row'
        w='100%'
        justifyContent='space-between'
        alignItems='center'
        pv='s'
        ph='l'
        gap='m'
      >
        {children}
        {onPressIcon ? (
          <IconButton
            icon={Icon}
            color='subdued'
            size='s'
            onPress={onPressIcon}
          />
        ) : (
          <Icon size='s' color='subdued' />
        )}
      </Flex>
    </TouchableOpacity>
  )
}

export const SearchItemSkeleton = () => (
  <Flex direction='row' w='100%' justifyContent='space-between' ph='l' pv='s'>
    <Flex direction='row' w='100%' gap='m'>
      <Skeleton width={40} height={40} />

      <Flex direction='column' gap='s' justifyContent='center'>
        <Skeleton width={120} height={12} />
        <Skeleton width={100} height={12} />
      </Flex>
    </Flex>
  </Flex>
)

export const SearchItemTrack = (props: SearchItemProps) => {
  const { searchItem, onPress } = props
  const { id } = searchItem
  const { data: track, isLoading: trackIsLoading } = useTrack(id)
  const { data: trackUser } = useUser(track?.owner_id)
  const { spacing } = useTheme()
  const navigation = useNavigation()

  if (trackIsLoading) return <SearchItemSkeleton />

  if (!track) return null
  const { title } = track

  if (!trackUser) return null

  const handlePress = () => {
    onPress?.()
    navigation.push('Track', { id })
  }

  return (
    <SearchItemContainer {...props} onPress={handlePress}>
      <TrackImage
        trackId={id}
        size={SquareSizes.SIZE_150_BY_150}
        style={{
          height: spacing.unit10,
          width: spacing.unit10
        }}
      />
      <Flex
        direction='column'
        alignItems='flex-start'
        flex={1}
        pointerEvents='none'
      >
        <Text
          variant='body'
          size='s'
          numberOfLines={1}
          style={{ lineHeight: spacing.unit4 }}
        >
          {title}
        </Text>
        <Flex direction='row' alignItems='baseline'>
          <Text variant='body' size='xs' color='subdued'>
            {messages.track}
            {' | '}
          </Text>
          <UserLink
            size='xs'
            userId={trackUser.user_id}
            variant='subdued'
            badgeSize='2xs'
          />
        </Flex>
      </Flex>
    </SearchItemContainer>
  )
}

export const SearchItemCollection = (props: SearchItemProps) => {
  const { searchItem, onPress } = props
  const { id } = searchItem
  const { data: playlist, isPending } = useCollection(id)
  const navigation = useNavigation()

  const { data: playlistUser } = useUser(playlist?.playlist_owner_id)

  if (isPending) return <SearchItemSkeleton />

  if (!playlist) return null
  const { is_album, playlist_name } = playlist

  if (!playlistUser) return null

  const handlePress = () => {
    onPress?.()
    navigation.push('Collection', { id })
  }

  return (
    <SearchItemContainer {...props} onPress={handlePress}>
      <CollectionImage
        collectionId={id}
        size={SquareSizes.SIZE_150_BY_150}
        style={{ height: spacing.unit10, width: spacing.unit10 }}
      />
      <Flex direction='column' alignItems='flex-start' flex={1}>
        <Text
          variant='body'
          size='s'
          numberOfLines={1}
          style={{ lineHeight: spacing.unit4 }}
        >
          {playlist_name}
        </Text>
        <Flex direction='row' alignItems='baseline'>
          <Text variant='body' size='xs' color='subdued'>
            {is_album ? messages.album : messages.playlist}
            {' | '}
          </Text>
          <UserLink
            userId={playlistUser.user_id}
            size='xs'
            variant='subdued'
            badgeSize='2xs'
          />
        </Flex>
      </Flex>
    </SearchItemContainer>
  )
}

const SearchItemUser = (props: SearchItemProps) => {
  const { searchItem, onPress } = props
  const { id } = searchItem
  const { data: user, isPending } = useUser(id)
  const navigation = useNavigation()

  if (isPending) return <SearchItemSkeleton />

  if (!user) return null
  const { handle } = user

  const handlePress = () => {
    onPress?.()
    navigation.push('Profile', { handle })
  }

  return (
    <SearchItemContainer {...props} onPress={handlePress}>
      <ProfilePicture userId={id} w={40} />
      <Flex
        direction='column'
        alignItems='flex-start'
        flex={1}
        pointerEvents='none'
      >
        <UserLink userId={user.user_id} size='s' badgeSize='xs' />
        <Text variant='body' size='xs' color='subdued'>
          Profile
        </Text>
      </Flex>
    </SearchItemContainer>
  )
}

const itemComponentByKind = {
  [Kind.TRACKS]: SearchItemTrack,
  [Kind.USERS]: SearchItemUser,
  [Kind.COLLECTIONS]: SearchItemCollection
}

export const SearchItem = (props: SearchItemProps) => {
  const SearchItemComponent = itemComponentByKind[props.searchItem.kind]

  return <SearchItemComponent {...props} />
}<|MERGE_RESOLUTION|>--- conflicted
+++ resolved
@@ -1,8 +1,4 @@
-<<<<<<< HEAD
-import { useGetPlaylistById, useTrack, useUser } from '@audius/common/api'
-=======
-import { useCollection, useGetTrackById, useUser } from '@audius/common/api'
->>>>>>> 954e931e
+import { useCollection, useTrack, useUser } from '@audius/common/api'
 import { recentSearchMessages as messages } from '@audius/common/messages'
 import { Kind, SquareSizes, Status } from '@audius/common/models'
 import type { SearchItem as SearchItemType } from '@audius/common/store'
