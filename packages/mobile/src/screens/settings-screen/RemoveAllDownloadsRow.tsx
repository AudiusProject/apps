import { useCallback } from 'react'

import { useDispatch, useSelector } from 'react-redux'
import { createSelector } from 'reselect'

<<<<<<< HEAD
import { Button } from '@audius/harmony-native'
import { useIsOfflineModeEnabled } from 'app/hooks/useIsOfflineModeEnabled'
=======
import { Button } from 'app/components/core'
>>>>>>> 13c9f644
import { setVisibility } from 'app/store/drawers/slice'
import { getOfflineCollectionsStatus } from 'app/store/offline-downloads/selectors'
import { makeStyles } from 'app/styles'

import { SettingsRowLabel } from './SettingRowLabel'
import { SettingsRow } from './SettingsRow'
import { SettingsRowDescription } from './SettingsRowDescription'

const messages = {
  label: 'Remove All Downloaded Content',
  body: 'This will remove all downloads from your device, including playlists and albums that have been individually marked for download. This cannot be undone.',
  button: 'Remove From My Device'
}

const useStyles = makeStyles(({ spacing }) => ({
  button: {
    marginTop: spacing(2)
  }
}))

const getIsAnyCollectionDownloaded = createSelector(
  getOfflineCollectionsStatus,
  (offlineCollectionStatus) => {
    return Object.values(offlineCollectionStatus).length > 0
  }
)

export const RemoveAllDownloadsRow = () => {
  const dispatch = useDispatch()
  const styles = useStyles()
  const isAnyCollectionDownloaded = useSelector(getIsAnyCollectionDownloaded)

  const handleRemoveAllDownloads = useCallback(() => {
    dispatch(
      setVisibility({
        drawer: 'RemoveAllDownloads',
        visible: true
      })
    )
  }, [dispatch])

  if (!isAnyCollectionDownloaded) return null

  return (
    <SettingsRow>
      <SettingsRowLabel label={messages.label} />
      <SettingsRowDescription>{messages.body}</SettingsRowDescription>
      <Button
        onPress={handleRemoveAllDownloads}
        variant='destructive'
        style={styles.button}
        fullWidth
      >
        {messages.button}
      </Button>
    </SettingsRow>
  )
}<|MERGE_RESOLUTION|>--- conflicted
+++ resolved
@@ -3,12 +3,7 @@
 import { useDispatch, useSelector } from 'react-redux'
 import { createSelector } from 'reselect'
 
-<<<<<<< HEAD
 import { Button } from '@audius/harmony-native'
-import { useIsOfflineModeEnabled } from 'app/hooks/useIsOfflineModeEnabled'
-=======
-import { Button } from 'app/components/core'
->>>>>>> 13c9f644
 import { setVisibility } from 'app/store/drawers/slice'
 import { getOfflineCollectionsStatus } from 'app/store/offline-downloads/selectors'
 import { makeStyles } from 'app/styles'
