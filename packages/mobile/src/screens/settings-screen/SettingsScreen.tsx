import { useCallback } from 'react'

import { Image, Platform } from 'react-native'

import {
  IconCloudDownload,
  IconInfo,
  IconMessage,
  IconNotificationOn,
  IconSettings
} from '@audius/harmony-native'
import audiusLogoHorizontal from 'app/assets/images/Horizontal-Logo-Full-Color.png'
import { Screen, ScreenContent, ScrollView } from 'app/components/core'
import { useNavigation } from 'app/hooks/useNavigation'
import { makeStyles } from 'app/styles'
import { Theme } from 'app/utils/theme'

import type { ProfileTabScreenParamList } from '../app-screen/ProfileTabScreen'

import { AccountSettingsRow } from './AccountSettingsRow'
import { AppearanceSettingsRow } from './AppearanceSettingsRow'
import { CastSettingsRow } from './CastSettingsRow'
import { Divider } from './Divider'
import { SettingsRowLabel } from './SettingRowLabel'
import { SettingsRow } from './SettingsRow'
import { SettingsRowDescription } from './SettingsRowDescription'

const IS_IOS = Platform.OS === 'ios'

const messages = {
  title: 'Settings',
  inbox: 'Inbox Settings',
  inboxDescription: 'Configure who is able to send messages to your inbox.',
  notifications: 'Configure Notifications',
  notificationsDescription: 'Review your notification preferences.',
  downloads: 'Download Settings',
  about: 'About'
}

const useStyles = makeStyles(({ spacing, palette, type }) => ({
  logo: {
    width: 200,
    height: 48,
    marginVertical: spacing(6),
    alignSelf: 'center',
    resizeMode: 'contain',
    tintColor: type === Theme.DEFAULT ? undefined : palette.staticWhite
  }
}))

const IconProps = { height: 28, width: 28, style: { marginRight: 4 } }

export const SettingsScreen = () => {
  const styles = useStyles()
<<<<<<< HEAD
  const { isEnabled: isChatEnabled } = useFeatureFlag(FeatureFlags.CHAT_ENABLED)
=======
  const isOfflineDownloadEnabled = useIsOfflineModeEnabled()
>>>>>>> 125bcca3

  const navigation = useNavigation<ProfileTabScreenParamList>()

  const handlePressInbox = useCallback(() => {
    navigation.push('InboxSettingsScreen')
  }, [navigation])

  const handlePressDownloads = useCallback(() => {
    navigation.push('DownloadSettingsScreen')
  }, [navigation])

  const handlePressNotifications = useCallback(() => {
    navigation.push('NotificationSettingsScreen')
  }, [navigation])

  const handlePressAbout = useCallback(() => {
    navigation.push('AboutScreen')
  }, [navigation])

  return (
    <Screen
      variant='secondary'
      title={messages.title}
      icon={IconSettings}
      IconProps={IconProps}
      url='/settings'
      topbarRight={null}
    >
      <ScreenContent isOfflineCapable>
        <ScrollView>
          <Image source={audiusLogoHorizontal} style={styles.logo} />
          <AccountSettingsRow />
          <Divider />
          <AppearanceSettingsRow />
          <SettingsRow onPress={handlePressInbox}>
            <SettingsRowLabel label={messages.inbox} icon={IconMessage} />
            <SettingsRowDescription>
              {messages.inboxDescription}
            </SettingsRowDescription>
          </SettingsRow>
          <SettingsRow onPress={handlePressNotifications}>
            <SettingsRowLabel
              label={messages.notifications}
              icon={IconNotificationOn}
            />
            <SettingsRowDescription>
              {messages.notificationsDescription}
            </SettingsRowDescription>
          </SettingsRow>
          {IS_IOS ? <CastSettingsRow /> : null}
          <SettingsRow onPress={handlePressDownloads}>
            <SettingsRowLabel
              label={messages.downloads}
              icon={IconCloudDownload}
            />
          </SettingsRow>
          <Divider />
          <SettingsRow onPress={handlePressAbout}>
            <SettingsRowLabel label={messages.about} icon={IconInfo} />
          </SettingsRow>
          <Divider />
        </ScrollView>
      </ScreenContent>
    </Screen>
  )
}<|MERGE_RESOLUTION|>--- conflicted
+++ resolved
@@ -52,12 +52,6 @@
 
 export const SettingsScreen = () => {
   const styles = useStyles()
-<<<<<<< HEAD
-  const { isEnabled: isChatEnabled } = useFeatureFlag(FeatureFlags.CHAT_ENABLED)
-=======
-  const isOfflineDownloadEnabled = useIsOfflineModeEnabled()
->>>>>>> 125bcca3
-
   const navigation = useNavigation<ProfileTabScreenParamList>()
 
   const handlePressInbox = useCallback(() => {
