import type { ChangeEvent } from 'react'
import { useCallback, useContext } from 'react'

<<<<<<< HEAD
import type { UserMetadata } from '@audius/common/models'
=======
import { Name, type UserMetadata } from '@audius/common/models'
>>>>>>> 29de0558
import { formatCount } from '@audius/common/utils'
import { css } from '@emotion/native'
import {
  addFollowArtists,
  removeFollowArtists
} from 'audius-client/src/common/store/pages/signon/actions'
import { getFollowIds } from 'audius-client/src/common/store/pages/signon/selectors'
import type { AppState } from 'audius-client/src/store/types'
import LottieView from 'lottie-react-native'
import { Pressable } from 'react-native'
import { useDispatch, useSelector } from 'react-redux'

import type { IconComponent } from '@audius/harmony-native'
import {
  Box,
  Flex,
  FollowButton,
  IconNote,
  IconPause,
  IconPlay,
  IconUser,
  Paper,
  RadialGradient,
  SoundwaveCircle,
  Text,
  useTheme
} from '@audius/harmony-native'
import {
  Divider,
  ProfilePicture,
  UserCoverPhoto,
  UserDisplayName
} from 'app/components/core'
import { StaticSkeleton } from 'app/components/skeleton'
import { make, track } from 'app/services/analytics'
import { EventNames } from 'app/types/analytics'

import { SelectArtistsPreviewContext } from './selectArtistPreviewContext'

type FollowArtistCardProps = {
  artist: UserMetadata
  showPreviewHint?: boolean
}

export const FollowArtistCard = (props: FollowArtistCardProps) => {
  const { artist, showPreviewHint } = props
  const { user_id, track_count, follower_count } = artist
  const { spacing } = useTheme()
  const dispatch = useDispatch()

  const isFollowing = useSelector((state: AppState) =>
    getFollowIds(state).includes(artist.user_id)
  )

  const handleChange = useCallback(
    (e: ChangeEvent<HTMLInputElement>) => {
      const { value, checked } = e.target
      const artistId = parseInt(value)
      if (checked) {
        track(
          make({
            eventName: Name.CREATE_ACCOUNT_FOLLOW_ARTIST,
            artistName: artist.name,
            artistID: artistId
          })
        )
        dispatch(addFollowArtists([artistId]))
      } else {
        dispatch(removeFollowArtists([artistId]))
      }
    },
    [artist.name, dispatch]
  )

  const {
    hasPlayed,
    isPlaying,
    nowPlayingArtistId,
    togglePreview,
    playPreview
  } = useContext(SelectArtistsPreviewContext)

  const isPreviewing = nowPlayingArtistId === user_id

  const handlePress = useCallback(() => {
    if (isPreviewing) {
      togglePreview()
    } else {
      track(
        make({
          eventName: EventNames.CREATE_ACCOUNT_ARTIST_PREVIEWED,
          artistID: user_id,
          artistName: artist.name
        })
      )
      playPreview(user_id)
    }
  }, [artist.name, isPreviewing, playPreview, togglePreview, user_id])

  // The play/pause icon over the user avatar
  const renderPreviewElement = () => {
    let PreviewIcon: IconComponent | null = null

    if (showPreviewHint && !hasPlayed) {
      PreviewIcon = IconPlay
    } else if (isPreviewing && isPlaying) {
      PreviewIcon = IconPause
    } else if (isPreviewing && !isPlaying) {
      PreviewIcon = IconPlay
    }

    if (!PreviewIcon) return null

    return (
      <RadialGradient
        style={css({
          alignItems: 'center',
          justifyContent: 'center'
        })}
        colors={['rgba(0, 0, 0, 0.50)', 'rgba(0, 0, 0, 0.10)']}
        stops={[0, 1]}
        center={[50, 50]}
        radius={50}
      >
        <PreviewIcon size='l' color='staticWhite' shadow='drop' />
      </RadialGradient>
    )
  }

  return (
    <Paper>
      <Pressable onPress={handlePress}>
        <UserCoverPhoto
          userId={user_id}
          style={css({ height: 68 })}
          topCornerRadius='m'
        >
          {isPreviewing && isPlaying ? (
            <Box
              h='xl'
              w='xl'
              style={css({
                opacity: 0.6,
                position: 'absolute',
                right: spacing.s,
                top: spacing.s
              })}
            >
              <LottieView
                style={css({ height: '100%', width: '100%' })}
                source={SoundwaveCircle}
                autoPlay
              />
            </Box>
          ) : null}
        </UserCoverPhoto>
      </Pressable>
      <Flex
        alignItems='center'
        pointerEvents='box-none'
        style={css({
          position: 'absolute',
          top: spacing['2xl'],
          left: 0,
          right: 0,
          zIndex: 1
        })}
      >
        <Pressable onPress={handlePress}>
          <ProfilePicture size='large' userId={user_id} variant='strong'>
            {renderPreviewElement()}
          </ProfilePicture>
        </Pressable>
      </Flex>
      <Flex pt='unit12' ph='s' pb='l' alignItems='center' gap='l'>
        <Flex gap='s' alignItems='center'>
          <UserDisplayName userId={user_id} />
          <Flex direction='row' gap='s' alignItems='center'>
            <Flex direction='row' gap='xs' alignItems='center'>
              <IconNote size='s' color='subdued' />
              <Text variant='body' size='s' strength='strong'>
                {formatCount(track_count)}
              </Text>
            </Flex>
            <Divider orientation='vertical' />
            <Flex direction='row' gap='xs' alignItems='center'>
              <IconUser size='s' color='subdued' />
              <Text variant='body' size='s' strength='strong'>
                {formatCount(follower_count)}
              </Text>
            </Flex>
          </Flex>
        </Flex>
        <Box w='100%'>
          <FollowButton
            variant='pill'
            size='small'
            value={user_id.toString()}
            onChange={handleChange}
            isFollowing={isFollowing}
          />
        </Box>
      </Flex>
    </Paper>
  )
}

export const FollowArtistTileSkeleton = () => {
  return (
    <Paper h={220} direction='column' ph='m' pb='l'>
      <Flex
        direction='column'
        gap='s'
        style={{ marginTop: 34 }}
        alignItems='center'
        flex={1}
      >
        <StaticSkeleton
          height={72}
          width={72}
          style={css({ borderRadius: 36 })}
        />
        <StaticSkeleton height={16} width={150} />
        <StaticSkeleton height={20} width={100} />
      </Flex>
      <StaticSkeleton
        height={32}
        width='100%'
        style={css({ borderRadius: 16 })}
      />
    </Paper>
  )
}<|MERGE_RESOLUTION|>--- conflicted
+++ resolved
@@ -1,11 +1,7 @@
 import type { ChangeEvent } from 'react'
 import { useCallback, useContext } from 'react'
 
-<<<<<<< HEAD
-import type { UserMetadata } from '@audius/common/models'
-=======
 import { Name, type UserMetadata } from '@audius/common/models'
->>>>>>> 29de0558
 import { formatCount } from '@audius/common/utils'
 import { css } from '@emotion/native'
 import {
