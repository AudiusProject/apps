--- conflicted
+++ resolved
@@ -1,15 +1,9 @@
 import { createContext, useCallback, useEffect, useMemo, useState } from 'react'
 
 import {
-<<<<<<< HEAD
-  useGetUserTracksByHandle,
   useGetCurrentUserId,
-  useUser
-=======
-  useGetUserById,
-  useGetCurrentUserId,
+  useUser,
   useUserTracksByHandle
->>>>>>> 6acff10c
 } from '@audius/common/api'
 import { type ID } from '@audius/common/models'
 import { Id, OptionalId } from '@audius/sdk'
@@ -53,21 +47,11 @@
     select: (user) => user.handle
   })
 
-<<<<<<< HEAD
-  const { data: artistTracks } = useGetUserTracksByHandle(
-    {
-      handle: artistHandle as string,
-      currentUserId: null
-    },
-    { disabled: !artistHandle }
-  )
-=======
   const { data: artistTracks } = useUserTracksByHandle({
-    handle: artist?.handle,
+    handle: artistHandle,
     // We just need one playable track. It's unlikely all 3 of an artist's top tracks are unavailable.
     limit: 3
   })
->>>>>>> 6acff10c
   useEffect(() => {
     if (!nowPlayingArtistId || !currentUserId || !artistTracks) return
 
