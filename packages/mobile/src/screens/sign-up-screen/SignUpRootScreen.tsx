--- conflicted
+++ resolved
@@ -13,11 +13,7 @@
 export const SignUpRootScreen = () => {
   return (
     <Stack.Navigator
-<<<<<<< HEAD
-      initialRouteName='PickHandle'
-=======
       initialRouteName='CreateEmail'
->>>>>>> d8f24439
       screenOptions={screenOptions}
     >
       <Stack.Screen name='CreateEmail' component={CreateEmailScreen} />
