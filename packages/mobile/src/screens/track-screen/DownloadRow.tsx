<<<<<<< HEAD
import { useCallback } from 'react'

import { useDownloadableContentAccess } from '@audius/common/hooks'
import { Name, DownloadQuality } from '@audius/common/models'
import type { ID } from '@audius/common/models'
import { cacheTracksSelectors, tracksSocialActions } from '@audius/common/store'
import type { CommonState } from '@audius/common/store'
=======
import type { CommonState, ID, DownloadQuality } from '@audius/common'
import { cacheTracksSelectors } from '@audius/common'
>>>>>>> 79bb9697
import { css } from '@emotion/native'
import { useSelector } from 'react-redux'

import { Flex, Text, IconReceive, Box } from '@audius/harmony-native'
import { PlainButton } from 'app/harmony-native/components/Button/PlainButton/PlainButton'

const { getTrack } = cacheTracksSelectors

const messages = {
  fullTrack: 'Full Track',
  followToDownload: 'Must follow artist to download.'
}

type DownloadRowProps = {
  trackId: ID
  parentTrackId?: ID
  quality: DownloadQuality
  hideDownload?: boolean
  index: number
  onDownload: (args: { trackIds: ID[]; parentTrackId?: ID }) => void
}

export const DownloadRow = ({
  trackId,
  parentTrackId,
  quality,
  hideDownload,
  index,
  onDownload
}: DownloadRowProps) => {
  const track = useSelector((state: CommonState) =>
    getTrack(state, { id: trackId })
  )

  return (
    <Flex
      direction='row'
      alignItems='center'
      justifyContent='space-between'
      borderTop='default'
      pv='m'
      ph='l'
    >
      <Flex
        direction='row'
        gap='xl'
        alignItems='center'
        justifyContent='space-between'
        style={css({ flexShrink: 1 })}
      >
        <Text variant='body' color='subdued'>
          {index}
        </Text>
        <Flex gap='xs' style={css({ flexShrink: 1 })}>
          <Text variant='body'>
            {track?.stem_of?.category ?? messages.fullTrack}
          </Text>
          <Text
            variant='body'
            color='subdued'
            ellipsizeMode='tail'
            numberOfLines={1}
          >
            {track?.orig_filename}
          </Text>
        </Flex>
      </Flex>
      {hideDownload ? null : (
        <PlainButton onPress={() => onDownload({ trackIds: [trackId] })}>
          <Box ph='s' pv='m'>
            <IconReceive color='subdued' size='s' />
          </Box>
        </PlainButton>
      )}
    </Flex>
  )
}<|MERGE_RESOLUTION|>--- conflicted
+++ resolved
@@ -1,15 +1,7 @@
-<<<<<<< HEAD
-import { useCallback } from 'react'
-
-import { useDownloadableContentAccess } from '@audius/common/hooks'
-import { Name, DownloadQuality } from '@audius/common/models'
+import type { CommonState } from '@audius/common/store'
+import { cacheTracksSelectors } from '@audius/common/store'
 import type { ID } from '@audius/common/models'
-import { cacheTracksSelectors, tracksSocialActions } from '@audius/common/store'
-import type { CommonState } from '@audius/common/store'
-=======
-import type { CommonState, ID, DownloadQuality } from '@audius/common'
-import { cacheTracksSelectors } from '@audius/common'
->>>>>>> 79bb9697
+import { DownloadQuality } from '@audius/common/models'
 import { css } from '@emotion/native'
 import { useSelector } from 'react-redux'
 
