--- conflicted
+++ resolved
@@ -2,24 +2,17 @@
 
 import {
   useCurrentStems,
-<<<<<<< HEAD
   useDownloadableContentAccess
 } from '@audius/common/hooks'
 import { ModalSource, DownloadQuality } from '@audius/common/models'
 import type { ID } from '@audius/common/models'
 import {
   cacheTracksSelectors,
-  usePremiumContentPurchaseModal
+  usePremiumContentPurchaseModal,
+  useWaitForDownloadModal
 } from '@audius/common/store'
 import type { CommonState } from '@audius/common/store'
-=======
-  useDownloadableContentAccess,
-  usePremiumContentPurchaseModal,
-  tracksSocialActions as socialTracksActions,
-  useWaitForDownloadModal
-} from '@audius/common'
-import type { ID, CommonState } from '@audius/common'
->>>>>>> 79bb9697
+
 import { USDC } from '@audius/fixed-decimal'
 import { css } from '@emotion/native'
 import { LayoutAnimation } from 'react-native'
