--- conflicted
+++ resolved
@@ -1,4 +1,4 @@
-import React, { useCallback, useState, useEffect } from 'react'
+import React, { useCallback } from 'react'
 
 import { useRemixContest, useToggleFavoriteTrack } from '@audius/common/api'
 import { useGatedContentAccess } from '@audius/common/hooks'
@@ -43,24 +43,16 @@
   useEarlyReleaseConfirmationModal
 } from '@audius/common/store'
 import { formatReleaseDate, Genre, removeNullable } from '@audius/common/utils'
-import { EventEntityTypeEnum } from '@audius/sdk'
+import { GetEntityEventsEntityTypeEnum } from '@audius/sdk'
 import dayjs from 'dayjs'
 import { TouchableOpacity } from 'react-native'
-import Animated, {
-  useAnimatedStyle,
-  useSharedValue,
-  withTiming
-} from 'react-native-reanimated'
 import { useDispatch, useSelector } from 'react-redux'
-import { useToggle } from 'react-use'
 
 import {
   Button,
   Divider,
   Flex,
   IconCalendarMonth,
-  IconCaretDown,
-  IconCaretUp,
   IconCloudUpload,
   IconPause,
   IconPlay,
@@ -68,7 +60,6 @@
   IconVisibilityHidden,
   MusicBadge,
   Paper,
-  PlainButton,
   Text,
   spacing,
   type ImageProps,
@@ -76,7 +67,7 @@
 } from '@audius/harmony-native'
 import CoSign, { Size } from 'app/components/co-sign'
 import { useCommentDrawer } from 'app/components/comments/CommentDrawerContext'
-import { Tag, UserGeneratedText } from 'app/components/core'
+import { Tag } from 'app/components/core'
 import { DeletedTile } from 'app/components/details-tile/DeletedTile'
 import { DetailsProgressInfo } from 'app/components/details-tile/DetailsProgressInfo'
 import { DetailsTileActionButtons } from 'app/components/details-tile/DetailsTileActionButtons'
@@ -109,9 +100,6 @@
 const { getTrackPosition } = playbackPositionSelectors
 const { makeGetCurrent } = queueSelectors
 const getCurrentQueueItem = makeGetCurrent()
-
-const MAX_DESCRIPTION_LINES = 8
-const DEFAULT_LINE_HEIGHT = spacing.xl
 
 const messages = {
   track: 'track',
@@ -136,9 +124,7 @@
     deadline
       ? `${dayjs(deadline).format('MM/DD/YYYY')} at ${dayjs(deadline).format('h:mm A')}`
       : '',
-  uploadRemixButtonText: 'Upload Your Remix',
-  seeMore: 'See More',
-  seeLess: 'See Less'
+  uploadRemixButtonText: 'Upload Your Remix'
 }
 
 const useStyles = makeStyles(({ palette, spacing }) => ({
@@ -179,7 +165,6 @@
   const styles = useStyles()
   const { hasStreamAccess } = useGatedContentAccess(track as Track) // track is of type Track | SearchTrack but we only care about some of their common fields, maybe worth refactoring later
   const navigation = useNavigation()
-  const { motion } = useTheme()
 
   const isReachable = useSelector(getIsReachable)
   const currentUserId = useSelector(getUserId)
@@ -247,18 +232,10 @@
   const { isEnabled: isRemixContestEnabled } = useFeatureFlag(
     FeatureFlags.REMIX_CONTEST
   )
-<<<<<<< HEAD
   const { data: event } = useRemixContest(trackId, {
     entityType: GetEntityEventsEntityTypeEnum.Track
   })
   const isRemixContest = isRemixContestEnabled && !isOwner && event
-=======
-  const { data: events } = useRemixContest(trackId, {
-    entityType: EventEntityTypeEnum.Track
-  })
-  const event = events?.[0]
-  const isRemixContest = isRemixContestEnabled && event
->>>>>>> 9c1a88a9
 
   const isPlayingPreview = isPreviewing && isPlaying
   const isPlayingFullAccess = isPlaying && !isPreviewing
@@ -712,7 +689,7 @@
           onPressReposts={handlePressReposts}
           onPressComments={handlePressComments}
         />
-        {description ? <TrackDescription description={description} /> : null}
+        <TrackDescription description={description} />
         <TrackMetadataList trackId={trackId} />
         {renderTags()}
         {renderRemixContestSection()}
