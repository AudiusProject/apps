import { useCallback } from 'react'

import {
  useGatedContentAccess,
  useIsGatedContentPlaylistAddable
} from '@audius/common/hooks'
import {
  Name,
  ShareSource,
  RepostSource,
  FavoriteSource,
  PlaybackSource,
  FavoriteType,
  SquareSizes
} from '@audius/common/models'
import type {
  UID,
  SearchUser,
  SearchTrack,
  Track,
  User
} from '@audius/common/models'
import { FeatureFlags } from '@audius/common/services'
import {
  accountSelectors,
  trackPageLineupActions,
  queueSelectors,
  reachabilitySelectors,
  tracksSocialActions,
  mobileOverflowMenuUIActions,
  shareModalUIActions,
  OverflowAction,
  OverflowSource,
  repostsUserListActions,
  favoritesUserListActions,
  RepostType,
  playerSelectors,
  playbackPositionSelectors,
  PurchaseableContentType
} from '@audius/common/store'
import { Genre, removeNullable } from '@audius/common/utils'
import { useDispatch, useSelector } from 'react-redux'
import { trpc } from 'utils/trpcClientWeb'

import type { ImageProps } from '@audius/harmony-native'
import { DetailsTile } from 'app/components/details-tile'
import { TrackImage } from 'app/components/image/TrackImage'
import { useNavigation } from 'app/hooks/useNavigation'
import { useFeatureFlag } from 'app/hooks/useRemoteConfig'
import { make, track as record } from 'app/services/analytics'

import { DownloadSection } from './DownloadSection'
const { getPlaying, getTrackId, getPreviewing } = playerSelectors
const { setFavorite } = favoritesUserListActions
const { setRepost } = repostsUserListActions
const { requestOpen: requestOpenShareModal } = shareModalUIActions
const { open: openOverflowMenu } = mobileOverflowMenuUIActions
const { repostTrack, saveTrack, undoRepostTrack, unsaveTrack } =
  tracksSocialActions
const { tracksActions } = trackPageLineupActions
const { getUserId } = accountSelectors
const { getIsReachable } = reachabilitySelectors
const { getTrackPosition } = playbackPositionSelectors
const { makeGetCurrent } = queueSelectors
const getCurrentQueueItem = makeGetCurrent()

const messages = {
  track: 'track',
  podcast: 'podcast',
  remix: 'remix',
  hiddenTrack: 'hidden track',
  collectibleGated: 'collectible gated',
  specialAccess: 'special access',
  usdcPurchase: 'premium track',
  generatedWithAi: 'generated with ai',
  trackDeleted: 'track [deleted by artist]'
}

type TrackScreenDetailsTileProps = {
  track: Track | SearchTrack
  user: User | SearchUser
  uid: UID
  isLineupLoading: boolean
}

const recordPlay = (id, play = true, isPreview = false) => {
  record(
    make({
      eventName: play ? Name.PLAYBACK_PLAY : Name.PLAYBACK_PAUSE,
      id: String(id),
      source: PlaybackSource.TRACK_PAGE,
      isPreview
    })
  )
}

export const TrackScreenDetailsTile = ({
  track,
  user,
  uid,
  isLineupLoading
}: TrackScreenDetailsTileProps) => {
  const { hasStreamAccess } = useGatedContentAccess(track as Track) // track is of type Track | SearchTrack but we only care about some of their common fields, maybe worth refactoring later
  const { isEnabled: isNewPodcastControlsEnabled } = useFeatureFlag(
    FeatureFlags.PODCAST_CONTROL_UPDATES_ENABLED,
    FeatureFlags.PODCAST_CONTROL_UPDATES_ENABLED_FALLBACK
  )
  const { isEnabled: isEditAlbumsEnabled } = useFeatureFlag(
    FeatureFlags.EDIT_ALBUMS
  )
  const navigation = useNavigation()

  const isReachable = useSelector(getIsReachable)
  const currentUserId = useSelector(getUserId)
  const dispatch = useDispatch()
  const playingId = useSelector(getTrackId)
  const isPlaying = useSelector(getPlaying)
  const isPreviewing = useSelector(getPreviewing)
  const isPlayingId = playingId === track.track_id

  const {
    _co_sign,
    description,
    field_visibility,
    genre,
    has_current_user_reposted,
    has_current_user_saved,
    is_unlisted,
    is_stream_gated: isStreamGated,
    owner_id,
    play_count,
    remix_of,
    repost_count,
    save_count,
    title,
    track_id: trackId,
<<<<<<< HEAD
    stream_conditions: streamConditions
=======
    stream_conditions: streamConditions,
    ddex_app: ddexApp,
    is_delete
>>>>>>> 3a7305a9
  } = track

  const isOwner = owner_id === currentUserId
  const hideFavorite = is_unlisted || !hasStreamAccess
  const hideRepost = is_unlisted || !isReachable || !hasStreamAccess

  const remixParentTrackId = remix_of?.tracks?.[0]?.parent_track_id
  const isRemix = !!remixParentTrackId
  const hasDownloadableAssets =
    (track as Track)?.is_downloadable ||
    ((track as Track)?._stems?.length ?? 0) > 0
  const isPlaylistAddable = useIsGatedContentPlaylistAddable(track as Track)

  const { data: albumInfo } = trpc.tracks.getAlbumBacklink.useQuery(
    { trackId },
    { enabled: !!trackId }
  )

  const renderImage = useCallback(
    (props: ImageProps) => (
      <TrackImage track={track} size={SquareSizes.SIZE_480_BY_480} {...props} />
    ),
    [track]
  )

  const currentQueueItem = useSelector(getCurrentQueueItem)
  const play = useCallback(
    ({ isPreview = false } = {}) => {
      if (isLineupLoading) return

      if (isPlaying && isPlayingId && isPreviewing === isPreview) {
        dispatch(tracksActions.pause())
        recordPlay(trackId, false, true)
      } else if (
        currentQueueItem.uid !== uid &&
        currentQueueItem.track &&
        currentQueueItem.track.track_id === trackId
      ) {
        dispatch(tracksActions.play())
        recordPlay(trackId)
      } else {
        dispatch(tracksActions.play(uid, { isPreview }))
        recordPlay(trackId, true, true)
      }
    },
    [
      trackId,
      currentQueueItem,
      uid,
      dispatch,
      isPlaying,
      isPlayingId,
      isPreviewing,
      isLineupLoading
    ]
  )

  const handlePressPlay = useCallback(() => play(), [play])
  const handlePressPreview = useCallback(
    () => play({ isPreview: true }),
    [play]
  )

  const handlePressFavorites = useCallback(() => {
    dispatch(setFavorite(trackId, FavoriteType.TRACK))
    navigation.push('Favorited', {
      id: trackId,
      favoriteType: FavoriteType.TRACK
    })
  }, [dispatch, trackId, navigation])

  const handlePressReposts = useCallback(() => {
    dispatch(setRepost(trackId, RepostType.TRACK))
    navigation.push('Reposts', { id: trackId, repostType: RepostType.TRACK })
  }, [dispatch, trackId, navigation])

  const handlePressSave = () => {
    if (!isOwner) {
      if (has_current_user_saved) {
        dispatch(unsaveTrack(trackId, FavoriteSource.TRACK_PAGE))
      } else {
        dispatch(saveTrack(trackId, FavoriteSource.TRACK_PAGE))
      }
    }
  }

  const handlePressRepost = () => {
    if (!isOwner) {
      if (has_current_user_reposted) {
        dispatch(undoRepostTrack(trackId, RepostSource.TRACK_PAGE))
      } else {
        dispatch(repostTrack(trackId, RepostSource.TRACK_PAGE))
      }
    }
  }

  const handlePressShare = () => {
    dispatch(
      requestOpenShareModal({
        type: 'track',
        trackId,
        source: ShareSource.PAGE
      })
    )
  }

  const playbackPositionInfo = useSelector((state) =>
    getTrackPosition(state, { trackId, userId: currentUserId })
  )
  const handlePressOverflow = () => {
    const isLongFormContent =
      genre === Genre.PODCASTS || genre === Genre.AUDIOBOOKS
    const addToAlbumAction =
      isEditAlbumsEnabled && isOwner && !ddexApp
        ? OverflowAction.ADD_TO_ALBUM
        : null
    const addToPlaylistAction = isPlaylistAddable
      ? OverflowAction.ADD_TO_PLAYLIST
      : null
    const overflowActions = [
      addToAlbumAction,
      addToPlaylistAction,
      isOwner
        ? null
        : user.does_current_user_follow
        ? OverflowAction.UNFOLLOW_ARTIST
        : OverflowAction.FOLLOW_ARTIST,
      isNewPodcastControlsEnabled && isLongFormContent
        ? playbackPositionInfo?.status === 'COMPLETED'
          ? OverflowAction.MARK_AS_UNPLAYED
          : OverflowAction.MARK_AS_PLAYED
        : null,
      isEditAlbumsEnabled && albumInfo ? OverflowAction.VIEW_ALBUM_PAGE : null,
      OverflowAction.VIEW_ARTIST_PAGE,
      isOwner && !ddexApp ? OverflowAction.EDIT_TRACK : null,
      isOwner && track?.is_scheduled_release && track?.is_unlisted
        ? OverflowAction.RELEASE_NOW
        : null,
      isOwner && !ddexApp ? OverflowAction.DELETE_TRACK : null
    ].filter(removeNullable)

    dispatch(
      openOverflowMenu({
        source: OverflowSource.TRACKS,
        id: trackId,
        overflowActions
      })
    )
  }

  const renderBottomContent = () => {
    return hasDownloadableAssets ? <DownloadSection trackId={trackId} /> : null
  }

  return (
    <DetailsTile
      descriptionLinkPressSource='track page'
      coSign={_co_sign}
      description={description ?? undefined}
      hasReposted={has_current_user_reposted}
      hasSaved={has_current_user_saved}
      hasStreamAccess={hasStreamAccess}
      streamConditions={streamConditions}
      user={user}
      renderBottomContent={renderBottomContent}
      headerText={isRemix ? messages.remix : messages.track}
      hideFavorite={hideFavorite}
      hideRepost={hideRepost}
      hideShare={(is_unlisted && !isOwner) || !field_visibility?.share}
      hideOverflow={!isReachable}
      hideFavoriteCount={is_unlisted}
      hideListenCount={
        (!isOwner && is_unlisted && !field_visibility?.play_count) ||
        isStreamGated
      }
      hideRepostCount={is_unlisted}
      isPlaying={isPlaying && isPlayingId}
      isPreviewing={isPreviewing}
      isUnlisted={is_unlisted}
      isDeleted={is_delete}
      onPressFavorites={handlePressFavorites}
      onPressOverflow={handlePressOverflow}
      onPressPlay={handlePressPlay}
      onPressPreview={handlePressPreview}
      onPressRepost={handlePressRepost}
      onPressReposts={handlePressReposts}
      onPressSave={handlePressSave}
      onPressShare={handlePressShare}
      playCount={play_count}
      renderImage={renderImage}
      repostCount={repost_count}
      saveCount={save_count}
      title={title}
      track={track}
      contentId={trackId}
      contentType={PurchaseableContentType.TRACK}
      ddexApp={ddexApp}
    />
  )
}<|MERGE_RESOLUTION|>--- conflicted
+++ resolved
@@ -134,13 +134,9 @@
     save_count,
     title,
     track_id: trackId,
-<<<<<<< HEAD
-    stream_conditions: streamConditions
-=======
     stream_conditions: streamConditions,
     ddex_app: ddexApp,
     is_delete
->>>>>>> 3a7305a9
   } = track
 
   const isOwner = owner_id === currentUserId
