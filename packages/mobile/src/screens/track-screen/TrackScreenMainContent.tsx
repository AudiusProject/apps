--- conflicted
+++ resolved
@@ -79,12 +79,8 @@
         {isCommentingEnabled ? (
           <Flex flex={3}>
             <CommentSectionProvider
-<<<<<<< HEAD
+              artistId={track.owner_id}
               currentUserId={user.user_id}
-=======
-              artistId={track.owner_id}
-              userId={user.user_id}
->>>>>>> 641c9c1c
               entityId={track.track_id}
               isEntityOwner={user.user_id === track.owner_id}
               playTrack={() => {}} // TODO
