import { QueryClient } from '@tanstack/react-query'
import { env } from 'services/env'

<<<<<<< HEAD
=======
import { env } from 'app/services/env'

>>>>>>> 9e2b7475
export const queryClient = new QueryClient({
  defaultOptions: {
    queries: {
      gcTime: 1000 * 60 * 5, // 5 minutes
      staleTime: 1000 * 60 * 5, // 5 minutes
      refetchOnWindowFocus: true,
      refetchOnReconnect: true,
      refetchOnMount: true,
      throwOnError: env.ENVIRONMENT === 'development' // feature-tan-query TODO: remove before going to main?
    }
  }
})<|MERGE_RESOLUTION|>--- conflicted
+++ resolved
@@ -1,11 +1,7 @@
 import { QueryClient } from '@tanstack/react-query'
-import { env } from 'services/env'
 
-<<<<<<< HEAD
-=======
 import { env } from 'app/services/env'
 
->>>>>>> 9e2b7475
 export const queryClient = new QueryClient({
   defaultOptions: {
     queries: {
