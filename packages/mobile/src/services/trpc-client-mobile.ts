--- conflicted
+++ resolved
@@ -1,13 +1,8 @@
 import type { AppRouter } from '@audius/trpc-server'
-<<<<<<< HEAD
-import { createTRPCReact, httpBatchLink } from '@trpc/react-query'
+import { httpBatchLink } from '@trpc/client'
+import { createTRPCReact } from '@trpc/react-query'
 
 import { env } from 'app/env'
-=======
-import { httpBatchLink } from '@trpc/client'
-import { createTRPCReact } from '@trpc/react-query'
-import Config from 'react-native-config'
->>>>>>> 6a332ac8
 
 export const trpc = createTRPCReact<AppRouter>()
 
