import {
  castSagas,
  chatSagas,
  playerSagas as commonPlayerSagas,
  playbackPositionSagas,
  premiumContentSagas,
  remoteConfigSagas as remoteConfig,
  deletePlaylistConfirmationModalUISagas as deletePlaylistConfirmationModalSagas,
  duplicateAddConfirmationModalUISagas as duplicateAddConfirmationModalSagas,
  publishPlaylistConfirmationModalUISagas as publishPlaylistConfirmationModalSagas,
  mobileOverflowMenuUISagas as overflowMenuSagas,
  shareModalUISagas as shareModalSagas,
  vipDiscordModalSagas,
  reachabilitySagas,
  relatedArtistsSagas,
  searchUsersModalSagas,
  solanaSagas,
  toastSagas,
  confirmerSagas,
  purchaseContentSagas,
  buyUSDCSagas,
<<<<<<< HEAD
  buyCryptoSagas,
  stripeModalUISagas
=======
  stripeModalUISagas,
  modalsSagas
>>>>>>> 55719e3e
} from '@audius/common'
import addToPlaylistSagas from 'common/store/add-to-playlist/sagas'
import analyticsSagas from 'common/store/analytics/sagas'
import backendSagas from 'common/store/backend/sagas'
import coreCacheSagas from 'common/store/cache/sagas'
import tracksSagas from 'common/store/cache/tracks/sagas'
import usersSagas from 'common/store/cache/users/sagas'
import changePasswordSagas from 'common/store/change-password/sagas'
import aiSagas from 'common/store/pages/ai/sagas'
import rewardsPageSagas from 'common/store/pages/audio-rewards/sagas'
import collectionPageSagas from 'common/store/pages/collection/sagas'
import deactivateAccountSagas from 'common/store/pages/deactivate-account/sagas'
import exploreCollectionsPageSagas from 'common/store/pages/explore/exploreCollections/sagas'
import explorePageSagas from 'common/store/pages/explore/sagas'
import feedPageSagas from 'common/store/pages/feed/sagas'
import historySagas from 'common/store/pages/history/sagas'
import premiumTracksSagas from 'common/store/pages/premium-tracks/sagas'
import remixesSagas from 'common/store/pages/remixes-page/sagas'
import savedSagas from 'common/store/pages/saved/sagas'
import searchResultsSagas from 'common/store/pages/search-page/sagas'
import signOnSagas from 'common/store/pages/signon/sagas'
import tokenDashboardSagas from 'common/store/pages/token-dashboard/sagas'
import trackPageSagas from 'common/store/pages/track/sagas'
import trendingPlaylistSagas from 'common/store/pages/trending-playlists/sagas'
import trendingUndergroundSagas from 'common/store/pages/trending-underground/sagas'
import trendingPageSagas from 'common/store/pages/trending/sagas'
import playerSagas from 'common/store/player/sagas'
import playlistLibrarySagas from 'common/store/playlist-library/sagas'
import profileSagas from 'common/store/profile/sagas'
import queueSagas from 'common/store/queue/sagas'
import recoveryEmailSagas from 'common/store/recovery-email/sagas'
import remixSettingsSagas from 'common/store/remix-settings/sagas'
import savedCollectionsSagas from 'common/store/saved-collections/sagas'
import searchBarSagas from 'common/store/search-bar/sagas'
import smartCollectionPageSagas from 'common/store/smart-collection/sagas'
import socialSagas from 'common/store/social/sagas'
import tippingSagas from 'common/store/tipping/sagas'
import reactionSagas from 'common/store/ui/reactions/sagas'
import uploadSagas from 'common/store/upload/sagas'
import favoritePageSagas from 'common/store/user-list/favorites/sagas'
import followersPageSagas from 'common/store/user-list/followers/sagas'
import followingPageSagas from 'common/store/user-list/following/sagas'
import mutualsPageSagas from 'common/store/user-list/mutuals/sagas'
import notificationUsersPageSagas from 'common/store/user-list/notifications/sagas'
import relatedArtistsPageSagas from 'common/store/user-list/related-artists/sagas'
import repostPageSagas from 'common/store/user-list/reposts/sagas'
import supportingPageSagas from 'common/store/user-list/supporting/sagas'
import topSupportersPageSagas from 'common/store/user-list/top-supporters/sagas'
import walletSagas from 'common/store/wallet/sagas'
import { all, fork } from 'typed-redux-saga'

import collectionsSagas from 'app/store/cache/collections/sagas'

import accountSagas from './account/sagas'
import mobileChatSagas from './chat/sagas'
import initKeyboardEvents from './keyboard/sagas'
import notificationsSagas from './notifications/sagas'
import oauthSagas from './oauth/sagas'
import offlineDownloadSagas from './offline-downloads/sagas'
import rateCtaSagas from './rate-cta/sagas'
import { searchSagas } from './search/searchSagas'
import settingsSagas from './settings/sagas'
import signOutSagas from './sign-out/sagas'
import signUpSagas from './sign-up/sagas'
import themeSagas from './theme/sagas'
import walletsSagas from './wallet-connect/sagas'

export default function* rootSaga() {
  const sagas = [
    // Config
    ...backendSagas(),
    ...analyticsSagas(),
    ...confirmerSagas(),
    ...searchBarSagas(),
    ...searchResultsSagas(),

    // Account
    ...accountSagas(),
    ...recoveryEmailSagas(),
    ...playlistLibrarySagas(),

    // Cache
    ...coreCacheSagas(),
    ...collectionsSagas(),
    ...tracksSagas(),
    ...usersSagas(),
    ...savedCollectionsSagas(),

    // Playback
    ...commonPlayerSagas(),
    ...playerSagas(),
    ...queueSagas(),
    ...playbackPositionSagas(),

    // Sign in / Sign out
    ...signOnSagas(),
    ...signOutSagas(),

    // Sign up
    ...signUpSagas(),

    // Tipping
    ...tippingSagas(),
    ...solanaSagas(),

    // Premium content
    ...premiumContentSagas(),
    ...purchaseContentSagas(),
    ...buyCryptoSagas(),
    ...buyUSDCSagas(),
    ...stripeModalUISagas(),

    // Search Users
    ...searchUsersModalSagas(),

    ...walletSagas(),

    ...modalsSagas(),
    ...notificationsSagas(),

    // Pages
    ...trackPageSagas(),
    ...chatSagas(),
    ...mobileChatSagas(),
    ...collectionPageSagas(),
    ...feedPageSagas(),
    ...exploreCollectionsPageSagas(),
    ...explorePageSagas(),
    ...trendingPageSagas(),
    ...trendingPlaylistSagas(),
    ...trendingUndergroundSagas(),
    ...savedSagas(),
    ...profileSagas(),
    ...reactionSagas(),
    ...socialSagas(),
    ...favoritePageSagas(),
    ...followersPageSagas(),
    ...followingPageSagas(),
    ...mutualsPageSagas(),
    ...notificationUsersPageSagas(),
    ...relatedArtistsPageSagas(),
    ...repostPageSagas(),
    ...supportingPageSagas(),
    ...topSupportersPageSagas(),
    ...historySagas(),
    ...rewardsPageSagas(),
    ...settingsSagas(),
    ...aiSagas(),
    ...premiumTracksSagas(),

    // Cast
    ...castSagas(),
    ...remixesSagas(),

    // Application
    ...addToPlaylistSagas(),
    ...relatedArtistsSagas(),
    ...changePasswordSagas(),
    ...smartCollectionPageSagas(),
    ...overflowMenuSagas(),
    ...rateCtaSagas(),
    ...deactivateAccountSagas(),
    ...deletePlaylistConfirmationModalSagas(),
    ...duplicateAddConfirmationModalSagas(),
    ...shareModalSagas(),
    ...vipDiscordModalSagas(),
    ...themeSagas(),
    ...tokenDashboardSagas(),
    ...uploadSagas(),
    ...remixSettingsSagas(),
    ...offlineDownloadSagas(),
    ...reachabilitySagas(),
    ...searchSagas(),
    ...publishPlaylistConfirmationModalSagas(),
    ...toastSagas(),

    initKeyboardEvents,
    ...remoteConfig(),
    ...oauthSagas(),
    ...walletsSagas()
  ]

  yield* all(sagas.map(fork))
}<|MERGE_RESOLUTION|>--- conflicted
+++ resolved
@@ -19,13 +19,9 @@
   confirmerSagas,
   purchaseContentSagas,
   buyUSDCSagas,
-<<<<<<< HEAD
   buyCryptoSagas,
-  stripeModalUISagas
-=======
   stripeModalUISagas,
   modalsSagas
->>>>>>> 55719e3e
 } from '@audius/common'
 import addToPlaylistSagas from 'common/store/add-to-playlist/sagas'
 import analyticsSagas from 'common/store/analytics/sagas'
