/// <reference types="@testing-library/jest-native" />

/* eslint-disable import/order, import/no-duplicates */

declare module 'fxa-common-password-list'
declare module 'react-native-static-server'

declare module '*.svg' {
  import type { IconProps } from '@audius/harmony-native'
  const content: ComponentType<IconProps>
  export default content
}

declare module '*.png' {
  import type { ImageSourcePropType } from 'react-native'
  const value: ImageSourcePropType
  export default value
}

declare module '*.jpg' {
  import type { ImageSourcePropType } from 'react-native'
  const value: ImageSourcePropType
  export default value
}

declare module '*.jpeg' {
  import type { ImageSourcePropType } from 'react-native'
  const value: ImageSourcePropType
  export default value
}

declare module '@react-native-masked-view/masked-view' {
  import * as React from 'react'
  import type * as ReactNative from 'react-native'

  interface MaskedViewProps extends ReactNative.ViewProps {
    maskElement: React.ReactElement
    androidRenderingMode?: 'software' | 'hardware'
  }
  export default class MaskedViewComponent extends React.Component<MaskedViewProps> {}
}

<<<<<<< HEAD
// Remove everything below when @audius/mobile is no longer dependent on audius-client
// These are needed because we currently have to include audius-client in the typechecking
=======
// Remove everything below when audius-mobile-client is no longer dependent on @audius/web
// These are needed because we currently have to include @audius/web in the typechecking
>>>>>>> 4bf0b361
declare module '*.module.css' {
  const value: any
  export default value
}

declare module '*.json' {
  const value: any
  export default value
}

interface Window {
  MSStream: any
}<|MERGE_RESOLUTION|>--- conflicted
+++ resolved
@@ -40,13 +40,8 @@
   export default class MaskedViewComponent extends React.Component<MaskedViewProps> {}
 }
 
-<<<<<<< HEAD
-// Remove everything below when @audius/mobile is no longer dependent on audius-client
-// These are needed because we currently have to include audius-client in the typechecking
-=======
-// Remove everything below when audius-mobile-client is no longer dependent on @audius/web
+// Remove everything below when @audius/mobile is no longer dependent on @audius/web
 // These are needed because we currently have to include @audius/web in the typechecking
->>>>>>> 4bf0b361
 declare module '*.module.css' {
   const value: any
   export default value
