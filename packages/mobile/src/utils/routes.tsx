import type { User, CollectionMetadata } from '@audius/common/models'
import { encodeUrlName, getHash } from '@audius/common/utils'

import { env } from 'app/env'

type UserHandle = Pick<User, 'handle'>

const { AUDIUS_URL } = env

export const getTrackRoute = (
  track: { permalink: string },
  fullUrl = false
) => {
  const route = track.permalink
  return fullUrl ? `${AUDIUS_URL}${route}` : route
}

export const getUserRoute = (user: UserHandle, fullUrl = false) => {
  const route = `/${encodeUrlName(user.handle)}`
  return fullUrl ? `${AUDIUS_URL}${route}` : route
}

export const getCollectionRoute = (
<<<<<<< HEAD
  collection: CollectionMetadata,
=======
  collection: Pick<UserCollection, 'permalink'>,
>>>>>>> e2c70244
  fullUrl = false
) => {
  const { permalink } = collection

  return fullUrl ? `${AUDIUS_URL}${permalink}` : permalink || ''
}

export const getSearchRoute = (query: string, fullUrl = false) => {
  const route = `/search/${encodeUrlName(query)}`
  return fullUrl ? `${AUDIUS_URL}${route}` : route
}

export const getTagSearchRoute = (query: string, fullUrl = false) => {
  const route = `/search/#${encodeUrlName(query)}`
  return fullUrl ? `${AUDIUS_URL}${route}` : route
}

export const getEmptyPageRoute = (fullUrl = false) => {
  const route = `/empty_page`
  return fullUrl ? `${AUDIUS_URL}${route}` : route
}

export const getAudioPageRoute = () => {
  return '/audio'
}

export const getCollectiblesRoute = (
  handle: string,
  collectibleId?: string,
  fullUrl?: boolean
) =>
  `${fullUrl ? AUDIUS_URL : ''}/${encodeUrlName(handle)}/collectibles${
    collectibleId ? `/${getHash(collectibleId)}` : ''
  }`<|MERGE_RESOLUTION|>--- conflicted
+++ resolved
@@ -21,11 +21,7 @@
 }
 
 export const getCollectionRoute = (
-<<<<<<< HEAD
-  collection: CollectionMetadata,
-=======
   collection: Pick<UserCollection, 'permalink'>,
->>>>>>> e2c70244
   fullUrl = false
 ) => {
   const { permalink } = collection
