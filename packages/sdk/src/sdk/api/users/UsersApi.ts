import snakecaseKeys from 'snakecase-keys'

import type { AuthService, StorageService } from '../../services'
import {
  Action,
  AdvancedOptions,
  EntityManagerService,
  EntityType
} from '../../services/EntityManager/types'
import type { LoggerService } from '../../services/Logger'
import type { ClaimableTokensClient } from '../../services/Solana/programs/ClaimableTokensClient/ClaimableTokensClient'
import type { SolanaClient } from '../../services/Solana/programs/SolanaClient'
import { HashId } from '../../types/HashId'
import { generateMetadataCidV1 } from '../../utils/cid'
import { parseParams } from '../../utils/parseParams'
import { retry3 } from '../../utils/retry'
import {
  Configuration,
  DownloadPurchasesAsCSVRequest,
  DownloadSalesAsCSVRequest,
  DownloadUSDCWithdrawalsAsCSVRequest,
  UsersApi as GeneratedUsersApi
} from '../generated/default'
import * as runtime from '../generated/default/runtime'

import {
  EmailRequest,
  EmailSchema,
  FollowUserRequest,
  FollowUserSchema,
  SendTipReactionRequest,
  SendTipReactionRequestSchema,
  SendTipRequest,
  SendTipSchema,
  SubscribeToUserRequest,
  SubscribeToUserSchema,
  UnfollowUserRequest,
  UnfollowUserSchema,
  UnsubscribeFromUserRequest,
  UnsubscribeFromUserSchema,
<<<<<<< HEAD
  UpdateProfileSchema,
  SendTipRequest,
  SendTipSchema,
  SendTipReactionRequest,
  SendTipReactionRequestSchema,
  CreateUserRequest,
  CreateUserSchema,
  EmailRequest,
  EmailSchema
=======
  UpdateProfileRequest,
  UpdateProfileSchema
>>>>>>> 1485e247
} from './types'

export class UsersApi extends GeneratedUsersApi {
  constructor(
    configuration: Configuration,
    private readonly storage: StorageService,
    private readonly entityManager: EntityManagerService,
    private readonly auth: AuthService,
    private readonly logger: LoggerService,
    private readonly claimableTokens: ClaimableTokensClient,
    private readonly solanaClient: SolanaClient
  ) {
    super(configuration)
    this.logger = logger.createPrefixedLogger('[users-api]')
  }

  /** @hidden
   * Generate a new user id for use in creation flow
   */
  private async generateUserId() {
    const response = new runtime.JSONApiResponse<{ data: string }>(
      await this.request({
        path: '/users/unclaimed_id',
        method: 'GET',
        headers: {},
        query: {
          noCache: Math.floor(Math.random() * 1000).toString()
        }
      })
    )
    return await response.value()
  }

  /** @hidden
   * Create a user
   */
  async createUser(
    params: CreateUserRequest,
    advancedOptions?: AdvancedOptions
  ) {
    const { onProgress, profilePictureFile, coverArtFile, metadata } =
      await parseParams('createUser', CreateUserSchema)(params)

    const { data } = await this.generateUserId()
    if (!data) {
      throw new Error('Failed to generate userId')
    }
    const userId = HashId.parse(data)

    const [profilePictureResp, coverArtResp] = await Promise.all([
      profilePictureFile &&
        retry3(
          async () =>
            await this.storage.uploadFile({
              file: profilePictureFile,
              onProgress,
              template: 'img_square',
              auth: this.auth
            }),
          (e) => {
            this.logger.info('Retrying uploadProfilePicture', e)
          }
        ),
      coverArtFile &&
        retry3(
          async () =>
            await this.storage.uploadFile({
              file: coverArtFile,
              onProgress,
              template: 'img_backdrop',
              auth: this.auth
            }),
          (e) => {
            this.logger.info('Retrying uploadProfileCoverArt', e)
          }
        )
    ])

    const updatedMetadata = {
      ...metadata,
      userId,
      ...(profilePictureResp
        ? { profilePictureSizes: profilePictureResp?.id }
        : {}),
      ...(coverArtResp ? { coverPhotoSizes: coverArtResp?.id } : {})
    }

    const entityMetadata = snakecaseKeys(updatedMetadata)

    const cid = (await generateMetadataCidV1(entityMetadata)).toString()

    // Write metadata to chain
    const { blockHash, blockNumber } = await this.entityManager.manageEntity({
      userId,
      entityType: EntityType.USER,
      entityId: userId,
      action: Action.CREATE,
      metadata: JSON.stringify({
        cid,
        data: entityMetadata
      }),
      auth: this.auth,
      ...advancedOptions
    })

    return { blockHash, blockNumber, metadata: updatedMetadata }
  }

  /** @hidden
   * Update a user profile
   */
  async updateProfile(
    params: UpdateProfileRequest,
    advancedOptions?: AdvancedOptions
  ) {
    // Parse inputs
    const { onProgress, profilePictureFile, coverArtFile, userId, metadata } =
      await parseParams('updateProfile', UpdateProfileSchema)(params)

    const [profilePictureResp, coverArtResp] = await Promise.all([
      profilePictureFile &&
        retry3(
          async () =>
            await this.storage.uploadFile({
              file: profilePictureFile,
              onProgress,
              template: 'img_square',
              auth: this.auth
            }),
          (e) => {
            this.logger.info('Retrying uploadProfilePicture', e)
          }
        ),
      coverArtFile &&
        retry3(
          async () =>
            await this.storage.uploadFile({
              file: coverArtFile,
              onProgress,
              template: 'img_backdrop',
              auth: this.auth
            }),
          (e) => {
            this.logger.info('Retrying uploadProfileCoverArt', e)
          }
        )
    ])

    const updatedMetadata = {
      ...metadata,
      ...(profilePictureResp ? { profilePicture: profilePictureResp?.id } : {}),
      ...(coverArtResp ? { coverPhoto: coverArtResp?.id } : {})
    }

    // Write metadata to chain
    return await this.entityManager.manageEntity({
      userId,
      entityType: EntityType.USER,
      entityId: userId,
      action: Action.UPDATE,
      metadata: JSON.stringify({
        cid: '',
        data: snakecaseKeys(updatedMetadata)
      }),
      auth: this.auth,
      ...advancedOptions
    })
  }

  /** @hidden
   * Follow a user
   */
  async followUser(
    params: FollowUserRequest,
    advancedOptions?: AdvancedOptions
  ) {
    // Parse inputs
    const { userId, followeeUserId } = await parseParams(
      'followUser',
      FollowUserSchema
    )(params)

    return await this.entityManager.manageEntity({
      userId,
      entityType: EntityType.USER,
      entityId: followeeUserId,
      action: Action.FOLLOW,
      auth: this.auth,
      ...advancedOptions
    })
  }

  /** @hidden
   * Unfollow a user
   */
  async unfollowUser(
    params: UnfollowUserRequest,
    advancedOptions?: AdvancedOptions
  ) {
    // Parse inputs
    const { userId, followeeUserId } = await parseParams(
      'unfollowUser',
      UnfollowUserSchema
    )(params)

    return await this.entityManager.manageEntity({
      userId,
      entityType: EntityType.USER,
      entityId: followeeUserId,
      action: Action.UNFOLLOW,
      auth: this.auth,
      ...advancedOptions
    })
  }

  /** @hidden
   * Subscribe to a user
   */
  async subscribeToUser(
    params: SubscribeToUserRequest,
    advancedOptions?: AdvancedOptions
  ) {
    // Parse inputs
    const { userId, subscribeeUserId } = await parseParams(
      'subscribeToUser',
      SubscribeToUserSchema
    )(params)

    return await this.entityManager.manageEntity({
      userId,
      entityType: EntityType.USER,
      entityId: subscribeeUserId,
      action: Action.SUBSCRIBE,
      auth: this.auth,
      ...advancedOptions
    })
  }

  /** @hidden
   * Unsubscribe from a user
   */
  async unsubscribeFromUser(
    params: UnsubscribeFromUserRequest,
    advancedOptions?: AdvancedOptions
  ) {
    // Parse inputs
    const { userId, subscribeeUserId } = await parseParams(
      'unsubscribeFromUser',
      UnsubscribeFromUserSchema
    )(params)

    return await this.entityManager.manageEntity({
      userId,
      entityType: EntityType.USER,
      entityId: subscribeeUserId,
      action: Action.UNSUBSCRIBE,
      auth: this.auth,
      ...advancedOptions
    })
  }

  /**
   * Downloads the sales the user has made as a CSV file.
   * Similar to generated raw method, but forced response type as blob
   */
  async downloadSalesAsCSVBlob(
    params: DownloadSalesAsCSVRequest
  ): Promise<Blob> {
    if (params.id === null || params.id === undefined) {
      throw new runtime.RequiredError(
        'id',
        'Required parameter params.id was null or undefined when calling downloadSalesAsCSV.'
      )
    }

    const queryParameters: any = {}

    if (params.userId !== undefined) {
      queryParameters.user_id = params.userId
    }

    const headerParameters: runtime.HTTPHeaders = {}

    const response = await this.request({
      path: `/users/{id}/sales/download`.replace(
        `{${'id'}}`,
        encodeURIComponent(String(params.id))
      ),
      method: 'GET',
      headers: headerParameters,
      query: queryParameters
    })

    return await new runtime.BlobApiResponse(response).value()
  }

  /**
   * Downloads the purchases the user has made as a CSV file.
   * Similar to generated raw method, but forced response type as blob
   */
  async downloadPurchasesAsCSVBlob(
    params: DownloadPurchasesAsCSVRequest
  ): Promise<Blob> {
    if (params.id === null || params.id === undefined) {
      throw new runtime.RequiredError(
        'id',
        'Required parameter params.id was null or undefined when calling downloadPurchasesAsCSV.'
      )
    }

    const queryParameters: any = {}

    if (params.userId !== undefined) {
      queryParameters.user_id = params.userId
    }

    const headerParameters: runtime.HTTPHeaders = {}

    const response = await this.request({
      path: `/users/{id}/purchases/download`.replace(
        `{${'id'}}`,
        encodeURIComponent(String(params.id))
      ),
      method: 'GET',
      headers: headerParameters,
      query: queryParameters
    })

    return await new runtime.BlobApiResponse(response).value()
  }

  /**
   * Downloads the USDC withdrawals the user has made as a CSV file
   * Similar to generated raw method, but forced response type as blob
   */
  async downloadUSDCWithdrawalsAsCSVBlob(
    params: DownloadUSDCWithdrawalsAsCSVRequest
  ): Promise<Blob> {
    if (params.id === null || params.id === undefined) {
      throw new runtime.RequiredError(
        'id',
        'Required parameter params.id was null or undefined when calling downloadUSDCWithdrawalsAsCSV.'
      )
    }

    const queryParameters: any = {}
    if (params.userId !== undefined) {
      queryParameters.user_id = params.userId
    }

    const headerParameters: runtime.HTTPHeaders = {}

    const response = await this.request({
      path: `/users/{id}/withdrawals/download`.replace(
        `{${'id'}}`,
        encodeURIComponent(String(params.id))
      ),
      method: 'GET',
      headers: headerParameters,
      query: queryParameters
    })

    return await new runtime.BlobApiResponse(response).value()
  }

  /**
   * Sends a wAUDIO tip from one user to another.
   * @hidden subject to change
   */
  async sendTip(request: SendTipRequest) {
    const { amount } = await parseParams('sendTip', SendTipSchema)(request)

    const { ethWallet } = await this.getWalletAndUserBank(request.senderUserId)
    const { ethWallet: receiverEthWallet, userBank: destination } =
      await this.getWalletAndUserBank(request.receiverUserId)

    if (!ethWallet) {
      throw new Error('Invalid sender: No Ethereum wallet found.')
    }
    if (!receiverEthWallet) {
      throw new Error('Invalid recipient: No Ethereum wallet found.')
    }
    if (!destination) {
      throw new Error('Invalid recipient: No user bank found.')
    }

    const secp = await this.claimableTokens.createTransferSecpInstruction({
      ethWallet,
      destination,
      amount,
      mint: 'wAUDIO',
      auth: this.auth
    })
    const transfer = await this.claimableTokens.createTransferInstruction({
      ethWallet,
      destination,
      mint: 'wAUDIO'
    })

    const transaction = await this.solanaClient.buildTransaction({
      instructions: [secp, transfer]
    })
    return await this.claimableTokens.sendTransaction(transaction)
  }

  /**
   * Submits a reaction to a tip being received.
   * @hidden
   */
  async sendTipReaction(
    params: SendTipReactionRequest,
    advancedOptions?: AdvancedOptions
  ) {
    // Parse inputs
    const { userId, metadata } = await parseParams(
      'sendTipReaction',
      SendTipReactionRequestSchema
    )(params)

    return await this.entityManager.manageEntity({
      userId,
      entityType: EntityType.TIP,
      entityId: userId,
      action: Action.UPDATE,
      auth: this.auth,
      metadata: JSON.stringify({
        cid: '',
        data: snakecaseKeys(metadata)
      }),
      ...advancedOptions
    })
  }

  /**
   * Helper function for sendTip that gets the user wallet and creates
   * or gets the wAUDIO user bank for given user ID.
   */
  private async getWalletAndUserBank(id: string) {
    const res = await this.getUser({ id })
    const ethWallet = res.data?.ercWallet
    if (!ethWallet) {
      return { ethWallet: null, userBank: null }
    }
    const { userBank } = await this.claimableTokens.getOrCreateUserBank({
      ethWallet,
      mint: 'wAUDIO'
    })
    return { ethWallet, userBank }
  }

  /** @hidden
   * Add an encrypted email for a user
   */
  async addEmail(params: EmailRequest, advancedOptions?: AdvancedOptions) {
    const {
      emailOwnerUserId,
      primaryUserId,
      encryptedEmail,
      encryptedKey,
      delegatedUserIds = [],
      delegatedKeys = []
    } = await parseParams('addEmail', EmailSchema)(params)

    const metadata = {
      email_owner_user_id: emailOwnerUserId,
      primary_user_id: primaryUserId,
      encrypted_email: encryptedEmail,
      encrypted_key: encryptedKey,
      delegated_user_ids: delegatedUserIds,
      delegated_keys: delegatedKeys
    }

    return await this.entityManager.manageEntity({
      userId: primaryUserId,
      entityType: EntityType.ENCRYPTED_EMAIL,
      entityId: primaryUserId,
      action: Action.ADD_EMAIL,
      metadata: JSON.stringify({
        cid: '',
        data: metadata
      }),
      auth: this.auth,
      ...advancedOptions
    })
  }

  /** @hidden
   * Update an encrypted email for a user
   */
  async updateEmail(params: EmailRequest, advancedOptions?: AdvancedOptions) {
    const {
      emailOwnerUserId,
      primaryUserId,
      encryptedEmail,
      encryptedKey,
      delegatedUserIds = [],
      delegatedKeys = []
    } = await parseParams('updateEmail', EmailSchema)(params)

    return await this.entityManager.manageEntity({
      entityType: EntityType.ENCRYPTED_EMAIL,
      entityId: primaryUserId,
      action: Action.UPDATE_EMAIL,
      metadata: JSON.stringify({
        email_owner_user_id: emailOwnerUserId,
        primary_user_id: primaryUserId,
        encrypted_email: encryptedEmail,
        encrypted_key: encryptedKey,
        delegated_user_ids: delegatedUserIds,
        delegated_keys: delegatedKeys
      }),
      auth: this.auth,
      ...advancedOptions
    })
  }
}<|MERGE_RESOLUTION|>--- conflicted
+++ resolved
@@ -24,6 +24,8 @@
 import * as runtime from '../generated/default/runtime'
 
 import {
+  CreateUserRequest,
+  CreateUserSchema,
   EmailRequest,
   EmailSchema,
   FollowUserRequest,
@@ -38,20 +40,8 @@
   UnfollowUserSchema,
   UnsubscribeFromUserRequest,
   UnsubscribeFromUserSchema,
-<<<<<<< HEAD
-  UpdateProfileSchema,
-  SendTipRequest,
-  SendTipSchema,
-  SendTipReactionRequest,
-  SendTipReactionRequestSchema,
-  CreateUserRequest,
-  CreateUserSchema,
-  EmailRequest,
-  EmailSchema
-=======
   UpdateProfileRequest,
   UpdateProfileSchema
->>>>>>> 1485e247
 } from './types'
 
 export class UsersApi extends GeneratedUsersApi {
