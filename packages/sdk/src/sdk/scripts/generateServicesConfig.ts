--- conflicted
+++ resolved
@@ -108,20 +108,7 @@
 const developmentConfig: SdkServicesConfig = {
   network: {
     minVersion: '0.0.0',
-<<<<<<< HEAD
-    apiEndpoint: 'http://audius-protocol-api',
-=======
     apiEndpoint: 'http://audius-api',
-    discoveryNodes: [
-      {
-        delegateOwnerWallet:
-          '0xd09ba371c359f10f22ccda12fd26c598c7921bda3220c9942174562bc6a36fe8',
-        endpoint: 'http://audius-discovery-provider-1',
-        ownerWallet:
-          '0xd09ba371c359f10f22ccda12fd26c598c7921bda3220c9942174562bc6a36fe8'
-      }
-    ],
->>>>>>> 1fd7ef4e
     storageNodes: [
       {
         delegateOwnerWallet: '0x0D38e653eC28bdea5A2296fD5940aaB2D0B8875c',
