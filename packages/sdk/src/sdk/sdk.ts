import { isBrowser } from 'browser-or-node'
import { createPublicClient, createWalletClient, http, type Hex } from 'viem'
import { mainnet } from 'viem/chains'

import { ResolveApi } from './api/ResolveApi'
import { AlbumsApi } from './api/albums/AlbumsApi'
import { ChallengesApi } from './api/challenges/ChallengesApi'
import { ChatsApi } from './api/chats/ChatsApi'
import { CommentsApi } from './api/comments/CommentsAPI'
import { DashboardWalletUsersApi } from './api/dashboard-wallet-users/DashboardWalletUsersApi'
import { DeveloperAppsApi } from './api/developer-apps/DeveloperAppsApi'
import { Configuration, TipsApi } from './api/generated/default'
import {
  TracksApi as TracksApiFull,
  Configuration as ConfigurationFull,
  PlaylistsApi as PlaylistsApiFull,
  ReactionsApi as ReactionsApiFull,
  SearchApi as SearchApiFull,
  UsersApi as UsersApiFull,
  TipsApi as TipsApiFull,
  TransactionsApi as TransactionsApiFull,
  NotificationsApi as NotificationsApiFull,
  CidDataApi as CidDataApiFull
} from './api/generated/full'
import { GrantsApi } from './api/grants/GrantsApi'
import { NotificationsApi } from './api/notifications/NotificationsApi'
import { PlaylistsApi } from './api/playlists/PlaylistsApi'
import { TracksApi } from './api/tracks/TracksApi'
import { UsersApi } from './api/users/UsersApi'
import { developmentConfig } from './config/development'
import { productionConfig } from './config/production'
import { stagingConfig } from './config/staging'
import {
  addAppInfoMiddleware,
  addRequestSignatureMiddleware
} from './middleware'
import { OAuth } from './oauth'
import {
  PaymentRouterClient,
  getDefaultPaymentRouterClientConfig
} from './services'
import { AntiAbuseOracle } from './services/AntiAbuseOracle/AntiAbuseOracle'
import { getDefaultAntiAbuseOracleSelectorConfig } from './services/AntiAbuseOracleSelector'
import { AntiAbuseOracleSelector } from './services/AntiAbuseOracleSelector/AntiAbuseOracleSelector'
import { createAppWalletClient } from './services/AudiusWalletClient'
import {
  DiscoveryNodeSelector,
  getDefaultDiscoveryNodeSelectorConfig
} from './services/DiscoveryNodeSelector'
import { EmailEncryptionService } from './services/Encryption'
import {
  EntityManagerClient,
  getDefaultEntityManagerConfig
} from './services/EntityManager'
import {
  EthRewardsManagerClient,
  getDefaultEthRewardsManagerConfig,
  getDefaultServiceProviderFactoryConfig,
  getDefaultServiceTypeManagerConfig,
  ServiceProviderFactoryClient,
  ServiceTypeManagerClient,
  AudiusTokenClient,
  getDefaultAudiusTokenConfig,
  ClaimsManagerClient,
  getDefaultClaimsManagerConfig,
  DelegateManagerClient,
  getDefaultDelegateManagerConfig,
  StakingClient,
  getDefaultStakingConfig,
  TrustedNotifierManagerClient,
  getDefaultTrustedNotifierManagerConfig,
  AudiusWormholeClient,
  getDefaultWormholeConfig,
  RegistryClient,
  getDefaultRegistryConfig,
  GovernanceClient,
  getDefaultGovernanceConfig
} from './services/Ethereum'
import { Logger } from './services/Logger'
import { SolanaRelay } from './services/Solana/SolanaRelay'
import { SolanaRelayWalletAdapter } from './services/Solana/SolanaRelayWalletAdapter'
import {
  getDefaultClaimableTokensConfig,
  ClaimableTokensClient
} from './services/Solana/programs/ClaimableTokensClient'
import {
  RewardManagerClient,
  getDefaultRewardManagerClentConfig
} from './services/Solana/programs/RewardManagerClient'
import { SolanaClient } from './services/Solana/programs/SolanaClient'
import { getDefaultSolanaClientConfig } from './services/Solana/programs/getDefaultConfig'
import { Storage, getDefaultStorageServiceConfig } from './services/Storage'
import {
  StorageNodeSelector,
  getDefaultStorageNodeSelectorConfig
} from './services/StorageNodeSelector'
import { SdkConfig, SdkConfigSchema, ServicesContainer } from './types'
import fetch from './utils/fetch'

/**
 * The Audius SDK
 */
export const sdk = (config: SdkConfig) => {
  SdkConfigSchema.parse(config)
  const { appName, apiKey } = config

  // Initialize services
  const services = initializeServices(config)

  // Initialize APIs
  const apis = initializeApis({
    apiKey,
    appName,
    services
  })

  // Initialize OAuth
  const oauth =
    typeof window !== 'undefined'
      ? new OAuth({
          appName,
          apiKey,
          usersApi: apis.users,
          logger: services.logger
        })
      : undefined

  return {
    oauth,
    ...apis
  }
}

const initializeServices = (config: SdkConfig) => {
  const servicesConfig =
    config.environment === 'development'
      ? developmentConfig
      : config.environment === 'staging'
      ? stagingConfig
      : productionConfig

  const defaultLogger = new Logger({
    logLevel: config.environment !== 'production' ? 'debug' : undefined
  })
  const logger = config.services?.logger ?? defaultLogger

  if (config.apiSecret && isBrowser) {
    logger.warn(
      "apiSecret should only be provided server side so that it isn't exposed"
    )
  }
  const audiusWalletClient =
    config.services?.audiusWalletClient ??
    createAppWalletClient(config.apiKey as Hex, config.apiSecret as Hex)

  const ethPublicClient =
    config.services?.ethPublicClient ??
    createPublicClient({
      chain: mainnet,
      transport: http(servicesConfig.ethereum.rpcEndpoint)
    })

  const ethWalletClient =
    config.services?.ethWalletClient ??
    createWalletClient({
      chain: mainnet,
      transport: http(servicesConfig.ethereum.rpcEndpoint)
    })

  const discoveryNodeSelector =
    config.services?.discoveryNodeSelector ??
    new DiscoveryNodeSelector({
      ...getDefaultDiscoveryNodeSelectorConfig(servicesConfig),
      logger
    })

  const storageNodeSelector =
    config.services?.storageNodeSelector ??
    new StorageNodeSelector({
      ...getDefaultStorageNodeSelectorConfig(servicesConfig),
      audiusWalletClient,
      discoveryNodeSelector,
      logger
    })

  const entityManager =
    config.services?.entityManager ??
    new EntityManagerClient({
      ...getDefaultEntityManagerConfig(servicesConfig),
      discoveryNodeSelector,
      audiusWalletClient,
      logger
    })

  const storage =
    config.services?.storage ??
    new Storage({
      ...getDefaultStorageServiceConfig(servicesConfig),
      storageNodeSelector,
      audiusWalletClient,
      logger
    })

  const antiAbuseOracleSelector =
    config.services?.antiAbuseOracleSelector ??
    new AntiAbuseOracleSelector({
      ...getDefaultAntiAbuseOracleSelectorConfig(servicesConfig),
      logger
    })

  const antiAbuseOracle =
    config.services?.antiAbuseOracle ??
    new AntiAbuseOracle({
      antiAbuseOracleSelector
    })

  const middleware = [
    addRequestSignatureMiddleware({ services: { auth, logger } }),
    discoveryNodeSelector.createMiddleware()
  ]

  /* Solana Programs */
  const solanaRelay = config.services?.solanaRelay
    ? config.services.solanaRelay.withMiddleware(
        addRequestSignatureMiddleware({
          services: { audiusWalletClient, logger }
        })
      )
    : new SolanaRelay(
        new Configuration({
<<<<<<< HEAD
          middleware
=======
          middleware: [
            addRequestSignatureMiddleware({
              services: { audiusWalletClient, logger }
            }),
            discoveryNodeSelector.createMiddleware()
          ]
>>>>>>> 46196fcc
        })
      )

  const emailEncryptionService =
    config.services?.emailEncryptionService ??
    new EmailEncryptionService(
      new Configuration({
        fetchApi: fetch,
        basePath: '',
        middleware
      }),
      auth
    )

  const solanaWalletAdapter =
    config.services?.solanaWalletAdapter ??
    new SolanaRelayWalletAdapter({
      solanaRelay
    })

  const solanaClient =
    config.services?.solanaClient ??
    new SolanaClient({
      ...getDefaultSolanaClientConfig(servicesConfig),
      solanaWalletAdapter
    })

  const claimableTokensClient =
    config.services?.claimableTokensClient ??
    new ClaimableTokensClient({
      ...getDefaultClaimableTokensConfig(servicesConfig),
      solanaClient,
      audiusWalletClient,
      logger
    })

  const rewardManagerClient =
    config.services?.rewardManagerClient ??
    new RewardManagerClient({
      ...getDefaultRewardManagerClentConfig(servicesConfig),
      solanaClient,
      logger
    })

  const paymentRouterClient =
    config.services?.paymentRouterClient ??
    new PaymentRouterClient({
      ...getDefaultPaymentRouterClientConfig(servicesConfig),
      solanaClient
    })

  /* Ethereum Contracts */
  const audiusTokenClient =
    config.services?.audiusTokenClient ??
    new AudiusTokenClient({
      audiusWalletClient,
      ethPublicClient,
      ethWalletClient,
      ...getDefaultAudiusTokenConfig(servicesConfig)
    })

  const claimsManagerClient =
    config.services?.claimsManagerClient ??
    new ClaimsManagerClient({
      ...getDefaultClaimsManagerConfig(servicesConfig)
    })

  const delegateManagerClient =
    config.services?.delegateManagerClient ??
    new DelegateManagerClient({
      ...getDefaultDelegateManagerConfig(servicesConfig)
    })

  const stakingClient =
    config.services?.stakingClient ??
    new StakingClient({
      ...getDefaultStakingConfig(servicesConfig)
    })

  const trustedNotifierManagerClient =
    config.services?.trustedNotifierManagerClient ??
    new TrustedNotifierManagerClient({
      ...getDefaultTrustedNotifierManagerConfig(servicesConfig)
    })

  const audiusWormholeClient =
    config.services?.audiusWormholeClient ??
    new AudiusWormholeClient({
      audiusWalletClient,
      ethPublicClient,
      ethWalletClient,
      ...getDefaultWormholeConfig(servicesConfig)
    })

  const registryClient =
    config.services?.registryClient ??
    new RegistryClient({
      ...getDefaultRegistryConfig(servicesConfig)
    })

  const governanceClient =
    config.services?.governanceClient ??
    new GovernanceClient({
      ...getDefaultGovernanceConfig(servicesConfig)
    })

  const serviceTypeManagerClient =
    config.services?.serviceTypeManagerClient ??
    new ServiceTypeManagerClient({
      ...getDefaultServiceTypeManagerConfig(servicesConfig)
    })

  const serviceProviderFactoryClient =
    config.services?.serviceProviderFactoryClient ??
    new ServiceProviderFactoryClient({
      ...getDefaultServiceProviderFactoryConfig(servicesConfig)
    })

  const ethRewardsManagerClient =
    config.services?.ethRewardsManagerClient ??
    new EthRewardsManagerClient({
      ...getDefaultEthRewardsManagerConfig(servicesConfig)
    })

  const services: ServicesContainer = {
    storageNodeSelector,
    discoveryNodeSelector,
    antiAbuseOracleSelector,
    entityManager,
    storage,
    audiusWalletClient,
    ethPublicClient,
    ethWalletClient,
    claimableTokensClient,
    rewardManagerClient,
    paymentRouterClient,
    solanaClient,
    solanaWalletAdapter,
    solanaRelay,
    antiAbuseOracle,
    audiusTokenClient,
    claimsManagerClient,
    delegateManagerClient,
    stakingClient,
    trustedNotifierManagerClient,
    audiusWormholeClient,
    registryClient,
    governanceClient,
    serviceTypeManagerClient,
    serviceProviderFactoryClient,
    ethRewardsManagerClient,
    emailEncryptionService,
    logger
  }
  return services
}

const initializeApis = ({
  apiKey,
  appName,
  services
}: {
  apiKey?: string
  appName?: string
  services: ServicesContainer
}) => {
  const middleware = [
    addAppInfoMiddleware({ apiKey, appName, services }),
    addRequestSignatureMiddleware({ services }),
    services.discoveryNodeSelector.createMiddleware()
  ]
  const generatedApiClientConfig = new Configuration({
    fetchApi: fetch,
    middleware
  })

  const noBasePathConfig = new Configuration({
    fetchApi: fetch,
    basePath: '',
    middleware
  })

  const tracks = new TracksApi(
    generatedApiClientConfig,
    services.discoveryNodeSelector,
    services.storage,
    services.entityManager,
    services.logger,
    services.claimableTokensClient,
    services.paymentRouterClient,
    services.solanaRelay,
    services.solanaClient
  )
  const users = new UsersApi(
    generatedApiClientConfig,
    services.storage,
    services.entityManager,
    services.logger,
    services.claimableTokensClient,
    services.solanaClient,
    services.emailEncryptionService
  )
  const albums = new AlbumsApi(
    generatedApiClientConfig,
    services.storage,
    services.entityManager,
    services.logger,
    services.claimableTokensClient,
    services.paymentRouterClient,
    services.solanaRelay,
    services.solanaClient
  )
  const playlists = new PlaylistsApi(
    generatedApiClientConfig,
    services.storage,
    services.entityManager,
    services.logger
  )
  const comments = new CommentsApi(
    generatedApiClientConfig,
    services.entityManager,
    services.logger
  )
  const tips = new TipsApi(generatedApiClientConfig)
  const resolveApi = new ResolveApi(generatedApiClientConfig)
  const resolve = resolveApi.resolve.bind(resolveApi)

  const chats = new ChatsApi(
<<<<<<< HEAD
    noBasePathConfig,
    services.auth,
=======
    new Configuration({
      fetchApi: fetch,
      basePath: '',
      middleware
    }),
    services.audiusWalletClient,
>>>>>>> 46196fcc
    services.discoveryNodeSelector,
    services.logger
  )

  const grants = new GrantsApi(
    generatedApiClientConfig,
    services.entityManager,
    users
  )

  const developerApps = new DeveloperAppsApi(
    generatedApiClientConfig,
    services.entityManager
  )

  const dashboardWalletUsers = new DashboardWalletUsersApi(
    generatedApiClientConfig,
    services.entityManager
  )

  const challenges = new ChallengesApi(
    generatedApiClientConfig,
    users,
    services.discoveryNodeSelector,
    services.rewardManagerClient,
    services.claimableTokensClient,
    services.antiAbuseOracle,
    services.logger,
    services.solanaClient
  )

  const notifications = new NotificationsApi(
    generatedApiClientConfig,
    services.entityManager
  )

  const generatedApiClientConfigFull = new ConfigurationFull({
    fetchApi: fetch,
    middleware
  })

  const full = {
    tracks: new TracksApiFull(generatedApiClientConfigFull),
    users: new UsersApiFull(generatedApiClientConfigFull),
    search: new SearchApiFull(generatedApiClientConfigFull),
    playlists: new PlaylistsApiFull(generatedApiClientConfigFull),
    reactions: new ReactionsApiFull(generatedApiClientConfigFull),
    tips: new TipsApiFull(generatedApiClientConfigFull),
    transactions: new TransactionsApiFull(generatedApiClientConfigFull),
    notifications: new NotificationsApiFull(generatedApiClientConfigFull),
    cidData: new CidDataApiFull(generatedApiClientConfigFull)
  }

  return {
    tracks,
    users,
    albums,
    playlists,
    tips,
    resolve,
    full,
    chats,
    grants,
    developerApps,
    dashboardWalletUsers,
    challenges,
    services,
    comments,
    notifications
  }
}

export type AudiusSdk = ReturnType<typeof sdk><|MERGE_RESOLUTION|>--- conflicted
+++ resolved
@@ -215,7 +215,7 @@
     })
 
   const middleware = [
-    addRequestSignatureMiddleware({ services: { auth, logger } }),
+    addRequestSignatureMiddleware({ services: { audiusWalletClient, logger } }),
     discoveryNodeSelector.createMiddleware()
   ]
 
@@ -228,16 +228,7 @@
       )
     : new SolanaRelay(
         new Configuration({
-<<<<<<< HEAD
           middleware
-=======
-          middleware: [
-            addRequestSignatureMiddleware({
-              services: { audiusWalletClient, logger }
-            }),
-            discoveryNodeSelector.createMiddleware()
-          ]
->>>>>>> 46196fcc
         })
       )
 
@@ -249,7 +240,7 @@
         basePath: '',
         middleware
       }),
-      auth
+      audiusWalletClient
     )
 
   const solanaWalletAdapter =
@@ -466,17 +457,8 @@
   const resolve = resolveApi.resolve.bind(resolveApi)
 
   const chats = new ChatsApi(
-<<<<<<< HEAD
     noBasePathConfig,
-    services.auth,
-=======
-    new Configuration({
-      fetchApi: fetch,
-      basePath: '',
-      middleware
-    }),
     services.audiusWalletClient,
->>>>>>> 46196fcc
     services.discoveryNodeSelector,
     services.logger
   )
