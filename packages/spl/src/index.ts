--- conflicted
+++ resolved
@@ -1,7 +1,4 @@
 export * from './claimable-tokens'
 export * from './reward-manager'
-<<<<<<< HEAD
 export { ethAddress } from './layout-utils'
-=======
-export * from './associated-token'
->>>>>>> a5e5d569
+export * from './associated-token'