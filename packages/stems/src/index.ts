import './assets/styles/sizes.css'
import './assets/styles/fonts.css'
import './assets/styles/colors.css'
import './assets/styles/animations.css'
import './assets/styles/shadows.css'
import './assets/styles/transforms.css'
import './assets/styles/layers.css'

<<<<<<< HEAD
=======
// export * from './components/Icons'
>>>>>>> 5c877747
export * from './styles/colors'
export * from './styles/types'
export * from './utils/styles'

export {
  Button,
  ButtonProps,
  Type as ButtonType,
  Size as ButtonSize
} from './components/Button'
<<<<<<< HEAD
=======

>>>>>>> 5c877747
export {
  PillButton,
  PillButtonProps,
  Variant as PillButtonVariant
} from './components/PillButton'

export { ProgressBar, ProgressBarProps } from './components/ProgressBar'
export { Scrubber } from './components/Scrubber'

export {
  TokenValueSlider,
  TokenValueSliderProps
} from './components/TokenValueSlider'

export {
  MarkdownViewer,
  MarkdownViewerProps
} from './components/MarkdownViewer'<|MERGE_RESOLUTION|>--- conflicted
+++ resolved
@@ -6,10 +6,6 @@
 import './assets/styles/transforms.css'
 import './assets/styles/layers.css'
 
-<<<<<<< HEAD
-=======
-// export * from './components/Icons'
->>>>>>> 5c877747
 export * from './styles/colors'
 export * from './styles/types'
 export * from './utils/styles'
@@ -20,10 +16,7 @@
   Type as ButtonType,
   Size as ButtonSize
 } from './components/Button'
-<<<<<<< HEAD
-=======
 
->>>>>>> 5c877747
 export {
   PillButton,
   PillButtonProps,
