import { z } from 'zod'
import { publicProcedure, router } from '../trpc'
import { TRPCError } from '@trpc/server'
import { esc } from './search-router'
import { PlaylistRow } from '../db-tables'

export type PlaylistRouteData = {
  playlist_id: number
  name: string
  permalink: string
  artist_id: number
}

export type PlaylistRouteData = {
  playlist_id: number
  name: string
  permalink: string
  artist_id: number
}

export const playlistRouter = router({
  get: publicProcedure.input(z.string()).query(async ({ ctx, input }) => {
    const row = await ctx.loaders.playlistLoader.load(parseInt(input))
    if (!row) {
      throw new TRPCError({ code: 'NOT_FOUND' })
    }
    return row
  }),
<<<<<<< HEAD
=======

  containTrackId: publicProcedure
    .input(
      z.object({ trackId: z.number(), collectionType: z.string().optional() })
    )
    .query(async ({ ctx, input }) => {
      const found = await esc.search<PlaylistRow>({
        index: 'playlists',
        query: {
          bool: {
            must: [
              { term: { 'playlist_contents.track_ids.track': input.trackId } },
              { term: { is_delete: false } },
              { term: { is_private: false } },
              ...(input.collectionType === 'album'
                ? [{ term: { is_album: true } }]
                : []),
              ...(input.collectionType === 'playlist'
                ? [{ term: { is_album: false } }]
                : []),
            ],
            must_not: [],
            should: [],
          },
        },
        _source: false,
      })

      return await ctx.loaders.playlistLoader.loadMany(
        found.hits.hits.map((h) => parseInt(h._id))
      )
    }),
>>>>>>> 5bb8bb6b
})<|MERGE_RESOLUTION|>--- conflicted
+++ resolved
@@ -1,22 +1,6 @@
 import { z } from 'zod'
 import { publicProcedure, router } from '../trpc'
 import { TRPCError } from '@trpc/server'
-import { esc } from './search-router'
-import { PlaylistRow } from '../db-tables'
-
-export type PlaylistRouteData = {
-  playlist_id: number
-  name: string
-  permalink: string
-  artist_id: number
-}
-
-export type PlaylistRouteData = {
-  playlist_id: number
-  name: string
-  permalink: string
-  artist_id: number
-}
 
 export const playlistRouter = router({
   get: publicProcedure.input(z.string()).query(async ({ ctx, input }) => {
@@ -26,39 +10,4 @@
     }
     return row
   }),
-<<<<<<< HEAD
-=======
-
-  containTrackId: publicProcedure
-    .input(
-      z.object({ trackId: z.number(), collectionType: z.string().optional() })
-    )
-    .query(async ({ ctx, input }) => {
-      const found = await esc.search<PlaylistRow>({
-        index: 'playlists',
-        query: {
-          bool: {
-            must: [
-              { term: { 'playlist_contents.track_ids.track': input.trackId } },
-              { term: { is_delete: false } },
-              { term: { is_private: false } },
-              ...(input.collectionType === 'album'
-                ? [{ term: { is_album: true } }]
-                : []),
-              ...(input.collectionType === 'playlist'
-                ? [{ term: { is_album: false } }]
-                : []),
-            ],
-            must_not: [],
-            should: [],
-          },
-        },
-        _source: false,
-      })
-
-      return await ctx.loaders.playlistLoader.loadMany(
-        found.hits.hits.map((h) => parseInt(h._id))
-      )
-    }),
->>>>>>> 5bb8bb6b
 })