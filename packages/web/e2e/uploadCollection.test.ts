--- conflicted
+++ resolved
@@ -188,11 +188,7 @@
   // await expect(page.getByText(trackTwoDetails.mood)).toBeVisible()
 })
 
-<<<<<<< HEAD
-test('should upload a premium album', async ({ browser, page }) => {
-=======
 test.fixme('should upload a premium album', async ({ browser, page }) => {
->>>>>>> 853aebd1
   const timestamp = Date.now()
   const albumName = `Test album ${timestamp}`
   const albumDescription = 'Test description'
@@ -263,11 +259,7 @@
   const trackTable = page.getByRole('table')
   const trackOne = trackTable.getByRole('cell', { name: trackOneDetails.name })
   const trackTwo = trackTable.getByRole('cell', { name: trackTwoDetails.name })
-<<<<<<< HEAD
-  await expect(trackOne).toBeVisible()
-=======
   await expect(trackOne).toBeVisible({ timeout: 20000 }) // sometimes loading the track list can take longer
->>>>>>> 853aebd1
   await expect(trackTwo).toBeVisible()
 
   // Visit track 1
@@ -320,11 +312,7 @@
   await expect(newPage.getByTestId('app-hydrated')).toBeAttached({
     timeout: SSR_HYDRATE_TIMEOUT
   })
-<<<<<<< HEAD
-  await expect(buyButton).toBeVisible()
-=======
   await expect(buyButton).toBeVisible({ timeout: 20000 }) // The first track page load can take extra long sometimes (mainly in CI)
->>>>>>> 853aebd1
   await expect(newPageAlbumPriceText).toBeVisible()
 
   newPage.goto(track1url)
