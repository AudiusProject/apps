--- conflicted
+++ resolved
@@ -8,11 +8,8 @@
 
 import { CoinbasePayButtonProvider } from 'components/coinbase-pay-button'
 import { SomethingWrong } from 'pages/something-wrong/SomethingWrong'
-<<<<<<< HEAD
 import { initWebVitals } from 'services/webVitals'
-=======
 import { env } from 'services/env'
->>>>>>> b48855bd
 import { SIGN_IN_PAGE, SIGN_ON_ALIASES, SIGN_UP_PAGE } from 'utils/route'
 
 import { AppErrorBoundary } from './AppErrorBoundary'
