import {
  lazy,
  Suspense,
  useState,
  useEffect,
  useContext,
  useRef,
  useCallback
} from 'react'

import {
  selectHasAccount,
  selectIsGuestAccount,
<<<<<<< HEAD
  useAccountStatus,
=======
>>>>>>> aebe4247
  useCurrentAccount
} from '@audius/common/api'
import { useFeatureFlag } from '@audius/common/hooks'
import { Client, SmartCollectionVariant, Status } from '@audius/common/models'
import { FeatureFlags, StringKeys } from '@audius/common/services'
import { guestRoutes } from '@audius/common/src/utils/route'
import { ExploreCollectionsVariant, UploadType } from '@audius/common/store'
import { route } from '@audius/common/utils'
import cn from 'classnames'
import { useDispatch, useSelector } from 'react-redux'
import { generatePath, matchPath } from 'react-router'
import { Redirect, Route, Switch, withRouter } from 'react-router-dom'
import semver from 'semver'

import { Pages as SignOnPages } from 'common/store/pages/signon/types'
import AnimatedSwitch from 'components/animated-switch/AnimatedSwitch'
import AppRedirectListener from 'components/app-redirect-popover/AppRedirectListener'
import { AppRedirectPopover } from 'components/app-redirect-popover/components/AppRedirectPopover'
import { AppBannerWrapper } from 'components/banner/AppBannerWrapper'
import { DownloadAppBanner } from 'components/banner/DownloadAppBanner'
import { UpdateAppBanner } from 'components/banner/UpdateAppBanner'
import { Web3ErrorBanner } from 'components/banner/Web3ErrorBanner'
import { ChatListener } from 'components/chat-listener/ChatListener'
import CookieBanner from 'components/cookie-banner/CookieBanner'
import { DevModeMananger } from 'components/dev-mode-manager/DevModeManager'
import { HeaderContextConsumer } from 'components/header/mobile/HeaderContextProvider'
import Navigator from 'components/nav/Navigator'
import TopLevelPage from 'components/nav/mobile/TopLevelPage'
import Notice from 'components/notice/Notice'
import { NotificationPage } from 'components/notification'
import PlayBarProvider from 'components/play-bar/PlayBarProvider'
import { RewardClaimedToast } from 'components/reward-claimed-toast/RewardClaimedToast'
import DesktopRoute from 'components/routes/DesktopRoute'
import MobileRoute from 'components/routes/MobileRoute'
import TrendingGenreSelectionPage from 'components/trending-genre-selection/TrendingGenreSelectionPage'
import { USDCBalanceFetcher } from 'components/usdc-balance-fetcher/USDCBalanceFetcher'
import { useEnvironment } from 'hooks/useEnvironment'
import { MAIN_CONTENT_ID, MainContentContext } from 'pages/MainContentContext'
import { AiAttributedTracksPage } from 'pages/ai-attributed-tracks-page'
import { AudioPage } from 'pages/audio-page/AudioPage'
import { ChatPageProvider } from 'pages/chat-page/ChatPageProvider'
import { CollectiblesPlaylistPage } from 'pages/collectibles-playlist-page'
import CollectionPage from 'pages/collection-page/CollectionPage'
import CommentHistoryPage from 'pages/comment-history/CommentHistoryPage'
import { DashboardPage } from 'pages/dashboard-page/DashboardPage'
import { DeactivateAccountPage } from 'pages/deactivate-account-page/DeactivateAccountPage'
import DevTools from 'pages/dev-tools/DevTools'
import SolanaToolsPage from 'pages/dev-tools/SolanaToolsPage'
import { EditCollectionPage } from 'pages/edit-collection-page'
import EmptyPage from 'pages/empty-page/EmptyPage'
import ExploreCollectionsPage from 'pages/explore-page/ExploreCollectionsPage'
import { ExplorePage } from 'pages/explore-page/ExplorePage'
import FavoritesPage from 'pages/favorites-page/FavoritesPage'
import { FbSharePage } from 'pages/fb-share-page/FbSharePage'
import FeedPage from 'pages/feed-page/FeedPage'
import FollowersPage from 'pages/followers-page/FollowersPage'
import FollowingPage from 'pages/following-page/FollowingPage'
import HistoryPage from 'pages/history-page/HistoryPage'
import { NotFoundPage } from 'pages/not-found-page/NotFoundPage'
import { NotificationUsersPage } from 'pages/notification-users-page/NotificationUsersPage'
import { PayAndEarnPage } from 'pages/pay-and-earn-page/PayAndEarnPage'
import { TableType } from 'pages/pay-and-earn-page/types'
import { PickWinnersPage } from 'pages/pick-winners-page/PickWinnersPage'
import { PremiumTracksPage } from 'pages/premium-tracks-page/PremiumTracksPage'
import ProfilePage from 'pages/profile-page/ProfilePage'
import RemixesPage from 'pages/remixes-page/RemixesPage'
import RepostsPage from 'pages/reposts-page/RepostsPage'
import { RequiresUpdate } from 'pages/requires-update/RequiresUpdate'
import { RewardsPage } from 'pages/rewards-page/RewardsPage'
import SavedPage from 'pages/saved-page/SavedPage'
import { SearchPage } from 'pages/search-page/SearchPage'
import SettingsPage from 'pages/settings-page/SettingsPage'
import { SubPage } from 'pages/settings-page/components/mobile/SettingsPage'
import SmartCollectionPage from 'pages/smart-collection/SmartCollectionPage'
import SupportingPage from 'pages/supporting-page/SupportingPage'
import TopSupportersPage from 'pages/top-supporters-page/TopSupportersPage'
import { TrackCommentsPage } from 'pages/track-page/TrackCommentsPage'
import TrackPage from 'pages/track-page/TrackPage'
import { TransactionHistoryPage } from 'pages/transaction-history-page/TransactionHistoryPage'
import TrendingPage from 'pages/trending-page/TrendingPage'
import TrendingPlaylistsPage from 'pages/trending-playlists/TrendingPlaylistPage'
import TrendingUndergroundPage from 'pages/trending-underground/TrendingUndergroundPage'
import Visualizer from 'pages/visualizer/Visualizer'
import { WalletPage } from 'pages/wallet-page'
import { remoteConfigInstance } from 'services/remote-config/remote-config-instance'
import { initializeSentry } from 'services/sentry'
import { SsrContext } from 'ssr/SsrContext'
import { getShowCookieBanner } from 'store/application/ui/cookieBanner/selectors'
import {
  decrementScrollCount as decrementScrollCountAction,
  incrementScrollCount as incrementScrollCountAction
} from 'store/application/ui/scrollLock/actions'
import { getClient } from 'utils/clientUtil'
import 'utils/redirect'
import { getPathname } from 'utils/route'

import styles from './WebPlayer.module.css'

const {
  FEED_PAGE,
  TRENDING_PAGE,
  NOTIFICATION_PAGE,
  NOTIFICATION_USERS_PAGE,
  EXPLORE_PAGE,
  EXPLORE_HEAVY_ROTATION_PAGE,
  EXPLORE_LET_THEM_DJ_PAGE,
  EXPLORE_BEST_NEW_RELEASES_PAGE,
  EXPLORE_UNDER_THE_RADAR_PAGE,
  EXPLORE_TOP_ALBUMS_PAGE,
  EXPLORE_MOST_LOVED_PAGE,
  EXPLORE_FEELING_LUCKY_PAGE,
  EXPLORE_MOOD_PLAYLISTS_PAGE,
  SAVED_PAGE,
  LIBRARY_PAGE,
  HISTORY_PAGE,
  DASHBOARD_PAGE,
  AUDIO_PAGE,
  WALLET_AUDIO_PAGE,
  REWARDS_PAGE,
  UPLOAD_PAGE,
  UPLOAD_ALBUM_PAGE,
  UPLOAD_PLAYLIST_PAGE,
  SETTINGS_PAGE,
  HOME_PAGE,
  NOT_FOUND_PAGE,
  SEARCH_PAGE,
  PLAYLIST_PAGE,
  ALBUM_PAGE,
  TRACK_PAGE,
  TRACK_COMMENTS_PAGE,
  TRACK_REMIXES_PAGE,
  PICK_WINNERS_PAGE,
  PROFILE_PAGE,
  authenticatedRoutes,
  EMPTY_PAGE,
  REPOSTING_USERS_ROUTE,
  FAVORITING_USERS_ROUTE,
  ACCOUNT_SETTINGS_PAGE,
  CHANGE_PASSWORD_SETTINGS_PAGE,
  CHANGE_EMAIL_SETTINGS_PAGE,
  ACCOUNT_VERIFICATION_SETTINGS_PAGE,
  LABEL_ACCOUNT_SETTINGS_PAGE,
  NOTIFICATION_SETTINGS_PAGE,
  ABOUT_SETTINGS_PAGE,
  FOLLOWING_USERS_ROUTE,
  FOLLOWERS_USERS_ROUTE,
  TRENDING_GENRES,
  APP_REDIRECT,
  TRACK_ID_PAGE,
  USER_ID_PAGE,
  PLAYLIST_ID_PAGE,
  TRENDING_PLAYLISTS_PAGE,
  PROFILE_PAGE_COLLECTIBLES,
  PROFILE_PAGE_COLLECTIBLE_DETAILS,
  PROFILE_PAGE_TRACKS,
  PROFILE_PAGE_ALBUMS,
  PROFILE_PAGE_PLAYLISTS,
  PROFILE_PAGE_REPOSTS,
  TRENDING_UNDERGROUND_PAGE,
  EXPLORE_REMIXABLES_PAGE,
  CHECK_PAGE,
  TRENDING_PLAYLISTS_PAGE_LEGACY,
  AUDIO_NFT_PLAYLIST_PAGE,
  DEACTIVATE_PAGE,
  SUPPORTING_USERS_ROUTE,
  TOP_SUPPORTERS_USERS_ROUTE,
  publicSiteRoutes,
  CHAT_PAGE,
  PROFILE_PAGE_AI_ATTRIBUTED_TRACKS,
  PROFILE_PAGE_COMMENTS,
  EXPLORE_PREMIUM_TRACKS_PAGE,
  PAYMENTS_PAGE,
  WITHDRAWALS_PAGE,
  PURCHASES_PAGE,
  SALES_PAGE,
  TRANSACTION_HISTORY_PAGE,
  AUTHORIZED_APPS_SETTINGS_PAGE,
  ACCOUNTS_MANAGING_YOU_SETTINGS_PAGE,
  ACCOUNTS_YOU_MANAGE_SETTINGS_PAGE,
  TRACK_EDIT_PAGE,
  SEARCH_CATEGORY_PAGE_LEGACY,
  SEARCH_BASE_ROUTE,
  EDIT_PLAYLIST_PAGE,
  EDIT_ALBUM_PAGE,
  AIRDROP_PAGE,
  WALLET_PAGE,
  DEV_TOOLS_PAGE,
  SOLANA_TOOLS_PAGE
} = route

<<<<<<< HEAD
=======
const { getHasAccount } = accountSelectors

>>>>>>> aebe4247
// TODO: do we need to lazy load edit?
const EditTrackPage = lazy(() => import('pages/edit-page'))
const UploadPage = lazy(() => import('pages/upload-page'))
const CheckPage = lazy(() => import('pages/check-page/CheckPage'))
const Modals = lazy(() => import('pages/modals/Modals'))
const ConnectedMusicConfetti = lazy(
  () => import('components/music-confetti/ConnectedMusicConfetti')
)

const includeSearch = (search) => {
  return search.includes('oauth_token') || search.includes('code')
}

const validSearchCategories = [
  'all',
  'tracks',
  'profiles',
  'albums',
  'playlists'
]

initializeSentry()

const WebPlayer = (props) => {
  const {
    isWalletUIUpdateEnabled,
    isSearchExploreEnabled,
    isProduction,
    history,
    location,
    mainContentRef,
    setMainContentRef
  } = props

  const dispatch = useDispatch()

<<<<<<< HEAD
=======
  // Convert mapStateToProps to useSelector
  const hasAccount = useSelector(getHasAccount)
>>>>>>> aebe4247
  const { data: accountData } = useCurrentAccount({
    select: (account) => ({
      hasAccount: selectHasAccount(account),
      userHandle: account?.user?.handle,
<<<<<<< HEAD
      isGuestAccount: selectIsGuestAccount(account)
    })
  })
  const {
    userHandle,
    isGuestAccount = false,
    hasAccount = false
  } = accountData || {}
  const { data: accountStatus } = useAccountStatus()
=======
      isGuestAccount: selectIsGuestAccount(account),
      accountStatus: account?.status
    })
  })
  const { userHandle, isGuestAccount, accountStatus } = accountData || {}
>>>>>>> aebe4247
  const showCookieBanner = useSelector(getShowCookieBanner)

  // Convert mapDispatchToProps to useCallback with useDispatch
  const updateRouteOnSignUpCompletion = useCallback(
    (route) => dispatch(updateRouteOnSignUpCompletion(route)),
    [dispatch]
  )

  const openSignOn = useCallback(
    (signIn = true, page = null, fields = {}) =>
      dispatch(openSignOn(signIn, page, fields)),
    [dispatch]
  )

  const handleIncrementScroll = useCallback(
    () => dispatch(incrementScrollCountAction()),
    [dispatch]
  )

  const handleDecrementScroll = useCallback(
    () => dispatch(decrementScrollCountAction()),
    [dispatch]
  )

  const context = useContext(SsrContext)
  const ipcRef = useRef(null)

  const [state, setState] = useState({
    mainContent: null,
    showWebUpdateBanner: false,
    showRequiresWebUpdate: false,
    showRequiresUpdate: false,
    isUpdating: false,
    initialPage: true,
    entryRoute: getPathname(history.location),
    currentRoute: getPathname(history.location)
  })

  const scrollToTop = useCallback(() => {
    mainContentRef.current &&
      mainContentRef.current.scrollTo &&
      mainContentRef.current.scrollTo({ top: 0 })
  }, [mainContentRef])

  useEffect(() => {
    const client = getClient()

    const removeHistoryEventListener = history.listen((location, action) => {
      scrollToTop()
      setState((prev) => ({
        ...prev,
        initialPage: false,
        currentRoute: getPathname(history.location)
      }))
    })

    if (client === Client.ELECTRON) {
      ipcRef.current = window.require('electron').ipcRenderer

      ipcRef.current.on('updateDownloaded', (event, arg) => {
        console.info('updateDownload', event, arg)
      })

      ipcRef.current.on('updateDownloadProgress', (event, arg) => {
        console.info('updateDownloadProgress', event, arg)
      })

      ipcRef.current.on('updateError', (event, arg) => {
        console.error('updateError', event, arg)
      })

      ipcRef.current.on('webUpdateAvailable', async (event, arg) => {
        console.info('webUpdateAvailable', event, arg)
        const { currentVersion } = arg
        await remoteConfigInstance.waitForRemoteConfig()
        const minAppVersion = remoteConfigInstance.getRemoteVar(
          StringKeys.MIN_APP_VERSION
        )

        if (semver.lt(currentVersion, minAppVersion)) {
          setState((prev) => ({ ...prev, showRequiresWebUpdate: true }))
        } else {
          setState((prev) => ({ ...prev, showWebUpdateBanner: true }))
        }
      })

      ipcRef.current.on('updateAvailable', (event, arg) => {
        console.info('updateAvailable', event, arg)
        const { version, currentVersion } = arg
        if (
          semver.major(currentVersion) < semver.major(version) ||
          semver.minor(currentVersion) < semver.minor(version)
        ) {
          setState((prev) => ({ ...prev, showRequiresUpdate: true }))
        }
      })

      if (typeof window !== 'undefined') {
        const windowOpen = window.open

        const a = document.createElement('a')
        window.open = (...args) => {
          const url = args[0]
          if (!url) {
            const popup = windowOpen(window.location)
            const win = {
              popup,
              closed: popup.closed,
              close: () => {
                popup.close()
              }
            }
            Object.defineProperty(win, 'location', {
              get: () => {
                a.href = popup.location
                if (!a.search) {
                  return {
                    href: popup.location,
                    search: a.search,
                    hostname: ''
                  }
                }
                return {
                  href: popup.location,
                  search: a.search,
                  hostname: a.hostname
                }
              },
              set: (locationHref) => {
                popup.location = locationHref
                this.locationHref = locationHref
              }
            })
            return win
          }
          return windowOpen(...args)
        }
      }
    }

    return () => {
      removeHistoryEventListener()
      if (client === Client.ELECTRON && ipcRef.current) {
        ipcRef.current.removeAllListeners('updateDownloaded')
        ipcRef.current.removeAllListeners('updateAvailable')
      }
    }
  }, [history, scrollToTop])

  const pushWithToken = useCallback(
    (route) => {
      const search = location.search
      if (includeSearch(search)) {
        history.push(`${route}${search}`)
      } else {
        history.push(route)
      }
    },
    [history, location.search]
  )

  useEffect(() => {
    const allowedRoutes = isGuestAccount ? guestRoutes : authenticatedRoutes
    if (
      !hasAccount &&
      accountStatus !== Status.IDLE &&
      accountStatus !== Status.LOADING &&
      allowedRoutes.some((route) => {
        const match = matchPath(getPathname(location), {
          path: route,
          exact: true
        })
        return !!match
      })
    ) {
      if (accountStatus === Status.LOADING) {
        pushWithToken(TRENDING_PAGE)
        dispatch(openSignOn(true, SignOnPages.SIGNIN))
        dispatch(updateRouteOnSignUpCompletion(state.entryRoute))
      } else {
        pushWithToken(TRENDING_PAGE)
      }
    }
  }, [
    hasAccount,
    accountStatus,
    location,
    isGuestAccount,
    pushWithToken,
    dispatch,
    state.entryRoute,
    openSignOn,
    updateRouteOnSignUpCompletion
  ])

  const acceptUpdateApp = () => {
    setState((prev) => ({ ...prev, isUpdating: true }))
    ipcRef.current.send('update')
  }

  const dismissUpdateWebAppBanner = () => {
    setState((prev) => ({ ...prev, showWebUpdateBanner: false }))
  }

  const dismissRequiresWebUpdate = () => {
    setState((prev) => ({ ...prev, showRequiresWebUpdate: false }))
  }

  const acceptWebUpdate = () => {
    if (state.showWebUpdateBanner) {
      dismissUpdateWebAppBanner()
    } else if (state.showRequiresWebUpdate) {
      dismissRequiresWebUpdate()
    }
    setState((prev) => ({ ...prev, isUpdating: true }))
    ipcRef.current.send('web-update')
  }

  const {
    showWebUpdateBanner,
    isUpdating,
    showRequiresUpdate,
    showRequiresWebUpdate,
    initialPage,
    currentRoute
  } = state

  const isMobile = context.isMobile

  if (showRequiresUpdate)
    return <RequiresUpdate isUpdating={isUpdating} onUpdate={acceptUpdateApp} />

  if (showRequiresWebUpdate)
    return <RequiresUpdate isUpdating={isUpdating} onUpdate={acceptWebUpdate} />

  const SwitchComponent = context.isMobile ? AnimatedSwitch : Switch
  const noScroll = matchPath(currentRoute, CHAT_PAGE)

  return (
    <div className={styles.root}>
      <AppBannerWrapper>
        <DownloadAppBanner />
        <Web3ErrorBanner />
        {showWebUpdateBanner ? (
          <UpdateAppBanner
            onAccept={acceptWebUpdate}
            onClose={dismissUpdateWebAppBanner}
          />
        ) : null}
      </AppBannerWrapper>
      <ChatListener />
      <USDCBalanceFetcher />
      <div className={cn(styles.app, { [styles.mobileApp]: isMobile })}>
        {showCookieBanner ? <CookieBanner /> : null}
        <Notice />
        <Navigator />
        <div
          ref={setMainContentRef}
          id={MAIN_CONTENT_ID}
          role='main'
          className={cn(styles.mainContentWrapper, {
            [styles.mainContentWrapperMobile]: isMobile,
            [styles.noScroll]: noScroll
          })}
        >
          {isMobile && <TopLevelPage />}
          {isMobile && <HeaderContextConsumer />}

          <Suspense fallback={null}>
            <SwitchComponent isInitialPage={initialPage} handle={userHandle}>
              {publicSiteRoutes.map((route) => (
                <Redirect
                  key={route}
                  from={route}
                  to={{ pathname: getPathname({ pathname: '' }) }}
                />
              ))}
              <Route
                exact
                path={'/fb/share'}
                render={(props) => <FbSharePage />}
              />
              <Route
                exact
                path={FEED_PAGE}
                isMobile={isMobile}
                render={() => (
                  <FeedPage containerRef={mainContentRef.current} />
                )}
              />
              <Route
                exact
                path={NOTIFICATION_USERS_PAGE}
                isMobile={isMobile}
                component={NotificationUsersPage}
              />
              <Route
                exact
                path={NOTIFICATION_PAGE}
                isMobile={isMobile}
                component={NotificationPage}
              />
              <MobileRoute
                exact
                path={TRENDING_GENRES}
                isMobile={isMobile}
                component={TrendingGenreSelectionPage}
              />
              <Route
                exact
                path={TRENDING_PAGE}
                render={() => (
                  <TrendingPage containerRef={mainContentRef.current} />
                )}
              />
              <Redirect
                from={TRENDING_PLAYLISTS_PAGE_LEGACY}
                to={TRENDING_PLAYLISTS_PAGE}
              />
              <Route
                exact
                path={TRENDING_PLAYLISTS_PAGE}
                render={() => (
                  <TrendingPlaylistsPage
                    containerRef={mainContentRef.current}
                  />
                )}
              />
              <Route
                exact
                path={TRENDING_UNDERGROUND_PAGE}
                render={() => (
                  <TrendingUndergroundPage
                    containerRef={mainContentRef.current}
                  />
                )}
              />
              <Route
                exact
                path={EXPLORE_REMIXABLES_PAGE}
                render={() => (
                  <SmartCollectionPage
                    variant={SmartCollectionVariant.REMIXABLES}
                  />
                )}
              />
              <Route exact path={EXPLORE_PAGE} render={() => <ExplorePage />} />
              <Route
                exact
                path={AUDIO_NFT_PLAYLIST_PAGE}
                render={() => <CollectiblesPlaylistPage />}
              />
              <Route
                exact
                path={EXPLORE_PREMIUM_TRACKS_PAGE}
                render={() => (
                  <PremiumTracksPage containerRef={mainContentRef.current} />
                )}
              />
              <Route
                exact
                path={EXPLORE_HEAVY_ROTATION_PAGE}
                render={() => (
                  <SmartCollectionPage
                    variant={SmartCollectionVariant.HEAVY_ROTATION}
                  />
                )}
              />
              <Route
                exact
                path={EXPLORE_LET_THEM_DJ_PAGE}
                render={() => (
                  <ExploreCollectionsPage
                    variant={ExploreCollectionsVariant.LET_THEM_DJ}
                  />
                )}
              />
              <Route
                exact
                path={EXPLORE_BEST_NEW_RELEASES_PAGE}
                render={() => (
                  <SmartCollectionPage
                    variant={SmartCollectionVariant.BEST_NEW_RELEASES}
                  />
                )}
              />
              <Route
                exact
                path={EXPLORE_UNDER_THE_RADAR_PAGE}
                render={() => (
                  <SmartCollectionPage
                    variant={SmartCollectionVariant.UNDER_THE_RADAR}
                  />
                )}
              />
              <Route
                exact
                path={EXPLORE_TOP_ALBUMS_PAGE}
                render={() => (
                  <ExploreCollectionsPage
                    variant={ExploreCollectionsVariant.TOP_ALBUMS}
                  />
                )}
              />
              <Route
                exact
                path={EXPLORE_MOST_LOVED_PAGE}
                render={() => (
                  <SmartCollectionPage
                    variant={SmartCollectionVariant.MOST_LOVED}
                  />
                )}
              />
              <Route
                exact
                path={EXPLORE_FEELING_LUCKY_PAGE}
                render={() => (
                  <SmartCollectionPage
                    variant={SmartCollectionVariant.FEELING_LUCKY}
                  />
                )}
              />
              <Route
                exact
                path={EXPLORE_MOOD_PLAYLISTS_PAGE}
                render={() => (
                  <ExploreCollectionsPage
                    variant={ExploreCollectionsVariant.MOOD}
                  />
                )}
              />
              <Route
                exact
                path={SEARCH_CATEGORY_PAGE_LEGACY}
                render={(props) => (
                  <Redirect
                    to={{
                      pathname: generatePath(SEARCH_PAGE, {
                        category: props.match.params.category
                      }),
                      search: new URLSearchParams({
                        query: props.match.params.query
                      }).toString()
                    }}
                  />
                )}
              />
              <Route
                path={SEARCH_PAGE}
                render={(props) => {
                  const { category } = props.match.params

                  return category &&
                    !validSearchCategories.includes(category) ? (
                    <Redirect
                      to={{
                        pathname: SEARCH_BASE_ROUTE,
                        search: new URLSearchParams({
                          query: category
                        }).toString()
                      }}
                    />
                  ) : isSearchExploreEnabled && !isMobile ? (
                    <ExplorePage />
                  ) : (
                    <SearchPage />
                  )
                }}
              />
              <DesktopRoute
                path={UPLOAD_ALBUM_PAGE}
                isMobile={isMobile}
                render={() => <UploadPage uploadType={UploadType.ALBUM} />}
              />
              <DesktopRoute
                path={UPLOAD_PLAYLIST_PAGE}
                isMobile={isMobile}
                render={() => <UploadPage uploadType={UploadType.PLAYLIST} />}
              />
              <DesktopRoute
                path={UPLOAD_PAGE}
                isMobile={isMobile}
                render={(props) => (
                  <UploadPage {...props} scrollToTop={scrollToTop} />
                )}
              />
              <Route
                exact
                path={[SAVED_PAGE, LIBRARY_PAGE]}
                component={SavedPage}
              />
              <Route exact path={HISTORY_PAGE} component={HistoryPage} />
              {!isProduction ? (
                <Route exact path={DEV_TOOLS_PAGE} component={DevTools} />
              ) : null}
              {!isProduction ? (
                <Route
                  exact
                  path={SOLANA_TOOLS_PAGE}
                  component={SolanaToolsPage}
                />
              ) : null}

              <DesktopRoute
                exact
                path={DASHBOARD_PAGE}
                isMobile={isMobile}
                component={DashboardPage}
              />
              <Route
                exact
                path={WITHDRAWALS_PAGE}
                isMobile={isMobile}
                render={(props) => (
                  <PayAndEarnPage
                    {...props}
                    tableView={TableType.WITHDRAWALS}
                  />
                )}
              />
              <Route
                exact
                path={PURCHASES_PAGE}
                isMobile={isMobile}
                render={(props) => (
                  <PayAndEarnPage {...props} tableView={TableType.PURCHASES} />
                )}
              />
              <Route
                exact
                path={SALES_PAGE}
                isMobile={isMobile}
                render={(props) => (
                  <PayAndEarnPage {...props} tableView={TableType.SALES} />
                )}
              />
              <Route
                exact
                path={TRANSACTION_HISTORY_PAGE}
                isMobile={isMobile}
                component={TransactionHistoryPage}
              />
              <Route
                exact
                path={PAYMENTS_PAGE}
                isMobile={isMobile}
                render={(props) =>
                  isWalletUIUpdateEnabled ? (
                    <Redirect to={WALLET_PAGE} />
                  ) : (
                    <PayAndEarnPage {...props} />
                  )
                }
              />
              <Route
                exact
                path={AUDIO_PAGE}
                isMobile={isMobile}
                render={(props) =>
                  isWalletUIUpdateEnabled ? (
                    <Redirect to={WALLET_AUDIO_PAGE} />
                  ) : (
                    <AudioPage {...props} />
                  )
                }
              />
              <Route
                exact
                path={WALLET_AUDIO_PAGE}
                isMobile={isMobile}
                component={AudioPage}
              />
              <Route
                exact
                path={WALLET_PAGE}
                isMobile={isMobile}
                component={WalletPage}
              />
              <Route
                exact
                path={[REWARDS_PAGE, AIRDROP_PAGE]}
                isMobile={isMobile}
                component={RewardsPage}
              />

              <Route
                exact
                path={CHAT_PAGE}
                isMobile={isMobile}
                component={ChatPageProvider}
              />
              <Route
                exact
                path={DEACTIVATE_PAGE}
                isMobile={isMobile}
                component={DeactivateAccountPage}
              />
              <Route
                exact
                path={[
                  SETTINGS_PAGE,
                  AUTHORIZED_APPS_SETTINGS_PAGE,
                  ACCOUNTS_YOU_MANAGE_SETTINGS_PAGE,
                  ACCOUNTS_MANAGING_YOU_SETTINGS_PAGE,
                  LABEL_ACCOUNT_SETTINGS_PAGE
                ]}
                isMobile={isMobile}
                component={SettingsPage}
              />
              <Route exact path={CHECK_PAGE} component={CheckPage} />
              <MobileRoute
                exact
                path={ACCOUNT_SETTINGS_PAGE}
                isMobile={isMobile}
                render={() => <SettingsPage subPage={SubPage.ACCOUNT} />}
              />
              <MobileRoute
                exact
                path={ACCOUNT_VERIFICATION_SETTINGS_PAGE}
                isMobile={isMobile}
                render={() => <SettingsPage subPage={SubPage.VERIFICATION} />}
              />
              <MobileRoute
                exact
                path={CHANGE_PASSWORD_SETTINGS_PAGE}
                isMobile={isMobile}
                render={() => (
                  <SettingsPage subPage={SubPage.CHANGE_PASSWORD} />
                )}
              />
              <MobileRoute
                exact
                path={CHANGE_EMAIL_SETTINGS_PAGE}
                isMobile={isMobile}
                render={() => <SettingsPage subPage={SubPage.CHANGE_EMAIL} />}
              />
              <MobileRoute
                exact
                path={NOTIFICATION_SETTINGS_PAGE}
                isMobile={isMobile}
                render={() => <SettingsPage subPage={SubPage.NOTIFICATIONS} />}
              />
              <MobileRoute
                exact
                path={ABOUT_SETTINGS_PAGE}
                isMobile={isMobile}
                render={() => <SettingsPage subPage={SubPage.ABOUT} />}
              />
              <Route path={APP_REDIRECT} component={AppRedirectListener} />
              <Route exact path={NOT_FOUND_PAGE} component={NotFoundPage} />
              <Route
                exact
                path={PLAYLIST_PAGE}
                render={({ location }) => {
                  return (
                    <CollectionPage key={location.pathname} type='playlist' />
                  )
                }}
              />
              <Route
                exact
                path={[EDIT_PLAYLIST_PAGE, EDIT_ALBUM_PAGE]}
                component={EditCollectionPage}
              />
              <Route
                exact
                path={ALBUM_PAGE}
                render={({ location }) => (
                  <CollectionPage key={location.pathname} type='album' />
                )}
              />
              <Route
                exact
                path={USER_ID_PAGE}
                render={(props) => (
                  <ProfilePage
                    {...props}
                    containerRef={mainContentRef.current}
                  />
                )}
              />
              <Route exact path={TRACK_ID_PAGE} component={TrackPage} />
              <Route exact path={PLAYLIST_ID_PAGE} component={CollectionPage} />
              <Route
                exact
                path={[
                  PROFILE_PAGE_TRACKS,
                  PROFILE_PAGE_ALBUMS,
                  PROFILE_PAGE_PLAYLISTS,
                  PROFILE_PAGE_REPOSTS,
                  PROFILE_PAGE_COLLECTIBLE_DETAILS,
                  PROFILE_PAGE_COLLECTIBLES
                ]}
                render={(props) => (
                  <ProfilePage
                    {...props}
                    containerRef={mainContentRef.current}
                  />
                )}
              />
              <Route
                exact
                path={PROFILE_PAGE_COMMENTS}
                component={CommentHistoryPage}
              />
              <Route
                exact
                path={PROFILE_PAGE_AI_ATTRIBUTED_TRACKS}
                component={AiAttributedTracksPage}
              />
              <Route exact path={TRACK_PAGE} component={TrackPage} />
              <MobileRoute
                exact
                path={TRACK_COMMENTS_PAGE}
                isMobile={isMobile}
                component={TrackCommentsPage}
              />
              <Route exact path={TRACK_PAGE} component={TrackPage} />
              <DesktopRoute
                path={TRACK_EDIT_PAGE}
                isMobile={isMobile}
                render={(props) => (
                  <EditTrackPage {...props} scrollToTop={scrollToTop} />
                )}
              />

              <Route
                exact
                path={TRACK_REMIXES_PAGE}
                render={(props) => (
                  <RemixesPage
                    {...props}
                    containerRef={mainContentRef.current}
                  />
                )}
              />
              <Route
                exact
                path={PICK_WINNERS_PAGE}
                component={PickWinnersPage}
              />
              <MobileRoute
                exact
                path={REPOSTING_USERS_ROUTE}
                isMobile={isMobile}
                component={RepostsPage}
              />
              <MobileRoute
                exact
                path={FAVORITING_USERS_ROUTE}
                isMobile={isMobile}
                component={FavoritesPage}
              />
              <MobileRoute
                exact
                path={FOLLOWING_USERS_ROUTE}
                isMobile={isMobile}
                component={FollowingPage}
              />
              <MobileRoute
                exact
                path={FOLLOWERS_USERS_ROUTE}
                isMobile={isMobile}
                component={FollowersPage}
              />
              <MobileRoute
                exact
                path={SUPPORTING_USERS_ROUTE}
                isMobile={isMobile}
                component={SupportingPage}
              />
              <MobileRoute
                exact
                path={TOP_SUPPORTERS_USERS_ROUTE}
                isMobile={isMobile}
                component={TopSupportersPage}
              />
              <MobileRoute
                exact
                path={EMPTY_PAGE}
                isMobile={isMobile}
                component={EmptyPage}
              />
              <Route
                exact
                path={PROFILE_PAGE}
                render={(props) => (
                  <ProfilePage
                    {...props}
                    containerRef={mainContentRef.current}
                  />
                )}
              />
              <Redirect
                from={HOME_PAGE}
                to={{
                  pathname:
                    getPathname(history.location) === HOME_PAGE
                      ? isGuestAccount
                        ? LIBRARY_PAGE
                        : FEED_PAGE
                      : getPathname(history.location),
                  search: includeSearch(history.location.search)
                    ? history.location.search
                    : ''
                }}
              />
            </SwitchComponent>
          </Suspense>
        </div>
        <PlayBarProvider />

        <Suspense fallback={null}>
          <Modals />
        </Suspense>
        <ConnectedMusicConfetti />

        <RewardClaimedToast />
        {!isMobile ? <Visualizer /> : null}
        {!isMobile ? <DevModeMananger /> : null}
        {isMobile ? (
          <AppRedirectPopover
            incrementScroll={handleIncrementScroll}
            decrementScroll={handleDecrementScroll}
          />
        ) : null}
      </div>
    </div>
  )
}

const RouterWebPlayer = withRouter(WebPlayer)

// Taking this approach because the class component cannot use hooks
const FeatureFlaggedWebPlayer = (props) => {
  const { isEnabled: isWalletUIUpdateEnabled } = useFeatureFlag(
    FeatureFlags.WALLET_UI_UPDATE
  )
  const { isEnabled: isSearchExploreEnabled } = useFeatureFlag(
    FeatureFlags.SEARCH_EXPLORE
  )
  const { isProduction } = useEnvironment()

  return (
    <RouterWebPlayer
      {...props}
      isWalletUIUpdateEnabled={isWalletUIUpdateEnabled}
      isSearchExploreEnabled={isSearchExploreEnabled}
      isProduction={isProduction}
    />
  )
}

const MainContentRouterWebPlayer = () => {
  return (
    <MainContentContext.Consumer>
      {({ ref, setRef }) => {
        return (
          <FeatureFlaggedWebPlayer
            setMainContentRef={setRef}
            mainContentRef={ref}
          />
        )
      }}
    </MainContentContext.Consumer>
  )
}

export default MainContentRouterWebPlayer<|MERGE_RESOLUTION|>--- conflicted
+++ resolved
@@ -11,10 +11,7 @@
 import {
   selectHasAccount,
   selectIsGuestAccount,
-<<<<<<< HEAD
   useAccountStatus,
-=======
->>>>>>> aebe4247
   useCurrentAccount
 } from '@audius/common/api'
 import { useFeatureFlag } from '@audius/common/hooks'
@@ -205,11 +202,6 @@
   SOLANA_TOOLS_PAGE
 } = route
 
-<<<<<<< HEAD
-=======
-const { getHasAccount } = accountSelectors
-
->>>>>>> aebe4247
 // TODO: do we need to lazy load edit?
 const EditTrackPage = lazy(() => import('pages/edit-page'))
 const UploadPage = lazy(() => import('pages/upload-page'))
@@ -246,16 +238,10 @@
 
   const dispatch = useDispatch()
 
-<<<<<<< HEAD
-=======
-  // Convert mapStateToProps to useSelector
-  const hasAccount = useSelector(getHasAccount)
->>>>>>> aebe4247
   const { data: accountData } = useCurrentAccount({
     select: (account) => ({
       hasAccount: selectHasAccount(account),
       userHandle: account?.user?.handle,
-<<<<<<< HEAD
       isGuestAccount: selectIsGuestAccount(account)
     })
   })
@@ -265,13 +251,6 @@
     hasAccount = false
   } = accountData || {}
   const { data: accountStatus } = useAccountStatus()
-=======
-      isGuestAccount: selectIsGuestAccount(account),
-      accountStatus: account?.status
-    })
-  })
-  const { userHandle, isGuestAccount, accountStatus } = accountData || {}
->>>>>>> aebe4247
   const showCookieBanner = useSelector(getShowCookieBanner)
 
   // Convert mapDispatchToProps to useCallback with useDispatch
