import { ErrorLevel, Kind } from '@audius/common/models'
import {
  FeatureFlags,
  recordIP,
  createUserBankIfNeeded,
  getRootSolanaAccount
} from '@audius/common/services'
import {
  accountActions,
  accountSelectors,
  cacheActions,
  profilePageActions,
  chatActions,
  solanaSelectors,
  getContext
} from '@audius/common/store'
import { call, put, fork, select, takeEvery } from 'redux-saga/effects'

import { identify } from 'common/store/analytics/actions'
import { addPlaylistsNotInLibrary } from 'common/store/playlist-library/sagas'
import { reportToSentry } from 'store/errors/reportToSentry'
import { waitForWrite, waitForRead } from 'utils/sagaHelpers'

import { retrieveCollections } from '../cache/collections/utils'

const { fetchProfile } = profilePageActions
const { getFeePayer } = solanaSelectors
const { fetchBlockees, fetchBlockers } = chatActions

const {
  getUserId,
  getUserHandle,
  getAccountUser,
  getAccountSavedPlaylistIds,
  getAccountOwnedPlaylistIds,
  getAccountToCache
} = accountSelectors

const {
  signedIn,
  showPushNotificationConfirmation,
  fetchAccountSucceeded,
  fetchAccountFailed,
  fetchAccount,
  fetchLocalAccount,
  twitterLogin,
  instagramLogin,
  tikTokLogin,
  fetchSavedPlaylists,
  addAccountPlaylist
} = accountActions

const IP_STORAGE_KEY = 'user-ip-timestamp'

/**
 * Sets the sentry user so that alerts are tied to a user
 * @param user
 * @param traits an object of any key-value traits to associate with the user
 */
const setSentryUser = (sentry, user, traits) => {
  if (traits.isVerified) {
    sentry.setTag('isVerified', `${traits.isVerified}`)
  }
  sentry.configureScope((currentScope) => {
    currentScope.setUser({
      id: `${user.user_id}`,
      username: user.handle,
      ...traits
    })
  })
}

function* recordIPIfNotRecent(handle) {
  const audiusBackendInstance = yield getContext('audiusBackendInstance')
  const localStorage = yield getContext('localStorage')
  const timeBetweenRefresh = 24 * 60 * 60 * 1000
  const now = Date.now()
  const minAge = now - timeBetweenRefresh
  const storedIPStr = yield call([localStorage, 'getItem'], IP_STORAGE_KEY)
  const storedIP = storedIPStr && JSON.parse(storedIPStr)
  if (!storedIP || !storedIP[handle] || storedIP[handle].timestamp < minAge) {
    const { userIP, error } = yield call(recordIP, audiusBackendInstance)
    if (!error) {
      yield call(
        [localStorage, 'setItem'],
        IP_STORAGE_KEY,
        JSON.stringify({ ...storedIP, [handle]: { userIP, timestamp: now } })
      )
    }
  }
}

// Tasks to be run on account successfully fetched, e.g.
// recording metrics, setting user data
function* onSignedIn({ payload: { account } }) {
  const audiusBackendInstance = yield getContext('audiusBackendInstance')
  const sentry = yield getContext('sentry')
  const analytics = yield getContext('analytics')
  if (account && account.handle) {
    let solanaWallet = ''
    try {
      solanaWallet = (yield call(
        getRootSolanaAccount,
        audiusBackendInstance
      )).publicKey.toBase58()
    } catch (e) {
      console.error('Failed to fetch Solana root wallet during identify()', e)
    }
    // Set analytics user context
    const traits = {
      isVerified: account.is_verified,
      trackCount: account.track_count,
      solanaWallet
    }
    yield put(identify(account.handle, traits))
    setSentryUser(sentry, account, traits)
  }

  yield put(showPushNotificationConfirmation())

  yield fork(audiusBackendInstance.updateUserLocationTimezone)

  // Fetch the profile so we get everything we need to populate
  // the left nav / other site-wide metadata.
  yield put(
    fetchProfile(account.handle, account.user_id, false, false, false, true)
  )

  // Add playlists that might not have made it into the user's library.
  // This could happen if the user creates a new playlist and then leaves their session.
  yield fork(addPlaylistsNotInLibrary)

  // Create userbank only if lazy is not enabled
  const feePayerOverride = yield select(getFeePayer)
  const getFeatureEnabled = yield getContext('getFeatureEnabled')
  if (!getFeatureEnabled(FeatureFlags.LAZY_USERBANK_CREATION_ENABLED)) {
    yield call(createUserBankIfNeeded, audiusBackendInstance, {
      recordAnalytics: analytics.track,
      feePayerOverride
    })
  }
}

export function* fetchAccountAsync({ isSignUp = false }) {
  const audiusBackendInstance = yield getContext('audiusBackendInstance')
  const remoteConfigInstance = yield getContext('remoteConfigInstance')
  const isNativeMobile = yield getContext('isNativeMobile')
  const isElectron = yield getContext('isElectron')
  const fingerprintClient = yield getContext('fingerprintClient')

  yield put(accountActions.fetchAccountRequested())

  const account = yield call(audiusBackendInstance.getAccount)
  if (!account) {
    yield put(
      fetchAccountFailed({
        reason: 'ACCOUNT_NOT_FOUND'
      })
    )
    if (!isNativeMobile) {
      const localStorage = yield getContext('localStorage')
      yield call([localStorage, 'removeItem'], 'useMetaMask')
    }
    return
  }
  if (account.is_deactivated) {
    yield put(
      fetchAccountFailed({
        reason: 'ACCOUNT_DEACTIVATED'
      })
    )
    return
  }

  // Set the userId in the remoteConfigInstance
  remoteConfigInstance.setUserId(account.user_id)

  // Fire-and-forget fp identify
  const clientOrigin = isNativeMobile
    ? 'mobile'
    : isElectron
    ? 'desktop'
    : 'web'
  fingerprintClient.identify(account.user_id, clientOrigin)

  yield call(recordIPIfNotRecent, account.handle)

  // Cache the account and put the signedIn action. We're done.
  yield call(cacheAccount, account)
  yield put(signedIn({ account, isSignUp }))
}

export function* fetchLocalAccountAsync() {
  const localStorage = yield getContext('localStorage')
  const audiusBackendInstance = yield getContext('audiusBackendInstance')

  yield put(accountActions.fetchAccountRequested())

  const audiusLibs = yield call([
    audiusBackendInstance,
    audiusBackendInstance.getAudiusLibs
  ])
  const wallet = yield call([
    audiusLibs.web3Manager,
    audiusLibs.web3Manager.getWalletAddress
  ])
  const cachedAccount = yield call([localStorage, 'getAudiusAccount'])
  const cachedAccountUser = yield call([localStorage, 'getAudiusAccountUser'])
  const currentUserExists = yield call([localStorage, 'getCurrentUserExists'])

  const walletMatches =
<<<<<<< HEAD
    wallet.toLowerCase() === cachedAccountUser.wallet.toLowerCase()
=======
    wallet.toLowerCase() === cachedAccountUser?.wallet.toLowerCase()
>>>>>>> f7e8dee8

  if (
    cachedAccount &&
    cachedAccountUser &&
    !cachedAccountUser.is_deactivated &&
    walletMatches
  ) {
    yield call(
      cacheAccount,
      { ...cachedAccountUser, local: true },
      cachedAccountUser.orderedPlaylists
    )
  } else if (!currentUserExists) {
    yield put(fetchAccountFailed({ reason: 'ACCOUNT_NOT_FOUND_LOCAL' }))
  }
}

function* cacheAccount(account) {
  const localStorage = yield getContext('localStorage')
  const getFeatureEnabled = yield getContext('getFeatureEnabled')
  const isChatEnabled = yield call(getFeatureEnabled, FeatureFlags.CHAT_ENABLED)
  const collections = account.playlists || []

  yield put(
    cacheActions.add(Kind.USERS, [
      { id: account.user_id, uid: 'USER_ACCOUNT', metadata: account }
    ])
  )

  const formattedAccount = {
    userId: account.user_id,
    collections
  }

  yield call([localStorage, 'setAudiusAccount'], formattedAccount)
  yield call([localStorage, 'setAudiusAccountUser'], account)

  yield put(fetchAccountSucceeded(formattedAccount))

  // Fetch user's chat blockee and blocker list after fetching their account
  if (isChatEnabled) {
    yield put(fetchBlockees())
    yield put(fetchBlockers())
  }
}

// Pull from redux cache and persist to local storage cache
export function* reCacheAccount() {
  const localStorage = yield getContext('localStorage')
  const account = yield select(getAccountToCache)
  const accountUser = yield select(getAccountUser)

  yield call([localStorage, 'setAudiusAccount'], account)
  yield call([localStorage, 'setAudiusAccountUser'], accountUser)
}

function* associateTwitterAccount(action) {
  const { uuid, profile } = action.payload
  yield waitForWrite()
  const audiusBackendInstance = yield getContext('audiusBackendInstance')
  try {
    const userId = yield select(getUserId)
    const handle = yield select(getUserHandle)
    yield call(
      audiusBackendInstance.associateTwitterAccount,
      uuid,
      userId,
      handle
    )

    const account = yield select(getAccountUser)
    const { verified } = profile
    if (!account.is_verified && verified) {
      yield put(
        cacheActions.update(Kind.USERS, [
          { id: userId, metadata: { is_verified: true } }
        ])
      )
    }
  } catch (err) {
    console.error(err.message)
  }
}

function* associateInstagramAccount(action) {
  const { uuid, profile } = action.payload
  const audiusBackendInstance = yield getContext('audiusBackendInstance')
  try {
    const userId = yield select(getUserId)
    const handle = yield select(getUserHandle)
    yield call(
      audiusBackendInstance.associateInstagramAccount,
      uuid,
      userId,
      handle
    )

    const account = yield select(getAccountUser)
    const { is_verified: verified } = profile
    if (!account.is_verified && verified) {
      yield put(
        cacheActions.update(Kind.USERS, [
          { id: userId, metadata: { is_verified: true } }
        ])
      )
    }
  } catch (err) {
    console.error(err.message)
  }
}

function* associateTikTokAccount(action) {
  const { uuid, profile } = action.payload
  const audiusBackendInstance = yield getContext('audiusBackendInstance')
  try {
    const userId = yield select(getUserId)
    const handle = yield select(getUserHandle)
    yield call(
      audiusBackendInstance.associateTikTokAccount,
      uuid,
      userId,
      handle
    )

    const account = yield select(getAccountUser)
    const { is_verified: verified } = profile
    if (!account.is_verified && verified) {
      yield put(
        cacheActions.update(Kind.USERS, [
          { id: userId, metadata: { is_verified: true } }
        ])
      )
    }
  } catch (err) {
    console.error(err.message)
  }
}

function* fetchSavedPlaylistsAsync() {
  yield waitForRead()

  // Fetch other people's playlists you've saved
  yield fork(function* () {
    const savedPlaylists = yield select(getAccountSavedPlaylistIds)
    if (savedPlaylists.length > 0) {
      yield call(retrieveCollections, savedPlaylists)
    }
  })

  // Fetch your own playlists
  yield fork(function* () {
    const ownPlaylists = yield select(getAccountOwnedPlaylistIds)
    if (ownPlaylists.length > 0) {
      yield call(retrieveCollections, ownPlaylists)
    }
  })
}

function* watchFetchAccount() {
  yield takeEvery(fetchAccount.type, fetchAccountAsync)
}

function* watchFetchAccountFailed() {
  yield takeEvery(accountActions.fetchAccountFailed.type, function* (action) {
    const userId = yield select(getUserId)
    if (userId) {
      yield call(reportToSentry, {
        level: ErrorLevel.Error,
        error: new Error(`Fetch account failed: ${action.payload.reason}`),
        additionalInfo: { userId }
      })
    }
  })
}

function* watchFetchLocalAccount() {
  yield takeEvery(fetchLocalAccount.type, fetchLocalAccountAsync)
}

function* watchSignedIn() {
  yield takeEvery(signedIn.type, onSignedIn)
}

function* watchTwitterLogin() {
  yield takeEvery(twitterLogin.type, associateTwitterAccount)
}

function* watchInstagramLogin() {
  yield takeEvery(instagramLogin.type, associateInstagramAccount)
}

function* watchTikTokLogin() {
  yield takeEvery(tikTokLogin.type, associateTikTokAccount)
}

function* watchFetchSavedPlaylists() {
  yield takeEvery(fetchSavedPlaylists.type, fetchSavedPlaylistsAsync)
}

function* watchAddAccountPlaylist() {
  yield takeEvery(addAccountPlaylist.type, reCacheAccount)
}

export default function sagas() {
  return [
    watchFetchAccount,
    watchFetchLocalAccount,
    watchFetchAccountFailed,
    watchSignedIn,
    watchTwitterLogin,
    watchInstagramLogin,
    watchTikTokLogin,
    watchFetchSavedPlaylists,
    watchAddAccountPlaylist
  ]
}<|MERGE_RESOLUTION|>--- conflicted
+++ resolved
@@ -209,11 +209,7 @@
   const currentUserExists = yield call([localStorage, 'getCurrentUserExists'])
 
   const walletMatches =
-<<<<<<< HEAD
-    wallet.toLowerCase() === cachedAccountUser.wallet.toLowerCase()
-=======
     wallet.toLowerCase() === cachedAccountUser?.wallet.toLowerCase()
->>>>>>> f7e8dee8
 
   if (
     cachedAccount &&
