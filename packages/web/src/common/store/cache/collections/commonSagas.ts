--- conflicted
+++ resolved
@@ -5,13 +5,9 @@
   userCollectionMetadataFromSDK
 } from '@audius/common/adapters'
 import {
-<<<<<<< HEAD
   queryAccountUser,
   queryCollection,
-=======
-  queryCollection,
   queryCollectionTracks,
->>>>>>> 89d2287e
   queryTrack,
   queryUser
 } from '@audius/common/api'
@@ -66,12 +62,7 @@
 import { retrieveCollection } from './utils/retrieveCollections'
 
 const { manualClearToast, toast } = toastActions
-<<<<<<< HEAD
-const { getCollectionTracks } = cacheCollectionsSelectors
 const { getUserId } = accountSelectors
-=======
-const { getAccountUser, getUserId } = accountSelectors
->>>>>>> 89d2287e
 
 const messages = {
   editToast: 'Changes saved!',
