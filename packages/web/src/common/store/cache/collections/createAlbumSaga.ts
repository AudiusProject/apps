import {
  albumMetadataForSDK,
  userCollectionMetadataFromSDK
} from '@audius/common/adapters'
import {
<<<<<<< HEAD
  queryAccountUser,
  queryCollection,
  queryTrack,
  queryUser,
  queryCurrentUserId
=======
  queryCollection,
  queryTrack,
  queryUser,
  updateCollectionData
>>>>>>> aebe4247
} from '@audius/common/api'
import {
  Name,
  Kind,
  CollectionMetadata,
  Collection,
  ID,
  Track
} from '@audius/common/models'
import { newCollectionMetadata } from '@audius/common/schemas'
import {
  cacheCollectionsActions,
  confirmerActions,
  EditCollectionValues,
  RequestConfirmationError,
  getSDK,
  accountActions
} from '@audius/common/store'
import { makeKindId, Nullable, route } from '@audius/common/utils'
import { Id, OptionalId } from '@audius/sdk'
import { call, put, takeLatest } from 'typed-redux-saga'

import { make } from 'common/store/analytics/actions'
import { ensureLoggedIn } from 'common/utils/ensureLoggedIn'
import { waitForWrite } from 'utils/sagaHelpers'

const { requestConfirmation } = confirmerActions
const { collectionPage } = route

export function* createAlbumSaga() {
  yield* takeLatest(cacheCollectionsActions.CREATE_PLAYLIST, createAlbumWorker)
}

function* createAlbumWorker(
  action: ReturnType<typeof cacheCollectionsActions.createAlbum>
) {
  // Return early if this is not an album
  if (!action.isAlbum) return

  yield* waitForWrite()
  const userId = yield* call(ensureLoggedIn)
  const { initTrackId, formFields, source, noticeType } = action
  const collection = newCollectionMetadata({ ...formFields, is_album: true })
  const sdk = yield* getSDK()
  const collectionId = yield* call([
    sdk.playlists,
    sdk.playlists.generatePlaylistId
  ])
  if (!collectionId) return

  const initTrack = yield* queryTrack(initTrackId)

  if (initTrack) {
    collection.cover_art_sizes = initTrack.cover_art_sizes
  }

  yield* call(
    optimisticallySaveAlbum,
    collectionId,
    collection,
    initTrack as Track
  )
  yield* put(
    cacheCollectionsActions.createPlaylistRequested(
      collectionId,
      noticeType,
      true
    )
  )
  yield* call(
    createAndConfirmAlbum,
    collectionId,
    userId,
    collection,
    initTrack as Track,
    source
  )
}

function* optimisticallySaveAlbum(
  albumId: ID,
  formFields: Partial<CollectionMetadata>,
  initTrack: Nullable<Track>
) {
  const accountUser = yield* call(queryAccountUser)
  if (!accountUser) return
  const { user_id, handle } = accountUser
  const album: Partial<Collection> & { playlist_id: ID } = {
    playlist_id: albumId,
    ...formFields
  }

  const initTrackOwner = yield* queryUser(initTrack?.owner_id)

  album.playlist_owner_id = user_id
  album.is_private = true
  album.playlist_contents = {
    track_ids: initTrack
      ? [
          {
            time: Math.round(Date.now() / 1000),
            track: initTrack.track_id
          }
        ]
      : []
  }
  album.tracks = initTrack
    ? [
        {
          ...initTrack,
          user: initTrackOwner!
        }
      ]
    : []
  album.track_count = initTrack ? 1 : 0
  album.permalink = collectionPage(
    handle,
    album.playlist_name,
    albumId,
    undefined,
    true
  )

  yield* call(updateCollectionData, [album])

  yield* put(
    accountActions.addAccountPlaylist({
      id: albumId,
      name: album.playlist_name as string,
      is_album: !!album.is_album,
      user: { id: user_id, handle },
      permalink: album?.permalink
    })
  )
}

function* createAndConfirmAlbum(
  albumId: ID,
  userId: ID,
  formFields: EditCollectionValues,
  initTrack: Nullable<Track>,
  source: string
) {
  const sdk = yield* getSDK()

  const event = make(Name.PLAYLIST_START_CREATE, {
    source,
    artworkSource: formFields.artwork
      ? formFields.artwork.source
      : formFields.cover_art_sizes
  })
  yield* put(event)

  function* confirmAlbum() {
    const userId = yield* call(queryCurrentUserId)
    if (!userId) {
      throw new Error('No userId set, cannot create album')
    }

    yield* call([sdk.albums, sdk.albums.createAlbum], {
      userId: Id.parse(userId),
      albumId: Id.parse(albumId),
      trackIds: initTrack ? [Id.parse(initTrack.track_id)] : undefined,
      metadata: albumMetadataForSDK(formFields)
    })

    const { data: album } = yield* call(
      [sdk.full.playlists, sdk.full.playlists.getPlaylist],
      {
        userId: OptionalId.parse(userId),
        playlistId: Id.parse(albumId)
      }
    )

    const confirmedAlbum = album?.[0]
      ? userCollectionMetadataFromSDK(album[0])
      : null
    if (!confirmedAlbum) {
      throw new Error(
        `Could not find confirmed album creation for album id ${albumId}`
      )
    }

    const optimisticAlbum = yield* queryCollection(albumId)

    const reformattedAlbum = {
      ...confirmedAlbum,
      ...optimisticAlbum,
      cover_art_cids: confirmedAlbum.cover_art_cids,
      playlist_id: confirmedAlbum.playlist_id
    }

    yield* call(updateCollectionData, [reformattedAlbum])

    yield* put(
      make(Name.PLAYLIST_COMPLETE_CREATE, {
        source,
        status: 'success'
      })
    )

    yield* put(cacheCollectionsActions.createPlaylistSucceeded())

    return confirmedAlbum
  }

  function* onError(result: RequestConfirmationError) {
    const { message, error, timeout } = result
    yield* put(
      make(Name.PLAYLIST_COMPLETE_CREATE, {
        source,
        status: 'failure'
      })
    )
    yield* put(
      cacheCollectionsActions.createPlaylistFailed(
        error,
        { userId, formFields, source },
        { message, timeout }
      )
    )
  }

  yield* put(
    requestConfirmation(
      makeKindId(Kind.COLLECTIONS, albumId),
      confirmAlbum,
      function* () {},
      onError
    )
  )
}<|MERGE_RESOLUTION|>--- conflicted
+++ resolved
@@ -3,18 +3,12 @@
   userCollectionMetadataFromSDK
 } from '@audius/common/adapters'
 import {
-<<<<<<< HEAD
   queryAccountUser,
   queryCollection,
   queryTrack,
   queryUser,
-  queryCurrentUserId
-=======
-  queryCollection,
-  queryTrack,
-  queryUser,
+  queryCurrentUserId,
   updateCollectionData
->>>>>>> aebe4247
 } from '@audius/common/api'
 import {
   Name,
