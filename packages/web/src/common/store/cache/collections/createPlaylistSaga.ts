import {
  playlistMetadataForCreateWithSDK,
  userCollectionMetadataFromSDK
} from '@audius/common/adapters'
import {
<<<<<<< HEAD
  queryAccountUser,
  queryCollection,
  queryCurrentUserId,
  queryTrack,
  queryUser
=======
  queryCollection,
  queryTrack,
  queryUser,
  updateCollectionData
>>>>>>> aebe4247
} from '@audius/common/api'
import {
  Name,
  Kind,
  CollectionMetadata,
  Collection,
  ID,
  Track
} from '@audius/common/models'
import { newCollectionMetadata } from '@audius/common/schemas'
import {
  accountActions,
  cacheCollectionsActions,
  savedPageActions,
  LibraryCategory,
  confirmerActions,
  EditCollectionValues,
  RequestConfirmationError,
  getSDK
} from '@audius/common/store'
import { makeKindId, Nullable, route } from '@audius/common/utils'
import { Id, OptionalId } from '@audius/sdk'
import { call, put, takeLatest } from 'typed-redux-saga'

import { make } from 'common/store/analytics/actions'
import { addPlaylistsNotInLibrary } from 'common/store/playlist-library/sagas'
import { ensureLoggedIn } from 'common/utils/ensureLoggedIn'
import { waitForWrite } from 'utils/sagaHelpers'

const { addLocalCollection } = savedPageActions

const { requestConfirmation } = confirmerActions
const { collectionPage } = route

export function* createPlaylistSaga() {
  yield* takeLatest(
    cacheCollectionsActions.CREATE_PLAYLIST,
    createPlaylistWorker
  )
}

function* createPlaylistWorker(
  action: ReturnType<typeof cacheCollectionsActions.createPlaylist>
) {
  // Return early if this is an album
  if (action.isAlbum) return

  yield* waitForWrite()
  const userId = yield* call(ensureLoggedIn)
  const {
    initTrackId,
    formFields,
    source,
    noticeType,
    isAlbum = false
  } = action
  const collection = newCollectionMetadata({ ...formFields, is_album: isAlbum })
  const sdk = yield* getSDK()
  const collectionId = yield* call([
    sdk.playlists,
    sdk.playlists.generatePlaylistId
  ])
  if (!collectionId) return

  const initTrack = yield* queryTrack(initTrackId)

  if (initTrack) {
    collection.cover_art_sizes = initTrack.cover_art_sizes
  }

  yield* call(
    optimisticallySavePlaylist,
    collectionId,
    collection,
    initTrack as Track
  )
  yield* put(
    cacheCollectionsActions.createPlaylistRequested(
      collectionId,
      noticeType,
      isAlbum
    )
  )
  yield* call(
    createAndConfirmPlaylist,
    collectionId,
    userId,
    collection,
    initTrack as Track,
    source,
    isAlbum
  )
}

function* optimisticallySavePlaylist(
  playlistId: ID,
  formFields: Partial<CollectionMetadata>,
  initTrack: Nullable<Track>
) {
  const accountUser = yield* call(queryAccountUser)
  if (!accountUser) return
  const { user_id, handle } = accountUser
  const playlist: Partial<Collection> & { playlist_id: ID } = {
    playlist_id: playlistId,
    ...formFields
  }

  const initTrackOwner = yield* queryUser(initTrack?.owner_id)

  playlist.playlist_owner_id = user_id
  playlist.is_private = true
  playlist.playlist_contents = {
    track_ids: initTrack
      ? [
          {
            time: Math.round(Date.now() / 1000), // must use seconds
            track: initTrack.track_id
          }
        ]
      : []
  }
  playlist.tracks = initTrack
    ? [
        {
          ...initTrack,
          user: initTrackOwner!
        }
      ]
    : []
  playlist.track_count = initTrack ? 1 : 0
  playlist.permalink = collectionPage(
    handle,
    playlist.playlist_name,
    playlistId,
    undefined,
    playlist.is_album
  )

  yield* call(updateCollectionData, [playlist])

  yield* put(
    accountActions.addAccountPlaylist({
      id: playlistId,
      name: playlist.playlist_name as string,
      is_album: !!playlist.is_album,
      user: { id: user_id, handle },
      permalink: playlist?.permalink
    })
  )

  yield* put(
    addLocalCollection({
      collectionId: playlistId,
      isAlbum: !!playlist.is_album,
      category: LibraryCategory.Favorite
    })
  )

  yield* call(addPlaylistsNotInLibrary)
}

function* createAndConfirmPlaylist(
  playlistId: ID,
  userId: ID,
  formFields: EditCollectionValues,
  initTrack: Nullable<Track>,
  source: string,
  isAlbum: boolean
) {
  const sdk = yield* getSDK()

  const event = make(Name.PLAYLIST_START_CREATE, {
    source,
    artworkSource: formFields.artwork
      ? formFields.artwork.source
      : formFields.cover_art_sizes
  })
  yield* put(event)

  function* confirmPlaylist() {
    const userId = yield* call(queryCurrentUserId)
    if (!userId) {
      throw new Error('No userId set, cannot repost collection')
    }

    yield* call([sdk.playlists, sdk.playlists.createPlaylist], {
      userId: Id.parse(userId),
      playlistId: Id.parse(playlistId),
      trackIds: initTrack ? [Id.parse(initTrack.track_id)] : undefined,
      metadata: playlistMetadataForCreateWithSDK(formFields)
    })

    // Merge the confirmed playlist with the optimistic playlist, preferring
    // optimistic data in case other unconfirmed edits have been made.
    const { data: playlist } = yield* call(
      [sdk.full.playlists, sdk.full.playlists.getPlaylist],
      {
        userId: OptionalId.parse(userId),
        playlistId: Id.parse(playlistId)
      }
    )

    const confirmedPlaylist = playlist?.[0]
      ? userCollectionMetadataFromSDK(playlist[0])
      : null
    if (!confirmedPlaylist) {
      throw new Error(
        `Could not find confirmed playlist creation for playlist id ${playlistId}`
      )
    }

    const optimisticPlaylist = yield* queryCollection(playlistId)

    const reformattedPlaylist = {
      ...confirmedPlaylist,
      ...optimisticPlaylist,
      cover_art_cids: confirmedPlaylist.cover_art_cids,
      playlist_id: confirmedPlaylist.playlist_id
    }

    yield* call(updateCollectionData, [reformattedPlaylist])

    yield* call(addPlaylistsNotInLibrary)

    yield* put(
      make(Name.PLAYLIST_COMPLETE_CREATE, {
        source,
        status: 'success'
      })
    )

    yield* put(cacheCollectionsActions.createPlaylistSucceeded())

    return confirmedPlaylist
  }

  function* onError(result: RequestConfirmationError) {
    const { message, error, timeout } = result
    yield* put(
      make(Name.PLAYLIST_COMPLETE_CREATE, {
        source,
        status: 'failure'
      })
    )
    yield* put(
      cacheCollectionsActions.createPlaylistFailed(
        error,
        { userId, formFields, source },
        { message, timeout }
      )
    )
  }

  yield* put(
    requestConfirmation(
      makeKindId(Kind.COLLECTIONS, playlistId),
      confirmPlaylist,
      function* () {},
      onError
    )
  )
}<|MERGE_RESOLUTION|>--- conflicted
+++ resolved
@@ -3,18 +3,12 @@
   userCollectionMetadataFromSDK
 } from '@audius/common/adapters'
 import {
-<<<<<<< HEAD
   queryAccountUser,
   queryCollection,
   queryCurrentUserId,
   queryTrack,
-  queryUser
-=======
-  queryCollection,
-  queryTrack,
   queryUser,
   updateCollectionData
->>>>>>> aebe4247
 } from '@audius/common/api'
 import {
   Name,
