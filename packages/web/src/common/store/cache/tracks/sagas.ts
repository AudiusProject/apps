import {
  userTrackMetadataFromSDK,
  trackMetadataForUploadToSdk,
  fileToSdk
} from '@audius/common/adapters'
import {
  getStemsQueryKey,
  queryAccountUser,
  queryTrack,
  queryUser,
  queryUsers
} from '@audius/common/api'
import {
  Name,
  Kind,
  Track,
  Collection,
  ID,
  Remix,
  StemUploadWithFile
} from '@audius/common/models'
import {
  Entry,
  getContext,
  accountSelectors,
  cacheTracksActions as trackActions,
  cacheActions,
  confirmerActions,
  TrackMetadataForUpload,
  stemsUploadActions,
  stemsUploadSelectors,
  getSDK,
  cacheUsersSelectors
} from '@audius/common/store'
import {
  formatMusicalKey,
  makeKindId,
  squashNewLines,
  uuid,
  waitForValue,
  waitForAccount
} from '@audius/common/utils'
import { Id, OptionalId } from '@audius/sdk'
import { call, fork, put, select, takeEvery } from 'typed-redux-saga'

import { make } from 'common/store/analytics/actions'
import * as signOnActions from 'common/store/pages/signon/actions'
import { updateProfileAsync } from 'common/store/profile/sagas'
import { addPremiumMetadata } from 'common/store/upload/sagaHelpers'
import { waitForWrite } from 'utils/sagaHelpers'

import { recordEditTrackAnalytics } from './sagaHelpers'

const { startStemUploads } = stemsUploadActions
const { getCurrentUploads } = stemsUploadSelectors
<<<<<<< HEAD
const { getUserId } = accountSelectors
const { getTrack } = cacheTracksSelectors
=======
const { getUserId, getAccountUser } = accountSelectors
>>>>>>> 89d2287e
const { getUser } = cacheUsersSelectors

function* fetchRepostInfo(entries: Entry<Collection>[]) {
  const userIds: ID[] = []
  entries.forEach((entry) => {
    if (entry.metadata.followee_reposts) {
      entry.metadata.followee_reposts.forEach((repost) =>
        userIds.push(repost.user_id)
      )
    }
  })

  if (userIds.length) {
    yield* call(queryUsers, userIds)
  }
}

function* watchAdd() {
  yield* takeEvery(
    cacheActions.ADD_SUCCEEDED,
    function* (action: ReturnType<typeof cacheActions.addSucceeded>) {
      // This code only applies to tracks
      if (action.kind !== Kind.TRACKS) return

      // Fetch repost data
      const isNativeMobile = yield* getContext('isNativeMobile')
      if (!isNativeMobile) {
        yield* fork(fetchRepostInfo, action.entries as Entry<Collection>[])
      }
    }
  )
}

type TrackWithRemix = Pick<Track, 'track_id' | 'title'> & {
  remix_of: { tracks: Pick<Remix, 'parent_track_id'>[] } | null
}

export function* trackNewRemixEvent(track: TrackWithRemix) {
  yield* waitForAccount()
  const accountUser = yield* call(queryAccountUser)
  const accountHandle = accountUser?.handle
  if (!track.remix_of || !accountHandle) return
  const remixParentTrack = track.remix_of.tracks[0]
  const parentTrack = yield* queryTrack(remixParentTrack.parent_track_id)
  const parentTrackUser = parentTrack
    ? yield* queryUser(parentTrack.owner_id)
    : null
  yield* put(
    make(Name.REMIX_NEW_REMIX, {
      id: track.track_id,
      handle: accountHandle,
      title: track.title,
      parent_track_id: remixParentTrack.parent_track_id,
      parent_track_title: parentTrack ? parentTrack.title : '',
      parent_track_user_handle: parentTrackUser ? parentTrackUser.handle : ''
    })
  )
}

function* editTrackAsync(action: ReturnType<typeof trackActions.editTrack>) {
  yield* call(waitForWrite)
  action.formFields.description = squashNewLines(action.formFields.description)

  const currentTrack = yield* queryTrack(action.trackId)
  if (!currentTrack) return
  const isPublishing = currentTrack._is_publishing
  const wasUnlisted = currentTrack.is_unlisted
  const isNowListed = !action.formFields.is_unlisted

  if (!isPublishing && wasUnlisted && isNowListed) {
    yield* put(
      cacheActions.update(Kind.TRACKS, [
        {
          id: action.trackId,
          metadata: { _is_publishing: true }
        }
      ])
    )
  }

  const trackForEdit = yield* addPremiumMetadata(action.formFields)

  // Format musical key
  trackForEdit.musical_key =
    formatMusicalKey(trackForEdit.musical_key || undefined) ?? null

  // Format bpm
  trackForEdit.bpm = trackForEdit.bpm ? Number(trackForEdit.bpm) : null
  trackForEdit.is_custom_bpm =
    currentTrack.is_custom_bpm ||
    (!!trackForEdit.bpm && trackForEdit.bpm !== currentTrack.bpm)
  trackForEdit.is_custom_musical_key =
    currentTrack.is_custom_musical_key ||
    (!!trackForEdit.musical_key &&
      trackForEdit.musical_key !== currentTrack.musical_key)

  yield* call(
    confirmEditTrack,
    action.trackId,
    trackForEdit,
    wasUnlisted,
    isNowListed,
    currentTrack
  )

  const track = { ...trackForEdit } as Track & TrackMetadataForUpload
  track.track_id = action.trackId

  if (track.stems) {
    const inProgressStemUploads = yield* select(
      getCurrentUploads,
      track.track_id
    )

    const queryClient = yield* getContext('queryClient')

    const existingStems =
      queryClient.getQueryData(getStemsQueryKey(track.track_id)) ?? []

    // upload net new stems
    const addedStems = track.stems.filter((stem) => {
      return !existingStems.find((existingStem) => {
        return existingStem.track_id === stem.metadata.track_id
      })
    })

    const addedStemsWithFiles = addedStems.filter(
      (stem) => 'file' in stem
    ) as StemUploadWithFile[]

    if (addedStemsWithFiles.length > 0) {
      yield* put(
        startStemUploads({
          parentId: track.track_id,
          uploads: addedStemsWithFiles,
          batchUID: uuid()
        })
      )
    }

    // delete removed stems
    const removedStems = existingStems
      .filter((existingStem) => {
        return !track.stems?.find(
          (stem) => stem.metadata.track_id === existingStem.track_id
        )
      })
      .filter((existingStem) => {
        return !inProgressStemUploads.find(
          (upload) => upload.metadata.track_id === existingStem.track_id
        )
      })

    for (const stem of removedStems) {
      yield* put(trackActions.deleteTrack(stem.track_id))
    }
  }

  yield* put(
    cacheActions.update(Kind.TRACKS, [{ id: track.track_id, metadata: track }])
  )
  yield* put(trackActions.editTrackSucceeded())

  // This is a new remix
  if (
    track?.remix_of?.tracks?.[0]?.parent_track_id &&
    currentTrack?.remix_of?.tracks?.[0]?.parent_track_id !==
      track?.remix_of?.tracks?.[0]?.parent_track_id
  ) {
    // This is a new remix
    yield* call(trackNewRemixEvent, track)
  }
}

function* confirmEditTrack(
  trackId: ID,
  formFields: TrackMetadataForUpload,
  wasUnlisted: boolean,
  isNowListed: boolean,
  currentTrack: Track
) {
  yield* waitForWrite()
  const sdk = yield* getSDK()
  const generatePreview =
    (formFields.preview_start_seconds !== null &&
      formFields.preview_start_seconds !== undefined &&
      currentTrack.preview_start_seconds !==
        formFields.preview_start_seconds) ||
    currentTrack.track_cid !== formFields.track_cid

  yield* put(
    confirmerActions.requestConfirmation(
      makeKindId(Kind.TRACKS, trackId),
      function* () {
        yield* waitForAccount()
        // Need to poll with the new track name in case it changed
        const userId = yield* select(getUserId)
        if (!userId) {
          throw new Error('No userId set, cannot edit track')
        }

        if (!userId) return
        const coverArtFile =
          formFields.artwork && 'file' in formFields.artwork
            ? formFields.artwork.file
            : undefined

        yield* call([sdk.tracks, sdk.tracks.updateTrack], {
          userId: Id.parse(userId),
          trackId: Id.parse(trackId),
          coverArtFile: coverArtFile
            ? fileToSdk(coverArtFile, 'cover_art')
            : undefined,
          metadata: trackMetadataForUploadToSdk(formFields),
          generatePreview
        })

        const { data } = yield* call(
          [sdk.full.tracks, sdk.full.tracks.getTrack],
          { trackId: Id.parse(trackId), userId: OptionalId.parse(userId) }
        )
        return data ? userTrackMetadataFromSDK(data) : null
      },
      function* (confirmedTrack: TrackMetadataForUpload & Track) {
        if (wasUnlisted && isNowListed) {
          confirmedTrack._is_publishing = false
        }

        yield* put(
          cacheActions.update(Kind.TRACKS, [
            {
              id: confirmedTrack.track_id,
              metadata: confirmedTrack
            }
          ])
        )
        yield* call(recordEditTrackAnalytics, currentTrack, confirmedTrack)
      },
      function* ({ error, message, timeout }) {
        const reportToSentry = yield* getContext('reportToSentry')
        reportToSentry({
          error,
          additionalInfo: { message, timeout, trackId, formFields },
          name: 'Edit Track'
        })
        yield* put(trackActions.editTrackFailed())
      }
    )
  )
}

function* watchEditTrack() {
  yield* takeEvery(trackActions.EDIT_TRACK, editTrackAsync)
}

function* deleteTrackAsync(
  action: ReturnType<typeof trackActions.deleteTrack>
) {
  yield* waitForWrite()
  const user = yield* call(queryAccountUser)
  if (!user) {
    yield* put(signOnActions.openSignOn(false))
    return
  }
  const userId = user.user_id

  const track = yield* queryTrack(action.trackId)
  if (!track) return

  // Before deleting, check if the track is set as the artist pick & delete if so
  if (user.artist_pick_track_id === action.trackId) {
    yield* put(
      cacheActions.update(Kind.USERS, [
        {
          id: userId,
          metadata: {
            artist_pick_track_id: null
          }
        }
      ])
    )
    const user = yield* call(waitForValue, getUser, { id: userId })
    yield* fork(updateProfileAsync, { metadata: user })
  }

  yield* put(
    cacheActions.update(Kind.TRACKS, [
      { id: track.track_id, metadata: { _marked_deleted: true } }
    ])
  )

  yield* call(confirmDeleteTrack, track)
}

function* confirmDeleteTrack(track: Track) {
  const { track_id: trackId, stem_of: stemOf } = track
  yield* waitForWrite()
  const sdk = yield* getSDK()
  yield* put(
    confirmerActions.requestConfirmation(
      makeKindId(Kind.TRACKS, trackId),
      function* () {
        yield* waitForAccount()
        const userId = yield* select(getUserId)
        if (!userId) {
          throw new Error('No userId set, cannot delete track')
        }

        yield* call([sdk.tracks, sdk.tracks.deleteTrack], {
          userId: Id.parse(userId),
          trackId: Id.parse(trackId)
        })

        const track = yield* queryTrack(trackId)

        if (!track) return
        const { data } = yield* call(
          [sdk.full.tracks, sdk.full.tracks.getTrack],
          { trackId: Id.parse(trackId), userId: OptionalId.parse(userId) }
        )
        return data ? userTrackMetadataFromSDK(data) : null
      },
      function* (deletedTrack: Track) {
        // NOTE: we do not delete from the cache as the track may be playing
        yield* put(trackActions.deleteTrackSucceeded(deletedTrack.track_id))

        // Record Delete Event
        const event = make(Name.DELETE, {
          kind: 'track',
          id: trackId
        })
        yield* put(event)
        if (stemOf) {
          const parentTrackId = stemOf?.parent_track_id

          const queryClient = yield* getContext('queryClient')
          queryClient.invalidateQueries({
            queryKey: getStemsQueryKey(parentTrackId)
          })

          const stemDeleteEvent = make(Name.STEM_DELETE, {
            id: trackId,
            parent_track_id: parentTrackId,
            category: stemOf.category
          })
          yield* put(stemDeleteEvent)
        }
      },
      function* () {
        // On failure, do not mark the track as deleted
        yield* put(
          cacheActions.update(Kind.TRACKS, [
            { id: trackId, metadata: { _marked_deleted: false } }
          ])
        )
      }
    )
  )
}

function* watchDeleteTrack() {
  yield* takeEvery(trackActions.DELETE_TRACK, deleteTrackAsync)
}

const sagas = () => {
  return [watchAdd, watchEditTrack, watchDeleteTrack]
}

export default sagas<|MERGE_RESOLUTION|>--- conflicted
+++ resolved
@@ -53,12 +53,7 @@
 
 const { startStemUploads } = stemsUploadActions
 const { getCurrentUploads } = stemsUploadSelectors
-<<<<<<< HEAD
 const { getUserId } = accountSelectors
-const { getTrack } = cacheTracksSelectors
-=======
-const { getUserId, getAccountUser } = accountSelectors
->>>>>>> 89d2287e
 const { getUser } = cacheUsersSelectors
 
 function* fetchRepostInfo(entries: Entry<Collection>[]) {
