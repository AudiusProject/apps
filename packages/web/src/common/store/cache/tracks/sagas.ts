import {
  userTrackMetadataFromSDK,
  trackMetadataForUploadToSdk,
  artworkFileToSDK
} from '@audius/common/adapters'
import {
  Name,
  DefaultSizes,
  Kind,
  Track,
  Collection,
  ID,
  Remix,
  StemUploadWithFile,
  Id,
  OptionalId
} from '@audius/common/models'
import {
  Entry,
  getContext,
  accountSelectors,
  cacheTracksSelectors,
  cacheTracksActions as trackActions,
  cacheUsersSelectors,
  cacheActions,
  confirmerActions,
  TrackMetadataForUpload,
  stemsUploadActions,
  stemsUploadSelectors,
  getSDK
} from '@audius/common/store'
import {
  formatMusicalKey,
  makeKindId,
  squashNewLines,
  uuid,
  waitForAccount,
  waitForValue
} from '@audius/common/utils'
import { call, fork, put, select, takeEvery } from 'typed-redux-saga'

import { make } from 'common/store/analytics/actions'
import { fetchUsers } from 'common/store/cache/users/sagas'
import * as signOnActions from 'common/store/pages/signon/actions'
import { updateProfileAsync } from 'common/store/profile/sagas'
import { addPremiumMetadata } from 'common/store/upload/sagaHelpers'
import { waitForWrite } from 'utils/sagaHelpers'

import { recordEditTrackAnalytics } from './sagaHelpers'

const { startStemUploads } = stemsUploadActions
const { getCurrentUploads } = stemsUploadSelectors
const { getUser } = cacheUsersSelectors
const { getTrack } = cacheTracksSelectors
const { getAccountUser, getUserId, getUserHandle } = accountSelectors

function* fetchRepostInfo(entries: Entry<Collection>[]) {
  const userIds: ID[] = []
  entries.forEach((entry) => {
    if (entry.metadata.followee_reposts) {
      entry.metadata.followee_reposts.forEach((repost) =>
        userIds.push(repost.user_id)
      )
    }
  })

  if (userIds.length) {
    yield* call(fetchUsers, userIds)
  }
}

function* watchAdd() {
  yield* takeEvery(
    cacheActions.ADD_SUCCEEDED,
    function* (action: ReturnType<typeof cacheActions.addSucceeded>) {
      // This code only applies to tracks
      if (action.kind !== Kind.TRACKS) return

      // Fetch repost data
      const isNativeMobile = yield* getContext('isNativeMobile')
      if (!isNativeMobile) {
        yield* fork(fetchRepostInfo, action.entries as Entry<Collection>[])
      }
    }
  )
}

type TrackWithRemix = Pick<Track, 'track_id' | 'title'> & {
  remix_of: { tracks: Pick<Remix, 'parent_track_id'>[] } | null
}

export function* trackNewRemixEvent(track: TrackWithRemix) {
  yield* waitForAccount()
  const accountHandle = yield* select(getUserHandle)
  if (!track.remix_of || !accountHandle) return
  const remixParentTrack = track.remix_of.tracks[0]
  const parentTrack = yield* select(getTrack, {
    id: remixParentTrack.parent_track_id
  })
  const parentTrackUser = parentTrack
    ? yield* select(getUser, { id: parentTrack.owner_id })
    : null
  yield* put(
    make(Name.REMIX_NEW_REMIX, {
      id: track.track_id,
      handle: accountHandle,
      title: track.title,
      parent_track_id: remixParentTrack.parent_track_id,
      parent_track_title: parentTrack ? parentTrack.title : '',
      parent_track_user_handle: parentTrackUser ? parentTrackUser.handle : ''
    })
  )
}

function* editTrackAsync(action: ReturnType<typeof trackActions.editTrack>) {
  yield* call(waitForWrite)
  action.formFields.description = squashNewLines(action.formFields.description)

  const currentTrack = yield* select(getTrack, { id: action.trackId })
  if (!currentTrack) return
  const isPublishing = currentTrack._is_publishing
  const wasUnlisted = currentTrack.is_unlisted
  const isNowListed = !action.formFields.is_unlisted

  if (!isPublishing && wasUnlisted && isNowListed) {
    yield* put(
      cacheActions.update(Kind.TRACKS, [
        {
          id: action.trackId,
          metadata: { _is_publishing: true }
        }
      ])
    )
  }

  const trackForEdit = yield* addPremiumMetadata(action.formFields)

  // Format musical key
  trackForEdit.musical_key =
    formatMusicalKey(trackForEdit.musical_key || undefined) ?? null

  // Format bpm
  trackForEdit.bpm = trackForEdit.bpm ? Number(trackForEdit.bpm) : null
  trackForEdit.is_custom_bpm =
    currentTrack.is_custom_bpm || trackForEdit.bpm !== currentTrack.bpm
  trackForEdit.is_custom_musical_key =
    currentTrack.is_custom_musical_key ||
    trackForEdit.musical_key !== currentTrack.musical_key

  yield* call(
    confirmEditTrack,
    action.trackId,
    trackForEdit,
    wasUnlisted,
    isNowListed,
    currentTrack
  )

  const track = { ...trackForEdit } as Track & TrackMetadataForUpload
  track.track_id = action.trackId
  if (track.artwork && 'file' in track.artwork && track.artwork.file) {
    track._cover_art_sizes = {
      ...track._cover_art_sizes,
      [DefaultSizes.OVERRIDE]: track.artwork.url
    }
  }

  if (track.stems) {
    const inProgressStemUploads = yield* select(
      getCurrentUploads,
      track.track_id
    )
    const existingStems = currentTrack._stems || []

    // upload net new stems
    const addedStems = track.stems.filter((stem) => {
      return !existingStems.find((existingStem) => {
        return existingStem.track_id === stem.metadata.track_id
      })
    })

    const addedStemsWithFiles = addedStems.filter(
      (stem) => 'file' in stem
    ) as StemUploadWithFile[]

    if (addedStemsWithFiles.length > 0) {
      yield* put(
        startStemUploads({
          parentId: track.track_id,
          uploads: addedStemsWithFiles,
          batchUID: uuid()
        })
      )
    }

    // delete removed stems
    const removedStems = existingStems
      .filter((existingStem) => {
        return !track.stems?.find(
          (stem) => stem.metadata.track_id === existingStem.track_id
        )
      })
      .filter((existingStem) => {
        return !inProgressStemUploads.find(
          (upload) => upload.metadata.track_id === existingStem.track_id
        )
      })

    for (const stem of removedStems) {
      yield* put(trackActions.deleteTrack(stem.track_id))
    }
  }

  yield* put(
    cacheActions.update(Kind.TRACKS, [{ id: track.track_id, metadata: track }])
  )
  yield* put(trackActions.editTrackSucceeded())

  // This is a new remix
  if (
    track?.remix_of?.tracks?.[0]?.parent_track_id &&
    currentTrack?.remix_of?.tracks?.[0]?.parent_track_id !==
      track?.remix_of?.tracks?.[0]?.parent_track_id
  ) {
    // This is a new remix
    yield* call(trackNewRemixEvent, track)
  }
}

function* confirmEditTrack(
  trackId: ID,
  formFields: TrackMetadataForUpload,
  wasUnlisted: boolean,
  isNowListed: boolean,
  currentTrack: Track
) {
  yield* waitForWrite()
  const sdk = yield* getSDK()
  const transcodePreview =
    formFields.preview_start_seconds !== null &&
    formFields.preview_start_seconds !== undefined &&
    currentTrack.preview_start_seconds !== formFields.preview_start_seconds

  yield* put(
    confirmerActions.requestConfirmation(
      makeKindId(Kind.TRACKS, trackId),
      function* () {
        yield* waitForAccount()
        // Need to poll with the new track name in case it changed
        const userId = yield* select(getUserId)
        if (!userId) {
          throw new Error('No userId set, cannot edit track')
        }

        if (!userId) return
        const coverArtFile =
          formFields.artwork && 'file' in formFields.artwork
            ? formFields.artwork.file
            : undefined

        yield* call([sdk.tracks, sdk.tracks.updateTrack], {
          userId: Id.parse(userId),
          trackId: Id.parse(trackId),
          coverArtFile: coverArtFile
            ? artworkFileToSDK(coverArtFile)
            : undefined,
          metadata: trackMetadataForUploadToSdk(formFields),
          transcodePreview
        })

        const { data } = yield* call(
          [sdk.full.tracks, sdk.full.tracks.getTrack],
          { trackId: Id.parse(trackId), userId: OptionalId.parse(userId) }
        )
        return data ? userTrackMetadataFromSDK(data) : null
      },
      function* (confirmedTrack: TrackMetadataForUpload & Track) {
        if (wasUnlisted && isNowListed) {
          confirmedTrack._is_publishing = false
        }
        // Update the cached track so it no longer contains image upload artifacts
        const { artwork: ignoredArtwork, ...metadata } = confirmedTrack
        yield* put(
          cacheActions.update(Kind.TRACKS, [
            {
              id: confirmedTrack.track_id,
              metadata
            }
          ])
        )
        yield* call(recordEditTrackAnalytics, currentTrack, confirmedTrack)
      },
      function* () {
        yield* put(trackActions.editTrackFailed())
        // Throw so the user can't capture a bad upload state (especially for downloads).
        // TODO: Consider better update revesion logic here coupled with a toast or similar.
        throw new Error('Edit track failed')
      }
    )
  )
}

function* watchEditTrack() {
  yield* takeEvery(trackActions.EDIT_TRACK, editTrackAsync)
}

function* deleteTrackAsync(
  action: ReturnType<typeof trackActions.deleteTrack>
) {
  yield* waitForWrite()
  const user = yield* select(getAccountUser)
  if (!user) {
    yield* put(signOnActions.openSignOn(false))
    return
  }
  const userId = user.user_id

  const track = yield* select(getTrack, { id: action.trackId })
  if (!track) return

  // Before deleting, check if the track is set as the artist pick & delete if so
  if (user.artist_pick_track_id === action.trackId) {
    yield* put(
      cacheActions.update(Kind.USERS, [
        {
          id: userId,
          metadata: {
            artist_pick_track_id: null
          }
        }
      ])
    )
    const user = yield* call(waitForValue, getUser, { id: userId })
    yield* fork(updateProfileAsync, { metadata: user })
  }

  yield* put(
    cacheActions.update(Kind.TRACKS, [
      { id: track.track_id, metadata: { _marked_deleted: true } }
    ])
  )

  yield* call(confirmDeleteTrack, track.track_id)
}

function* confirmDeleteTrack(trackId: ID) {
  yield* waitForWrite()
  const sdk = yield* getSDK()
  yield* put(
    confirmerActions.requestConfirmation(
      makeKindId(Kind.TRACKS, trackId),
      function* () {
<<<<<<< HEAD
        const userId = yield* select(getUserId)
        if (!userId) return
=======
        yield* waitForAccount()
        const userId = yield* select(getUserId)
        if (!userId) {
          throw new Error('No userId set, cannot delete track')
        }

        const { blockHash, blockNumber } = yield* call(
          audiusBackendInstance.deleteTrack,
          userId,
          trackId
        )
>>>>>>> c75d0b4b

        yield* call([sdk.tracks, sdk.tracks.deleteTrack], {
          userId: Id.parse(userId),
          trackId: Id.parse(trackId)
        })

        const track = yield* select(getTrack, { id: trackId })
<<<<<<< HEAD
        yield* waitForAccount()
=======
>>>>>>> c75d0b4b

        if (!track) return
        const { data } = yield* call(
          [sdk.full.tracks, sdk.full.tracks.getTrack],
          { trackId: Id.parse(trackId), userId: OptionalId.parse(userId) }
        )
        return data ? userTrackMetadataFromSDK(data) : null
      },
      function* (deletedTrack: Track) {
        // NOTE: we do not delete from the cache as the track may be playing
        yield* put(trackActions.deleteTrackSucceeded(deletedTrack.track_id))

        // Record Delete Event
        const event = make(Name.DELETE, {
          kind: 'track',
          id: trackId
        })
        yield* put(event)
        if (deletedTrack.stem_of) {
          const stemDeleteEvent = make(Name.STEM_DELETE, {
            id: deletedTrack.track_id,
            parent_track_id: deletedTrack.stem_of.parent_track_id,
            category: deletedTrack.stem_of.category
          })
          yield* put(stemDeleteEvent)
        }
      },
      function* () {
        // On failure, do not mark the track as deleted
        yield* put(
          cacheActions.update(Kind.TRACKS, [
            { id: trackId, metadata: { _marked_deleted: false } }
          ])
        )
      }
    )
  )
}

function* watchDeleteTrack() {
  yield* takeEvery(trackActions.DELETE_TRACK, deleteTrackAsync)
}

const sagas = () => {
  return [watchAdd, watchEditTrack, watchDeleteTrack]
}

export default sagas<|MERGE_RESOLUTION|>--- conflicted
+++ resolved
@@ -350,33 +350,18 @@
     confirmerActions.requestConfirmation(
       makeKindId(Kind.TRACKS, trackId),
       function* () {
-<<<<<<< HEAD
-        const userId = yield* select(getUserId)
-        if (!userId) return
-=======
         yield* waitForAccount()
         const userId = yield* select(getUserId)
         if (!userId) {
           throw new Error('No userId set, cannot delete track')
         }
 
-        const { blockHash, blockNumber } = yield* call(
-          audiusBackendInstance.deleteTrack,
-          userId,
-          trackId
-        )
->>>>>>> c75d0b4b
-
         yield* call([sdk.tracks, sdk.tracks.deleteTrack], {
           userId: Id.parse(userId),
           trackId: Id.parse(trackId)
         })
 
         const track = yield* select(getTrack, { id: trackId })
-<<<<<<< HEAD
-        yield* waitForAccount()
-=======
->>>>>>> c75d0b4b
 
         if (!track) return
         const { data } = yield* call(
