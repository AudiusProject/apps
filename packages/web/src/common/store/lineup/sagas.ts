import {
  queryAllTracks,
  queryAllCachedUsers,
  queryTrackByUid,
<<<<<<< HEAD
  queryCurrentUserId
=======
  updateCollectionData
>>>>>>> aebe4247
} from '@audius/common/api'
import {
  Name,
  Kind,
  isContentUSDCPurchaseGated,
  LineupEntry,
  Track,
  Collection,
  UID,
  LineupState,
  CollectionMetadata
} from '@audius/common/models'
import { StringKeys, FeatureFlags } from '@audius/common/services'
import {
  cacheActions,
  lineupActions as baseLineupActions,
  premiumTracksPageLineupActions,
  queueActions,
  queueSelectors,
  getContext,
  playerSelectors,
  SubscriberInfo,
  Entry,
  LineupBaseActions,
  QueueSource,
  PlayerBehavior
} from '@audius/common/store'
import { Uid, makeUids, makeUid, removeNullable } from '@audius/common/utils'
import {
  all,
  call,
  put,
  fork,
  select,
  take,
  takeEvery,
  takeLatest,
  race
} from 'typed-redux-saga'

import { getToQueue } from 'common/store/queue/sagas'
import { isPreview } from 'common/utils/isPreview'
import { AppState } from 'store/types'
const { getSource, getUid, getPositions, getPlayerBehavior } = queueSelectors
const { getUid: getCurrentPlayerTrackUid, getPlaying } = playerSelectors

const getEntryId = <T>(entry: LineupEntry<T>) => `${entry.kind}:${entry.id}`

const flatten = (list: any[]): any[] =>
  list.reduce((a, b) => a.concat(Array.isArray(b) ? flatten(b) : b), [])

function* filterDeletes<T extends Track | Collection>(
  tracksMetadata: LineupEntry<T>[],
  removeDeleted: boolean,
  lineupPrefix: string
) {
  const tracks = yield* queryAllTracks()
  const users = yield* queryAllCachedUsers()
  const remoteConfig = yield* getContext('remoteConfigInstance')
  const getFeatureEnabled = yield* getContext('getFeatureEnabled')
  yield* call(remoteConfig.waitForRemoteConfig)

  const isUSDCGatedContentEnabled = yield* call(
    getFeatureEnabled,
    FeatureFlags.USDC_PURCHASES
  )
  const deniedHandles = remoteConfig
    .getRemoteVar(StringKeys.EXPLORE_PREMIUM_DENIED_USERS)
    ?.split(',')

  // TODO: are we properly filtering out deleted collections?
  return tracksMetadata
    .map((metadata) => {
      // If the incoming metadata is null, return null
      // This will be accounted for in `nullCount`
      if (metadata === null) {
        return null
      }

      // Treat usdc content as deleted if feature is not enabled
      // TODO: https://linear.app/audius/issue/PAY-1533/remove-usdc-feature-flag
      // Remove this when removing the feature flags
      if (
        !isUSDCGatedContentEnabled &&
        metadata.is_stream_gated &&
        isContentUSDCPurchaseGated(metadata.stream_conditions)
      ) {
        return null
      }

      // Filter out known test accounts from premium explore page.
      if (
        lineupPrefix === premiumTracksPageLineupActions.prefix &&
        'track_id' in metadata &&
        metadata.is_stream_gated &&
        isContentUSDCPurchaseGated(metadata.stream_conditions) &&
        deniedHandles?.includes(users[metadata.owner_id].handle)
      ) {
        return null
      }

      const trackId = 'track_id' in metadata ? metadata.track_id : null
      const ownerId =
        'owner_id' in metadata ? metadata.owner_id : metadata.playlist_owner_id
      // If we said to remove deleted tracks and it is deleted, remove it
      if (removeDeleted && metadata.is_delete) return null
      // If we said to remove deleted and the track/playlist owner is deactivated, remove it
      else if (removeDeleted && users[ownerId]?.is_deactivated) return null
      else if (removeDeleted && users[ownerId]?.is_deactivated) return null
      // If the track was not cached, keep it
      else if (trackId && !tracks[trackId]) return metadata
      // If we said to remove deleted and it's marked deleted remove it
      else if (removeDeleted && trackId && tracks[trackId]._marked_deleted)
        return null
      return {
        ...metadata,
        // Maintain the marked deleted
        _marked_deleted: !!(trackId && !!tracks[trackId]._marked_deleted)
      }
    })
    .filter(Boolean)
}

function getTrackCacheables(
  metadata: LineupEntry<Track>,
  uid: UID,
  trackSubscribers: SubscriberInfo[]
) {
  trackSubscribers.push({ uid: metadata.uid || uid, id: metadata.track_id })
}

function getCollectionCacheables(
  metadata: Collection,
  uid: UID,
  collectionsToCache: Entry<CollectionMetadata>[],
  trackSubscribers: SubscriberInfo[]
) {
  collectionsToCache.push({ id: metadata.playlist_id, uid, metadata })

  const trackIds = metadata.playlist_contents.track_ids.map((t) => t.track)
  const trackUids = trackIds.map((id) =>
    makeUid(Kind.TRACKS, id, `collection:${metadata.playlist_id}`)
  )

  metadata.playlist_contents.track_ids =
    metadata.playlist_contents.track_ids.map((t, i) => {
      const trackUid = t.uid || trackUids[i]
      trackSubscribers.push({ uid: trackUid, id: t.track })
      return { uid: trackUid, ...t }
    })
}

function* fetchLineupMetadatasAsync<T extends Track | Collection>(
  lineupActions: LineupBaseActions,
  lineupMetadatasCall: (
    action: ReturnType<LineupBaseActions['fetchLineupMetadatas']>
  ) => Generator<any, T[] | null, any> | Promise<T[] | null>,
  lineupSelector: (state: AppState, handle?: string) => LineupState<T>,
  retainSelector: (entry: LineupEntry<T>) => LineupEntry<T>,
  lineupPrefix: string,
  removeDeleted: boolean,
  sourceSelector:
    | ((state: AppState, handle?: string) => QueueSource | string | null)
    | undefined,
  action: ReturnType<LineupBaseActions['fetchLineupMetadatas']> & {
    handle?: string
  }
) {
  const initLineup = yield* select(lineupSelector)
  const initSource = sourceSelector
    ? yield* select((state) =>
        sourceSelector(state, action.handle?.toLowerCase())
      )
    : initLineup.prefix

  function* fetchLineupMetadatasTask() {
    try {
      yield* put(
        lineupActions.fetchLineupMetadatasRequested(
          action.offset,
          action.limit,
          action.overwrite,
          action.payload,
          action.handle?.toLowerCase()
        )
      )

      const lineupMetadatasResponse: LineupEntry<T>[] = yield* call(
        lineupMetadatasCall,
        action
      ) as unknown as LineupEntry<T>[]

      if (lineupMetadatasResponse === null) {
        yield* put(lineupActions.fetchLineupMetadatasFailed())
      }
      const lineup = yield* select((state) =>
        lineupSelector(state, action.handle?.toLowerCase())
      )
      const source = sourceSelector
        ? yield* select(sourceSelector)
        : lineup.prefix

      const queueUids = Object.keys(yield* select(getPositions)).map((uid) =>
        Uid.fromString(uid)
      )
      // Get every UID in the queue whose source references this lineup
      // in the form of { id: [uid1, uid2] }
      const uidForSource = queueUids
        .filter((uid) => uid.source === source)
        .reduce<{ [id: string]: string[] }>((mapping, uid) => {
          if (uid.id in mapping) {
            mapping[uid.id].push(uid.toString())
          } else {
            mapping[uid.id] = [uid.toString()]
          }
          return mapping
        }, {})

      // Filter out deletes (and premium content if disabled)
      const responseFilteredDeletes = yield* call(
        filterDeletes<T>,
        lineupMetadatasResponse,
        removeDeleted,
        lineupPrefix
      )

      const nullCount = lineupMetadatasResponse.reduce(
        (result, current) => (current === null ? result + 1 : result),
        0
      )

      const allMetadatas = responseFilteredDeletes
        .map((item) => {
          if (!item) return null
          const id = 'track_id' in item ? item.track_id : item.playlist_id
          if (id && uidForSource[id] && uidForSource[id].length > 0) {
            const uid = uidForSource[id].shift()
            if (uid) item.uid = uid
          }
          return item
        })
        .filter(removeNullable)

      const kinds = allMetadatas.map((metadata) =>
        'track_id' in metadata ? Kind.TRACKS : Kind.COLLECTIONS
      )
      const ids = allMetadatas.map((metadata) =>
        'track_id' in metadata ? metadata.track_id : metadata.playlist_id
      )
      const uids = makeUids(kinds, ids, source ?? undefined)

      // Cache tracks and collections.
      const collectionsToCache: Entry<Collection>[] = []

      let trackSubscribers: SubscriberInfo[] = []

      allMetadatas.forEach((metadata, i) => {
        // Need to update the UIDs on the playlist tracks
        if ('track_id' in metadata) {
          getTrackCacheables(
            metadata as LineupEntry<Track>,
            uids[i],
            trackSubscribers
          )
        } else if ('collection_id' in metadata) {
          getCollectionCacheables(
            metadata as LineupEntry<Collection>,
            uids[i],
            collectionsToCache,
            trackSubscribers
          )
        }
      })

      const lineupCollections = allMetadatas.filter(
        (item) => 'playlist_id' in item
      )

      lineupCollections.forEach((metadata) => {
        if (!('playlist_id' in metadata)) return
        const trackUids = metadata.playlist_contents.track_ids.map(
          (track, idx) => {
            const id = track.track
            const uid = new Uid(
              Kind.TRACKS,
              id,
              Uid.makeCollectionSourceId(
                source!,
                metadata.playlist_id.toString()
              ),
              idx
            )
            return { id, uid: uid.toString() }
          }
        )
        trackSubscribers = trackSubscribers.concat(trackUids)
      })

      // We rewrote the playlist tracks with new UIDs, so we need to update them
      // in the cache.
      if (collectionsToCache.length > 0) {
        yield* call(
          updateCollectionData,
          collectionsToCache.map((collection) => collection.metadata)
        )
      }
      if (trackSubscribers.length > 0) {
        yield* put(cacheActions.subscribe(Kind.TRACKS, trackSubscribers))
      }
      const currentUserId = yield* call(queryCurrentUserId)
      // Retain specified info in the lineup itself and resolve with success.
      let duplicateCount = 0
      const lineupEntries = allMetadatas
        .map(retainSelector)
        .map((m, i) => {
          const lineupEntry = allMetadatas[i]
          // Use metadata.uid, entry.uid, computed new uid in that order of precedence
          return {
            ...m,
            uid: m.uid || lineupEntry.uid || uids[i],
            isPreview:
              'track_id' in lineupEntry &&
              isPreview(lineupEntry as Track, currentUserId)
          }
        })
        .filter((metadata, idx) => {
          if (lineup.dedupe && lineup.entryIds) {
            const entryId = getEntryId(metadata)
            if (lineup.entryIds.has(entryId)) {
              duplicateCount += 1
              return false
            }
            lineup.entryIds.add(entryId)
          }
          return true
        })

      const deletedCount =
        lineupMetadatasResponse.length -
        responseFilteredDeletes.length -
        nullCount +
        duplicateCount
      yield* put(
        lineupActions.fetchLineupMetadatasSucceeded(
          lineupEntries,
          action.offset,
          action.limit,
          deletedCount,
          nullCount,
          action.handle?.toLowerCase()
        )
      )

      // Add additional items to the queue if need be.
      yield* fork(
        updateQueueLineup<T>,
        lineupPrefix,
        source as QueueSource,
        lineupEntries
      )
    } catch (err) {
      console.error(err)
      yield* put(lineupActions.fetchLineupMetadatasFailed())
    }
  }

  function* shouldCancelTask() {
    while (true) {
      const { source: resetSource } = yield* take<
        ReturnType<LineupBaseActions['reset']>
      >(baseLineupActions.addPrefix(lineupPrefix, baseLineupActions.RESET))

      // If a source is specified in the reset action, make sure it matches the lineup source
      // If not specified, cancel the fetchTrackMetdatas
      if (!resetSource || resetSource === initSource) {
        return true
      }
    }
  }

  yield* race({
    task: call(fetchLineupMetadatasTask),
    cancel: call(shouldCancelTask)
  })
}

function* updateQueueLineup<T extends Track | Collection>(
  lineupPrefix: string,
  source: QueueSource,
  lineupEntries: LineupEntry<T>[]
) {
  const queueSource = yield* select(getSource)
  const uid = yield* select(getUid)
  const currentUidSource = uid && Uid.fromString(uid).source
  if (
    queueSource === lineupPrefix &&
    (!source || source === currentUidSource)
  ) {
    const toQueue = yield* all(
      lineupEntries.map((e) => call(getToQueue, lineupPrefix, e))
    )
    const flattenedQueue = flatten(toQueue).filter((e) => Boolean(e))
    yield* put(queueActions.add({ entries: flattenedQueue }))
  }
}

function* play<T extends Track | Collection>(
  _lineupActions: LineupBaseActions,
  lineupSelector: (state: AppState, handle?: string) => LineupState<T>,
  prefix: string,
  action: ReturnType<LineupBaseActions['play']>
) {
  const lineup = yield* select(lineupSelector)
  const requestedPlayTrack = yield* queryTrackByUid(action.uid)
  const isPreview = !!action.isPreview

  if (action.uid) {
    const source = yield* select(getSource)
    const currentPlayerTrackUid = yield* select(getCurrentPlayerTrackUid)
    const currentPlayerBehavior = yield* select(getPlayerBehavior)
    const newPlayerBehavior = isPreview
      ? PlayerBehavior.PREVIEW_OR_FULL
      : undefined
    if (
      !currentPlayerTrackUid ||
      action.uid !== currentPlayerTrackUid ||
      source !== lineup.prefix ||
      currentPlayerBehavior !== newPlayerBehavior
    ) {
      const toQueue = yield* all(
        lineup.entries.map(function* (e: LineupEntry<T>) {
          const queueable = yield* call(getToQueue, lineup.prefix, e)
          // If the entry is the one we're playing, set isPreview to incoming
          // value
          if (isPreview && queueable && 'uid' in queueable) {
            queueable.playerBehavior = PlayerBehavior.PREVIEW_OR_FULL
          }
          return queueable
        })
      )
      const flattenedQueue = flatten(toQueue).filter((e) => Boolean(e))
      yield* put(queueActions.clear({}))
      yield* put(queueActions.add({ entries: flattenedQueue }))
    }
  }
  yield* put(
    queueActions.play({
      uid: action.uid,
      trackId: requestedPlayTrack && requestedPlayTrack.track_id,
      source: prefix,
      playerBehavior: isPreview ? PlayerBehavior.PREVIEW_OR_FULL : undefined
    })
  )
}

function* pause(_action: ReturnType<LineupBaseActions['pause']>) {
  yield* put(queueActions.pause({}))
}

function* togglePlay<T extends Track | Collection>(
  lineupActions: LineupBaseActions,
  _lineupSelector: (state: AppState, handle?: string) => LineupState<T>,
  _prefix: string,
  action: ReturnType<LineupBaseActions['togglePlay']>
) {
  const isPlaying = yield* select(getPlaying)
  const analytics = yield* getContext('analytics')

  const playingUid = yield* select(getCurrentPlayerTrackUid)
  const isPlayingUid = playingUid === action.uid

  if (!isPlayingUid || !isPlaying) {
    yield* put(lineupActions.play(action.uid))
    analytics.track({
      eventName: Name.PLAYBACK_PLAY,
      id: `${action.id}`,
      source: action.source
    })
  } else {
    yield* put(lineupActions.pause())
    analytics.track({
      eventName: Name.PLAYBACK_PAUSE,
      id: `${action.id}`,
      source: action.source
    })
  }
}

function* reset(lineupActions: LineupBaseActions) {
  yield* put(lineupActions.resetSucceeded())
}

function* add(action: ReturnType<LineupBaseActions['add']>) {
  if (action.entry && action.id) {
    const { kind, uid } = action.entry
    yield* put(cacheActions.subscribe(kind, [{ uid, id: action.id }]))
  }
}

function* updateLineupOrder(
  lineupPrefix: string,
  sourceSelector:
    | ((state: AppState, handle?: string) => QueueSource | string | null)
    | undefined,
  action: ReturnType<LineupBaseActions['updateLineupOrder']>
) {
  // TODO: Investigate a better way to handle reordering of the lineup and transitively
  // reordering the queue. This implementation is slightly buggy in that the source may not
  // be set on the queue item when reordering and the next track won't resume correctly.
  const queueSource = yield* select(getSource)
  const source = sourceSelector
    ? yield* select((state) =>
        sourceSelector(state, action.handle?.toLowerCase())
      )
    : lineupPrefix
  const uid = yield* select(getUid)
  const currentUidSource = uid && Uid.fromString(uid).source
  if (
    queueSource === lineupPrefix &&
    (!source || source === currentUidSource)
  ) {
    yield* put(queueActions.reorder({ orderedUids: action.orderedIds }))
  }
}

function* refreshInView<T extends Track | Collection>(
  lineupActions: LineupBaseActions,
  lineupSelector: (state: AppState, handle?: string) => LineupState<T>,
  action: ReturnType<LineupBaseActions['refreshInView']>
) {
  const lineup = yield* select(lineupSelector)
  const { type: _ignoredType, limit, overwrite, payload, ...other } = action
  yield* put(
    lineupActions.fetchLineupMetadatas(
      0,
      limit || lineup.total,
      overwrite,
      payload,
      other
    )
  )
}

const keepUidAndKind = <T extends Track | Collection>(
  entry: LineupEntry<T>
) => ({
  uid: entry.uid,
  kind: entry.kind ?? ('track_id' in entry ? Kind.TRACKS : Kind.COLLECTIONS),
  id: 'track_id' in entry ? entry.track_id : entry.playlist_id
})

/**
 * A generic class of common Lineup Sagas for fetching, loading and
 * simple playback.
 * @example
 *  // playlist.js
 *  // Creates an exports and array of all sagas to be combined in the
 *  // root saga.
 *  class PlaylistSagas extends LineupSagas {
 *    constructor() {
 *      const selector = store => store.playlist
 *      super("PLAYLIST", playlistActions, selector, Backend.getPlaylist)
 *    }
 *  }
 *  export default function sagas () {
 *    return new PlaylistSagas().getSagas()
 *  }
 */
export class LineupSagas<T extends Track | Collection> {
  prefix: string
  actions: LineupBaseActions
  selector: (state: AppState) => LineupState<T>
  lineupMetadatasCall: (args: {
    limit: number
    offset: number
  }) => Generator<any, T[] | null, any> | Promise<T[] | null>

  retainSelector: (entry: LineupEntry<T>) => LineupEntry<any>
  removeDeleted: boolean
  sourceSelector:
    | ((
        state: AppState,
        handle?: string | undefined
      ) => QueueSource | string | null)
    | undefined

  /**
   * @param {string} prefix the prefix for the lineup, e.g. FEED
   * @param {object} actions the actions class instance for the lineup
   * @param {function} selector the selector for the lineup, e.g. state => state.feed
   * @param {function * | async function} lineupMetadatasCall
   *   the backend call to make to fetch the tracks metadatas for the lineup
   * @param {?function} retainSelector a selector used to retain various metadata inside the lineup state
   *   otherwise, the lineup will only retain the track id indexing into the cache
   * @param {?boolean} removeDeleted whether or not to prune deleted tracks
   * @param {?function} sourceSelector optional selector that sets the UID source for entries
   */
  constructor(
    prefix: string,
    actions: LineupBaseActions,
    selector: (state: AppState) => LineupState<T>,
    lineupMetadatasCall: (args: {
      limit: number
      offset: number
      payload?: any
    }) => Generator<any, T[] | null, any> | Promise<T[] | null>,
    retainSelector: (
      entry: LineupEntry<T>
    ) => LineupEntry<any> = keepUidAndKind,
    removeDeleted: boolean = true,
    sourceSelector?: (
      state: AppState,
      handle?: string | undefined
    ) => QueueSource | string | null
  ) {
    this.prefix = prefix
    this.actions = actions
    this.selector = selector
    this.lineupMetadatasCall = lineupMetadatasCall
    this.retainSelector = retainSelector
    this.removeDeleted = removeDeleted
    this.sourceSelector = sourceSelector
  }

  watchFetchLineupMetadata = () => {
    const instance = this
    return function* () {
      yield* takeLatest(
        baseLineupActions.addPrefix(
          instance.prefix,
          baseLineupActions.FETCH_LINEUP_METADATAS
        ),
        fetchLineupMetadatasAsync<T>,
        instance.actions,
        instance.lineupMetadatasCall,
        instance.selector,
        instance.retainSelector,
        instance.prefix,
        instance.removeDeleted,
        instance.sourceSelector
      )
    }
  }

  watchPlay = () => {
    const instance = this
    return function* () {
      yield* takeLatest(
        baseLineupActions.addPrefix(instance.prefix, baseLineupActions.PLAY),
        play,
        instance.actions,
        instance.selector,
        instance.prefix
      )
    }
  }

  watchTogglePlay = () => {
    const instance = this
    return function* () {
      yield* takeLatest(
        baseLineupActions.addPrefix(
          instance.prefix,
          baseLineupActions.TOGGLE_PLAY
        ),
        togglePlay,
        instance.actions,
        instance.selector,
        instance.prefix
      )
    }
  }

  watchPauseTrack = () => {
    const instance = this
    return function* () {
      yield* takeLatest(
        baseLineupActions.addPrefix(instance.prefix, baseLineupActions.PAUSE),
        pause
      )
    }
  }

  watchReset = () => {
    const instance = this
    return function* () {
      yield* takeLatest(
        baseLineupActions.addPrefix(instance.prefix, baseLineupActions.RESET),
        reset,
        instance.actions
      )
    }
  }

  watchAdd = () => {
    const instance = this
    return function* () {
      yield* takeEvery(
        baseLineupActions.addPrefix(instance.prefix, baseLineupActions.ADD),
        add
      )
    }
  }

  watchUpdateLineupOrder = () => {
    const instance = this
    return function* () {
      yield* takeLatest(
        baseLineupActions.addPrefix(
          instance.prefix,
          baseLineupActions.UPDATE_LINEUP_ORDER
        ),
        updateLineupOrder,
        instance.prefix,
        instance.sourceSelector
      )
    }
  }

  watchRefreshInView = () => {
    const instance = this
    return function* () {
      yield* takeLatest(
        baseLineupActions.addPrefix(
          instance.prefix,
          baseLineupActions.REFRESH_IN_VIEW
        ),
        refreshInView,
        instance.actions,
        instance.selector
      )
    }
  }

  getSagas() {
    return [
      this.watchFetchLineupMetadata(),
      this.watchPlay(),
      this.watchPauseTrack(),
      this.watchTogglePlay(),
      this.watchReset(),
      this.watchAdd(),
      this.watchUpdateLineupOrder(),
      this.watchRefreshInView()
    ]
  }
}<|MERGE_RESOLUTION|>--- conflicted
+++ resolved
@@ -2,11 +2,8 @@
   queryAllTracks,
   queryAllCachedUsers,
   queryTrackByUid,
-<<<<<<< HEAD
+  updateCollectionData,
   queryCurrentUserId
-=======
-  updateCollectionData
->>>>>>> aebe4247
 } from '@audius/common/api'
 import {
   Name,
