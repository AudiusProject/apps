--- conflicted
+++ resolved
@@ -32,17 +32,6 @@
     FeatureFlags.USDC_PURCHASES
   )
 
-<<<<<<< HEAD
-  const isPurchaseableAlbumsEnabled = yield* call(
-    getFeatureEnabled,
-    FeatureFlags.PREMIUM_ALBUMS_ENABLED
-=======
-  const isManagerModeEnabled = yield* call(
-    getFeatureEnabled,
-    FeatureFlags.MANAGER_MODE
->>>>>>> a93c9867
-  )
-
   const isCommentsEnabled = yield* call(
     getFeatureEnabled,
     FeatureFlags.COMMENTS_ENABLED
@@ -56,15 +45,9 @@
     ValidTypes.Tastemaker,
     isUSDCPurchasesEnabled ? ValidTypes.UsdcPurchaseBuyer : null,
     isUSDCPurchasesEnabled ? ValidTypes.UsdcPurchaseSeller : null,
-<<<<<<< HEAD
-    isPurchaseableAlbumsEnabled ? ValidTypes.TrackAddedToPurchasedAlbum : null,
+    ValidTypes.TrackAddedToPurchasedAlbum,
     ValidTypes.RequestManager,
     ValidTypes.ApproveManagerRequest,
-=======
-    ValidTypes.TrackAddedToPurchasedAlbum,
-    isManagerModeEnabled ? ValidTypes.RequestManager : null,
-    isManagerModeEnabled ? ValidTypes.ApproveManagerRequest : null,
->>>>>>> a93c9867
     isCommentsEnabled ? ValidTypes.Comment : null,
     isCommentsEnabled ? ValidTypes.CommentThread : null,
     isCommentsEnabled ? ValidTypes.CommentMention : null,
