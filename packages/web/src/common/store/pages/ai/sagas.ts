--- conflicted
+++ resolved
@@ -1,15 +1,6 @@
-<<<<<<< HEAD
-import {
-  aiPageActions,
-  FetchAiUserAction,
-  Maybe,
-  UserMetadata
-} from '@audius/common'
-=======
 import { User } from '@audius/common/models'
 import { aiPageActions, FetchAiUserAction } from '@audius/common/store'
 import { Maybe } from '@audius/common/utils'
->>>>>>> 3c898a8a
 import { takeEvery, call, put } from 'typed-redux-saga'
 
 import { waitForRead } from 'utils/sagaHelpers'
