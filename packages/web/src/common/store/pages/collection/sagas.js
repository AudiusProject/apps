--- conflicted
+++ resolved
@@ -1,8 +1,4 @@
-<<<<<<< HEAD
-import { queryCurrentUserId } from '@audius/common/api'
-=======
 import { queryCollection, queryCollectionByPermalink } from '@audius/common/api'
->>>>>>> 6323bb4c
 import { Kind } from '@audius/common/models'
 import {
   cacheActions,
@@ -23,10 +19,6 @@
 
 function* watchFetchCollection() {
   yield takeLatest(collectionActions.FETCH_COLLECTION, function* (action) {
-<<<<<<< HEAD
-    const userId = yield call(queryCurrentUserId)
-=======
->>>>>>> 6323bb4c
     const { id: collectionId, permalink, fetchLineup, forceFetch } = action
     let collection
     if (permalink) {
