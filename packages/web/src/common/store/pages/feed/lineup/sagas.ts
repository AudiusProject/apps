--- conflicted
+++ resolved
@@ -2,11 +2,11 @@
   transformAndCleanList,
   userFeedItemFromSDK
 } from '@audius/common/adapters'
-<<<<<<< HEAD
-import { primeTrackDataSaga, queryCurrentUserId } from '@audius/common/api'
-=======
-import { primeTrackDataSaga, primeCollectionDataSaga } from '@audius/common/api'
->>>>>>> aebe4247
+import {
+  primeTrackDataSaga,
+  primeCollectionDataSaga,
+  queryCurrentUserId
+} from '@audius/common/api'
 import {
   FeedFilter,
   Kind,
