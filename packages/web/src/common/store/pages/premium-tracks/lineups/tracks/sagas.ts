--- conflicted
+++ resolved
@@ -1,15 +1,10 @@
 import {
   accountSelectors,
   premiumTracksPageLineupSelectors,
-<<<<<<< HEAD
   premiumTracksPageLineupActions,
   getContext
 } from '@audius/common/store'
-=======
-  getContext,
-  Track
-} from '@audius/common'
->>>>>>> 79bb9697
+import { Track } from '@audius/common/models'
 import { call, select } from 'typed-redux-saga'
 
 import { processAndCacheTracks } from 'common/store/cache/tracks/utils'
