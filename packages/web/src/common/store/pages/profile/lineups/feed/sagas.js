--- conflicted
+++ resolved
@@ -1,18 +1,6 @@
-<<<<<<< HEAD
-import {
-  queryAccountUser,
-  queryCurrentUserId,
-  queryTracks
-} from '@audius/common/api'
+import { queryAccountUser, queryCurrentUserId } from '@audius/common/api'
 import { Kind } from '@audius/common/models'
 import {
-  cacheCollectionsSelectors,
-=======
-import { queryAccountUser } from '@audius/common/api'
-import { Kind } from '@audius/common/models'
-import {
-  accountSelectors,
->>>>>>> aebe4247
   profilePageFeedLineupActions as feedActions,
   profilePageSelectors,
   collectionsSocialActions,
@@ -26,31 +14,17 @@
 
 import { retrieveUserReposts } from './retrieveUserReposts'
 const { getProfileUserId, getProfileFeedLineup } = profilePageSelectors
-<<<<<<< HEAD
-const { getCollections } = cacheCollectionsSelectors
-const { getConfirmCalls } = confirmerSelectors
-=======
-const { getUserId } = accountSelectors
->>>>>>> aebe4247
 
 function* getReposts({ offset, limit, handle }) {
   yield waitForRead()
 
-<<<<<<< HEAD
-  const profileId = yield select((state) => getProfileUserId(state, handle))
-
   const currentUserId = yield call(queryCurrentUserId)
-  let reposts = yield call(retrieveUserReposts, {
-=======
-  const currentUserId = yield select(getUserId)
   const reposts = yield call(retrieveUserReposts, {
->>>>>>> aebe4247
     handle,
     currentUserId,
     offset,
     limit
   })
-
   return reposts
 }
 
