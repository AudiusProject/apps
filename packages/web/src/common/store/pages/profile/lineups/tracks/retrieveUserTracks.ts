<<<<<<< HEAD
import { ID, Track, getContext } from '@audius/common'
=======
import { ID, Track } from '@audius/common/models'
import { getContext } from '@audius/common/store'
import { call } from 'typed-redux-saga'
>>>>>>> 3c898a8a

import { processAndCacheTracks } from 'common/store/cache/tracks/utils'

type RetrieveUserTracksArgs = {
  handle: string
  currentUserId: ID | null
  sort?: 'date' | 'plays'
  offset?: number
  limit?: number
  /**
   * This will only let a user obtain their own unlisted tracks, not
   * anyone's unlisted tracks. Prevention logic is in discovery node.
   */
  getUnlisted?: boolean
}

export function* retrieveUserTracks({
  handle,
  currentUserId,
  sort,
  offset,
  limit,
  getUnlisted = false
}: RetrieveUserTracksArgs): Generator<any, Track[], any> {
  const apiClient = yield* getContext('apiClient')
  const apiTracks = yield apiClient.getUserTracksByHandle({
    handle,
    currentUserId,
    sort,
    limit,
    offset,
    getUnlisted
  })

  const processed: Track[] = yield processAndCacheTracks(apiTracks)
  return processed
}<|MERGE_RESOLUTION|>--- conflicted
+++ resolved
@@ -1,10 +1,6 @@
-<<<<<<< HEAD
-import { ID, Track, getContext } from '@audius/common'
-=======
 import { ID, Track } from '@audius/common/models'
 import { getContext } from '@audius/common/store'
 import { call } from 'typed-redux-saga'
->>>>>>> 3c898a8a
 
 import { processAndCacheTracks } from 'common/store/cache/tracks/utils'
 
