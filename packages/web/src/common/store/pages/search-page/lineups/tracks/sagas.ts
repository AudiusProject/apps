--- conflicted
+++ resolved
@@ -67,20 +67,6 @@
           searchText: query,
           kind: category,
           limit,
-<<<<<<< HEAD
-          offset,
-          includePurchaseable,
-          ...filters
-        },
-        {
-          audiusBackend,
-          apiClient,
-          reportToSentry,
-          dispatch
-        } as any
-      )
-      results = tracks as unknown as Track[]
-=======
           offset
         })
         results = tracks as unknown as Track[]
@@ -109,7 +95,6 @@
 
         if (results) return results
       }
->>>>>>> b1acbe6f
     }
     return [] as Track[]
   } else {
