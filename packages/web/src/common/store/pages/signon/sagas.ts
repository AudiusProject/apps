import {
  userMetadataFromSDK,
  transformAndCleanList
} from '@audius/common/adapters'
import { userApiFetchSaga } from '@audius/common/api'
import {
  Name,
  FavoriteSource,
  ID,
  FollowSource,
  UserMetadata,
  ErrorLevel,
  InstagramUser,
  TikTokUser,
  AccountUserMetadata
} from '@audius/common/models'
import {
  IntKeys,
  FeatureFlags,
  MAX_HANDLE_LENGTH,
  getCityAndRegion,
  SignInResponse
} from '@audius/common/services'
import { SIGN_UP_PASSWORD_PAGE } from '@audius/common/src/utils/route'
import {
  accountActions,
  accountSelectors,
  processAndCacheUsers,
  cacheUsersSelectors,
  settingsPageActions,
  collectionsSocialActions,
  usersSocialActions as socialActions,
  solanaSelectors,
  toastActions,
  getContext,
  confirmerActions,
  getSDK,
  fetchAccountAsync
} from '@audius/common/store'
import {
  Genre,
  ELECTRONIC_SUBGENRES,
  waitForAccount,
  parseHandleReservedStatusFromSocial,
  isValidEmailString,
  route,
  encodeHashId
} from '@audius/common/utils'
import { UpdateProfileRequest } from '@audius/sdk'
import { push as pushRoute } from 'connected-react-router'
import { isEmpty } from 'lodash'
import {
  all,
  call,
  delay,
  fork,
  put,
  race,
  select,
  take,
  takeEvery,
  takeLatest
} from 'typed-redux-saga'

import { identify, make } from 'common/store/analytics/actions'
import * as backendActions from 'common/store/backend/actions'
import { retrieveCollections } from 'common/store/cache/collections/utils'
import { fetchUserByHandle, fetchUsers } from 'common/store/cache/users/sagas'
import { UiErrorCode } from 'store/errors/actions'
import { setHasRequestedBrowserPermission } from 'utils/browserNotifications'
import { restrictedHandles } from 'utils/restrictedHandles'
import { waitForRead, waitForWrite } from 'utils/sagaHelpers'

import * as signOnActions from './actions'
import { watchSignOnError } from './errorSagas'
import { getIsGuest, getRouteOnCompletion, getSignOn } from './selectors'
import { FollowArtistsCategory, Pages } from './types'

const { FEED_PAGE, SIGN_IN_PAGE, SIGN_UP_PAGE } = route
const { requestPushNotificationPermissions } = settingsPageActions
const { getFeePayer } = solanaSelectors
const { saveCollection } = collectionsSocialActions
const { getUsers } = cacheUsersSelectors
const { getAccountUser, getHasAccount } = accountSelectors
const { toast } = toastActions

const SIGN_UP_TIMEOUT_MILLIS = 20 /* min */ * 60 * 1000
const DEFAULT_HANDLE_VERIFICATION_TIMEOUT_MILLIS = 5_000

const messages = {
  incompleteAccount:
    'Oops, it looks like your account was never fully completed!',
  emailCheckFailed: 'Something has gone wrong, please try again later.'
}

function* getDefautFollowUserIds() {
  const { ENVIRONMENT } = yield* getContext('env')
  // Users ID to filter out of the suggested artists to follow list and to follow by default

  let defaultFollowUserIds: Set<number> = new Set([])

  switch (ENVIRONMENT) {
    case 'production': {
      // user id 51: official audius account
      defaultFollowUserIds = new Set([51])
      break
    }
    case 'staging': {
      // user id 1964: stage testing account
      defaultFollowUserIds = new Set([1964])
      break
    }
  }

  return defaultFollowUserIds
}

export function* fetchSuggestedFollowUserIds() {
  const env = yield* getContext('env')
  const res = yield* call(fetch, env.SUGGESTED_FOLLOW_HANDLES)
  const json = yield* call([res, res.json])
  return json
}

type SelectableArtistCategory = Exclude<
  FollowArtistsCategory,
  FollowArtistsCategory.FEATURED
>

const followArtistCategoryGenreMappings: Record<
  SelectableArtistCategory,
  Genre[]
> = {
  [FollowArtistsCategory.ALL_GENRES]: [],
  [FollowArtistsCategory.ELECTRONIC]: [Genre.ELECTRONIC].concat(
    Object.keys(ELECTRONIC_SUBGENRES) as Genre[]
  ),
  [FollowArtistsCategory.HIP_HOP_RAP]: [Genre.HIP_HOP_RAP],
  [FollowArtistsCategory.ALTERNATIVE]: [Genre.ALTERNATIVE],
  [FollowArtistsCategory.POP]: [Genre.POP]
}

function* getArtistsToFollow() {
  const users = yield* select(getUsers)
  yield* put(signOnActions.setUsersToFollow(users))
}

function* fetchDefaultFollowArtists() {
  yield* call(waitForRead)
  try {
    const defaultFollowUserIds = yield* call(getDefautFollowUserIds)
    yield* call(fetchUsers, Array.from(defaultFollowUserIds))
  } catch (e: any) {
    const reportToSentry = yield* getContext('reportToSentry')
    reportToSentry({
      error: e,
      name: 'Sign Up: Unable to fetch default follow artists'
    })
  }
}

function* fetchAllFollowArtist() {
  yield* call(waitForRead)
  try {
    // Fetch Featured Follow artists first
    const suggestedUserFollowIds = yield* call(fetchSuggestedFollowUserIds)
    yield* call(fetchUsers, suggestedUserFollowIds)
    yield* put(
      signOnActions.fetchFollowArtistsSucceeded(
        FollowArtistsCategory.FEATURED,
        suggestedUserFollowIds
      )
    )
    yield* all(
      Object.keys(followArtistCategoryGenreMappings).map((category) =>
        fetchFollowArtistGenre(category as SelectableArtistCategory)
      )
    )
  } catch (e) {
    const reportToSentry = yield* getContext('reportToSentry')
    reportToSentry({
      error: e as Error,
      name: 'Sign Up: Unable to fetch sign up follows'
    })
  }
}

function* fetchFollowArtistGenre(
  followArtistCategory: SelectableArtistCategory
) {
  const sdk = yield* getSDK()
  const genres = followArtistCategoryGenreMappings[followArtistCategory]
  const defaultFollowUserIds = yield* call(getDefautFollowUserIds)
  try {
    const { data: sdkUsers } = yield* call(
      [sdk.full.users, sdk.full.users.getTopUsersInGenre],
      {
        genre: genres,
        limit: 31,
        offset: 0
      }
    )
    const users = transformAndCleanList(sdkUsers, userMetadataFromSDK)
    const userOptions = users
      .filter((user) => !defaultFollowUserIds.has(user.user_id))
      .slice(0, 30)

    yield* call(processAndCacheUsers, userOptions)
    const userIds = userOptions.map(({ user_id: id }) => id)
    yield* put(
      signOnActions.fetchFollowArtistsSucceeded(followArtistCategory, userIds)
    )
  } catch (error: any) {
    const reportToSentry = yield* getContext('reportToSentry')
    reportToSentry({
      error,
      name: 'Sign Up: fetchFollowArtistGenre failed',
      additionalInfo: { genres, defaultFollowUserIds }
    })
    yield* put(signOnActions.fetchFollowArtistsFailed(error))
  }
}

function* fetchReferrer(
  action: ReturnType<typeof signOnActions.fetchReferrer>
) {
  yield* waitForRead()
  const audiusBackendInstance = yield* getContext('audiusBackendInstance')
  const { handle } = action
  if (handle) {
    try {
      const user = yield* call(fetchUserByHandle, handle)
      if (!user) return
      yield* put(signOnActions.setReferrer(user.user_id))

      // Check if the user is already signed in
      // If so, apply retroactive referrals

      const currentUser = yield* select(getAccountUser)
      if (
        currentUser &&
        !currentUser.events?.referrer &&
        currentUser.user_id !== user.user_id
      ) {
        yield* call(audiusBackendInstance.updateCreator, {
          ...currentUser,
          events: { referrer: user.user_id }
        })
      }
    } catch (e: any) {
      const reportToSentry = yield* getContext('reportToSentry')
      reportToSentry({
        error: e,
        name: 'Sign Up: fetchReferrer failed'
      })
    }
  }
}

const isRestrictedHandle = (handle: string) =>
  restrictedHandles.has(handle.toLowerCase())
const isHandleCharacterCompliant = (handle: string) =>
  /^[a-zA-Z0-9_.]*$/.test(handle)

function* validateHandle(
  action: ReturnType<typeof signOnActions.validateHandle>
) {
  const { handle, isOauthVerified, onValidate } = action
  const audiusBackendInstance = yield* getContext('audiusBackendInstance')
  const remoteConfigInstance = yield* getContext('remoteConfigInstance')
  const { ENVIRONMENT } = yield* getContext('env')

  yield* call(waitForWrite)
  try {
    if (handle.length > MAX_HANDLE_LENGTH) {
      yield* put(signOnActions.validateHandleFailed('tooLong'))
      if (onValidate) onValidate(true)
      return
    } else if (!isHandleCharacterCompliant(handle)) {
      yield* put(signOnActions.validateHandleFailed('characters'))
      if (onValidate) onValidate(true)
      return
    } else if (isRestrictedHandle(handle)) {
      yield* put(signOnActions.validateHandleFailed('inUse'))
      if (onValidate) onValidate(true)
      return
    }
    yield* delay(1000) // Wait 1000ms to debounce user input

    // Call fetch user by handle and do not retry if the user is not created, it will
    // return 404 and force discovery reselection
    const user = yield* call(
      fetchUserByHandle,
      handle,
      undefined,
      undefined,
      undefined,
      undefined,
      false
    )
    const handleInUse = !isEmpty(user)
    const handleCheckTimeout =
      remoteConfigInstance.getRemoteVar(
        IntKeys.HANDLE_VERIFICATION_TIMEOUT_MILLIS
      ) ?? DEFAULT_HANDLE_VERIFICATION_TIMEOUT_MILLIS

    if (ENVIRONMENT === 'production') {
      const verifyTwitter = remoteConfigInstance.getFeatureEnabled(
        FeatureFlags.VERIFY_HANDLE_WITH_TWITTER
      )
      const verifyInstagram = remoteConfigInstance.getFeatureEnabled(
        FeatureFlags.VERIFY_HANDLE_WITH_INSTAGRAM
      )
      const verifyTikTok = remoteConfigInstance.getFeatureEnabled(
        FeatureFlags.VERIFY_HANDLE_WITH_TIKTOK
      )

      const [twitterResult, instagramResult, tiktokResult] = yield* all([
        race({
          data: verifyTwitter
            ? call(audiusBackendInstance.twitterHandle, handle)
            : null,
          timeout: delay(handleCheckTimeout)
        }),
        race({
          data: verifyInstagram
            ? call(audiusBackendInstance.instagramHandle, handle)
            : null,
          timeout: delay(handleCheckTimeout)
        }),
        race({
          data: verifyTikTok
            ? call(audiusBackendInstance.tiktokHandle, handle)
            : null,
          timeout: delay(handleCheckTimeout)
        })
      ])

      const twitterUserQuery = twitterResult?.timeout
        ? null
        : twitterResult?.data
      const instagramUser = instagramResult?.timeout
        ? null
        : instagramResult?.data
      const tikTokUser = tiktokResult?.timeout ? null : tiktokResult?.data

      const handleCheckStatus = parseHandleReservedStatusFromSocial({
        isOauthVerified,
        // @ts-ignore
        lookedUpTwitterUser: twitterUserQuery?.user?.profile?.[0] ?? null,
        lookedUpInstagramUser: (instagramUser as InstagramUser) || null,
        lookedUpTikTokUser: (tikTokUser as TikTokUser) || null
      })

      if (handleCheckStatus !== 'notReserved') {
        yield* put(signOnActions.validateHandleFailed(handleCheckStatus))
        if (onValidate) onValidate(true)
        return
      }
    }

    if (handleInUse) {
      yield* put(signOnActions.validateHandleFailed('inUse'))
      if (onValidate) onValidate(true)
    } else {
      yield* put(signOnActions.validateHandleSucceeded())
      if (onValidate) onValidate(false)
    }
  } catch (err: any) {
    const reportToSentry = yield* getContext('reportToSentry')
    reportToSentry({
      error: err,
      name: 'Sign Up: validateHandle failed'
    })
    yield* put(signOnActions.validateHandleFailed(err.message))
    if (onValidate) onValidate(true)
  }
}

function* checkEmail(action: ReturnType<typeof signOnActions.checkEmail>) {
  const audiusBackendInstance = yield* getContext('audiusBackendInstance')
  if (!isValidEmailString(action.email)) {
    yield* put(signOnActions.validateEmailFailed('characters'))
    return
  }

  try {
    const inUse = yield* call(audiusBackendInstance.emailInUse, action.email)
    if (inUse) {
      yield* put(signOnActions.goToPage(Pages.SIGNIN))
      // let mobile client know that email is in use
      yield* put(signOnActions.validateEmailSucceeded(false))
      if (action.onUnavailable) {
        yield* call(action.onUnavailable)
      }
    } else {
      const trackEvent = make(Name.CREATE_ACCOUNT_COMPLETE_EMAIL, {
        emailAddress: action.email
      })
      yield* put(trackEvent)
      yield* put(signOnActions.validateEmailSucceeded(true))
      yield* put(signOnActions.goToPage(Pages.PASSWORD))
      if (action.onAvailable) {
        yield* call(action.onAvailable)
      }
    }
  } catch (error) {
    const reportToSentry = yield* getContext('reportToSentry')
    reportToSentry({
      error: error as Error,
      level: ErrorLevel.Error,
      name: 'Sign Up: email check failed'
    })
    yield* put(toast({ content: messages.emailCheckFailed }))
    if (action.onError) {
      yield* call(action.onError)
    }
  }
}

function* validateEmail(
  action: ReturnType<typeof signOnActions.validateEmail>
) {
  if (!isValidEmailString(action.email)) {
    yield* put(signOnActions.validateEmailFailed('characters'))
  } else {
    yield* put(signOnActions.validateEmailSucceeded(true))
  }
}

function* refreshHedgehogWallet() {
  const authService = yield* getContext('authService')
  yield* call([
    authService.hedgehogInstance,
    authService.hedgehogInstance.refreshWallet
  ])
}

function* signUp() {
  const signOn = yield* select(getSignOn)
  const email = signOn.email.value
  const password = signOn.password.value
  const localStorage = yield* getContext('localStorage')
  const useMetamask = yield* call(
    [localStorage, localStorage.getItem],
    'useMetaMask'
  )

  if (email && password && useMetamask) {
    yield* call([localStorage, localStorage.removeItem], 'useMetaMask')
    yield* put(backendActions.setupBackend())
  }

  const audiusBackendInstance = yield* getContext('audiusBackendInstance')
  const { waitForRemoteConfig } = yield* getContext('remoteConfigInstance')

  const sdk = yield* getSDK()
  const authService = yield* getContext('authService')

  const isGuest = select(getIsGuest)

  yield* call(waitForWrite)

  const location = yield* call(getCityAndRegion)
  const name = signOn.name.value.trim()
  const wallet = (yield* call([authService, authService.getWalletAddresses]))
    .web3WalletAddress

  const handle = signOn.handle.value
  const alreadyExisted = signOn.accountAlreadyExisted
  const referrer = signOn.referrer
  const createUserMetadata = {
    name,
    handle,
    profilePicture: (signOn.profileImage?.file as File) || null,
    coverPhoto: (signOn.coverPhoto?.file as File) || null,
    isVerified: signOn.verified,
    location
  }

  yield* call(audiusBackendInstance.setUserHandleForRelay, handle)

  const feePayerOverride = yield* select(getFeePayer)

  yield* put(
    confirmerActions.requestConfirmation(
      handle,
      function* () {
        const reportToSentry = yield* getContext('reportToSentry')
<<<<<<< HEAD
        const account: AccountUserMetadata | null = yield* call(
          userApiFetchSaga.getUserAccount,
          {
            wallet
=======
        const { blockNumber, userId, error, errorStatus, phase } = yield* call(
          audiusBackendInstance.signUp,
          {
            email,
            password,
            formFields: createUserMetadata,
            hasWallet: alreadyExisted,
            referrer,
            feePayerOverride
          }
        )

        if (error) {
          // We are including 0 status code here to indicate rate limit,
          // which appears to be happening for some devices.
          const rateLimited = errorStatus === 429 || errorStatus === 0
          const blocked = errorStatus === 403
          const params: signOnActions.SignUpFailedParams = {
            error,
            phase,
            shouldReport: !rateLimited && !blocked,
            shouldToast: rateLimited
          }
          if (rateLimited) {
            params.message = 'Please try again later'
            yield* put(
              make(Name.CREATE_ACCOUNT_RATE_LIMIT, {
                handle,
                email,
                location
              })
            )
            reportToSentry({
              error,
              level: ErrorLevel.Warning,
              name: 'Sign Up: User rate limited',
              additionalInfo: {
                handle,
                email,
                location,
                userId,
                formFields: createUserMetadata,
                hasWallet: alreadyExisted
              }
            })
          } else if (blocked) {
            params.message = 'User was blocked'
            params.uiErrorCode = UiErrorCode.RELAY_BLOCKED
            yield* put(
              make(Name.CREATE_ACCOUNT_BLOCKED, {
                handle,
                email,
                location
              })
            )
            reportToSentry({
              error,
              level: ErrorLevel.Warning,
              name: 'Sign Up: User was blocked',
              additionalInfo: {
                handle,
                email,
                location,
                userId,
                formFields: createUserMetadata,
                hasWallet: alreadyExisted
              }
            })
          } else {
            reportToSentry({
              error,
              level: ErrorLevel.Error,
              name: 'Sign Up: Unknown sign up error',
              additionalInfo: {
                handle,
                email,
                location,
                userId,
                formFields: createUserMetadata,
                hasWallet: alreadyExisted
              }
            })
          }
          yield* put(signOnActions.signUpFailed(params))
          return
        }

        if (!signOn.useMetaMask && signOn.twitterId) {
          const { error } = yield* call(
            audiusBackendInstance.associateTwitterAccount,
            signOn.twitterId,
            userId,
            handle,
            blockNumber
          )
          if (error) {
            reportToSentry({
              error: new Error(error as string),
              name: 'Sign Up: Error while associating Twitter account'
            })
            yield* put(signOnActions.setTwitterProfileError(error as string))
>>>>>>> 61f3d92e
          }
        )
        if (!account) {
          const error = new Error('Account user ID does not exist')
          reportToSentry({
            error,
            name: 'Sign Up: Cannot complete account user ID does not exist',
            additionalInfo: {
              handle,
              email,
              location,
              formFields: createUserMetadata,
              hasWallet: alreadyExisted
            }
          })
          throw error
        }
        const userId = account.user.user_id
        const completeProfileMetadataRequest: UpdateProfileRequest = {
          userId: encodeHashId(userId),
          profilePictureFile: signOn.profileImage?.file as File,
          metadata: {
            location: location ?? undefined,
            name,
            handle
          }
        }

        const { blockNumber, blockHash } = yield* call(
          [sdk.users, sdk.users.updateProfile],
          completeProfileMetadataRequest
        )

        yield* put(
          identify(handle, {
            name,
            email,
            userId
          })
        )

        yield* put(signOnActions.signUpSucceededWithId(userId))

        const isNativeMobile = yield* getContext('isNativeMobile')

        yield* call(waitForRemoteConfig)

        if (!isNativeMobile) {
          // Set the has request browser permission to true as the signon provider will open it
          setHasRequestedBrowserPermission()
        }
      },
      function* () {
        // TODO (PAY-3479): This is temporary until hedgehog is fully moved out of libs
        yield* call(refreshHedgehogWallet)
        yield* put(signOnActions.sendWelcomeEmail(name))
        yield* call(fetchAccountAsync, { isSignUp: true })
        yield* put(signOnActions.followArtists())
        yield* put(make(Name.CREATE_ACCOUNT_COMPLETE_CREATING, { handle }))
        yield* put(signOnActions.signUpSucceeded())
      },
      function* ({ timeout, error, message }) {
        if (timeout) {
          console.debug('Timed out trying to register')
          yield* put(signOnActions.signUpTimeout())
        }
        if (error) {
          const reportToSentry = yield* getContext('reportToSentry')
          reportToSentry({
            error,
            name: 'Sign Up: Error in signUp saga',
            additionalInfo: { message, timeout }
          })
        }
        if (message) {
          console.debug(message)
        }
      },
      () => {},
      SIGN_UP_TIMEOUT_MILLIS
    )
  )
}

/**
 * Repairs broken signups from #flare-206
 */
function* repairSignUp() {
  try {
    const audiusBackendInstance = yield* getContext('audiusBackendInstance')
    yield* call(waitForAccount)
    const audiusLibs = yield* call([
      audiusBackendInstance,
      audiusBackendInstance.getAudiusLibs
    ])

    // Need at least a name, handle, and wallet to repair
    const metadata = yield* select(getAccountUser)
    if (!metadata || !(metadata.name && metadata.handle && metadata.wallet)) {
      return
    }

    const User = audiusLibs.User
    const dnUser = yield* call(
      [User, User.getUsers],
      1, // limit
      0, // offset
      [metadata.user_id], // userIds
      null, // walletAddress
      null, // handle
      null // minBlockNumber
    )
    const users = dnUser as unknown as UserMetadata[] | null | undefined
    if (users && users.length > 0) {
      return
    }
    yield* put(
      confirmerActions.requestConfirmation(
        metadata.handle,
        function* () {
          console.info('Repairing user')
          yield* put(make(Name.SIGN_UP_REPAIR_START, {}))
          yield* call([User, User.repairEntityManagerUserV2], metadata)
        },
        function* () {
          console.info('Successfully repaired user')
          yield* put(make(Name.SIGN_UP_REPAIR_SUCCESS, {}))
          yield* put(signOnActions.sendWelcomeEmail(metadata.name))
          yield* call(fetchAccountAsync, { isSignUp: true })
        },
        function* ({ timeout }) {
          const reportToSentry = yield* getContext('reportToSentry')
          reportToSentry({
            error: new Error('Failed to repair user'),
            name: 'Sign Up',
            additionalInfo: { userMetadata: metadata, dnUser }
          })
          yield* put(make(Name.SIGN_UP_REPAIR_FAILURE, {}))
          if (timeout) {
            console.debug('Timed out trying to fix registration')
            yield* put(signOnActions.signUpTimeout())
          }
        },
        () => {},
        SIGN_UP_TIMEOUT_MILLIS
      )
    )
  } catch (e) {
    const reportToSentry = yield* getContext('reportToSentry')
    reportToSentry({
      error: e as Error,
      name: 'Sign Up: Failed to repair account'
    })
  }
}

function* signIn(action: ReturnType<typeof signOnActions.signIn>) {
  const { email, password, visitorId, otp } = action
  const localStorage = yield* getContext('localStorage')
  const useMetamask = yield* call(
    [localStorage, localStorage.getItem],
    'useMetaMask'
  )

  if (email && password && useMetamask) {
    yield* call([localStorage, localStorage.removeItem], 'useMetaMask')
    yield* put(backendActions.setupBackend())
  }

  const fingerprintClient = yield* getContext('fingerprintClient')
  const audiusBackendInstance = yield* getContext('audiusBackendInstance')
  const authService = yield* getContext('authService')
  const isNativeMobile = yield* getContext('isNativeMobile')
  const isElectron = yield* getContext('isElectron')
  const clientOrigin = isNativeMobile
    ? 'mobile'
    : isElectron
    ? 'desktop'
    : 'web'

  yield* call(waitForRead)
  try {
    const signOn = yield* select(getSignOn)
    const fpResponse = yield* call(
      [fingerprintClient, fingerprintClient.identify],
      email ?? signOn.email.value,
      clientOrigin
    )

    let signInResponse: SignInResponse
    try {
      signInResponse = yield* call(
        authService.signIn,
        email ?? signOn.email.value,
        password ?? signOn.password.value,
        visitorId ?? fpResponse?.visitorId,
        otp ?? signOn.otp.value
      )
    } catch (err) {
      // Login failed entirely (no wallet returned)
      yield* put(signOnActions.signInFailed(String(err), 'FIND_WALLET', false))
      const trackEvent = make(Name.SIGN_IN_FINISH, {
        status: 'invalid credentials'
      })
      yield* put(trackEvent)
      return
    }

    const account: AccountUserMetadata | null = yield* call(
      userApiFetchSaga.getUserAccount,
      {
        wallet: signInResponse.walletAddress
      }
    )

    // Login succeeded but we found no account for the user (incomplete signup)
    if (!account) {
      yield* put(
        signOnActions.openSignOn(false, Pages.PROFILE, {
          accountAlreadyExisted: true
        })
      )
      yield* put(toastActions.toast({ content: messages.incompleteAccount }))
      return
    }

    const { user } = account

    // Loging succeeded and we found a user, but it's missing name, likely
    // due to incomplete signup
    const isGuest = select(getIsGuest)

    if (!user.name) {
      if (isGuest) {
        yield* put(
          signOnActions.openSignOn(false, Pages.PASSWORD, {
            accountAlreadyExisted: true,
            handle: {
              value: user.handle,
              status: 'disabled'
            }
          })
        )
        yield* put(pushRoute(SIGN_UP_PASSWORD_PAGE))
        const { web3Error, libsError } = yield* call(
          audiusBackendInstance.setup,
          {
            wallet: signInResponse.walletAddress,
            userId: user.user_id
          }
        )
        if (web3Error || libsError) {
          yield* put(
            signOnActions.signInFailed(
              'Failed to setup AudiusBackend for guest profile completion',
              'SETUP',
              true
            )
          )
        }
      } else {
        yield* put(
          signOnActions.openSignOn(false, Pages.PROFILE, {
            accountAlreadyExisted: true,
            handle: {
              value: user.handle,
              status: 'disabled'
            }
          })
        )
      }
      yield* put(toastActions.toast({ content: messages.incompleteAccount }))

      yield* put(
        make(Name.SIGN_IN_WITH_INCOMPLETE_ACCOUNT, {
          handle: user.handle
        })
      )
      return
    }

    // Now that we have verified the user is valid, run the account fetch flow,
    // which will pull cached account data from call above.
    yield* put(accountActions.fetchAccount())

    // Re-setup backend to make sure libs has the correct hedgehog wallet and userId
    const { web3Error, libsError } = yield* call(audiusBackendInstance.setup, {
      wallet: signInResponse.walletAddress,
      userId: user.user_id
    })

    if (web3Error || libsError) {
      yield* put(
        signOnActions.signInFailed(
          'Failed to setup AudiusBackend',
          'SETUP',
          true
        )
      )
      return
    }
    yield* put(signOnActions.signInSucceeded())
    const route = yield* select(getRouteOnCompletion)

    // NOTE: Wait on the account success before recording the signin event so that the user account is
    // populated in the store
    const { failure } = yield* race({
      success: take(accountActions.fetchAccountSucceeded.type),
      failure: take(accountActions.fetchAccountFailed)
    })
    if (failure) {
      yield* put(
        signOnActions.signInFailed(
          `Couldn't get account: ${failure.payload.reason}`,
          'FIND_USER',
          failure.payload.reason === 'ACCOUNT_DEACTIVATED'
        )
      )
      const trackEvent = make(Name.SIGN_IN_FINISH, {
        status: 'fetch account failed'
      })
      yield* put(trackEvent)
      return
    }

    // Apply retroactive referral
    if (!user.events?.referrer && signOn.referrer) {
      yield* fork(audiusBackendInstance.updateCreator, {
        ...user,
        events: { referrer: signOn.referrer }
      })
    }

    yield* put(pushRoute(route || FEED_PAGE))

    const trackEvent = make(Name.SIGN_IN_FINISH, { status: 'success' })
    yield* put(trackEvent)

    yield* put(signOnActions.resetSignOn())

    const isNativeMobile = yield* getContext('isNativeMobile')
    if (!isNativeMobile) {
      // Reset the sign on in the background after page load as to relieve the UI loading
      yield* delay(1000)
    }
    if (isNativeMobile) {
      yield* put(requestPushNotificationPermissions())
    } else {
      setHasRequestedBrowserPermission()
      yield* put(accountActions.showPushNotificationConfirmation())
      if (user.handle === 'fbtest') {
        yield put(pushRoute('/fb/share'))
      }
    }
  } catch (err: any) {
    const reportToSentry = yield* getContext('reportToSentry')
    reportToSentry({
      error: err,
      name: 'Sign In: unknown error'
    })
    yield* put(signOnActions.signInFailed(err))
  }
}

function* followCollections(
  collectionIds: ID[],
  favoriteSource: FavoriteSource
) {
  yield* call(waitForWrite)
  try {
    const result = yield* call(retrieveCollections, collectionIds)

    for (let i = 0; i < collectionIds.length; i++) {
      const id = collectionIds[i]
      if (result?.collections?.[id]) {
        yield* put(saveCollection(id, favoriteSource))
      }
    }
  } catch (err) {
    const reportToSentry = yield* getContext('reportToSentry')
    reportToSentry({
      error: err as Error,
      level: ErrorLevel.Error,
      name: 'Sign Up: Follow collections failed',
      additionalInfo: { collectionIds, favoriteSource }
    })
  }
}

/* This saga makes sure that artists chosen in sign up get followed accordingly */
export function* completeFollowArtists(
  _action: ReturnType<typeof signOnActions.completeFollowArtists>
) {
  const accountId = yield* select(accountSelectors.getUserId)
  if (accountId) {
    // If account creation has finished we need to make sure followArtists gets called
    // Also we specifically request to not follow the defaults (Audius user, Hot & New Playlist) since that should have already occurred
    yield* put(signOnActions.followArtists(true))
  }
  // Otherwise, Account creation still in progress and followArtists will get called already, no need to call here
}

function* followArtists(
  action: ReturnType<typeof signOnActions.followArtists>
) {
  const { skipDefaultFollows } = action
  const audiusBackendInstance = yield* getContext('audiusBackendInstance')
  const sdk = yield* getSDK()
  const { ENVIRONMENT } = yield* getContext('env')
  const defaultFollowUserIds = skipDefaultFollows
    ? new Set([])
    : yield* call(getDefautFollowUserIds)
  yield* call(waitForWrite)
  try {
    // Auto-follow Hot & New Playlist
    if (!skipDefaultFollows) {
      if (ENVIRONMENT === 'production') {
        yield* fork(followCollections, [4281], FavoriteSource.SIGN_UP)
      } else if (ENVIRONMENT === 'staging') {
        yield* fork(followCollections, [555], FavoriteSource.SIGN_UP)
      }
    }

    const signOn = yield* select(getSignOn)
    const referrer = signOn.referrer

    const {
      followArtists: { selectedUserIds }
    } = signOn
    const userIdsToFollow = [
      ...new Set([
        ...defaultFollowUserIds,
        ...selectedUserIds,
        ...(referrer == null ? [] : [referrer])
      ])
    ]

    for (const userId of userIdsToFollow) {
      yield* put(
        socialActions.followUser(userId as number, FollowSource.SIGN_UP)
      )
    }
    const hasFollowConfirmed = userIdsToFollow.map(() => false)
    while (!hasFollowConfirmed.every(Boolean)) {
      const { success, failed } = yield* race({
        success: take<ReturnType<typeof socialActions.followUserSucceeded>>(
          socialActions.FOLLOW_USER_SUCCEEDED
        ),
        failed: take<ReturnType<typeof socialActions.followUserFailed>>(
          socialActions.FOLLOW_USER_FAILED
        )
      })
      const followAction = success || failed
      if (failed) {
        const reportToSentry = yield* getContext('reportToSentry')
        reportToSentry({
          error: new Error(failed.error),
          name: 'Sign Up: Artist follow failed during sign up',
          additionalInfo: {
            userId: failed.userId,
            userIdsToFollow,
            skipDefaultFollows
          }
        })
      }
      const userIndex = userIdsToFollow.findIndex(
        (fId) => fId === followAction?.userId
      )
      if (userIndex > -1) hasFollowConfirmed[userIndex] = true
    }

    // Reload feed is in view
    yield* put(signOnActions.setAccountReady())
    // The update user location depends on the user being discoverable in discprov
    // So we wait until both the user is indexed and the follow user actions are finished
    yield* call(audiusBackendInstance.updateUserLocationTimezone, { sdk })
  } catch (err: any) {
    const reportToSentry = yield* getContext('reportToSentry')
    reportToSentry({
      error: err,
      name: 'Sign Up: Unkown error while following artists on sign up'
    })
  }
}

function* configureMetaMask() {
  try {
    window.localStorage.setItem('useMetaMask', JSON.stringify(true))
    yield* put(backendActions.setupBackend())
  } catch (err: any) {
    const reportToSentry = yield* getContext('reportToSentry')
    reportToSentry({
      error: err,
      name: 'Sign Up: Configure metamask failed'
    })
  }
}

export function* watchCompleteFollowArtists() {
  yield* takeEvery(signOnActions.COMPLETE_FOLLOW_ARTISTS, completeFollowArtists)
}

function* watchGetArtistsToFollow() {
  yield* takeEvery(signOnActions.GET_USERS_TO_FOLLOW, getArtistsToFollow)
}

function* watchFetchAllFollowArtists() {
  yield* takeEvery(signOnActions.FETCH_ALL_FOLLOW_ARTISTS, fetchAllFollowArtist)
}

function* watchFetchReferrer() {
  yield* takeLatest(signOnActions.FETCH_REFERRER, fetchReferrer)
}

function* watchCheckEmail() {
  yield* takeLatest(signOnActions.CHECK_EMAIL, checkEmail)
}

function* watchValidateEmail() {
  yield* takeLatest(signOnActions.VALIDATE_EMAIL, validateEmail)
}

function* watchValidateHandle() {
  yield* takeLatest(signOnActions.VALIDATE_HANDLE, validateHandle)
}

function* watchFinishProfileForGuest() {
  yield* takeLatest(
    signOnActions.FINISH_PROFILE_FOR_GUEST,
    function* (_action: ReturnType<typeof signOnActions.signUp>) {
      // Fetch the default follow artists in parallel so that we don't have to block on this later (thus adding perceived sign up time) in the follow artists step.
      yield* fork(fetchDefaultFollowArtists)
      // yield* finishProfileForGuest()
    }
  )
}

function* watchSignUp() {
  yield* takeLatest(
    signOnActions.SIGN_UP,
    function* (_action: ReturnType<typeof signOnActions.signUp>) {
      // Fetch the default follow artists in parallel so that we don't have to block on this later (thus adding perceived sign up time) in the follow artists step.
      yield* fork(fetchDefaultFollowArtists)
      yield* signUp()
    }
  )
}

function* watchSignIn() {
  yield* takeLatest(signOnActions.SIGN_IN, signIn)
}

function* watchConfigureMetaMask() {
  yield* takeLatest(signOnActions.CONFIGURE_META_MASK, configureMetaMask)
}

function* watchFollowArtists() {
  yield* takeLatest(signOnActions.FOLLOW_ARTISTS, followArtists)
}

function* watchOpenSignOn() {
  yield* takeLatest(
    signOnActions.OPEN_SIGN_ON,
    function* (action: ReturnType<typeof signOnActions.openSignOn>) {
      const route = action.signIn ? SIGN_IN_PAGE : SIGN_UP_PAGE
      yield* put(pushRoute(route))
    }
  )
}

function* watchSendWelcomeEmail() {
  const audiusBackendInstance = yield* getContext('audiusBackendInstance')
  const sdk = yield* getSDK()
  yield* takeLatest(
    signOnActions.SEND_WELCOME_EMAIL,
    function* (action: ReturnType<typeof signOnActions.sendWelcomeEmail>) {
      const hasAccount = yield* select(getHasAccount)
      if (!hasAccount) return
      yield* call(audiusBackendInstance.sendWelcomeEmail, {
        sdk,
        name: action.name
      })
    }
  )
}

export default function sagas() {
  const sagas = [
    watchCompleteFollowArtists,
    watchFetchAllFollowArtists,
    watchFetchReferrer,
    watchCheckEmail,
    watchValidateEmail,
    watchValidateHandle,
    watchSignUp,
    watchSignIn,
    watchFinishProfileForGuest,
    watchFollowArtists,
    watchGetArtistsToFollow,
    watchConfigureMetaMask,
    watchOpenSignOn,
    watchSignOnError,
    watchSendWelcomeEmail,
    repairSignUp
  ]
  return sagas
}<|MERGE_RESOLUTION|>--- conflicted
+++ resolved
@@ -453,6 +453,7 @@
 
   const audiusBackendInstance = yield* getContext('audiusBackendInstance')
   const { waitForRemoteConfig } = yield* getContext('remoteConfigInstance')
+  const getFeatureEnabled = yield* getContext('getFeatureEnabled')
 
   const sdk = yield* getSDK()
   const authService = yield* getContext('authService')
@@ -487,147 +488,188 @@
       handle,
       function* () {
         const reportToSentry = yield* getContext('reportToSentry')
-<<<<<<< HEAD
-        const account: AccountUserMetadata | null = yield* call(
-          userApiFetchSaga.getUserAccount,
-          {
-            wallet
-=======
-        const { blockNumber, userId, error, errorStatus, phase } = yield* call(
-          audiusBackendInstance.signUp,
-          {
+        let userId: ID
+        if (isGuest) {
+          const account: AccountUserMetadata | null = yield* call(
+            userApiFetchSaga.getUserAccount,
+            {
+              wallet
+            }
+          )
+          if (!account) {
+            const error = new Error('Account user ID does not exist')
+            reportToSentry({
+              error,
+              name: 'Sign Up: Cannot complete account user ID does not exist',
+              additionalInfo: {
+                handle,
+                email,
+                location,
+                formFields: createUserMetadata,
+                hasWallet: alreadyExisted
+              }
+            })
+            throw error
+          }
+          userId = account.user.user_id
+          const completeProfileMetadataRequest: UpdateProfileRequest = {
+            userId: encodeHashId(userId),
+            profilePictureFile: signOn.profileImage?.file as File,
+            metadata: {
+              location: location ?? undefined,
+              name,
+              handle
+            }
+          }
+
+          yield* call(
+            [sdk.users, sdk.users.updateProfile],
+            completeProfileMetadataRequest
+          )
+        } else {
+          const {
+            blockNumber,
+            error,
+            errorStatus,
+            phase,
+            userId: confirmedUserId
+          } = yield* call(audiusBackendInstance.signUp, {
             email,
             password,
             formFields: createUserMetadata,
             hasWallet: alreadyExisted,
             referrer,
             feePayerOverride
+          })
+          userId = confirmedUserId
+
+          if (error) {
+            // We are including 0 status code here to indicate rate limit,
+            // which appears to be happening for some devices.
+            const rateLimited = errorStatus === 429 || errorStatus === 0
+            const blocked = errorStatus === 403
+            const params: signOnActions.SignUpFailedParams = {
+              error,
+              phase,
+              shouldReport: !rateLimited && !blocked,
+              shouldToast: rateLimited
+            }
+            if (rateLimited) {
+              params.message = 'Please try again later'
+              yield* put(
+                make(Name.CREATE_ACCOUNT_RATE_LIMIT, {
+                  handle,
+                  email,
+                  location
+                })
+              )
+              reportToSentry({
+                error,
+                level: ErrorLevel.Warning,
+                name: 'Sign Up: User rate limited',
+                additionalInfo: {
+                  handle,
+                  email,
+                  location,
+                  userId,
+                  formFields: createUserMetadata,
+                  hasWallet: alreadyExisted
+                }
+              })
+            } else if (blocked) {
+              params.message = 'User was blocked'
+              params.uiErrorCode = UiErrorCode.RELAY_BLOCKED
+              yield* put(
+                make(Name.CREATE_ACCOUNT_BLOCKED, {
+                  handle,
+                  email,
+                  location
+                })
+              )
+              reportToSentry({
+                error,
+                level: ErrorLevel.Warning,
+                name: 'Sign Up: User was blocked',
+                additionalInfo: {
+                  handle,
+                  email,
+                  location,
+                  userId,
+                  formFields: createUserMetadata,
+                  hasWallet: alreadyExisted
+                }
+              })
+            } else {
+              reportToSentry({
+                error,
+                level: ErrorLevel.Error,
+                name: 'Sign Up: Unknown sign up error',
+                additionalInfo: {
+                  handle,
+                  email,
+                  location,
+                  userId,
+                  formFields: createUserMetadata,
+                  hasWallet: alreadyExisted
+                }
+              })
+            }
+            yield* put(signOnActions.signUpFailed(params))
+            return
           }
-        )
-
-        if (error) {
-          // We are including 0 status code here to indicate rate limit,
-          // which appears to be happening for some devices.
-          const rateLimited = errorStatus === 429 || errorStatus === 0
-          const blocked = errorStatus === 403
-          const params: signOnActions.SignUpFailedParams = {
-            error,
-            phase,
-            shouldReport: !rateLimited && !blocked,
-            shouldToast: rateLimited
+
+          if (!signOn.useMetaMask && signOn.twitterId) {
+            const { error } = yield* call(
+              audiusBackendInstance.associateTwitterAccount,
+              signOn.twitterId,
+              userId,
+              handle,
+              blockNumber
+            )
+            if (error) {
+              reportToSentry({
+                error: new Error(error as string),
+                name: 'Sign Up: Error while associating Twitter account'
+              })
+              yield* put(signOnActions.setTwitterProfileError(error as string))
+            }
           }
-          if (rateLimited) {
-            params.message = 'Please try again later'
-            yield* put(
-              make(Name.CREATE_ACCOUNT_RATE_LIMIT, {
-                handle,
-                email,
-                location
+          if (!signOn.useMetaMask && signOn.instagramId) {
+            const { error } = yield* call(
+              audiusBackendInstance.associateInstagramAccount,
+              signOn.instagramId,
+              userId,
+              handle,
+              blockNumber
+            )
+            if (error) {
+              reportToSentry({
+                error: new Error(error as string),
+                name: 'Sign Up: Error while associating Instagram account'
               })
+              yield* put(
+                signOnActions.setInstagramProfileError(error as string)
+              )
+            }
+          }
+
+          if (!signOn.useMetaMask && signOn.tikTokId) {
+            const { error } = yield* call(
+              audiusBackendInstance.associateTikTokAccount,
+              signOn.tikTokId,
+              userId,
+              handle,
+              blockNumber
             )
-            reportToSentry({
-              error,
-              level: ErrorLevel.Warning,
-              name: 'Sign Up: User rate limited',
-              additionalInfo: {
-                handle,
-                email,
-                location,
-                userId,
-                formFields: createUserMetadata,
-                hasWallet: alreadyExisted
-              }
-            })
-          } else if (blocked) {
-            params.message = 'User was blocked'
-            params.uiErrorCode = UiErrorCode.RELAY_BLOCKED
-            yield* put(
-              make(Name.CREATE_ACCOUNT_BLOCKED, {
-                handle,
-                email,
-                location
+            if (error) {
+              reportToSentry({
+                error: new Error(error as string),
+                name: 'Sign Up: Error while associating TikTok account'
               })
-            )
-            reportToSentry({
-              error,
-              level: ErrorLevel.Warning,
-              name: 'Sign Up: User was blocked',
-              additionalInfo: {
-                handle,
-                email,
-                location,
-                userId,
-                formFields: createUserMetadata,
-                hasWallet: alreadyExisted
-              }
-            })
-          } else {
-            reportToSentry({
-              error,
-              level: ErrorLevel.Error,
-              name: 'Sign Up: Unknown sign up error',
-              additionalInfo: {
-                handle,
-                email,
-                location,
-                userId,
-                formFields: createUserMetadata,
-                hasWallet: alreadyExisted
-              }
-            })
-          }
-          yield* put(signOnActions.signUpFailed(params))
-          return
-        }
-
-        if (!signOn.useMetaMask && signOn.twitterId) {
-          const { error } = yield* call(
-            audiusBackendInstance.associateTwitterAccount,
-            signOn.twitterId,
-            userId,
-            handle,
-            blockNumber
-          )
-          if (error) {
-            reportToSentry({
-              error: new Error(error as string),
-              name: 'Sign Up: Error while associating Twitter account'
-            })
-            yield* put(signOnActions.setTwitterProfileError(error as string))
->>>>>>> 61f3d92e
-          }
-        )
-        if (!account) {
-          const error = new Error('Account user ID does not exist')
-          reportToSentry({
-            error,
-            name: 'Sign Up: Cannot complete account user ID does not exist',
-            additionalInfo: {
-              handle,
-              email,
-              location,
-              formFields: createUserMetadata,
-              hasWallet: alreadyExisted
+              yield* put(signOnActions.setTikTokProfileError(error as string))
             }
-          })
-          throw error
-        }
-        const userId = account.user.user_id
-        const completeProfileMetadataRequest: UpdateProfileRequest = {
-          userId: encodeHashId(userId),
-          profilePictureFile: signOn.profileImage?.file as File,
-          metadata: {
-            location: location ?? undefined,
-            name,
-            handle
           }
         }
-
-        const { blockNumber, blockHash } = yield* call(
-          [sdk.users, sdk.users.updateProfile],
-          completeProfileMetadataRequest
-        )
-
         yield* put(
           identify(handle, {
             name,
