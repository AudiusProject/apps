--- conflicted
+++ resolved
@@ -23,7 +23,6 @@
   SignInResponse,
   IS_MOBILE_USER_KEY
 } from '@audius/common/services'
-import { SIGN_UP_PASSWORD_PAGE } from '@audius/common/src/utils/route'
 import {
   accountActions,
   accountSelectors,
@@ -45,15 +44,10 @@
   parseHandleReservedStatusFromSocial,
   isValidEmailString,
   route,
-<<<<<<< HEAD
+  isResponseError,
   encodeHashId
 } from '@audius/common/utils'
-import { UpdateProfileRequest } from '@audius/sdk'
-=======
-  isResponseError
-} from '@audius/common/utils'
-import { CreateUserRequest } from '@audius/sdk'
->>>>>>> 5d4bb26c
+import { CreateUserRequest, UpdateProfileRequest } from '@audius/sdk'
 import { push as pushRoute } from 'connected-react-router'
 import { isEmpty } from 'lodash'
 import {
@@ -83,7 +77,7 @@
 import { getIsGuest, getRouteOnCompletion, getSignOn } from './selectors'
 import { FollowArtistsCategory, Pages } from './types'
 
-const { FEED_PAGE, SIGN_IN_PAGE, SIGN_UP_PAGE } = route
+const { FEED_PAGE, SIGN_IN_PAGE, SIGN_UP_PAGE, SIGN_UP_PASSWORD_PAGE } = route
 const { requestPushNotificationPermissions } = settingsPageActions
 const { saveCollection } = collectionsSocialActions
 const { getUsers } = cacheUsersSelectors
@@ -594,10 +588,6 @@
   const sdk = yield* getSDK()
   const authService = yield* getContext('authService')
   const audiusBackendInstance = yield* getContext('audiusBackendInstance')
-
-  const sdk = yield* getSDK()
-  const authService = yield* getContext('authService')
-
   const isGuest = select(getIsGuest)
 
   yield* call(waitForWrite)
@@ -618,7 +608,15 @@
       handle,
       function* () {
         const reportToSentry = yield* getContext('reportToSentry')
-<<<<<<< HEAD
+        const createUserMetadata = {
+          name,
+          handle,
+          profilePicture: (signOn.profileImage?.file as File) || null,
+          coverPhoto: (signOn.coverPhoto?.file as File) || null,
+          isVerified: signOn.verified,
+          location
+        }
+
         let userId: ID
         if (isGuest) {
           const account: AccountUserMetadata | null = yield* call(
@@ -632,149 +630,6 @@
             reportToSentry({
               error,
               name: 'Sign Up: Cannot complete account user ID does not exist',
-=======
-        const isNativeMobile = yield* getContext('isNativeMobile')
-
-        if (!alreadyExisted) {
-          yield* call(
-            [authService.hedgehogInstance, authService.hedgehogInstance.signUp],
-            {
-              username: email,
-              password
-            }
-          )
-
-          yield* fork(sendRecoveryEmail, { handle, email })
-        }
-        const wallet = (yield* call([
-          authService,
-          authService.getWalletAddresses
-        ])).web3WalletAddress
-
-        const events: CreateUserRequest['metadata']['events'] = {}
-        if (referrer) {
-          events.referrer = OptionalId.parse(referrer)
-        }
-        if (isNativeMobile) {
-          events.isMobileUser = true
-        }
-
-        const createUserMetadata: CreateUserRequest = {
-          profilePictureFile: signOn.profileImage?.file as File,
-          coverArtFile: signOn.coverPhoto?.file as File,
-          metadata: {
-            location: location ?? undefined,
-            name,
-            events,
-            handle,
-            wallet
-          }
-        }
-
-        try {
-          const { blockNumber, metadata } = yield* call(
-            [sdk.users, sdk.users.createUser],
-            createUserMetadata
-          )
-          const { userId } = metadata
-          const { twitterId, instagramId, tikTokId, useMetaMask } = signOn
-
-          if (!useMetaMask && (twitterId || instagramId || tikTokId)) {
-            yield* fork(associateSocialAccounts, {
-              userId,
-              handle,
-              blockNumber,
-              twitterId,
-              instagramId,
-              tikTokId
-            })
-          }
-
-          yield* put(
-            identify(handle, {
-              name,
-              email,
-              userId
-            })
-          )
-
-          yield* put(signOnActions.signUpSucceededWithId(userId))
-
-          if (!isNativeMobile) {
-            // Set the has request browser permission to true as the signon provider will open it
-            setHasRequestedBrowserPermission()
-          } else {
-            yield* call(
-              [localStorage, localStorage.setItem],
-              IS_MOBILE_USER_KEY,
-              'true'
-            )
-          }
-        } catch (err: unknown) {
-          // We are including 0 status code here to indicate rate limit,
-          // which appears to be happening for some devices.
-          const rateLimited =
-            isResponseError(err) && [0, 429].includes(err.response.status)
-          const blocked = isResponseError(err) && err.response.status === 403
-          const error = err instanceof Error ? err : new Error(err as string)
-          const params: signOnActions.SignUpFailedParams = {
-            error: error.message,
-            // TODO: Remove phase, stop using error Sagas for signup
-            // We are mostly handling reporting here already and we're
-            // only using it for error redirects.
-            phase: 'CREATE_USER',
-            shouldReport: false, // We are reporting in this saga
-            shouldToast: rateLimited
-          }
-          if (rateLimited) {
-            params.message = 'Please try again later'
-            yield* put(
-              make(Name.CREATE_ACCOUNT_RATE_LIMIT, {
-                handle,
-                email,
-                location
-              })
-            )
-            reportToSentry({
-              error,
-              level: ErrorLevel.Warning,
-              name: 'Sign Up: User rate limited',
-              additionalInfo: {
-                handle,
-                email,
-                location,
-                formFields: createUserMetadata,
-                hasWallet: alreadyExisted
-              }
-            })
-          } else if (blocked) {
-            params.message = 'User was blocked'
-            params.uiErrorCode = UiErrorCode.RELAY_BLOCKED
-            yield* put(
-              make(Name.CREATE_ACCOUNT_BLOCKED, {
-                handle,
-                email,
-                location
-              })
-            )
-            reportToSentry({
-              error,
-              level: ErrorLevel.Warning,
-              name: 'Sign Up: User was blocked',
-              additionalInfo: {
-                handle,
-                email,
-                location,
-                formFields: createUserMetadata,
-                hasWallet: alreadyExisted
-              }
-            })
-          } else {
-            reportToSentry({
-              error,
-              level: ErrorLevel.Error,
-              name: 'Sign Up: Other Error',
->>>>>>> 5d4bb26c
               additionalInfo: {
                 handle,
                 email,
@@ -795,38 +650,103 @@
               handle
             }
           }
-<<<<<<< HEAD
 
           yield* call(
             [sdk.users, sdk.users.updateProfile],
             completeProfileMetadataRequest
           )
         } else {
-          const {
-            blockNumber,
-            error,
-            errorStatus,
-            phase,
-            userId: confirmedUserId
-          } = yield* call(audiusBackendInstance.signUp, {
+          const isNativeMobile = yield* getContext('isNativeMobile')
+
+          if (!alreadyExisted) {
+            yield* call(
+              [authService.hedgehogInstance, authService.hedgehogInstance.signUp],
+              {
+                username: email,
+                password
+              }
+            )
+  
+            yield* fork(sendRecoveryEmail, { handle, email })
+          }
+          const wallet = (yield* call([
+            authService,
+            authService.getWalletAddresses
+          ])).web3WalletAddress
+  
+          const events: CreateUserRequest['metadata']['events'] = {}
+          if (referrer) {
+            events.referrer = OptionalId.parse(referrer)
+          }
+          if (isNativeMobile) {
+            events.isMobileUser = true
+          }
+  
+          const createUserMetadata: CreateUserRequest = {
+            profilePictureFile: signOn.profileImage?.file as File,
+            coverArtFile: signOn.coverPhoto?.file as File,
+            metadata: {
+              location: location ?? undefined,
+              name,
+              events,
+              handle,
+              wallet
+            }
+          }
+  
+          try {
+            const { blockNumber, metadata } = yield* call(
+              [sdk.users, sdk.users.createUser],
+              createUserMetadata
+            )
+            const { userId } = metadata
+            const { twitterId, instagramId, tikTokId, useMetaMask } = signOn
+  
+            if (!useMetaMask && (twitterId || instagramId || tikTokId)) {
+              yield* fork(associateSocialAccounts, {
+                userId,
+                handle,
+              blockNumber,
+              twitterId,
+              instagramId,
+              tikTokId
+            })
+        }
+    
+          yield* put(
+            identify(handle, {
+              name,
             email,
-            password,
-            formFields: createUserMetadata,
-            hasWallet: alreadyExisted,
-            referrer,
-            feePayerOverride
-          })
-          userId = confirmedUserId
-
-          if (error) {
+              userId
+            })
+          )
+
+          yield* put(signOnActions.signUpSucceededWithId(userId))
+
+          if (!isNativeMobile) {
+            // Set the has request browser permission to true as the signon provider will open it
+            setHasRequestedBrowserPermission()
+          } else {
+            yield* call(
+              [localStorage, localStorage.setItem],
+              IS_MOBILE_USER_KEY,
+              'true'
+            )
+          }
+        } catch (err: unknown) {
             // We are including 0 status code here to indicate rate limit,
             // which appears to be happening for some devices.
-            const rateLimited = errorStatus === 429 || errorStatus === 0
-            const blocked = errorStatus === 403
+          const rateLimited =
+            isResponseError(err) && [0, 429].includes(err.response.status)
+          const blocked = isResponseError(err) && err.response.status === 403
+          const error = err instanceof Error ? err : new Error(err as string)
             const params: signOnActions.SignUpFailedParams = {
-              error,
-              phase,
-              shouldReport: !rateLimited && !blocked,
+            error: error.message,
+            // TODO: Remove phase, stop using error Sagas for signup
+            // We are mostly handling reporting here already and we're
+            // only using it for error redirects.
+            phase: 'CREATE_USER',
+            shouldReport: false, // We are reporting in this saga
               shouldToast: rateLimited
             }
             if (rateLimited) {
@@ -846,7 +766,6 @@
                   handle,
                   email,
                   location,
-                  userId,
                   formFields: createUserMetadata,
                   hasWallet: alreadyExisted
                 }
@@ -869,7 +788,6 @@
                   handle,
                   email,
                   location,
-                  userId,
                   formFields: createUserMetadata,
                   hasWallet: alreadyExisted
                 }
@@ -878,93 +796,17 @@
               reportToSentry({
                 error,
                 level: ErrorLevel.Error,
-                name: 'Sign Up: Unknown sign up error',
+              name: 'Sign Up: Other Error',
                 additionalInfo: {
                   handle,
                   email,
                   location,
-                  userId,
                   formFields: createUserMetadata,
                   hasWallet: alreadyExisted
                 }
               })
             }
             yield* put(signOnActions.signUpFailed(params))
-            return
-          }
-
-          if (!signOn.useMetaMask && signOn.twitterId) {
-            const { error } = yield* call(
-              audiusBackendInstance.associateTwitterAccount,
-              signOn.twitterId,
-              userId,
-              handle,
-              blockNumber
-            )
-            if (error) {
-              reportToSentry({
-                error: new Error(error as string),
-                name: 'Sign Up: Error while associating Twitter account'
-              })
-              yield* put(signOnActions.setTwitterProfileError(error as string))
-            }
-          }
-          if (!signOn.useMetaMask && signOn.instagramId) {
-            const { error } = yield* call(
-              audiusBackendInstance.associateInstagramAccount,
-              signOn.instagramId,
-              userId,
-              handle,
-              blockNumber
-            )
-            if (error) {
-              reportToSentry({
-                error: new Error(error as string),
-                name: 'Sign Up: Error while associating Instagram account'
-              })
-              yield* put(
-                signOnActions.setInstagramProfileError(error as string)
-              )
-            }
-          }
-
-          if (!signOn.useMetaMask && signOn.tikTokId) {
-            const { error } = yield* call(
-              audiusBackendInstance.associateTikTokAccount,
-              signOn.tikTokId,
-              userId,
-              handle,
-              blockNumber
-            )
-            if (error) {
-              reportToSentry({
-                error: new Error(error as string),
-                name: 'Sign Up: Error while associating TikTok account'
-              })
-              yield* put(signOnActions.setTikTokProfileError(error as string))
-            }
-          }
-        }
-        yield* put(
-          identify(handle, {
-            name,
-            email,
-            userId
-          })
-        )
-
-        yield* put(signOnActions.signUpSucceededWithId(userId))
-
-        const isNativeMobile = yield* getContext('isNativeMobile')
-
-        yield* call(waitForRemoteConfig)
-
-        if (!isNativeMobile) {
-          // Set the has request browser permission to true as the signon provider will open it
-          setHasRequestedBrowserPermission()
-=======
-          yield* put(signOnActions.signUpFailed(params))
->>>>>>> 5d4bb26c
         }
       },
       function* () {
