import { userApiFetchSaga } from '@audius/common/api'
import { GUEST_EMAIL } from '@audius/common/hooks'
import {
  Name,
  FavoriteSource,
  ID,
  FollowSource,
  ErrorLevel,
  InstagramUser,
  TikTokUser,
  Feature,
  AccountUserMetadata,
  OptionalId
} from '@audius/common/models'
import {
  IntKeys,
  FeatureFlags,
  MAX_HANDLE_LENGTH,
  getCityAndRegion,
  SignInResponse,
  IS_MOBILE_USER_KEY
} from '@audius/common/services'
import {
  accountActions,
  accountSelectors,
  settingsPageActions,
  collectionsSocialActions,
  usersSocialActions as socialActions,
  toastActions,
  getContext,
  confirmerActions,
  getSDK,
  fetchAccountAsync,
  getOrCreateUSDCUserBank,
  changePasswordActions,
  confirmTransaction
} from '@audius/common/store'
import {
  parseHandleReservedStatusFromSocial,
  isValidEmailString,
  route,
  isResponseError,
  encodeHashId,
  TEMPORARY_PASSWORD,
  waitForValue
} from '@audius/common/utils'
import { CreateUserRequest, UpdateProfileRequest } from '@audius/sdk'
import { isEmpty } from 'lodash'
import {
  all,
  call,
  delay,
  fork,
  put,
  race,
  select,
  take,
  takeEvery,
  takeLatest
} from 'typed-redux-saga'

import { identify, make } from 'common/store/analytics/actions'
import * as backendActions from 'common/store/backend/actions'
import { retrieveCollections } from 'common/store/cache/collections/utils'
import { fetchUserByHandle, fetchUsers } from 'common/store/cache/users/sagas'
import { sendRecoveryEmail } from 'common/store/recovery-email/sagas'
import { UiErrorCode } from 'store/errors/actions'
import { setHasRequestedBrowserPermission } from 'utils/browserNotifications'
import { push as pushRoute } from 'utils/navigation'
import { restrictedHandles } from 'utils/restrictedHandles'
import { waitForRead, waitForWrite } from 'utils/sagaHelpers'

import * as signOnActions from './actions'
import { watchSignOnError } from './errorSagas'
<<<<<<< HEAD
import { getIsGuest, getRouteOnCompletion, getSignOn } from './selectors'
import { Pages } from './types'
=======
import {
  getIsGuest,
  getRouteOnCompletion,
  getSignOn,
  getFollowIds
} from './selectors'
import { FollowArtistsCategory, Pages } from './types'
>>>>>>> a3c6a017

const { FEED_PAGE, SIGN_IN_PAGE, SIGN_UP_PAGE, SIGN_UP_PASSWORD_PAGE } = route
const { requestPushNotificationPermissions } = settingsPageActions
const { saveCollection } = collectionsSocialActions
const { getAccountUser, getHasAccount } = accountSelectors
const { toast } = toastActions

const SIGN_UP_TIMEOUT_MILLIS = 20 /* min */ * 60 * 1000
const DEFAULT_HANDLE_VERIFICATION_TIMEOUT_MILLIS = 5_000

const messages = {
  incompleteAccount:
    'Oops, it looks like your account was never fully completed!',
  emailCheckFailed: 'Something has gone wrong, please try again later.'
}

function* getDefautFollowUserIds() {
  const { ENVIRONMENT } = yield* getContext('env')
  // Users ID to filter out of the suggested artists to follow list and to follow by default

  let defaultFollowUserIds: Set<number> = new Set([])

  switch (ENVIRONMENT) {
    case 'production': {
      // user id 51: official audius account
      defaultFollowUserIds = new Set([51])
      break
    }
    case 'staging': {
      // user id 1964: stage testing account
      defaultFollowUserIds = new Set([1964])
      break
    }
  }

  return defaultFollowUserIds
}

// Fetches whatever artists we want to follow for all accounts by default - aka the Audius acct
function* fetchDefaultFollowArtists() {
  yield* call(waitForRead)
  try {
    const defaultFollowUserIds = yield* call(getDefautFollowUserIds)
    yield* call(fetchUsers, Array.from(defaultFollowUserIds))
  } catch (e: any) {
    const reportToSentry = yield* getContext('reportToSentry')
    reportToSentry({
      error: e,
      name: 'Sign Up: Unable to fetch default follow artists (aka Audius acct)',
      feature: Feature.SignUp
    })
  }
}

function* fetchReferrer(
  action: ReturnType<typeof signOnActions.fetchReferrer>
) {
  yield* waitForRead()
  const audiusBackendInstance = yield* getContext('audiusBackendInstance')
  const sdk = yield* getSDK()
  const { handle } = action
  if (handle) {
    try {
      const user = yield* call(fetchUserByHandle, handle)
      if (!user) return
      yield* put(signOnActions.setReferrer(user.user_id))

      // Check if the user is already signed in
      // If so, apply retroactive referrals

      const currentUser = yield* select(getAccountUser)
      if (
        currentUser &&
        !currentUser.events?.referrer &&
        currentUser.user_id !== user.user_id
      ) {
        yield* call(audiusBackendInstance.updateCreator, {
          metadata: { ...currentUser, events: { referrer: user.user_id } },
          sdk
        })
      }
    } catch (e: any) {
      const reportToSentry = yield* getContext('reportToSentry')
      reportToSentry({
        error: e,
        name: 'Sign Up: fetchReferrer failed',
        feature: Feature.SignUp
      })
    }
  }
}

const isRestrictedHandle = (handle: string) =>
  restrictedHandles.has(handle.toLowerCase())
const isHandleCharacterCompliant = (handle: string) =>
  /^[a-zA-Z0-9_.]*$/.test(handle)

function* validateHandle(
  action: ReturnType<typeof signOnActions.validateHandle>
) {
  const { handle, isOauthVerified, onValidate } = action
  const audiusBackendInstance = yield* getContext('audiusBackendInstance')
  const identityService = yield* getContext('identityService')
  const remoteConfigInstance = yield* getContext('remoteConfigInstance')
  const { ENVIRONMENT } = yield* getContext('env')

  yield* call(waitForWrite)
  try {
    if (handle.length > MAX_HANDLE_LENGTH) {
      yield* put(signOnActions.validateHandleFailed('tooLong'))
      if (onValidate) onValidate(true)
      return
    } else if (!isHandleCharacterCompliant(handle)) {
      yield* put(signOnActions.validateHandleFailed('characters'))
      if (onValidate) onValidate(true)
      return
    } else if (isRestrictedHandle(handle)) {
      yield* put(signOnActions.validateHandleFailed('inUse'))
      if (onValidate) onValidate(true)
      return
    }
    yield* delay(1000) // Wait 1000ms to debounce user input

    // Call fetch user by handle and do not retry if the user is not created, it will
    // return 404 and force discovery reselection
    const user = yield* call(
      fetchUserByHandle,
      handle,
      undefined,
      undefined,
      undefined,
      undefined,
      false
    )
    const handleInUse = !isEmpty(user)
    const handleCheckTimeout =
      remoteConfigInstance.getRemoteVar(
        IntKeys.HANDLE_VERIFICATION_TIMEOUT_MILLIS
      ) ?? DEFAULT_HANDLE_VERIFICATION_TIMEOUT_MILLIS

    if (ENVIRONMENT === 'production') {
      const verifyTwitter = remoteConfigInstance.getFeatureEnabled(
        FeatureFlags.VERIFY_HANDLE_WITH_TWITTER
      )
      const verifyInstagram = remoteConfigInstance.getFeatureEnabled(
        FeatureFlags.VERIFY_HANDLE_WITH_INSTAGRAM
      )
      const verifyTikTok = remoteConfigInstance.getFeatureEnabled(
        FeatureFlags.VERIFY_HANDLE_WITH_TIKTOK
      )

      const [twitterResult, instagramResult, tiktokResult] = yield* all([
        race({
          data: verifyTwitter
            ? call(
                [identityService, identityService.lookupTwitterHandle],
                handle
              )
            : null,
          timeout: delay(handleCheckTimeout)
        }),
        race({
          data: verifyInstagram
            ? call(audiusBackendInstance.instagramHandle, handle)
            : null,
          timeout: delay(handleCheckTimeout)
        }),
        race({
          data: verifyTikTok
            ? call(audiusBackendInstance.tiktokHandle, handle)
            : null,
          timeout: delay(handleCheckTimeout)
        })
      ])

      const twitterUserQuery = twitterResult?.timeout
        ? null
        : twitterResult?.data
      const instagramUser = instagramResult?.timeout
        ? null
        : instagramResult?.data
      const tikTokUser = tiktokResult?.timeout ? null : tiktokResult?.data

      const handleCheckStatus = parseHandleReservedStatusFromSocial({
        isOauthVerified,
        // @ts-ignore
        lookedUpTwitterUser: twitterUserQuery?.profile?.[0] ?? null,
        lookedUpInstagramUser: (instagramUser as InstagramUser) || null,
        lookedUpTikTokUser: (tikTokUser as TikTokUser) || null
      })

      if (handleCheckStatus !== 'notReserved') {
        yield* put(signOnActions.validateHandleFailed(handleCheckStatus))
        if (onValidate) onValidate(true)
        return
      }
    }

    if (handleInUse) {
      yield* put(signOnActions.validateHandleFailed('inUse'))
      if (onValidate) onValidate(true)
    } else {
      yield* put(signOnActions.validateHandleSucceeded())
      if (onValidate) onValidate(false)
    }
  } catch (err: any) {
    const reportToSentry = yield* getContext('reportToSentry')
    reportToSentry({
      error: err,
      name: 'Sign Up: validateHandle failed',
      feature: Feature.SignUp
    })
    yield* put(signOnActions.validateHandleFailed(err.message))
    if (onValidate) onValidate(true)
  }
}

function* checkEmail(action: ReturnType<typeof signOnActions.checkEmail>) {
  const identityService = yield* getContext('identityService')
  if (!isValidEmailString(action.email)) {
    yield* put(signOnActions.validateEmailFailed('characters'))
    return
  }

  try {
    const inUse = yield* call(
      [identityService, identityService.checkIfEmailRegistered],
      action.email
    )
    if (inUse) {
      yield* put(signOnActions.goToPage(Pages.SIGNIN))
      // let mobile client know that email is in use
      yield* put(signOnActions.validateEmailSucceeded(false))
      if (action.onUnavailable) {
        yield* call(action.onUnavailable)
      }
    } else {
      const trackEvent = make(Name.CREATE_ACCOUNT_COMPLETE_EMAIL, {
        emailAddress: action.email
      })
      yield* put(trackEvent)
      yield* put(signOnActions.validateEmailSucceeded(true))
      yield* put(signOnActions.goToPage(Pages.PASSWORD))
      if (action.onAvailable) {
        yield* call(action.onAvailable)
      }
    }
  } catch (error) {
    const reportToSentry = yield* getContext('reportToSentry')
    reportToSentry({
      error: error as Error,
      level: ErrorLevel.Error,
      name: 'Sign Up: email check failed',
      feature: Feature.SignUp
    })
    yield* put(toast({ content: messages.emailCheckFailed }))
    if (action.onError) {
      yield* call(action.onError)
    }
  }
}

function* validateEmail(
  action: ReturnType<typeof signOnActions.validateEmail>
) {
  if (!isValidEmailString(action.email)) {
    yield* put(signOnActions.validateEmailFailed('characters'))
  } else {
    yield* put(signOnActions.validateEmailSucceeded(true))
  }
}

function* associateSocialAccounts({
  userId,
  handle,
  blockNumber,
  twitterId,
  instagramId,
  tikTokId
}: {
  userId: ID
  handle: string
  blockNumber: number
  twitterId?: string
  instagramId?: string
  tikTokId?: string
}) {
  const identityService = yield* getContext('identityService')
  const reportToSentry = yield* getContext('reportToSentry')

  if (twitterId) {
    try {
      yield* call(
        [identityService, identityService.associateTwitterUser],
        twitterId,
        userId,
        handle,
        blockNumber
      )
    } catch (err) {
      const error = err instanceof Error ? err : new Error(err as string)
      reportToSentry({
        error,
        name: 'Sign Up: Error while associating Twitter account',
        additionalInfo: {
          handle,
          userId,
          twitterId
        },
        feature: Feature.SignUp
      })
      yield* put(signOnActions.setTwitterProfileError(error.message))
    }
  }
  if (instagramId) {
    try {
      yield* call(
        [identityService, identityService.associateInstagramUser],
        instagramId,
        userId,
        handle,
        blockNumber
      )
    } catch (err) {
      const error = err instanceof Error ? err : new Error(err as string)
      reportToSentry({
        error,
        name: 'Sign Up: Error while associating Instagram account',
        additionalInfo: {
          handle,
          userId,
          instagramId
        },
        feature: Feature.SignUp
      })
      yield* put(signOnActions.setInstagramProfileError(error.message))
    }
  }

  if (tikTokId) {
    try {
      yield* call(
        [identityService, identityService.associateTikTokUser],
        tikTokId,
        userId,
        handle,
        blockNumber
      )
    } catch (err) {
      const error = err instanceof Error ? err : new Error(err as string)
      reportToSentry({
        error,
        name: 'Sign Up: Error while associating TikTok account',
        additionalInfo: {
          handle,
          userId,
          tikTokId
        },
        feature: Feature.SignUp
      })
      yield* put(signOnActions.setTikTokProfileError(error.message))
    }
  }
}

function* sendPostSignInRecoveryEmail({
  handle,
  email
}: {
  handle: string
  email: string
}) {
  try {
    yield* call(sendRecoveryEmail)
  } catch (err) {
    const reportToSentry = yield* getContext('reportToSentry')
    reportToSentry({
      error: err instanceof Error ? err : new Error(err as string),
      name: 'Sign Up: Failed to send recovery email',
      additionalInfo: { handle, email },
      feature: Feature.SignUp
    })
  }
}

function* createGuestAccount(
  action: ReturnType<typeof signOnActions.createGuestAccount>
) {
  const { guestEmail } = action
  const getFeatureEnabled = yield* getContext('getFeatureEnabled')
  const reportToSentry = yield* getContext('reportToSentry')
  const localStorage = yield* getContext('localStorage')
  const audiusBackendInstance = yield* getContext('audiusBackendInstance')

  const sdk = yield* getSDK()

  const authService = yield* getContext('authService')

  // get user & user bank
  const isGuestCheckoutEnabled = yield* call(
    getFeatureEnabled,
    FeatureFlags.GUEST_CHECKOUT
  )

  if (!isGuestCheckoutEnabled) {
    return
  }
  yield* put(
    confirmerActions.requestConfirmation(
      guestEmail,
      function* () {
        // clear existing user state
        yield* call([localStorage, 'clearAudiusAccount'])
        yield* call([localStorage, 'clearAudiusAccountUser'])
        yield* call([authService, authService.signOut])
        yield put(accountActions.resetAccount())
        yield put(accountActions.setGuestEmail({ guestEmail }))

        const currentUser = yield* select(getAccountUser)

        if (currentUser) {
          throw new Error('User already exists')
        }
        yield* call(
          [authService.hedgehogInstance, authService.hedgehogInstance.signUp],
          {
            username: guestEmail,
            password: TEMPORARY_PASSWORD,
            isGuest: true
          }
        )

        if (!guestEmail) {
          throw new Error('No email set for guest account')
        }
        const { blockHash, blockNumber } = yield* call([
          sdk.users,
          sdk.users.createGuestAccount
        ])
        yield* call(confirmTransaction, blockHash, blockNumber)
        yield* call(fetchAccountAsync)

        const userBank = yield* call(getOrCreateUSDCUserBank)
        if (!userBank) {
          throw new Error('Failed to create user bank')
        }

        // associates user record with blockchain user ID and creates notification settings
        // necessary for sending purchase emails
        yield* call(audiusBackendInstance.updateUserLocationTimezone, { sdk })
      },
      () => {},
      function* ({ error: err }: { error: Error }) {
        reportToSentry({
          error: err as Error,
          level: ErrorLevel.Fatal,
          name: 'Sign Up: Failed to create guest account',
          feature: Feature.SignUp
        })
      }
    )
  )
}

function* signUp() {
  const reportToSentry = yield* getContext('reportToSentry')
  const localStorage = yield* getContext('localStorage')

  try {
    const signOn = yield* select(getSignOn)
    const email = signOn.email.value
    const password = signOn.password.value
    const useMetamask = yield* call(
      [localStorage, localStorage.getItem],
      'useMetaMask'
    )

    if (email && password && useMetamask) {
      yield* call([localStorage, localStorage.removeItem], 'useMetaMask')
      yield* put(backendActions.setupBackend())
    }

    const sdk = yield* getSDK()
    const authService = yield* getContext('authService')
    const isGuest = yield* select(getIsGuest)

    yield* call(waitForWrite)

    const location = yield* call(getCityAndRegion)
    const name = signOn.name.value.trim()
    const wallet = (yield* call([authService, authService.getWalletAddresses]))
      .web3WalletAddress

    const handle = signOn.handle.value
    const alreadyExisted = signOn.accountAlreadyExisted
    const referrer = signOn.referrer

    yield* put(
      confirmerActions.requestConfirmation(
        handle,
        function* () {
          const reportToSentry = yield* getContext('reportToSentry')
          const isNativeMobile = yield* getContext('isNativeMobile')

          const createUserMetadata = {
            name,
            handle,
            profilePicture: (signOn.profileImage?.file as File) || null,
            coverPhoto: (signOn.coverPhoto?.file as File) || null,
            isVerified: signOn.verified,
            location
          }

          let userId: ID
          try {
            if (isGuest) {
              yield* put(
                accountActions.setGuestEmail({
                  guestEmail: null
                })
              )
              yield* call([localStorage, localStorage.removeItem], GUEST_EMAIL)

              const account: AccountUserMetadata | null = yield* call(
                userApiFetchSaga.getUserAccount,
                {
                  wallet
                }
              )
              if (!account) {
                throw new Error('Account user ID does not exist')
              }
              userId = account.user.user_id
              const completeProfileMetadataRequest: UpdateProfileRequest = {
                userId: encodeHashId(userId),
                profilePictureFile: signOn.profileImage?.file as File,
                metadata: {
                  location: location ?? undefined,
                  name,
                  handle
                }
              }

              const { blockHash, blockNumber } = yield* call(
                [sdk.users, sdk.users.updateProfile],
                completeProfileMetadataRequest
              )

              yield* put(
                changePasswordActions.changePassword({
                  email,
                  password,
                  oldPassword: TEMPORARY_PASSWORD
                })
              )

              yield* fork(sendPostSignInRecoveryEmail, { handle, email })

              yield* call(confirmTransaction, blockHash, blockNumber)
<<<<<<< HEAD
              const { entries } = yield* call(
                fetchUsers,
                [userId],
                undefined,
                true
              )
              const user = entries[userId]
              if (!user) {
                throw new Error('Failed to index guest account creation')
              }
=======
>>>>>>> a3c6a017

              return userId
            } else {
              if (!alreadyExisted) {
                yield* call(
                  [
                    authService.hedgehogInstance,
                    authService.hedgehogInstance.signUp
                  ],
                  {
                    username: email,
                    password
                  }
                )

                yield* fork(sendPostSignInRecoveryEmail, { handle, email })
              }
              const wallet = (yield* call([
                authService,
                authService.getWalletAddresses
              ])).web3WalletAddress

              const events: CreateUserRequest['metadata']['events'] = {}
              if (referrer) {
                events.referrer = OptionalId.parse(referrer)
              }
              if (isNativeMobile) {
                events.isMobileUser = true
              }

              const createUserMetadata: CreateUserRequest = {
                profilePictureFile: signOn.profileImage?.file as File,
                coverArtFile: signOn.coverPhoto?.file as File,
                metadata: {
                  location: location ?? undefined,
                  name,
                  events,
                  handle,
                  wallet
                }
              }

              const { blockNumber, metadata } = yield* call(
                [sdk.users, sdk.users.createUser],
                createUserMetadata
              )
              userId = metadata.userId
              const { twitterId, instagramId, tikTokId, useMetaMask } = signOn

              if (!useMetaMask && (twitterId || instagramId || tikTokId)) {
                yield* fork(associateSocialAccounts, {
                  userId,
                  handle,
                  blockNumber,
                  twitterId,
                  instagramId,
                  tikTokId
                })
              }
            }

            yield* put(
              identify(handle, {
                name,
                email,
                userId
              })
            )

            yield* put(signOnActions.signUpSucceededWithId(userId))

            if (!isNativeMobile) {
              // Set the has request browser permission to true as the signon provider will open it
              setHasRequestedBrowserPermission()
            } else {
              yield* call(
                [localStorage, localStorage.setItem],
                IS_MOBILE_USER_KEY,
                'true'
              )
            }
            return handle
          } catch (err: unknown) {
            // We are including 0 status code here to indicate rate limit,
            // which appears to be happening for some devices.
            const rateLimited =
              isResponseError(err) && [0, 429].includes(err.response.status)
            const blocked = isResponseError(err) && err.response.status === 403
            const error = err instanceof Error ? err : new Error(err as string)
            const params: signOnActions.SignUpFailedParams = {
              error: error.message,
              // TODO: Remove phase, stop using error Sagas for signup
              // We are mostly handling reporting here already and we're
              // only using it for error redirects.
              phase: 'CREATE_USER',
              shouldReport: false, // We are reporting in this saga
              shouldToast: rateLimited
            }
            if (rateLimited) {
              params.message = 'Please try again later'
              yield* put(
                make(Name.CREATE_ACCOUNT_RATE_LIMIT, {
                  handle,
                  email,
                  location
                })
              )
              reportToSentry({
                error,
                level: ErrorLevel.Warning,
                name: 'Sign Up: User rate limited',
                additionalInfo: {
                  handle,
                  email,
                  location,
                  formFields: createUserMetadata,
                  hasWallet: alreadyExisted
                },
                feature: Feature.SignUp
              })
            } else if (blocked) {
              params.message = 'User was blocked'
              params.uiErrorCode = UiErrorCode.RELAY_BLOCKED
              yield* put(
                make(Name.CREATE_ACCOUNT_BLOCKED, {
                  handle,
                  email,
                  location
                })
              )
              reportToSentry({
                error,
                level: ErrorLevel.Warning,
                name: 'Sign Up: User was blocked',
                additionalInfo: {
                  handle,
                  email,
                  location,
                  formFields: createUserMetadata,
                  hasWallet: alreadyExisted
                },
                feature: Feature.SignUp
              })
            } else {
              reportToSentry({
                error,
                name: 'Sign Up: Other Error',
                additionalInfo: {
                  handle,
                  email,
                  location,
                  formFields: createUserMetadata,
                  hasWallet: alreadyExisted
                },
                feature: Feature.SignUp
              })
            }
            yield* put(signOnActions.signUpFailed(params))
          }
        },
        function* () {
          yield* put(signOnActions.sendWelcomeEmail(name))
          yield* call(fetchAccountAsync)
          yield* call(
            waitForValue,
            getFollowIds,
            null,
            (value: ID[]) => value.length > 0
          )
          yield* call(waitForValue, accountSelectors.getIsAccountComplete)
          yield* put(signOnActions.followArtists())
          yield* put(make(Name.CREATE_ACCOUNT_COMPLETE_CREATING, { handle }))
          yield* put(signOnActions.signUpSucceeded())
        },
        function* ({ timeout, error, message }) {
          if (timeout) {
            console.debug('Timed out trying to register')
            yield* put(signOnActions.signUpTimeout())
          }
          if (error) {
            const reportToSentry = yield* getContext('reportToSentry')
            reportToSentry({
              error,
              name: 'Sign Up: Unknown error in signUp saga',
              additionalInfo: { message, timeout },
              feature: Feature.SignUp
            })
          }
          if (message) {
            console.debug(message)
          }
        },
        () => {},
        SIGN_UP_TIMEOUT_MILLIS
      )
    )
  } catch (error) {
    reportToSentry({
      error: error as Error,
      name: 'Sign Up: Unknown error in signUp saga',
      feature: Feature.SignUp
    })
  }
}

function* signIn(action: ReturnType<typeof signOnActions.signIn>) {
  const { email, password, visitorId, otp } = action
  const localStorage = yield* getContext('localStorage')
  const useMetamask = yield* call(
    [localStorage, localStorage.getItem],
    'useMetaMask'
  )

  if (email && password && useMetamask) {
    yield* call([localStorage, localStorage.removeItem], 'useMetaMask')
    yield* put(backendActions.setupBackend())
  }
  yield* put(make(Name.SIGN_IN_START, {}))

  const fingerprintClient = yield* getContext('fingerprintClient')
  const audiusBackendInstance = yield* getContext('audiusBackendInstance')
  const sdk = yield* getSDK()
  const authService = yield* getContext('authService')
  const isNativeMobile = yield* getContext('isNativeMobile')
  const isElectron = yield* getContext('isElectron')
  const clientOrigin = isNativeMobile
    ? 'mobile'
    : isElectron
      ? 'desktop'
      : 'web'

  yield* call(waitForRead)
  try {
    const signOn = yield* select(getSignOn)
    const isGuest = select(getIsGuest)

    const fpResponse = isGuest
      ? undefined // guest account should not use fingerprint
      : yield* call(
          [fingerprintClient, fingerprintClient.identify],
          email ?? signOn.email.value,
          clientOrigin
        )

    let signInResponse: SignInResponse
    try {
      signInResponse = yield* call(
        authService.signIn,
        email ?? signOn.email.value,
        password ?? signOn.password.value,
        visitorId ?? fpResponse?.visitorId,
        otp ?? signOn.otp.value
      )
    } catch (err) {
      // Login failed entirely (no wallet returned)
      yield* put(signOnActions.signInFailed(String(err), 'FIND_WALLET', false))
      const trackEvent = make(Name.SIGN_IN_FINISH, {
        status: 'invalid credentials'
      })
      yield* put(trackEvent)
      return
    }

    const account: AccountUserMetadata | null = yield* call(
      userApiFetchSaga.getUserAccount,
      {
        wallet: signInResponse.walletAddress
      }
    )

    // Login succeeded but we found no account for the user (incomplete signup)
    if (!account) {
      yield* put(
        signOnActions.openSignOn(false, Pages.PROFILE, {
          accountAlreadyExisted: true
        })
      )
      yield* put(toastActions.toast({ content: messages.incompleteAccount }))
      return
    }

    const { user } = account

    // Loging succeeded and we found a user, but it's missing name, likely
    // due to incomplete signup

    if (!user.name) {
      if (isGuest) {
        yield* put(
          signOnActions.openSignOn(false, Pages.PASSWORD, {
            accountAlreadyExisted: true,
            handle: {
              value: user.handle,
              status: 'disabled'
            }
          })
        )
        if (!isNativeMobile) {
          yield* put(pushRoute(SIGN_UP_PASSWORD_PAGE))
        }
      } else {
        yield* put(
          signOnActions.openSignOn(false, Pages.PROFILE, {
            accountAlreadyExisted: true,
            handle: {
              value: user.handle,
              status: 'disabled'
            }
          })
        )

        yield* put(toastActions.toast({ content: messages.incompleteAccount }))
      }

      yield* put(
        make(Name.SIGN_IN_WITH_INCOMPLETE_ACCOUNT, {
          handle: user.handle
        })
      )
      return
    }

    // Now that we have verified the user is valid, run the account fetch flow,
    // which will pull cached account data from call above.
    yield* put(accountActions.fetchAccount())
    yield* put(signOnActions.signInSucceeded())
    const route = yield* select(getRouteOnCompletion)

    // NOTE: Wait on the account success before recording the signin event so that the user account is
    // populated in the store
    const { failure } = yield* race({
      success: take(accountActions.fetchAccountSucceeded.type),
      failure: take(accountActions.fetchAccountFailed)
    })
    if (failure) {
      yield* put(
        signOnActions.signInFailed(
          `Couldn't get account: ${failure.payload.reason}`,
          'FIND_USER',
          failure.payload.reason === 'ACCOUNT_DEACTIVATED'
        )
      )
      const trackEvent = make(Name.SIGN_IN_FINISH, {
        status: 'fetch account failed'
      })
      yield* put(trackEvent)
      return
    }

    // Apply retroactive referral
    if (!user.events?.referrer && signOn.referrer) {
      yield* fork(audiusBackendInstance.updateCreator, {
        metadata: { ...user, events: { referrer: signOn.referrer } },
        sdk
      })
    }

    yield* put(pushRoute(route || FEED_PAGE))

    const trackEvent = make(Name.SIGN_IN_FINISH, { status: 'success' })
    yield* put(trackEvent)

    yield* put(signOnActions.resetSignOn())

    if (!isNativeMobile) {
      // Reset the sign on in the background after page load as to relieve the UI loading
      yield* delay(1000)
    }
    if (isNativeMobile) {
      yield* put(requestPushNotificationPermissions())
    } else {
      setHasRequestedBrowserPermission()
      yield* put(accountActions.showPushNotificationConfirmation())
      if (user.handle === 'fbtest') {
        yield put(pushRoute('/fb/share'))
      }
    }
  } catch (err: any) {
    const reportToSentry = yield* getContext('reportToSentry')
    reportToSentry({
      error: err,
      name: 'Sign In: unknown error',
      feature: Feature.SignIn
    })
    yield* put(signOnActions.signInFailed(err))
  }
}

function* followCollections(
  collectionIds: ID[],
  favoriteSource: FavoriteSource
) {
  yield* call(waitForWrite)
  try {
    const result = yield* call(retrieveCollections, collectionIds)

    for (let i = 0; i < collectionIds.length; i++) {
      const id = collectionIds[i]
      if (result?.collections?.[id]) {
        yield* put(saveCollection(id, favoriteSource))
      }
    }
  } catch (err) {
    const reportToSentry = yield* getContext('reportToSentry')
    reportToSentry({
      error: err as Error,
      name: 'Sign Up: Follow collections failed',
      additionalInfo: { collectionIds, favoriteSource },
      feature: Feature.SignUp
    })
  }
}

/* This saga makes sure that artists chosen in sign up get followed accordingly */
function* completeFollowArtists(
  _action: ReturnType<typeof signOnActions.completeFollowArtists>
) {
  const isAccountComplete = yield* select(accountSelectors.getIsAccountComplete)
  if (isAccountComplete) {
    // If account creation has finished we need to make sure followArtists gets called
    // Also we specifically request to not follow the defaults (Audius user, Hot & New Playlist) since that should have already occurred
    yield* put(signOnActions.followArtists(true))
  }
  // Otherwise, Account creation still in progress and followArtists will get called already, no need to call here
}

function* followArtists(
  action: ReturnType<typeof signOnActions.followArtists>
) {
  const { skipDefaultFollows } = action
  const audiusBackendInstance = yield* getContext('audiusBackendInstance')
  const sdk = yield* getSDK()
  const { ENVIRONMENT } = yield* getContext('env')
  const defaultFollowUserIds = skipDefaultFollows
    ? new Set([])
    : yield* call(getDefautFollowUserIds)
  yield* call(waitForWrite)
  try {
    // Auto-follow Hot & New Playlist
    if (!skipDefaultFollows) {
      if (ENVIRONMENT === 'production') {
        yield* fork(followCollections, [4281], FavoriteSource.SIGN_UP)
      } else if (ENVIRONMENT === 'staging') {
        yield* fork(followCollections, [555], FavoriteSource.SIGN_UP)
      }
    }

    const signOn = yield* select(getSignOn)
    const referrer = signOn.referrer

    const {
      followArtists: { selectedUserIds }
    } = signOn
    const userIdsToFollow = [
      ...new Set([
        ...defaultFollowUserIds,
        ...selectedUserIds,
        ...(referrer == null ? [] : [referrer])
      ])
    ]

    for (const userId of userIdsToFollow) {
      yield* put(
        socialActions.followUser(userId as number, FollowSource.SIGN_UP)
      )
    }
    const hasFollowConfirmed = userIdsToFollow.map(() => false)
    while (!hasFollowConfirmed.every(Boolean)) {
      const { success, failed } = yield* race({
        success: take<ReturnType<typeof socialActions.followUserSucceeded>>(
          socialActions.FOLLOW_USER_SUCCEEDED
        ),
        failed: take<ReturnType<typeof socialActions.followUserFailed>>(
          socialActions.FOLLOW_USER_FAILED
        )
      })
      const followAction = success || failed
      if (failed) {
        const reportToSentry = yield* getContext('reportToSentry')
        reportToSentry({
          error: new Error(failed.error),
          name: 'Sign Up: Artist follow failed during sign up',
          additionalInfo: {
            userId: failed.userId,
            userIdsToFollow,
            skipDefaultFollows
          },
          feature: Feature.SignUp
        })
      }
      const userIndex = userIdsToFollow.findIndex(
        (fId) => fId === followAction?.userId
      )
      if (userIndex > -1) hasFollowConfirmed[userIndex] = true
    }

    // Reload feed is in view
    yield* put(signOnActions.setAccountReady())
    // The update user location depends on the user being discoverable in discprov
    // So we wait until both the user is indexed and the follow user actions are finished
    yield* call(audiusBackendInstance.updateUserLocationTimezone, { sdk })
  } catch (err: any) {
    const reportToSentry = yield* getContext('reportToSentry')
    reportToSentry({
      error: err,
      name: 'Sign Up: Unkown error while following artists on sign up',
      feature: Feature.SignUp
    })
  }
}

function* configureMetaMask() {
  try {
    window.localStorage.setItem('useMetaMask', JSON.stringify(true))
  } catch (err: any) {
    const reportToSentry = yield* getContext('reportToSentry')
    reportToSentry({
      error: err,
      name: 'Sign Up: Configure metamask failed',
      feature: Feature.SignUp
    })
  }
}

function* watchCompleteFollowArtists() {
  yield* takeEvery(signOnActions.COMPLETE_FOLLOW_ARTISTS, completeFollowArtists)
}

function* watchFetchReferrer() {
  yield* takeLatest(signOnActions.FETCH_REFERRER, fetchReferrer)
}

function* watchCheckEmail() {
  yield* takeLatest(signOnActions.CHECK_EMAIL, checkEmail)
}

function* watchValidateEmail() {
  yield* takeLatest(signOnActions.VALIDATE_EMAIL, validateEmail)
}

function* watchValidateHandle() {
  yield* takeLatest(signOnActions.VALIDATE_HANDLE, validateHandle)
}

function* watchSignUp() {
  yield* takeLatest(
    signOnActions.SIGN_UP,
    function* (_action: ReturnType<typeof signOnActions.signUp>) {
      // Fetch the default follow artists in parallel so that we don't have to block on this later (thus adding perceived sign up time) in the follow artists step.
      yield* fork(fetchDefaultFollowArtists)
      yield* signUp()
    }
  )
}

function* watchCreateGuestAccount() {
  yield* takeLatest(signOnActions.CREATE_GUEST_ACCOUNT, createGuestAccount)
}

function* watchSignIn() {
  yield* takeLatest(signOnActions.SIGN_IN, signIn)
}

function* watchConfigureMetaMask() {
  yield* takeLatest(signOnActions.CONFIGURE_META_MASK, configureMetaMask)
}

function* watchFollowArtists() {
  yield* takeLatest(signOnActions.FOLLOW_ARTISTS, followArtists)
}

function* watchOpenSignOn() {
  yield* takeLatest(
    signOnActions.OPEN_SIGN_ON,
    function* (action: ReturnType<typeof signOnActions.openSignOn>) {
      const route = action.signIn ? SIGN_IN_PAGE : SIGN_UP_PAGE
      yield* put(pushRoute(route))
    }
  )
}

function* watchSendWelcomeEmail() {
  const audiusBackendInstance = yield* getContext('audiusBackendInstance')
  const sdk = yield* getSDK()
  yield* takeLatest(
    signOnActions.SEND_WELCOME_EMAIL,
    function* (action: ReturnType<typeof signOnActions.sendWelcomeEmail>) {
      const hasAccount = yield* select(getHasAccount)
      if (!hasAccount) return
      yield* call(audiusBackendInstance.sendWelcomeEmail, {
        sdk,
        name: action.name
      })
    }
  )
}

export default function sagas() {
  const sagas = [
    watchCompleteFollowArtists,
    watchFetchReferrer,
    watchCheckEmail,
    watchValidateEmail,
    watchValidateHandle,
    watchSignUp,
    watchSignIn,
    watchFollowArtists,
    watchConfigureMetaMask,
    watchOpenSignOn,
    watchSignOnError,
    watchSendWelcomeEmail,
    watchCreateGuestAccount
  ]
  return sagas
}<|MERGE_RESOLUTION|>--- conflicted
+++ resolved
@@ -72,18 +72,13 @@
 
 import * as signOnActions from './actions'
 import { watchSignOnError } from './errorSagas'
-<<<<<<< HEAD
-import { getIsGuest, getRouteOnCompletion, getSignOn } from './selectors'
-import { Pages } from './types'
-=======
 import {
   getIsGuest,
   getRouteOnCompletion,
   getSignOn,
   getFollowIds
 } from './selectors'
-import { FollowArtistsCategory, Pages } from './types'
->>>>>>> a3c6a017
+import { Pages } from './types'
 
 const { FEED_PAGE, SIGN_IN_PAGE, SIGN_UP_PAGE, SIGN_UP_PASSWORD_PAGE } = route
 const { requestPushNotificationPermissions } = settingsPageActions
@@ -643,19 +638,6 @@
               yield* fork(sendPostSignInRecoveryEmail, { handle, email })
 
               yield* call(confirmTransaction, blockHash, blockNumber)
-<<<<<<< HEAD
-              const { entries } = yield* call(
-                fetchUsers,
-                [userId],
-                undefined,
-                true
-              )
-              const user = entries[userId]
-              if (!user) {
-                throw new Error('Failed to index guest account creation')
-              }
-=======
->>>>>>> a3c6a017
 
               return userId
             } else {
