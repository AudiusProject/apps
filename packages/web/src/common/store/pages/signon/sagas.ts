import {
  userMetadataFromSDK,
  transformAndCleanList
} from '@audius/common/adapters'
import { userApiFetchSaga } from '@audius/common/api'
import {
  Name,
  FavoriteSource,
  ID,
  FollowSource,
  UserMetadata,
  ErrorLevel,
  InstagramUser,
  TikTokUser,
  AccountUserMetadata,
  OptionalId
} from '@audius/common/models'
import {
  IntKeys,
  FeatureFlags,
  MAX_HANDLE_LENGTH,
  getCityAndRegion,
  SignInResponse,
  IS_MOBILE_USER_KEY
} from '@audius/common/services'
import {
  accountActions,
  accountSelectors,
  processAndCacheUsers,
  cacheUsersSelectors,
  settingsPageActions,
  collectionsSocialActions,
  usersSocialActions as socialActions,
  toastActions,
  getContext,
  confirmerActions,
  getSDK,
  fetchAccountAsync
} from '@audius/common/store'
import {
  Genre,
  ELECTRONIC_SUBGENRES,
  waitForAccount,
  parseHandleReservedStatusFromSocial,
  isValidEmailString,
  route,
  isResponseError
} from '@audius/common/utils'
import { CreateUserRequest } from '@audius/sdk'
import { push as pushRoute } from 'connected-react-router'
import { isEmpty } from 'lodash'
import {
  all,
  call,
  delay,
  fork,
  put,
  race,
  select,
  take,
  takeEvery,
  takeLatest
} from 'typed-redux-saga'

import { identify, make } from 'common/store/analytics/actions'
import * as backendActions from 'common/store/backend/actions'
import { retrieveCollections } from 'common/store/cache/collections/utils'
import { fetchUserByHandle, fetchUsers } from 'common/store/cache/users/sagas'
import { UiErrorCode } from 'store/errors/actions'
import { setHasRequestedBrowserPermission } from 'utils/browserNotifications'
import { restrictedHandles } from 'utils/restrictedHandles'
import { waitForRead, waitForWrite } from 'utils/sagaHelpers'

import * as signOnActions from './actions'
import { watchSignOnError } from './errorSagas'
import { getRouteOnCompletion, getSignOn } from './selectors'
import { FollowArtistsCategory, Pages } from './types'

const { FEED_PAGE, SIGN_IN_PAGE, SIGN_UP_PAGE } = route
const { requestPushNotificationPermissions } = settingsPageActions
const { saveCollection } = collectionsSocialActions
const { getUsers } = cacheUsersSelectors
const { getAccountUser, getHasAccount } = accountSelectors
const { toast } = toastActions

const SIGN_UP_TIMEOUT_MILLIS = 20 /* min */ * 60 * 1000
const DEFAULT_HANDLE_VERIFICATION_TIMEOUT_MILLIS = 5_000

const messages = {
  incompleteAccount:
    'Oops, it looks like your account was never fully completed!',
  emailCheckFailed: 'Something has gone wrong, please try again later.'
}

function* getDefautFollowUserIds() {
  const { ENVIRONMENT } = yield* getContext('env')
  // Users ID to filter out of the suggested artists to follow list and to follow by default

  let defaultFollowUserIds: Set<number> = new Set([])

  switch (ENVIRONMENT) {
    case 'production': {
      // user id 51: official audius account
      defaultFollowUserIds = new Set([51])
      break
    }
    case 'staging': {
      // user id 1964: stage testing account
      defaultFollowUserIds = new Set([1964])
      break
    }
  }

  return defaultFollowUserIds
}

export function* fetchSuggestedFollowUserIds() {
  const env = yield* getContext('env')
  const res = yield* call(fetch, env.SUGGESTED_FOLLOW_HANDLES)
  const json = yield* call([res, res.json])
  return json
}

type SelectableArtistCategory = Exclude<
  FollowArtistsCategory,
  FollowArtistsCategory.FEATURED
>

const followArtistCategoryGenreMappings: Record<
  SelectableArtistCategory,
  Genre[]
> = {
  [FollowArtistsCategory.ALL_GENRES]: [],
  [FollowArtistsCategory.ELECTRONIC]: [Genre.ELECTRONIC].concat(
    Object.keys(ELECTRONIC_SUBGENRES) as Genre[]
  ),
  [FollowArtistsCategory.HIP_HOP_RAP]: [Genre.HIP_HOP_RAP],
  [FollowArtistsCategory.ALTERNATIVE]: [Genre.ALTERNATIVE],
  [FollowArtistsCategory.POP]: [Genre.POP]
}

function* getArtistsToFollow() {
  const users = yield* select(getUsers)
  yield* put(signOnActions.setUsersToFollow(users))
}

function* fetchDefaultFollowArtists() {
  yield* call(waitForRead)
  try {
    const defaultFollowUserIds = yield* call(getDefautFollowUserIds)
    yield* call(fetchUsers, Array.from(defaultFollowUserIds))
  } catch (e: any) {
    const reportToSentry = yield* getContext('reportToSentry')
    reportToSentry({
      error: e,
      name: 'Sign Up: Unable to fetch default follow artists'
    })
  }
}

function* fetchAllFollowArtist() {
  yield* call(waitForRead)
  try {
    // Fetch Featured Follow artists first
    const suggestedUserFollowIds = yield* call(fetchSuggestedFollowUserIds)
    yield* call(fetchUsers, suggestedUserFollowIds)
    yield* put(
      signOnActions.fetchFollowArtistsSucceeded(
        FollowArtistsCategory.FEATURED,
        suggestedUserFollowIds
      )
    )
    yield* all(
      Object.keys(followArtistCategoryGenreMappings).map((category) =>
        fetchFollowArtistGenre(category as SelectableArtistCategory)
      )
    )
  } catch (e) {
    const reportToSentry = yield* getContext('reportToSentry')
    reportToSentry({
      error: e as Error,
      name: 'Sign Up: Unable to fetch sign up follows'
    })
  }
}

function* fetchFollowArtistGenre(
  followArtistCategory: SelectableArtistCategory
) {
  const sdk = yield* getSDK()
  const genres = followArtistCategoryGenreMappings[followArtistCategory]
  const defaultFollowUserIds = yield* call(getDefautFollowUserIds)
  try {
    const { data: sdkUsers } = yield* call(
      [sdk.full.users, sdk.full.users.getTopUsersInGenre],
      {
        genre: genres,
        limit: 31,
        offset: 0
      }
    )
    const users = transformAndCleanList(sdkUsers, userMetadataFromSDK)
    const userOptions = users
      .filter((user) => !defaultFollowUserIds.has(user.user_id))
      .slice(0, 30)

    yield* call(processAndCacheUsers, userOptions)
    const userIds = userOptions.map(({ user_id: id }) => id)
    yield* put(
      signOnActions.fetchFollowArtistsSucceeded(followArtistCategory, userIds)
    )
  } catch (error: any) {
    const reportToSentry = yield* getContext('reportToSentry')
    reportToSentry({
      error,
      name: 'Sign Up: fetchFollowArtistGenre failed',
      additionalInfo: { genres, defaultFollowUserIds }
    })
    yield* put(signOnActions.fetchFollowArtistsFailed(error))
  }
}

function* fetchReferrer(
  action: ReturnType<typeof signOnActions.fetchReferrer>
) {
  yield* waitForRead()
  const audiusBackendInstance = yield* getContext('audiusBackendInstance')
  const { handle } = action
  if (handle) {
    try {
      const user = yield* call(fetchUserByHandle, handle)
      if (!user) return
      yield* put(signOnActions.setReferrer(user.user_id))

      // Check if the user is already signed in
      // If so, apply retroactive referrals

      const currentUser = yield* select(getAccountUser)
      if (
        currentUser &&
        !currentUser.events?.referrer &&
        currentUser.user_id !== user.user_id
      ) {
        yield* call(audiusBackendInstance.updateCreator, {
          ...currentUser,
          events: { referrer: user.user_id }
        })
      }
    } catch (e: any) {
      const reportToSentry = yield* getContext('reportToSentry')
      reportToSentry({
        error: e,
        name: 'Sign Up: fetchReferrer failed'
      })
    }
  }
}

const isRestrictedHandle = (handle: string) =>
  restrictedHandles.has(handle.toLowerCase())
const isHandleCharacterCompliant = (handle: string) =>
  /^[a-zA-Z0-9_.]*$/.test(handle)

function* validateHandle(
  action: ReturnType<typeof signOnActions.validateHandle>
) {
  const { handle, isOauthVerified, onValidate } = action
  const audiusBackendInstance = yield* getContext('audiusBackendInstance')
  const remoteConfigInstance = yield* getContext('remoteConfigInstance')
  const { ENVIRONMENT } = yield* getContext('env')

  yield* call(waitForWrite)
  try {
    if (handle.length > MAX_HANDLE_LENGTH) {
      yield* put(signOnActions.validateHandleFailed('tooLong'))
      if (onValidate) onValidate(true)
      return
    } else if (!isHandleCharacterCompliant(handle)) {
      yield* put(signOnActions.validateHandleFailed('characters'))
      if (onValidate) onValidate(true)
      return
    } else if (isRestrictedHandle(handle)) {
      yield* put(signOnActions.validateHandleFailed('inUse'))
      if (onValidate) onValidate(true)
      return
    }
    yield* delay(1000) // Wait 1000ms to debounce user input

    // Call fetch user by handle and do not retry if the user is not created, it will
    // return 404 and force discovery reselection
    const user = yield* call(
      fetchUserByHandle,
      handle,
      undefined,
      undefined,
      undefined,
      undefined,
      false
    )
    const handleInUse = !isEmpty(user)
    const handleCheckTimeout =
      remoteConfigInstance.getRemoteVar(
        IntKeys.HANDLE_VERIFICATION_TIMEOUT_MILLIS
      ) ?? DEFAULT_HANDLE_VERIFICATION_TIMEOUT_MILLIS

    if (ENVIRONMENT === 'production') {
      const verifyTwitter = remoteConfigInstance.getFeatureEnabled(
        FeatureFlags.VERIFY_HANDLE_WITH_TWITTER
      )
      const verifyInstagram = remoteConfigInstance.getFeatureEnabled(
        FeatureFlags.VERIFY_HANDLE_WITH_INSTAGRAM
      )
      const verifyTikTok = remoteConfigInstance.getFeatureEnabled(
        FeatureFlags.VERIFY_HANDLE_WITH_TIKTOK
      )

      const [twitterResult, instagramResult, tiktokResult] = yield* all([
        race({
          data: verifyTwitter
            ? call(audiusBackendInstance.twitterHandle, handle)
            : null,
          timeout: delay(handleCheckTimeout)
        }),
        race({
          data: verifyInstagram
            ? call(audiusBackendInstance.instagramHandle, handle)
            : null,
          timeout: delay(handleCheckTimeout)
        }),
        race({
          data: verifyTikTok
            ? call(audiusBackendInstance.tiktokHandle, handle)
            : null,
          timeout: delay(handleCheckTimeout)
        })
      ])

      const twitterUserQuery = twitterResult?.timeout
        ? null
        : twitterResult?.data
      const instagramUser = instagramResult?.timeout
        ? null
        : instagramResult?.data
      const tikTokUser = tiktokResult?.timeout ? null : tiktokResult?.data

      const handleCheckStatus = parseHandleReservedStatusFromSocial({
        isOauthVerified,
        // @ts-ignore
        lookedUpTwitterUser: twitterUserQuery?.user?.profile?.[0] ?? null,
        lookedUpInstagramUser: (instagramUser as InstagramUser) || null,
        lookedUpTikTokUser: (tikTokUser as TikTokUser) || null
      })

      if (handleCheckStatus !== 'notReserved') {
        yield* put(signOnActions.validateHandleFailed(handleCheckStatus))
        if (onValidate) onValidate(true)
        return
      }
    }

    if (handleInUse) {
      yield* put(signOnActions.validateHandleFailed('inUse'))
      if (onValidate) onValidate(true)
    } else {
      yield* put(signOnActions.validateHandleSucceeded())
      if (onValidate) onValidate(false)
    }
  } catch (err: any) {
    const reportToSentry = yield* getContext('reportToSentry')
    reportToSentry({
      error: err,
      name: 'Sign Up: validateHandle failed'
    })
    yield* put(signOnActions.validateHandleFailed(err.message))
    if (onValidate) onValidate(true)
  }
}

function* checkEmail(action: ReturnType<typeof signOnActions.checkEmail>) {
  const audiusBackendInstance = yield* getContext('audiusBackendInstance')
  if (!isValidEmailString(action.email)) {
    yield* put(signOnActions.validateEmailFailed('characters'))
    return
  }

  try {
    const inUse = yield* call(audiusBackendInstance.emailInUse, action.email)
    if (inUse) {
      yield* put(signOnActions.goToPage(Pages.SIGNIN))
      // let mobile client know that email is in use
      yield* put(signOnActions.validateEmailSucceeded(false))
      if (action.onUnavailable) {
        yield* call(action.onUnavailable)
      }
    } else {
      const trackEvent = make(Name.CREATE_ACCOUNT_COMPLETE_EMAIL, {
        emailAddress: action.email
      })
      yield* put(trackEvent)
      yield* put(signOnActions.validateEmailSucceeded(true))
      yield* put(signOnActions.goToPage(Pages.PASSWORD))
      if (action.onAvailable) {
        yield* call(action.onAvailable)
      }
    }
  } catch (error) {
    const reportToSentry = yield* getContext('reportToSentry')
    reportToSentry({
      error: error as Error,
      level: ErrorLevel.Error,
      name: 'Sign Up: email check failed'
    })
    yield* put(toast({ content: messages.emailCheckFailed }))
    if (action.onError) {
      yield* call(action.onError)
    }
  }
}

function* validateEmail(
  action: ReturnType<typeof signOnActions.validateEmail>
) {
  if (!isValidEmailString(action.email)) {
    yield* put(signOnActions.validateEmailFailed('characters'))
  } else {
    yield* put(signOnActions.validateEmailSucceeded(true))
  }
}

function* refreshHedgehogWallet() {
  const authService = yield* getContext('authService')
  yield* call([
    authService.hedgehogInstance,
    authService.hedgehogInstance.refreshWallet
  ])
}

function* associateSocialAccounts({
  userId,
  handle,
  blockNumber,
  twitterId,
  instagramId,
  tikTokId
}: {
  userId: ID
  handle: string
  blockNumber: number
  twitterId?: string
  instagramId?: string
  tikTokId?: string
}) {
  const audiusBackendInstance = yield* getContext('audiusBackendInstance')
  const reportToSentry = yield* getContext('reportToSentry')

  if (twitterId) {
    const { error } = yield* call(
      audiusBackendInstance.associateTwitterAccount,
      twitterId,
      userId,
      handle,
      blockNumber
    )
    if (error) {
      reportToSentry({
        error: error instanceof Error ? error : new Error(error as string),
        name: 'Sign Up: Error while associating Twitter account',
        additionalInfo: {
          handle,
          userId,
          twitterId
        }
      })
      yield* put(signOnActions.setTwitterProfileError(error as string))
    }
  }
  if (instagramId) {
    const { error } = yield* call(
      audiusBackendInstance.associateInstagramAccount,
      instagramId,
      userId,
      handle,
      blockNumber
    )
    if (error) {
      reportToSentry({
        error: error instanceof Error ? error : new Error(error as string),
        name: 'Sign Up: Error while associating Instagram account',
        additionalInfo: {
          handle,
          userId,
          instagramId
        }
      })
      yield* put(signOnActions.setInstagramProfileError(error as string))
    }
  }

  if (tikTokId) {
    const { error } = yield* call(
      audiusBackendInstance.associateTikTokAccount,
      tikTokId,
      userId,
      handle,
      blockNumber
    )

    if (error) {
      reportToSentry({
        error: error instanceof Error ? error : new Error(error as string),
        name: 'Sign Up: Error while associating TikTok account',
        additionalInfo: {
          handle,
          userId,
          tikTokId
        }
      })
      yield* put(signOnActions.setTikTokProfileError(error as string))
    }
  }
}

function* sendRecoveryEmail({
  handle,
  email
}: {
  handle: string
  email: string
}) {
  const authService = yield* getContext('authService')
  const getHostUrl = yield* getContext('getHostUrl')
  const host = getHostUrl()
  const sdk = yield* getSDK()

  try {
    const recoveryInfo = yield* call([
      authService.hedgehogInstance,
      authService.hedgehogInstance.generateRecoveryInfo
    ])

    const unixTs = Math.round(new Date().getTime() / 1000) // current unix timestamp (sec)
    const data = `Click sign to authenticate with identity service: ${unixTs}`
    const signature = yield* call(
      [sdk.services.auth, sdk.services.auth.hashAndSign],
      data
    )

    const recoveryData = {
      login: recoveryInfo.login,
      host: host ?? recoveryInfo.host,
      data,
      signature
    }
    yield* call([authService, authService.sendRecoveryInfo], recoveryData)
  } catch (err) {
    const reportToSentry = yield* getContext('reportToSentry')
    reportToSentry({
      error: err instanceof Error ? err : new Error(err as string),
      name: 'Sign Up: Failed to send recovery email',
      additionalInfo: { handle, email, host }
    })
  }
}

function* signUp() {
  const signOn = yield* select(getSignOn)
  const email = signOn.email.value
  const password = signOn.password.value
  const localStorage = yield* getContext('localStorage')
  const useMetamask = yield* call(
    [localStorage, localStorage.getItem],
    'useMetaMask'
  )

  if (email && password && useMetamask) {
    yield* call([localStorage, localStorage.removeItem], 'useMetaMask')
    yield* put(backendActions.setupBackend())
  }

  const sdk = yield* getSDK()
  const authService = yield* getContext('authService')
  const audiusBackendInstance = yield* getContext('audiusBackendInstance')
<<<<<<< HEAD
=======
  const { waitForRemoteConfig } = yield* getContext('remoteConfigInstance')
>>>>>>> 31c266e7

  yield* call(waitForWrite)

  const location = yield* call(getCityAndRegion)
  const name = signOn.name.value.trim()

  const handle = signOn.handle.value
  const alreadyExisted = signOn.accountAlreadyExisted
  const referrer = signOn.referrer

  yield* call(audiusBackendInstance.setUserHandleForRelay, handle)

  yield* put(
    confirmerActions.requestConfirmation(
      handle,
      async function* () {
        const reportToSentry = yield* getContext('reportToSentry')
<<<<<<< HEAD
        const isNativeMobile = yield* getContext('isNativeMobile')
=======
        const { blockNumber, userId, error, errorStatus, phase } = yield* call(
          audiusBackendInstance.signUp,
          {
            email,
            password,
            formFields: createUserMetadata,
            hasWallet: alreadyExisted,
            referrer,
            feePayerOverride
          }
        )
>>>>>>> 31c266e7

        if (!alreadyExisted) {
          yield* call(
            [authService.hedgehogInstance, authService.hedgehogInstance.signUp],
            {
              username: email,
              password
            }
          )

          yield* fork(sendRecoveryEmail, { handle, email })
        }
        const wallet = (yield* call([
          authService,
          authService.getWalletAddresses
        ])).web3WalletAddress

        const events: CreateUserRequest['metadata']['events'] = {}
        if (referrer) {
          events.referrer = OptionalId.parse(referrer)
        }
        if (isNativeMobile) {
          events.isMobileUser = true
        }

        const createUserMetadata: CreateUserRequest = {
          profilePictureFile: (signOn.profileImage?.file as File) || null,
          coverArtFile: (signOn.coverPhoto?.file as File) || null,
          metadata: {
            location: location ?? undefined,
            name,
            events,
            handle,
            wallet
          }
        }

        try {
          const { blockNumber, metadata } = yield* call(
            [sdk.users, sdk.users.createUser],
            createUserMetadata
          )
          const { userId } = metadata
          const { twitterId, instagramId, tikTokId, useMetaMask } = signOn

          if (!useMetaMask && (twitterId || instagramId || tikTokId)) {
            // TODO: Make sure this can't throw uncaught errors and kill the parent task
            yield* fork(associateSocialAccounts, {
              userId,
              handle,
              blockNumber,
              twitterId,
              instagramId,
              tikTokId
            })
          }

          yield* put(
            identify(handle, {
              name,
              email,
              userId
            })
          )

          yield* put(signOnActions.signUpSucceededWithId(userId))

          if (!isNativeMobile) {
            // Set the has request browser permission to true as the signon provider will open it
            setHasRequestedBrowserPermission()
          } else {
            yield* call(
              [localStorage, localStorage.setItem],
              IS_MOBILE_USER_KEY,
              'true'
            )
          }
        } catch (err: unknown) {
          // We are including 0 status code here to indicate rate limit,
          // which appears to be happening for some devices.
          const rateLimited =
            isResponseError(err) && [0, 429].includes(err.response.status)
          const blocked = isResponseError(err) && err.response.status === 403
          const error = err instanceof Error ? err : new Error(err as string)
          const params: signOnActions.SignUpFailedParams = {
            error: error.message,
            // TODO: Remove phase, stop using error Sagas for signup
            // We are mostly handling reporting here already and we're
            // only using it for error redirects.
            phase: 'CREATE_USER',
            shouldReport: !rateLimited && !blocked,
            shouldToast: rateLimited
          }
          if (rateLimited) {
            params.message = 'Please try again later'
            yield* put(
              make(Name.CREATE_ACCOUNT_RATE_LIMIT, {
                handle,
                email,
                location
              })
            )
            reportToSentry({
              error,
              level: ErrorLevel.Warning,
              name: 'Sign Up: User rate limited',
              additionalInfo: {
                handle,
                email,
                location,
                formFields: createUserMetadata,
                hasWallet: alreadyExisted
              }
            })
          } else if (blocked) {
            params.message = 'User was blocked'
            params.uiErrorCode = UiErrorCode.RELAY_BLOCKED
            yield* put(
              make(Name.CREATE_ACCOUNT_BLOCKED, {
                handle,
                email,
                location
              })
            )
            reportToSentry({
              error,
              level: ErrorLevel.Warning,
              name: 'Sign Up: User was blocked',
              additionalInfo: {
                handle,
                email,
                location,
                formFields: createUserMetadata,
                hasWallet: alreadyExisted
              }
            })
          } else {
            reportToSentry({
              error,
              level: ErrorLevel.Error,
              name: 'Sign Up: Other Error',
              additionalInfo: {
                handle,
                email,
                location,
                formFields: createUserMetadata,
                hasWallet: alreadyExisted
              }
            })
          }
          yield* put(signOnActions.signUpFailed(params))
<<<<<<< HEAD
=======
          return
        }

        if (!signOn.useMetaMask && signOn.twitterId) {
          const { error } = yield* call(
            audiusBackendInstance.associateTwitterAccount,
            signOn.twitterId,
            userId,
            handle,
            blockNumber
          )
          if (error) {
            reportToSentry({
              error: new Error(error as string),
              name: 'Sign Up: Error while associating Twitter account'
            })
            yield* put(signOnActions.setTwitterProfileError(error as string))
          }
        }
        if (!signOn.useMetaMask && signOn.instagramId) {
          const { error } = yield* call(
            audiusBackendInstance.associateInstagramAccount,
            signOn.instagramId,
            userId,
            handle,
            blockNumber
          )
          if (error) {
            reportToSentry({
              error: new Error(error as string),
              name: 'Sign Up: Error while associating Instagram account'
            })
            yield* put(signOnActions.setInstagramProfileError(error as string))
          }
        }

        if (!signOn.useMetaMask && signOn.tikTokId) {
          const { error } = yield* call(
            audiusBackendInstance.associateTikTokAccount,
            signOn.tikTokId,
            userId,
            handle,
            blockNumber
          )
          if (error) {
            reportToSentry({
              error: new Error(error as string),
              name: 'Sign Up: Error while associating TikTok account'
            })
            yield* put(signOnActions.setTikTokProfileError(error as string))
          }
        }

        yield* put(
          identify(handle, {
            name,
            email,
            userId
          })
        )

        yield* put(signOnActions.signUpSucceededWithId(userId))

        const isNativeMobile = yield* getContext('isNativeMobile')

        yield* call(waitForRemoteConfig)

        if (!isNativeMobile) {
          // Set the has request browser permission to true as the signon provider will open it
          setHasRequestedBrowserPermission()
>>>>>>> 31c266e7
        }
      },
      function* () {
        // TODO (PAY-3479): This is temporary until hedgehog is fully moved out of libs
        yield* call(refreshHedgehogWallet)
        yield* put(signOnActions.sendWelcomeEmail(name))
        yield* call(fetchAccountAsync, { isSignUp: true })
        yield* put(signOnActions.followArtists())
        yield* put(make(Name.CREATE_ACCOUNT_COMPLETE_CREATING, { handle }))
        yield* put(signOnActions.signUpSucceeded())
      },
      function* ({ timeout, error, message }) {
        if (timeout) {
          console.debug('Timed out trying to register')
          yield* put(signOnActions.signUpTimeout())
        }
        if (error) {
          const reportToSentry = yield* getContext('reportToSentry')
          reportToSentry({
            error,
            name: 'Sign Up: Error in signUp saga',
            additionalInfo: { message, timeout }
          })
        }
        if (message) {
          console.debug(message)
        }
      },
      () => {},
      SIGN_UP_TIMEOUT_MILLIS
    )
  )
}

/**
 * Repairs broken signups from #flare-206
 */
function* repairSignUp() {
  try {
    const audiusBackendInstance = yield* getContext('audiusBackendInstance')
    yield* call(waitForAccount)
    const audiusLibs = yield* call([
      audiusBackendInstance,
      audiusBackendInstance.getAudiusLibs
    ])

    // Need at least a name, handle, and wallet to repair
    const metadata = yield* select(getAccountUser)
    if (!metadata || !(metadata.name && metadata.handle && metadata.wallet)) {
      return
    }

    const User = audiusLibs.User
    const dnUser = yield* call(
      [User, User.getUsers],
      1, // limit
      0, // offset
      [metadata.user_id], // userIds
      null, // walletAddress
      null, // handle
      null // minBlockNumber
    )
    const users = dnUser as unknown as UserMetadata[] | null | undefined
    if (users && users.length > 0) {
      return
    }
    yield* put(
      confirmerActions.requestConfirmation(
        metadata.handle,
        function* () {
          console.info('Repairing user')
          yield* put(make(Name.SIGN_UP_REPAIR_START, {}))
          yield* call([User, User.repairEntityManagerUserV2], metadata)
        },
        function* () {
          console.info('Successfully repaired user')
          yield* put(make(Name.SIGN_UP_REPAIR_SUCCESS, {}))
          yield* put(signOnActions.sendWelcomeEmail(metadata.name))
          yield* call(fetchAccountAsync, { isSignUp: true })
        },
        function* ({ timeout }) {
          const reportToSentry = yield* getContext('reportToSentry')
          reportToSentry({
            error: new Error('Failed to repair user'),
            name: 'Sign Up',
            additionalInfo: { userMetadata: metadata, dnUser }
          })
          yield* put(make(Name.SIGN_UP_REPAIR_FAILURE, {}))
          if (timeout) {
            console.debug('Timed out trying to fix registration')
            yield* put(signOnActions.signUpTimeout())
          }
        },
        () => {},
        SIGN_UP_TIMEOUT_MILLIS
      )
    )
  } catch (e) {
    const reportToSentry = yield* getContext('reportToSentry')
    reportToSentry({
      error: e as Error,
      name: 'Sign Up: Failed to repair account'
    })
  }
}

function* signIn(action: ReturnType<typeof signOnActions.signIn>) {
  const { email, password, visitorId, otp } = action
  const localStorage = yield* getContext('localStorage')
  const useMetamask = yield* call(
    [localStorage, localStorage.getItem],
    'useMetaMask'
  )

  if (email && password && useMetamask) {
    yield* call([localStorage, localStorage.removeItem], 'useMetaMask')
    yield* put(backendActions.setupBackend())
  }

  const fingerprintClient = yield* getContext('fingerprintClient')
  const audiusBackendInstance = yield* getContext('audiusBackendInstance')
  const authService = yield* getContext('authService')
  const isNativeMobile = yield* getContext('isNativeMobile')
  const isElectron = yield* getContext('isElectron')
  const clientOrigin = isNativeMobile
    ? 'mobile'
    : isElectron
    ? 'desktop'
    : 'web'

  yield* call(waitForRead)
  try {
    const signOn = yield* select(getSignOn)
    const fpResponse = yield* call(
      [fingerprintClient, fingerprintClient.identify],
      email ?? signOn.email.value,
      clientOrigin
    )

    let signInResponse: SignInResponse
    try {
      signInResponse = yield* call(
        authService.signIn,
        email ?? signOn.email.value,
        password ?? signOn.password.value,
        visitorId ?? fpResponse?.visitorId,
        otp ?? signOn.otp.value
      )
    } catch (err) {
      // Login failed entirely (no wallet returned)
      yield* put(signOnActions.signInFailed(String(err), 'FIND_WALLET', false))
      const trackEvent = make(Name.SIGN_IN_FINISH, {
        status: 'invalid credentials'
      })
      yield* put(trackEvent)
      return
    }

    const account: AccountUserMetadata | null = yield* call(
      userApiFetchSaga.getUserAccount,
      {
        wallet: signInResponse.walletAddress
      }
    )

    // Login succeeded but we found no account for the user (incomplete signup)
    if (!account) {
      yield* put(
        signOnActions.openSignOn(false, Pages.PROFILE, {
          accountAlreadyExisted: true
        })
      )
      yield* put(toastActions.toast({ content: messages.incompleteAccount }))
      return
    }

    const { user } = account

    // Loging succeeded and we found a user, but it's missing name, likely
    // due to incomplete signup
    if (!user.name) {
      yield* put(
        signOnActions.openSignOn(false, Pages.PROFILE, {
          accountAlreadyExisted: true,
          handle: {
            value: user.handle,
            status: 'disabled'
          }
        })
      )
      yield* put(toastActions.toast({ content: messages.incompleteAccount }))

      yield* put(
        make(Name.SIGN_IN_WITH_INCOMPLETE_ACCOUNT, {
          handle: user.handle
        })
      )
      return
    }

    // Now that we have verified the user is valid, run the account fetch flow,
    // which will pull cached account data from call above.
    yield* put(accountActions.fetchAccount())

    // Re-setup backend to make sure libs has the correct hedgehog wallet and userId
    const { web3Error, libsError } = yield* call(audiusBackendInstance.setup, {
      wallet: signInResponse.walletAddress,
      userId: user.user_id
    })

    if (web3Error || libsError) {
      yield* put(
        signOnActions.signInFailed(
          'Failed to setup AudiusBackend',
          'SETUP',
          true
        )
      )
      return
    }
    yield* put(signOnActions.signInSucceeded())
    const route = yield* select(getRouteOnCompletion)

    // NOTE: Wait on the account success before recording the signin event so that the user account is
    // populated in the store
    const { failure } = yield* race({
      success: take(accountActions.fetchAccountSucceeded.type),
      failure: take(accountActions.fetchAccountFailed)
    })
    if (failure) {
      yield* put(
        signOnActions.signInFailed(
          `Couldn't get account: ${failure.payload.reason}`,
          'FIND_USER',
          failure.payload.reason === 'ACCOUNT_DEACTIVATED'
        )
      )
      const trackEvent = make(Name.SIGN_IN_FINISH, {
        status: 'fetch account failed'
      })
      yield* put(trackEvent)
      return
    }

    // Apply retroactive referral
    if (!user.events?.referrer && signOn.referrer) {
      yield* fork(audiusBackendInstance.updateCreator, {
        ...user,
        events: { referrer: signOn.referrer }
      })
    }

    yield* put(pushRoute(route || FEED_PAGE))

    const trackEvent = make(Name.SIGN_IN_FINISH, { status: 'success' })
    yield* put(trackEvent)

    yield* put(signOnActions.resetSignOn())

    const isNativeMobile = yield* getContext('isNativeMobile')
    if (!isNativeMobile) {
      // Reset the sign on in the background after page load as to relieve the UI loading
      yield* delay(1000)
    }
    if (isNativeMobile) {
      yield* put(requestPushNotificationPermissions())
    } else {
      setHasRequestedBrowserPermission()
      yield* put(accountActions.showPushNotificationConfirmation())
      if (user.handle === 'fbtest') {
        yield put(pushRoute('/fb/share'))
      }
    }
  } catch (err: any) {
    const reportToSentry = yield* getContext('reportToSentry')
    reportToSentry({
      error: err,
      name: 'Sign In: unknown error'
    })
    yield* put(signOnActions.signInFailed(err))
  }
}

function* followCollections(
  collectionIds: ID[],
  favoriteSource: FavoriteSource
) {
  yield* call(waitForWrite)
  try {
    const result = yield* call(retrieveCollections, collectionIds)

    for (let i = 0; i < collectionIds.length; i++) {
      const id = collectionIds[i]
      if (result?.collections?.[id]) {
        yield* put(saveCollection(id, favoriteSource))
      }
    }
  } catch (err) {
    const reportToSentry = yield* getContext('reportToSentry')
    reportToSentry({
      error: err as Error,
      level: ErrorLevel.Error,
      name: 'Sign Up: Follow collections failed',
      additionalInfo: { collectionIds, favoriteSource }
    })
  }
}

/* This saga makes sure that artists chosen in sign up get followed accordingly */
export function* completeFollowArtists(
  _action: ReturnType<typeof signOnActions.completeFollowArtists>
) {
  const accountId = yield* select(accountSelectors.getUserId)
  if (accountId) {
    // If account creation has finished we need to make sure followArtists gets called
    // Also we specifically request to not follow the defaults (Audius user, Hot & New Playlist) since that should have already occurred
    yield* put(signOnActions.followArtists(true))
  }
  // Otherwise, Account creation still in progress and followArtists will get called already, no need to call here
}

function* followArtists(
  action: ReturnType<typeof signOnActions.followArtists>
) {
  const { skipDefaultFollows } = action
  const audiusBackendInstance = yield* getContext('audiusBackendInstance')
  const sdk = yield* getSDK()
  const { ENVIRONMENT } = yield* getContext('env')
  const defaultFollowUserIds = skipDefaultFollows
    ? new Set([])
    : yield* call(getDefautFollowUserIds)
  yield* call(waitForWrite)
  try {
    // Auto-follow Hot & New Playlist
    if (!skipDefaultFollows) {
      if (ENVIRONMENT === 'production') {
        yield* fork(followCollections, [4281], FavoriteSource.SIGN_UP)
      } else if (ENVIRONMENT === 'staging') {
        yield* fork(followCollections, [555], FavoriteSource.SIGN_UP)
      }
    }

    const signOn = yield* select(getSignOn)
    const referrer = signOn.referrer

    const {
      followArtists: { selectedUserIds }
    } = signOn
    const userIdsToFollow = [
      ...new Set([
        ...defaultFollowUserIds,
        ...selectedUserIds,
        ...(referrer == null ? [] : [referrer])
      ])
    ]

    for (const userId of userIdsToFollow) {
      yield* put(
        socialActions.followUser(userId as number, FollowSource.SIGN_UP)
      )
    }
    const hasFollowConfirmed = userIdsToFollow.map(() => false)
    while (!hasFollowConfirmed.every(Boolean)) {
      const { success, failed } = yield* race({
        success: take<ReturnType<typeof socialActions.followUserSucceeded>>(
          socialActions.FOLLOW_USER_SUCCEEDED
        ),
        failed: take<ReturnType<typeof socialActions.followUserFailed>>(
          socialActions.FOLLOW_USER_FAILED
        )
      })
      const followAction = success || failed
      if (failed) {
        const reportToSentry = yield* getContext('reportToSentry')
        reportToSentry({
          error: new Error(failed.error),
          name: 'Sign Up: Artist follow failed during sign up',
          additionalInfo: {
            userId: failed.userId,
            userIdsToFollow,
            skipDefaultFollows
          }
        })
      }
      const userIndex = userIdsToFollow.findIndex(
        (fId) => fId === followAction?.userId
      )
      if (userIndex > -1) hasFollowConfirmed[userIndex] = true
    }

    // Reload feed is in view
    yield* put(signOnActions.setAccountReady())
    // The update user location depends on the user being discoverable in discprov
    // So we wait until both the user is indexed and the follow user actions are finished
    yield* call(audiusBackendInstance.updateUserLocationTimezone, { sdk })
  } catch (err: any) {
    const reportToSentry = yield* getContext('reportToSentry')
    reportToSentry({
      error: err,
      name: 'Sign Up: Unkown error while following artists on sign up'
    })
  }
}

function* configureMetaMask() {
  try {
    window.localStorage.setItem('useMetaMask', JSON.stringify(true))
    yield* put(backendActions.setupBackend())
  } catch (err: any) {
    const reportToSentry = yield* getContext('reportToSentry')
    reportToSentry({
      error: err,
      name: 'Sign Up: Configure metamask failed'
    })
  }
}

export function* watchCompleteFollowArtists() {
  yield* takeEvery(signOnActions.COMPLETE_FOLLOW_ARTISTS, completeFollowArtists)
}

function* watchGetArtistsToFollow() {
  yield* takeEvery(signOnActions.GET_USERS_TO_FOLLOW, getArtistsToFollow)
}

function* watchFetchAllFollowArtists() {
  yield* takeEvery(signOnActions.FETCH_ALL_FOLLOW_ARTISTS, fetchAllFollowArtist)
}

function* watchFetchReferrer() {
  yield* takeLatest(signOnActions.FETCH_REFERRER, fetchReferrer)
}

function* watchCheckEmail() {
  yield* takeLatest(signOnActions.CHECK_EMAIL, checkEmail)
}

function* watchValidateEmail() {
  yield* takeLatest(signOnActions.VALIDATE_EMAIL, validateEmail)
}

function* watchValidateHandle() {
  yield* takeLatest(signOnActions.VALIDATE_HANDLE, validateHandle)
}

function* watchSignUp() {
  yield* takeLatest(
    signOnActions.SIGN_UP,
    function* (_action: ReturnType<typeof signOnActions.signUp>) {
      // Fetch the default follow artists in parallel so that we don't have to block on this later (thus adding perceived sign up time) in the follow artists step.
      yield* fork(fetchDefaultFollowArtists)
      yield* signUp()
    }
  )
}

function* watchSignIn() {
  yield* takeLatest(signOnActions.SIGN_IN, signIn)
}

function* watchConfigureMetaMask() {
  yield* takeLatest(signOnActions.CONFIGURE_META_MASK, configureMetaMask)
}

function* watchFollowArtists() {
  yield* takeLatest(signOnActions.FOLLOW_ARTISTS, followArtists)
}

function* watchOpenSignOn() {
  yield* takeLatest(
    signOnActions.OPEN_SIGN_ON,
    function* (action: ReturnType<typeof signOnActions.openSignOn>) {
      const route = action.signIn ? SIGN_IN_PAGE : SIGN_UP_PAGE
      yield* put(pushRoute(route))
    }
  )
}

function* watchSendWelcomeEmail() {
  const audiusBackendInstance = yield* getContext('audiusBackendInstance')
  const sdk = yield* getSDK()
  yield* takeLatest(
    signOnActions.SEND_WELCOME_EMAIL,
    function* (action: ReturnType<typeof signOnActions.sendWelcomeEmail>) {
      const hasAccount = yield* select(getHasAccount)
      if (!hasAccount) return
      yield* call(audiusBackendInstance.sendWelcomeEmail, {
        sdk,
        name: action.name
      })
    }
  )
}

export default function sagas() {
  const sagas = [
    watchCompleteFollowArtists,
    watchFetchAllFollowArtists,
    watchFetchReferrer,
    watchCheckEmail,
    watchValidateEmail,
    watchValidateHandle,
    watchSignUp,
    watchSignIn,
    watchFollowArtists,
    watchGetArtistsToFollow,
    watchConfigureMetaMask,
    watchOpenSignOn,
    watchSignOnError,
    watchSendWelcomeEmail,
    repairSignUp
  ]
  return sagas
}<|MERGE_RESOLUTION|>--- conflicted
+++ resolved
@@ -580,10 +580,6 @@
   const sdk = yield* getSDK()
   const authService = yield* getContext('authService')
   const audiusBackendInstance = yield* getContext('audiusBackendInstance')
-<<<<<<< HEAD
-=======
-  const { waitForRemoteConfig } = yield* getContext('remoteConfigInstance')
->>>>>>> 31c266e7
 
   yield* call(waitForWrite)
 
@@ -601,21 +597,7 @@
       handle,
       async function* () {
         const reportToSentry = yield* getContext('reportToSentry')
-<<<<<<< HEAD
         const isNativeMobile = yield* getContext('isNativeMobile')
-=======
-        const { blockNumber, userId, error, errorStatus, phase } = yield* call(
-          audiusBackendInstance.signUp,
-          {
-            email,
-            password,
-            formFields: createUserMetadata,
-            hasWallet: alreadyExisted,
-            referrer,
-            feePayerOverride
-          }
-        )
->>>>>>> 31c266e7
 
         if (!alreadyExisted) {
           yield* call(
@@ -767,79 +749,6 @@
             })
           }
           yield* put(signOnActions.signUpFailed(params))
-<<<<<<< HEAD
-=======
-          return
-        }
-
-        if (!signOn.useMetaMask && signOn.twitterId) {
-          const { error } = yield* call(
-            audiusBackendInstance.associateTwitterAccount,
-            signOn.twitterId,
-            userId,
-            handle,
-            blockNumber
-          )
-          if (error) {
-            reportToSentry({
-              error: new Error(error as string),
-              name: 'Sign Up: Error while associating Twitter account'
-            })
-            yield* put(signOnActions.setTwitterProfileError(error as string))
-          }
-        }
-        if (!signOn.useMetaMask && signOn.instagramId) {
-          const { error } = yield* call(
-            audiusBackendInstance.associateInstagramAccount,
-            signOn.instagramId,
-            userId,
-            handle,
-            blockNumber
-          )
-          if (error) {
-            reportToSentry({
-              error: new Error(error as string),
-              name: 'Sign Up: Error while associating Instagram account'
-            })
-            yield* put(signOnActions.setInstagramProfileError(error as string))
-          }
-        }
-
-        if (!signOn.useMetaMask && signOn.tikTokId) {
-          const { error } = yield* call(
-            audiusBackendInstance.associateTikTokAccount,
-            signOn.tikTokId,
-            userId,
-            handle,
-            blockNumber
-          )
-          if (error) {
-            reportToSentry({
-              error: new Error(error as string),
-              name: 'Sign Up: Error while associating TikTok account'
-            })
-            yield* put(signOnActions.setTikTokProfileError(error as string))
-          }
-        }
-
-        yield* put(
-          identify(handle, {
-            name,
-            email,
-            userId
-          })
-        )
-
-        yield* put(signOnActions.signUpSucceededWithId(userId))
-
-        const isNativeMobile = yield* getContext('isNativeMobile')
-
-        yield* call(waitForRemoteConfig)
-
-        if (!isNativeMobile) {
-          // Set the has request browser permission to true as the signon provider will open it
-          setHasRequestedBrowserPermission()
->>>>>>> 31c266e7
         }
       },
       function* () {
