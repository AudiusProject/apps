import {
  userMetadataFromSDK,
  transformAndCleanList
} from '@audius/common/adapters'
import { userApiFetchSaga } from '@audius/common/api'
import {
  Name,
  FavoriteSource,
  ID,
  FollowSource,
  ErrorLevel,
  InstagramUser,
  TikTokUser,
  Feature,
  AccountUserMetadata,
  OptionalId
} from '@audius/common/models'
import {
  IntKeys,
  FeatureFlags,
  MAX_HANDLE_LENGTH,
  getCityAndRegion,
  SignInResponse,
  IS_MOBILE_USER_KEY
} from '@audius/common/services'
import {
  accountActions,
  accountSelectors,
  processAndCacheUsers,
  cacheUsersSelectors,
  settingsPageActions,
  collectionsSocialActions,
  usersSocialActions as socialActions,
  toastActions,
  getContext,
  confirmerActions,
  getSDK,
  fetchAccountAsync,
<<<<<<< HEAD
  getOrCreateUSDCUserBank
=======
  changePasswordActions
>>>>>>> 9b98575a
} from '@audius/common/store'
import {
  Genre,
  ELECTRONIC_SUBGENRES,
  parseHandleReservedStatusFromSocial,
  isValidEmailString,
  route,
  isResponseError,
  encodeHashId,
  TEMPORARY_PASSWORD
} from '@audius/common/utils'
import { CreateUserRequest, UpdateProfileRequest } from '@audius/sdk'
import { push as pushRoute } from 'connected-react-router'
import { isEmpty } from 'lodash'
import {
  all,
  call,
  delay,
  fork,
  put,
  race,
  select,
  take,
  takeEvery,
  takeLatest
} from 'typed-redux-saga'

import { identify, make } from 'common/store/analytics/actions'
import * as backendActions from 'common/store/backend/actions'
import { retrieveCollections } from 'common/store/cache/collections/utils'
import { fetchUserByHandle, fetchUsers } from 'common/store/cache/users/sagas'
import { UiErrorCode } from 'store/errors/actions'
import { setHasRequestedBrowserPermission } from 'utils/browserNotifications'
import { restrictedHandles } from 'utils/restrictedHandles'
import { waitForRead, waitForWrite } from 'utils/sagaHelpers'

import * as signOnActions from './actions'
import { watchSignOnError } from './errorSagas'
import { getIsGuest, getRouteOnCompletion, getSignOn } from './selectors'
import { FollowArtistsCategory, Pages } from './types'

const { FEED_PAGE, SIGN_IN_PAGE, SIGN_UP_PAGE, SIGN_UP_PASSWORD_PAGE } = route
const { requestPushNotificationPermissions } = settingsPageActions
const { saveCollection } = collectionsSocialActions
const { getUsers } = cacheUsersSelectors
const { getAccountUser, getHasAccount } = accountSelectors
const { toast } = toastActions

const SIGN_UP_TIMEOUT_MILLIS = 20 /* min */ * 60 * 1000
const DEFAULT_HANDLE_VERIFICATION_TIMEOUT_MILLIS = 5_000

const messages = {
  incompleteAccount:
    'Oops, it looks like your account was never fully completed!',
  emailCheckFailed: 'Something has gone wrong, please try again later.'
}

function* getDefautFollowUserIds() {
  const { ENVIRONMENT } = yield* getContext('env')
  // Users ID to filter out of the suggested artists to follow list and to follow by default

  let defaultFollowUserIds: Set<number> = new Set([])

  switch (ENVIRONMENT) {
    case 'production': {
      // user id 51: official audius account
      defaultFollowUserIds = new Set([51])
      break
    }
    case 'staging': {
      // user id 1964: stage testing account
      defaultFollowUserIds = new Set([1964])
      break
    }
  }

  return defaultFollowUserIds
}

export function* fetchSuggestedFollowUserIds() {
  const env = yield* getContext('env')
  const res = yield* call(fetch, env.SUGGESTED_FOLLOW_HANDLES)
  const json = yield* call([res, res.json])
  return json
}

type SelectableArtistCategory = Exclude<
  FollowArtistsCategory,
  FollowArtistsCategory.FEATURED
>

const followArtistCategoryGenreMappings: Record<
  SelectableArtistCategory,
  Genre[]
> = {
  [FollowArtistsCategory.ALL_GENRES]: [],
  [FollowArtistsCategory.ELECTRONIC]: [Genre.ELECTRONIC].concat(
    Object.keys(ELECTRONIC_SUBGENRES) as Genre[]
  ),
  [FollowArtistsCategory.HIP_HOP_RAP]: [Genre.HIP_HOP_RAP],
  [FollowArtistsCategory.ALTERNATIVE]: [Genre.ALTERNATIVE],
  [FollowArtistsCategory.POP]: [Genre.POP]
}

function* getArtistsToFollow() {
  const users = yield* select(getUsers)
  yield* put(signOnActions.setUsersToFollow(users))
}

function* fetchDefaultFollowArtists() {
  yield* call(waitForRead)
  try {
    const defaultFollowUserIds = yield* call(getDefautFollowUserIds)
    yield* call(fetchUsers, Array.from(defaultFollowUserIds))
  } catch (e: any) {
    const reportToSentry = yield* getContext('reportToSentry')
    reportToSentry({
      error: e,
      name: 'Sign Up: Unable to fetch default follow artists',
      feature: Feature.SignUp
    })
  }
}

function* fetchAllFollowArtist() {
  yield* call(waitForRead)
  try {
    // Fetch Featured Follow artists first
    const suggestedUserFollowIds = yield* call(fetchSuggestedFollowUserIds)
    yield* call(fetchUsers, suggestedUserFollowIds)
    yield* put(
      signOnActions.fetchFollowArtistsSucceeded(
        FollowArtistsCategory.FEATURED,
        suggestedUserFollowIds
      )
    )
    yield* all(
      Object.keys(followArtistCategoryGenreMappings).map((category) =>
        fetchFollowArtistGenre(category as SelectableArtistCategory)
      )
    )
  } catch (e) {
    const reportToSentry = yield* getContext('reportToSentry')
    reportToSentry({
      error: e as Error,
      name: 'Sign Up: Unable to fetch sign up follows',
      feature: Feature.SignUp
    })
  }
}

function* fetchFollowArtistGenre(
  followArtistCategory: SelectableArtistCategory
) {
  const sdk = yield* getSDK()
  const genres = followArtistCategoryGenreMappings[followArtistCategory]
  const defaultFollowUserIds = yield* call(getDefautFollowUserIds)
  try {
    const { data: sdkUsers } = yield* call(
      [sdk.full.users, sdk.full.users.getTopUsersInGenre],
      {
        genre: genres,
        limit: 31,
        offset: 0
      }
    )
    const users = transformAndCleanList(sdkUsers, userMetadataFromSDK)
    const userOptions = users
      .filter((user) => !defaultFollowUserIds.has(user.user_id))
      .slice(0, 30)

    yield* call(processAndCacheUsers, userOptions)
    const userIds = userOptions.map(({ user_id: id }) => id)
    yield* put(
      signOnActions.fetchFollowArtistsSucceeded(followArtistCategory, userIds)
    )
  } catch (error: any) {
    const reportToSentry = yield* getContext('reportToSentry')
    reportToSentry({
      error,
      name: 'Sign Up: fetchFollowArtistGenre failed',
      additionalInfo: { genres, defaultFollowUserIds },
      feature: Feature.SignUp
    })
    yield* put(signOnActions.fetchFollowArtistsFailed(error))
  }
}

function* fetchReferrer(
  action: ReturnType<typeof signOnActions.fetchReferrer>
) {
  yield* waitForRead()
  const audiusBackendInstance = yield* getContext('audiusBackendInstance')
  const sdk = yield* getSDK()
  const { handle } = action
  if (handle) {
    try {
      const user = yield* call(fetchUserByHandle, handle)
      if (!user) return
      yield* put(signOnActions.setReferrer(user.user_id))

      // Check if the user is already signed in
      // If so, apply retroactive referrals

      const currentUser = yield* select(getAccountUser)
      if (
        currentUser &&
        !currentUser.events?.referrer &&
        currentUser.user_id !== user.user_id
      ) {
        yield* call(audiusBackendInstance.updateCreator, {
          metadata: { ...currentUser, events: { referrer: user.user_id } },
          sdk
        })
      }
    } catch (e: any) {
      const reportToSentry = yield* getContext('reportToSentry')
      reportToSentry({
        error: e,
        name: 'Sign Up: fetchReferrer failed',
        feature: Feature.SignUp
      })
    }
  }
}

const isRestrictedHandle = (handle: string) =>
  restrictedHandles.has(handle.toLowerCase())
const isHandleCharacterCompliant = (handle: string) =>
  /^[a-zA-Z0-9_.]*$/.test(handle)

function* validateHandle(
  action: ReturnType<typeof signOnActions.validateHandle>
) {
  const { handle, isOauthVerified, onValidate } = action
  const audiusBackendInstance = yield* getContext('audiusBackendInstance')
  const remoteConfigInstance = yield* getContext('remoteConfigInstance')
  const { ENVIRONMENT } = yield* getContext('env')

  yield* call(waitForWrite)
  try {
    if (handle.length > MAX_HANDLE_LENGTH) {
      yield* put(signOnActions.validateHandleFailed('tooLong'))
      if (onValidate) onValidate(true)
      return
    } else if (!isHandleCharacterCompliant(handle)) {
      yield* put(signOnActions.validateHandleFailed('characters'))
      if (onValidate) onValidate(true)
      return
    } else if (isRestrictedHandle(handle)) {
      yield* put(signOnActions.validateHandleFailed('inUse'))
      if (onValidate) onValidate(true)
      return
    }
    yield* delay(1000) // Wait 1000ms to debounce user input

    // Call fetch user by handle and do not retry if the user is not created, it will
    // return 404 and force discovery reselection
    const user = yield* call(
      fetchUserByHandle,
      handle,
      undefined,
      undefined,
      undefined,
      undefined,
      false
    )
    const handleInUse = !isEmpty(user)
    const handleCheckTimeout =
      remoteConfigInstance.getRemoteVar(
        IntKeys.HANDLE_VERIFICATION_TIMEOUT_MILLIS
      ) ?? DEFAULT_HANDLE_VERIFICATION_TIMEOUT_MILLIS

    if (ENVIRONMENT === 'production') {
      const verifyTwitter = remoteConfigInstance.getFeatureEnabled(
        FeatureFlags.VERIFY_HANDLE_WITH_TWITTER
      )
      const verifyInstagram = remoteConfigInstance.getFeatureEnabled(
        FeatureFlags.VERIFY_HANDLE_WITH_INSTAGRAM
      )
      const verifyTikTok = remoteConfigInstance.getFeatureEnabled(
        FeatureFlags.VERIFY_HANDLE_WITH_TIKTOK
      )

      const [twitterResult, instagramResult, tiktokResult] = yield* all([
        race({
          data: verifyTwitter
            ? call(audiusBackendInstance.twitterHandle, handle)
            : null,
          timeout: delay(handleCheckTimeout)
        }),
        race({
          data: verifyInstagram
            ? call(audiusBackendInstance.instagramHandle, handle)
            : null,
          timeout: delay(handleCheckTimeout)
        }),
        race({
          data: verifyTikTok
            ? call(audiusBackendInstance.tiktokHandle, handle)
            : null,
          timeout: delay(handleCheckTimeout)
        })
      ])

      const twitterUserQuery = twitterResult?.timeout
        ? null
        : twitterResult?.data
      const instagramUser = instagramResult?.timeout
        ? null
        : instagramResult?.data
      const tikTokUser = tiktokResult?.timeout ? null : tiktokResult?.data

      const handleCheckStatus = parseHandleReservedStatusFromSocial({
        isOauthVerified,
        // @ts-ignore
        lookedUpTwitterUser: twitterUserQuery?.user?.profile?.[0] ?? null,
        lookedUpInstagramUser: (instagramUser as InstagramUser) || null,
        lookedUpTikTokUser: (tikTokUser as TikTokUser) || null
      })

      if (handleCheckStatus !== 'notReserved') {
        yield* put(signOnActions.validateHandleFailed(handleCheckStatus))
        if (onValidate) onValidate(true)
        return
      }
    }

    if (handleInUse) {
      yield* put(signOnActions.validateHandleFailed('inUse'))
      if (onValidate) onValidate(true)
    } else {
      yield* put(signOnActions.validateHandleSucceeded())
      if (onValidate) onValidate(false)
    }
  } catch (err: any) {
    const reportToSentry = yield* getContext('reportToSentry')
    reportToSentry({
      error: err,
      name: 'Sign Up: validateHandle failed',
      feature: Feature.SignUp
    })
    yield* put(signOnActions.validateHandleFailed(err.message))
    if (onValidate) onValidate(true)
  }
}

function* checkEmail(action: ReturnType<typeof signOnActions.checkEmail>) {
  const audiusBackendInstance = yield* getContext('audiusBackendInstance')
  if (!isValidEmailString(action.email)) {
    yield* put(signOnActions.validateEmailFailed('characters'))
    return
  }

  try {
    const inUse = yield* call(audiusBackendInstance.emailInUse, action.email)
    if (inUse) {
      yield* put(signOnActions.goToPage(Pages.SIGNIN))
      // let mobile client know that email is in use
      yield* put(signOnActions.validateEmailSucceeded(false))
      if (action.onUnavailable) {
        yield* call(action.onUnavailable)
      }
    } else {
      const trackEvent = make(Name.CREATE_ACCOUNT_COMPLETE_EMAIL, {
        emailAddress: action.email
      })
      yield* put(trackEvent)
      yield* put(signOnActions.validateEmailSucceeded(true))
      yield* put(signOnActions.goToPage(Pages.PASSWORD))
      if (action.onAvailable) {
        yield* call(action.onAvailable)
      }
    }
  } catch (error) {
    const reportToSentry = yield* getContext('reportToSentry')
    reportToSentry({
      error: error as Error,
      level: ErrorLevel.Error,
      name: 'Sign Up: email check failed',
      feature: Feature.SignUp
    })
    yield* put(toast({ content: messages.emailCheckFailed }))
    if (action.onError) {
      yield* call(action.onError)
    }
  }
}

function* validateEmail(
  action: ReturnType<typeof signOnActions.validateEmail>
) {
  if (!isValidEmailString(action.email)) {
    yield* put(signOnActions.validateEmailFailed('characters'))
  } else {
    yield* put(signOnActions.validateEmailSucceeded(true))
  }
}

function* associateSocialAccounts({
  userId,
  handle,
  blockNumber,
  twitterId,
  instagramId,
  tikTokId
}: {
  userId: ID
  handle: string
  blockNumber: number
  twitterId?: string
  instagramId?: string
  tikTokId?: string
}) {
  const audiusBackendInstance = yield* getContext('audiusBackendInstance')
  const reportToSentry = yield* getContext('reportToSentry')

  try {
    if (twitterId) {
      const { error } = yield* call(
        audiusBackendInstance.associateTwitterAccount,
        twitterId,
        userId,
        handle,
        blockNumber
      )
      if (error) {
        reportToSentry({
          error: error instanceof Error ? error : new Error(error as string),
          name: 'Sign Up: Error while associating Twitter account',
          additionalInfo: {
            handle,
            userId,
            twitterId
          },
          feature: Feature.SignUp
        })
        yield* put(signOnActions.setTwitterProfileError(error as string))
      }
    }
    if (instagramId) {
      const { error } = yield* call(
        audiusBackendInstance.associateInstagramAccount,
        instagramId,
        userId,
        handle,
        blockNumber
      )
      if (error) {
        reportToSentry({
          error: error instanceof Error ? error : new Error(error as string),
          name: 'Sign Up: Error while associating Instagram account',
          additionalInfo: {
            handle,
            userId,
            instagramId
          },
          feature: Feature.SignUp
        })
        yield* put(signOnActions.setInstagramProfileError(error as string))
      }
    }

    if (tikTokId) {
      const { error } = yield* call(
        audiusBackendInstance.associateTikTokAccount,
        tikTokId,
        userId,
        handle,
        blockNumber
      )

      if (error) {
        reportToSentry({
          error: error instanceof Error ? error : new Error(error as string),
          name: 'Sign Up: Error while associating TikTok account',
          additionalInfo: {
            handle,
            userId,
            tikTokId
          },
          feature: Feature.SignUp
        })
        yield* put(signOnActions.setTikTokProfileError(error as string))
      }
    }
  } catch (err) {
    const error = err instanceof Error ? err : new Error(err as string)
    reportToSentry({
      error,
      name: 'Sign Up: Uncaught error while associating social accounts',
      additionalInfo: {
        handle,
        userId,
        twitterId,
        instagramId,
        tikTokId
      },
      feature: Feature.SignUp
    })
  }
}

function* sendRecoveryEmail({
  handle,
  email
}: {
  handle: string
  email: string
}) {
  const authService = yield* getContext('authService')
  const getHostUrl = yield* getContext('getHostUrl')
  const host = getHostUrl()
  const sdk = yield* getSDK()

  try {
    const recoveryInfo = yield* call([
      authService.hedgehogInstance,
      authService.hedgehogInstance.generateRecoveryInfo
    ])

    const unixTs = Math.round(new Date().getTime() / 1000) // current unix timestamp (sec)
    const data = `Click sign to authenticate with identity service: ${unixTs}`
    const signature = yield* call(
      [
        sdk.services.audiusWalletClient,
        sdk.services.audiusWalletClient.signMessage
      ],
      { message: data }
    )

    const recoveryData = {
      login: recoveryInfo.login,
      host: host ?? recoveryInfo.host,
      data,
      signature
    }
    yield* call([authService, authService.sendRecoveryInfo], recoveryData)
  } catch (err) {
    const reportToSentry = yield* getContext('reportToSentry')
    reportToSentry({
      error: err instanceof Error ? err : new Error(err as string),
      name: 'Sign Up: Failed to send recovery email',
      additionalInfo: { handle, email, host },
      level: ErrorLevel.Fatal,
      feature: Feature.SignUp
    })
  }
}

function* createGuestAccount(
  action: ReturnType<typeof signOnActions.createGuestAccount>
) {
  const { guestEmail } = action
  const audiusBackendInstance = yield* getContext('audiusBackendInstance')
  const getFeatureEnabled = yield* getContext('getFeatureEnabled')
  const reportToSentry = yield* getContext('reportToSentry')

  const sdk = yield* getSDK()
  const audiusLibs = yield* call([
    audiusBackendInstance,
    audiusBackendInstance.getAudiusLibs
  ])

  const authService = yield* getContext('authService')

  // get user & user bank
  const isGuestCheckoutEnabled = yield* call(
    getFeatureEnabled,
    FeatureFlags.GUEST_CHECKOUT
  )

  if (!isGuestCheckoutEnabled) {
    return
  }
  const currentUser = yield* select(getAccountUser)
  try {
    if (currentUser) {
      throw new Error('User already exists')
    }
    yield* call(
      [authService.hedgehogInstance, authService.hedgehogInstance.signUp],
      {
        username: guestEmail,
        password: TEMPORARY_PASSWORD,
        isGuest: true
      }
    )

    const { accountWalletAddress: wallet, web3WalletAddress } = yield* call([
      authService,
      authService.getWalletAddresses
    ])

    audiusLibs.web3Manager.setOwnerWallet(wallet)
    if (!guestEmail) {
      throw new Error('No email set for guest account')
    }
    const { metadata } = yield* call([sdk.users, sdk.users.createGuest])
    const userId = metadata.userId
    yield* call(fetchAccountAsync, { isSignUp: true })

    const userBank = yield* call(getOrCreateUSDCUserBank)
    yield* put(
      accountActions.setWalletAddresses({
        currentUser: wallet,
        web3User: web3WalletAddress
      })
    )

    if (!userBank) {
      throw new Error('Failed to create user bank')
    }
    const { web3Error, libsError } = yield* call(audiusBackendInstance.setup, {
      wallet,
      userId
    })
    if (web3Error || libsError) {
      throw new Error('Failed to setup backend')
    }
  } catch (err) {
    reportToSentry({
      error: err as Error,
      level: ErrorLevel.Fatal,
      name: 'Sign Up: Failed to create guest account',
      feature: Feature.SignUp
    })
  }
}

function* signUp() {
  const reportToSentry = yield* getContext('reportToSentry')
  try {
    const signOn = yield* select(getSignOn)
    const email = signOn.email.value
    const password = signOn.password.value
    const localStorage = yield* getContext('localStorage')
    const useMetamask = yield* call(
      [localStorage, localStorage.getItem],
      'useMetaMask'
    )

    if (email && password && useMetamask) {
      yield* call([localStorage, localStorage.removeItem], 'useMetaMask')
      yield* put(backendActions.setupBackend())
    }

    const sdk = yield* getSDK()
    const authService = yield* getContext('authService')
    const audiusBackendInstance = yield* getContext('audiusBackendInstance')
    const isGuest = yield* select(getIsGuest)

    yield* call(waitForWrite)

    const location = yield* call(getCityAndRegion)
    const name = signOn.name.value.trim()
    const wallet = (yield* call([authService, authService.getWalletAddresses]))
      .web3WalletAddress

    const handle = signOn.handle.value
    const alreadyExisted = signOn.accountAlreadyExisted
    const referrer = signOn.referrer

    yield* call(audiusBackendInstance.setUserHandleForRelay, handle)

    yield* put(
      confirmerActions.requestConfirmation(
        handle,
        function* () {
          const reportToSentry = yield* getContext('reportToSentry')
          const isNativeMobile = yield* getContext('isNativeMobile')

          const createUserMetadata = {
            name,
            handle,
            profilePicture: (signOn.profileImage?.file as File) || null,
            coverPhoto: (signOn.coverPhoto?.file as File) || null,
            isVerified: signOn.verified,
            location
          }

          let userId: ID
          try {
            if (isGuest) {
              const account: AccountUserMetadata | null = yield* call(
                userApiFetchSaga.getUserAccount,
                {
                  wallet
                }
              )
              if (!account) {
                throw new Error('Account user ID does not exist')
              }
              userId = account.user.user_id
              const completeProfileMetadataRequest: UpdateProfileRequest = {
                userId: encodeHashId(userId),
                profilePictureFile: signOn.profileImage?.file as File,
                metadata: {
                  location: location ?? undefined,
                  name,
                  handle
                }
              }

              yield* call(
                [sdk.users, sdk.users.updateProfile],
                completeProfileMetadataRequest
              )

              yield* put(
                changePasswordActions.changePassword({
                  email,
                  password,
                  oldPassword: TEMPORARY_PASSWORD
                })
              )

              yield* fork(sendRecoveryEmail, { handle, email })
            } else {
              if (!alreadyExisted) {
                yield* call(
                  [
                    authService.hedgehogInstance,
                    authService.hedgehogInstance.signUp
                  ],
                  {
                    username: email,
                    password
                  }
                )

                yield* fork(sendRecoveryEmail, { handle, email })
              }
              const wallet = (yield* call([
                authService,
                authService.getWalletAddresses
              ])).web3WalletAddress

              const events: CreateUserRequest['metadata']['events'] = {}
              if (referrer) {
                events.referrer = OptionalId.parse(referrer)
              }
              if (isNativeMobile) {
                events.isMobileUser = true
              }

              const createUserMetadata: CreateUserRequest = {
                profilePictureFile: signOn.profileImage?.file as File,
                coverArtFile: signOn.coverPhoto?.file as File,
                metadata: {
                  location: location ?? undefined,
                  name,
                  events,
                  handle,
                  wallet
                }
              }

              const { blockNumber, metadata } = yield* call(
                [sdk.users, sdk.users.createUser],
                createUserMetadata
              )
              userId = metadata.userId
              const { twitterId, instagramId, tikTokId, useMetaMask } = signOn

              if (!useMetaMask && (twitterId || instagramId || tikTokId)) {
                yield* fork(associateSocialAccounts, {
                  userId,
                  handle,
                  blockNumber,
                  twitterId,
                  instagramId,
                  tikTokId
                })
              }
            }
            const { web3Error, libsError } = yield* call(
              audiusBackendInstance.setup,
              {
                wallet,
                userId
              }
            )
            if (web3Error || libsError) {
              throw new Error('Failed to setup backend')
            }

            yield* put(
              identify(handle, {
                name,
                email,
                userId
              })
            )

            yield* put(signOnActions.signUpSucceededWithId(userId))

            if (!isNativeMobile) {
              // Set the has request browser permission to true as the signon provider will open it
              setHasRequestedBrowserPermission()
            } else {
              yield* call(
                [localStorage, localStorage.setItem],
                IS_MOBILE_USER_KEY,
                'true'
              )
            }
          } catch (err: unknown) {
            // We are including 0 status code here to indicate rate limit,
            // which appears to be happening for some devices.
            const rateLimited =
              isResponseError(err) && [0, 429].includes(err.response.status)
            const blocked = isResponseError(err) && err.response.status === 403
            const error = err instanceof Error ? err : new Error(err as string)
            const params: signOnActions.SignUpFailedParams = {
              error: error.message,
              // TODO: Remove phase, stop using error Sagas for signup
              // We are mostly handling reporting here already and we're
              // only using it for error redirects.
              phase: 'CREATE_USER',
              shouldReport: false, // We are reporting in this saga
              shouldToast: rateLimited
            }
            if (rateLimited) {
              params.message = 'Please try again later'
              yield* put(
                make(Name.CREATE_ACCOUNT_RATE_LIMIT, {
                  handle,
                  email,
                  location
                })
              )
              reportToSentry({
                error,
                level: ErrorLevel.Warning,
                name: 'Sign Up: User rate limited',
                additionalInfo: {
                  handle,
                  email,
                  location,
                  formFields: createUserMetadata,
                  hasWallet: alreadyExisted
                },
                feature: Feature.SignUp
              })
            } else if (blocked) {
              params.message = 'User was blocked'
              params.uiErrorCode = UiErrorCode.RELAY_BLOCKED
              yield* put(
                make(Name.CREATE_ACCOUNT_BLOCKED, {
                  handle,
                  email,
                  location
                })
              )
              reportToSentry({
                error,
                level: ErrorLevel.Warning,
                name: 'Sign Up: User was blocked',
                additionalInfo: {
                  handle,
                  email,
                  location,
                  formFields: createUserMetadata,
                  hasWallet: alreadyExisted
                },
                feature: Feature.SignUp
              })
            } else {
              reportToSentry({
                error,
                level: ErrorLevel.Fatal,
                name: 'Sign Up: Other Error',
                additionalInfo: {
                  handle,
                  email,
                  location,
                  formFields: createUserMetadata,
                  hasWallet: alreadyExisted
                },
                feature: Feature.SignUp
              })
            }
            yield* put(signOnActions.signUpFailed(params))
          }
        },
        function* () {
          yield* put(signOnActions.sendWelcomeEmail(name))
          yield* call(fetchAccountAsync, { isSignUp: true })
          yield* put(signOnActions.followArtists())
          yield* put(make(Name.CREATE_ACCOUNT_COMPLETE_CREATING, { handle }))
          yield* put(signOnActions.signUpSucceeded())
        },
        function* ({ timeout, error, message }) {
          if (timeout) {
            console.debug('Timed out trying to register')
            yield* put(signOnActions.signUpTimeout())
          }
          if (error) {
            const reportToSentry = yield* getContext('reportToSentry')
            reportToSentry({
              error,
              level: ErrorLevel.Fatal,
              name: 'Sign Up: Unknown error in signUp saga',
              additionalInfo: { message, timeout },
              feature: Feature.SignUp
            })
          }
          if (message) {
            console.debug(message)
          }
        },
        () => {},
        SIGN_UP_TIMEOUT_MILLIS
      )
    )
  } catch (error) {
    reportToSentry({
      error: error as Error,
      level: ErrorLevel.Fatal,
      name: 'Sign Up: Unknown error in signUp saga',
      feature: Feature.SignUp
    })
  }
}

function* signIn(action: ReturnType<typeof signOnActions.signIn>) {
  const { email, password, visitorId, otp } = action
  const localStorage = yield* getContext('localStorage')
  const useMetamask = yield* call(
    [localStorage, localStorage.getItem],
    'useMetaMask'
  )

  if (email && password && useMetamask) {
    yield* call([localStorage, localStorage.removeItem], 'useMetaMask')
    yield* put(backendActions.setupBackend())
  }

  const fingerprintClient = yield* getContext('fingerprintClient')
  const audiusBackendInstance = yield* getContext('audiusBackendInstance')
  const sdk = yield* getSDK()
  const authService = yield* getContext('authService')
  const isNativeMobile = yield* getContext('isNativeMobile')
  const isElectron = yield* getContext('isElectron')
  const clientOrigin = isNativeMobile
    ? 'mobile'
    : isElectron
    ? 'desktop'
    : 'web'

  yield* call(waitForRead)
  try {
    const signOn = yield* select(getSignOn)
    const fpResponse = yield* call(
      [fingerprintClient, fingerprintClient.identify],
      email ?? signOn.email.value,
      clientOrigin
    )

    let signInResponse: SignInResponse
    try {
      signInResponse = yield* call(
        authService.signIn,
        email ?? signOn.email.value,
        password ?? signOn.password.value,
        visitorId ?? fpResponse?.visitorId,
        otp ?? signOn.otp.value
      )
    } catch (err) {
      // Login failed entirely (no wallet returned)
      yield* put(signOnActions.signInFailed(String(err), 'FIND_WALLET', false))
      const trackEvent = make(Name.SIGN_IN_FINISH, {
        status: 'invalid credentials'
      })
      yield* put(trackEvent)
      return
    }

    const account: AccountUserMetadata | null = yield* call(
      userApiFetchSaga.getUserAccount,
      {
        wallet: signInResponse.walletAddress
      }
    )

    // Login succeeded but we found no account for the user (incomplete signup)
    if (!account) {
      yield* put(
        signOnActions.openSignOn(false, Pages.PROFILE, {
          accountAlreadyExisted: true
        })
      )
      yield* put(toastActions.toast({ content: messages.incompleteAccount }))
      return
    }

    const { user } = account

    // Loging succeeded and we found a user, but it's missing name, likely
    // due to incomplete signup
    const isGuest = select(getIsGuest)

    if (!user.name) {
      if (isGuest) {
        yield* put(
          signOnActions.openSignOn(false, Pages.PASSWORD, {
            accountAlreadyExisted: true,
            handle: {
              value: user.handle,
              status: 'disabled'
            }
          })
        )
        if (!isNativeMobile) {
          yield* put(pushRoute(SIGN_UP_PASSWORD_PAGE))
        }
        const { web3Error, libsError } = yield* call(
          audiusBackendInstance.setup,
          {
            wallet: signInResponse.walletAddress,
            userId: user.user_id
          }
        )
        if (web3Error || libsError) {
          yield* put(
            signOnActions.signInFailed(
              'Failed to setup AudiusBackend for guest profile completion',
              'SETUP',
              true
            )
          )
        }
      } else {
        yield* put(
          signOnActions.openSignOn(false, Pages.PROFILE, {
            accountAlreadyExisted: true,
            handle: {
              value: user.handle,
              status: 'disabled'
            }
          })
        )
      }
      yield* put(toastActions.toast({ content: messages.incompleteAccount }))

      yield* put(
        make(Name.SIGN_IN_WITH_INCOMPLETE_ACCOUNT, {
          handle: user.handle
        })
      )
      return
    }

    // Now that we have verified the user is valid, run the account fetch flow,
    // which will pull cached account data from call above.
    yield* put(accountActions.fetchAccount())

    // Re-setup backend to make sure libs has the correct hedgehog wallet and userId
    const { web3Error, libsError } = yield* call(audiusBackendInstance.setup, {
      wallet: signInResponse.walletAddress,
      userId: user.user_id
    })

    if (web3Error || libsError) {
      yield* put(
        signOnActions.signInFailed(
          'Failed to setup AudiusBackend',
          'SETUP',
          true
        )
      )
      return
    }
    yield* put(signOnActions.signInSucceeded())
    const route = yield* select(getRouteOnCompletion)

    // NOTE: Wait on the account success before recording the signin event so that the user account is
    // populated in the store
    const { failure } = yield* race({
      success: take(accountActions.fetchAccountSucceeded.type),
      failure: take(accountActions.fetchAccountFailed)
    })
    if (failure) {
      yield* put(
        signOnActions.signInFailed(
          `Couldn't get account: ${failure.payload.reason}`,
          'FIND_USER',
          failure.payload.reason === 'ACCOUNT_DEACTIVATED'
        )
      )
      const trackEvent = make(Name.SIGN_IN_FINISH, {
        status: 'fetch account failed'
      })
      yield* put(trackEvent)
      return
    }

    // Apply retroactive referral
    if (!user.events?.referrer && signOn.referrer) {
      yield* fork(audiusBackendInstance.updateCreator, {
        metadata: { ...user, events: { referrer: signOn.referrer } },
        sdk
      })
    }

    yield* put(pushRoute(route || FEED_PAGE))

    const trackEvent = make(Name.SIGN_IN_FINISH, { status: 'success' })
    yield* put(trackEvent)

    yield* put(signOnActions.resetSignOn())

    if (!isNativeMobile) {
      // Reset the sign on in the background after page load as to relieve the UI loading
      yield* delay(1000)
    }
    if (isNativeMobile) {
      yield* put(requestPushNotificationPermissions())
    } else {
      setHasRequestedBrowserPermission()
      yield* put(accountActions.showPushNotificationConfirmation())
      if (user.handle === 'fbtest') {
        yield put(pushRoute('/fb/share'))
      }
    }
  } catch (err: any) {
    const reportToSentry = yield* getContext('reportToSentry')
    reportToSentry({
      error: err,
      name: 'Sign In: unknown error',
      feature: Feature.SignIn
    })
    yield* put(signOnActions.signInFailed(err))
  }
}

function* followCollections(
  collectionIds: ID[],
  favoriteSource: FavoriteSource
) {
  yield* call(waitForWrite)
  try {
    const result = yield* call(retrieveCollections, collectionIds)

    for (let i = 0; i < collectionIds.length; i++) {
      const id = collectionIds[i]
      if (result?.collections?.[id]) {
        yield* put(saveCollection(id, favoriteSource))
      }
    }
  } catch (err) {
    const reportToSentry = yield* getContext('reportToSentry')
    reportToSentry({
      error: err as Error,
      level: ErrorLevel.Error,
      name: 'Sign Up: Follow collections failed',
      additionalInfo: { collectionIds, favoriteSource },
      feature: Feature.SignUp
    })
  }
}

/* This saga makes sure that artists chosen in sign up get followed accordingly */
export function* completeFollowArtists(
  _action: ReturnType<typeof signOnActions.completeFollowArtists>
) {
  const accountId = yield* select(accountSelectors.getUserId)
  if (accountId) {
    // If account creation has finished we need to make sure followArtists gets called
    // Also we specifically request to not follow the defaults (Audius user, Hot & New Playlist) since that should have already occurred
    yield* put(signOnActions.followArtists(true))
  }
  // Otherwise, Account creation still in progress and followArtists will get called already, no need to call here
}

function* followArtists(
  action: ReturnType<typeof signOnActions.followArtists>
) {
  const { skipDefaultFollows } = action
  const audiusBackendInstance = yield* getContext('audiusBackendInstance')
  const sdk = yield* getSDK()
  const { ENVIRONMENT } = yield* getContext('env')
  const defaultFollowUserIds = skipDefaultFollows
    ? new Set([])
    : yield* call(getDefautFollowUserIds)
  yield* call(waitForWrite)
  try {
    // Auto-follow Hot & New Playlist
    if (!skipDefaultFollows) {
      if (ENVIRONMENT === 'production') {
        yield* fork(followCollections, [4281], FavoriteSource.SIGN_UP)
      } else if (ENVIRONMENT === 'staging') {
        yield* fork(followCollections, [555], FavoriteSource.SIGN_UP)
      }
    }

    const signOn = yield* select(getSignOn)
    const referrer = signOn.referrer

    const {
      followArtists: { selectedUserIds }
    } = signOn
    const userIdsToFollow = [
      ...new Set([
        ...defaultFollowUserIds,
        ...selectedUserIds,
        ...(referrer == null ? [] : [referrer])
      ])
    ]

    for (const userId of userIdsToFollow) {
      yield* put(
        socialActions.followUser(userId as number, FollowSource.SIGN_UP)
      )
    }
    const hasFollowConfirmed = userIdsToFollow.map(() => false)
    while (!hasFollowConfirmed.every(Boolean)) {
      const { success, failed } = yield* race({
        success: take<ReturnType<typeof socialActions.followUserSucceeded>>(
          socialActions.FOLLOW_USER_SUCCEEDED
        ),
        failed: take<ReturnType<typeof socialActions.followUserFailed>>(
          socialActions.FOLLOW_USER_FAILED
        )
      })
      const followAction = success || failed
      if (failed) {
        const reportToSentry = yield* getContext('reportToSentry')
        reportToSentry({
          error: new Error(failed.error),
          name: 'Sign Up: Artist follow failed during sign up',
          additionalInfo: {
            userId: failed.userId,
            userIdsToFollow,
            skipDefaultFollows
          },
          feature: Feature.SignUp
        })
      }
      const userIndex = userIdsToFollow.findIndex(
        (fId) => fId === followAction?.userId
      )
      if (userIndex > -1) hasFollowConfirmed[userIndex] = true
    }

    // Reload feed is in view
    yield* put(signOnActions.setAccountReady())
    // The update user location depends on the user being discoverable in discprov
    // So we wait until both the user is indexed and the follow user actions are finished
    yield* call(audiusBackendInstance.updateUserLocationTimezone, { sdk })
  } catch (err: any) {
    const reportToSentry = yield* getContext('reportToSentry')
    reportToSentry({
      error: err,
      name: 'Sign Up: Unkown error while following artists on sign up',
      feature: Feature.SignUp
    })
  }
}

function* configureMetaMask() {
  try {
    window.localStorage.setItem('useMetaMask', JSON.stringify(true))
    yield* put(backendActions.setupBackend())
  } catch (err: any) {
    const reportToSentry = yield* getContext('reportToSentry')
    reportToSentry({
      error: err,
      name: 'Sign Up: Configure metamask failed',
      feature: Feature.SignUp
    })
  }
}

export function* watchCompleteFollowArtists() {
  yield* takeEvery(signOnActions.COMPLETE_FOLLOW_ARTISTS, completeFollowArtists)
}

function* watchGetArtistsToFollow() {
  yield* takeEvery(signOnActions.GET_USERS_TO_FOLLOW, getArtistsToFollow)
}

function* watchFetchAllFollowArtists() {
  yield* takeEvery(signOnActions.FETCH_ALL_FOLLOW_ARTISTS, fetchAllFollowArtist)
}

function* watchFetchReferrer() {
  yield* takeLatest(signOnActions.FETCH_REFERRER, fetchReferrer)
}

function* watchCheckEmail() {
  yield* takeLatest(signOnActions.CHECK_EMAIL, checkEmail)
}

function* watchValidateEmail() {
  yield* takeLatest(signOnActions.VALIDATE_EMAIL, validateEmail)
}

function* watchValidateHandle() {
  yield* takeLatest(signOnActions.VALIDATE_HANDLE, validateHandle)
}

function* watchSignUp() {
  yield* takeLatest(
    signOnActions.SIGN_UP,
    function* (_action: ReturnType<typeof signOnActions.signUp>) {
      // Fetch the default follow artists in parallel so that we don't have to block on this later (thus adding perceived sign up time) in the follow artists step.
      yield* fork(fetchDefaultFollowArtists)
      yield* signUp()
    }
  )
}

function* watchCreateGuestAccount() {
  yield* takeLatest(signOnActions.CREATE_GUEST_ACCOUNT, createGuestAccount)
}

function* watchSignIn() {
  yield* takeLatest(signOnActions.SIGN_IN, signIn)
}

function* watchConfigureMetaMask() {
  yield* takeLatest(signOnActions.CONFIGURE_META_MASK, configureMetaMask)
}

function* watchFollowArtists() {
  yield* takeLatest(signOnActions.FOLLOW_ARTISTS, followArtists)
}

function* watchOpenSignOn() {
  yield* takeLatest(
    signOnActions.OPEN_SIGN_ON,
    function* (action: ReturnType<typeof signOnActions.openSignOn>) {
      const route = action.signIn ? SIGN_IN_PAGE : SIGN_UP_PAGE
      yield* put(pushRoute(route))
    }
  )
}

function* watchSendWelcomeEmail() {
  const audiusBackendInstance = yield* getContext('audiusBackendInstance')
  const sdk = yield* getSDK()
  yield* takeLatest(
    signOnActions.SEND_WELCOME_EMAIL,
    function* (action: ReturnType<typeof signOnActions.sendWelcomeEmail>) {
      const hasAccount = yield* select(getHasAccount)
      if (!hasAccount) return
      yield* call(audiusBackendInstance.sendWelcomeEmail, {
        sdk,
        name: action.name
      })
    }
  )
}

export default function sagas() {
  const sagas = [
    watchCompleteFollowArtists,
    watchFetchAllFollowArtists,
    watchFetchReferrer,
    watchCheckEmail,
    watchValidateEmail,
    watchValidateHandle,
    watchSignUp,
    watchSignIn,
    watchFollowArtists,
    watchGetArtistsToFollow,
    watchConfigureMetaMask,
    watchOpenSignOn,
    watchSignOnError,
    watchSendWelcomeEmail,
    watchCreateGuestAccount,
    watchSendWelcomeEmail
  ]
  return sagas
}<|MERGE_RESOLUTION|>--- conflicted
+++ resolved
@@ -36,11 +36,8 @@
   confirmerActions,
   getSDK,
   fetchAccountAsync,
-<<<<<<< HEAD
-  getOrCreateUSDCUserBank
-=======
+  getOrCreateUSDCUserBank,
   changePasswordActions
->>>>>>> 9b98575a
 } from '@audius/common/store'
 import {
   Genre,
