--- conflicted
+++ resolved
@@ -657,42 +657,7 @@
         })
       }
     )
-<<<<<<< HEAD
   )
-=======
-
-    const { accountWalletAddress: wallet } = yield* call([
-      authService,
-      authService.getWalletAddresses
-    ])
-
-    audiusLibs.web3Manager.setOwnerWallet(wallet)
-    if (!guestEmail) {
-      throw new Error('No email set for guest account')
-    }
-    const { metadata } = yield* call([sdk.users, sdk.users.createGuestAccount])
-    const userId = metadata.userId
-    yield* call(fetchAccountAsync, { isSignUp: true })
-
-    const userBank = yield* call(getOrCreateUSDCUserBank)
-    if (!userBank) {
-      throw new Error('Failed to create user bank')
-    }
-    const { web3Error, libsError } = yield* call(audiusBackendInstance.setup, {
-      wallet,
-      userId
-    })
-    if (web3Error || libsError) {
-      throw new Error('Failed to setup backend')
-    }
-  } catch (err) {
-    reportToSentry({
-      error: err as Error,
-      name: 'Sign Up: Failed to create guest account',
-      feature: Feature.SignUp
-    })
-  }
->>>>>>> 1e74f919
 }
 
 function* signUp() {
