import { UserCollectionMetadata } from '@audius/common/models'
import { StringKeys } from '@audius/common/services'
import {
  accountSelectors,
  trendingPlaylistsPageLineupSelectors,
  trendingPlaylistsPageLineupActions,
<<<<<<< HEAD
  getContext
} from '@audius/common/store'
=======
  getContext,
  Collection
} from '@audius/common'
>>>>>>> 79bb9697
import { keccak_256 } from 'js-sha3'
import { call, select } from 'typed-redux-saga'

import { processAndCacheCollections } from 'common/store/cache/collections/utils'
import { LineupSagas } from 'common/store/lineup/sagas'
import { waitForRead } from 'utils/sagaHelpers'
const { getLineup } = trendingPlaylistsPageLineupSelectors
const getUserId = accountSelectors.getUserId

function* getPlaylists({ limit, offset }: { limit: number; offset: number }) {
  yield* waitForRead()
  const apiClient = yield* getContext('apiClient')
  const remoteConfigInstance = yield* getContext('remoteConfigInstance')

  yield* call(remoteConfigInstance.waitForRemoteConfig)

  const TF = new Set(
    remoteConfigInstance.getRemoteVar(StringKeys.TPF)?.split(',') ?? []
  )

  const time = 'week' as const

  const currentUserId = yield* select(getUserId)

  // Temporary fix:
  // For some reason, limit is 3 and we are not getting enough playlists back,
  // maybe due to some bug in the lineup.
  // Setting the limit to 10 so we at least get enough playlists back from first fetch for now.
  const TMP_LIMIT = 10
  let playlists: UserCollectionMetadata[] = yield* call(
    (args) => apiClient.getTrendingPlaylists(args),
    {
      currentUserId,
      limit: TMP_LIMIT,
      offset,
      time
    }
  )

  if (TF.size > 0) {
    playlists = playlists.filter((p) => {
      const shaId = keccak_256(p.playlist_id.toString())
      return !TF.has(shaId)
    })
  }

  // Omit playlists owned by Audius
  const userIdsToOmit = new Set(
    (
      remoteConfigInstance.getRemoteVar(
        StringKeys.TRENDING_PLAYLIST_OMITTED_USER_IDS
      ) || ''
    ).split(',')
  )
  const trendingPlaylists = playlists.filter(
    (playlist) => !userIdsToOmit.has(`${playlist.playlist_owner_id}`)
  )

  const processed = yield* processAndCacheCollections(trendingPlaylists, false)

  return processed
}

class TrendingPlaylistSagas extends LineupSagas<Collection> {
  constructor() {
    super(
      trendingPlaylistsPageLineupActions.prefix,
      trendingPlaylistsPageLineupActions,
      getLineup,
      getPlaylists,
      undefined,
      undefined,
      undefined
    )
  }
}

const sagas = () => new TrendingPlaylistSagas().getSagas()
export default sagas<|MERGE_RESOLUTION|>--- conflicted
+++ resolved
@@ -4,14 +4,9 @@
   accountSelectors,
   trendingPlaylistsPageLineupSelectors,
   trendingPlaylistsPageLineupActions,
-<<<<<<< HEAD
   getContext
 } from '@audius/common/store'
-=======
-  getContext,
-  Collection
-} from '@audius/common'
->>>>>>> 79bb9697
+import { Collection } from '@audius/common/models'
 import { keccak_256 } from 'js-sha3'
 import { call, select } from 'typed-redux-saga'
 
