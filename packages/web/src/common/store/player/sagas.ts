import {
  Kind,
  encodeHashId,
  accountSelectors,
  cacheTracksSelectors,
  cacheActions,
  queueActions,
  tracksSocialActions,
  getContext,
  actionChannelDispatcher,
  playerActions,
  playerSelectors,
  playbackPositionActions,
  playbackPositionSelectors,
  reachabilitySelectors,
  Nullable,
  FeatureFlags,
  gatedContentSelectors,
  QueryParams,
  Genre,
  getQueryParams,
  getTrackPreviewDuration,
  ID
} from '@audius/common'
import { eventChannel } from 'redux-saga'
import {
  select,
  take,
  call,
  put,
  spawn,
  takeLatest,
  delay
} from 'typed-redux-saga'

import { waitForWrite } from 'utils/sagaHelpers'

import errorSagas from './errorSagas'

const { getUserId } = accountSelectors
const { setTrackPosition } = playbackPositionActions
const { getTrackPosition } = playbackPositionSelectors

const {
  play,
  playSucceeded,
  playCollectible,
  playCollectibleSucceeded,
  pause,
  stop,
  setBuffering,
  reset,
  resetSucceeded,
  seek,
  setPlaybackRate,
  error: errorAction
} = playerActions

const { getTrackId, getUid, getCounter, getPlaying, getPlaybackRate } =
  playerSelectors

const { recordListen } = tracksSocialActions
const { getTrack } = cacheTracksSelectors
const { getNftAccessSignatureMap } = gatedContentSelectors
const { getIsReachable } = reachabilitySelectors

const PLAYER_SUBSCRIBER_NAME = 'PLAYER'
const RECORD_LISTEN_SECONDS = 1
const RECORD_LISTEN_INTERVAL = 1000

export function* watchPlay() {
  const getFeatureEnabled = yield* getContext('getFeatureEnabled')
  yield* takeLatest(play.type, function* (action: ReturnType<typeof play>) {
    const { uid, trackId, isPreview, startTime, onEnd } = action.payload ?? {}

    const audioPlayer = yield* getContext('audioPlayer')
    const isNativeMobile = yield getContext('isNativeMobile')
    const isNewPodcastControlsEnabled = yield* call(
      getFeatureEnabled,
      FeatureFlags.PODCAST_CONTROL_UPDATES_ENABLED,
      FeatureFlags.PODCAST_CONTROL_UPDATES_ENABLED_FALLBACK
    )

    if (trackId) {
      // Load and set end action.
      const track = yield* select(getTrack, { id: trackId })
      const isReachable = yield* select(getIsReachable)
      if (!track) return

      if (!isReachable && isNativeMobile) {
        // Play offline.
        audioPlayer.play()
        yield* put(playSucceeded({ uid, trackId }))
        return
      }

      yield* waitForWrite()
      const audiusBackendInstance = yield* getContext('audiusBackendInstance')
      const apiClient = yield* getContext('apiClient')

      const encodedTrackId = encodeHashId(trackId)

      let queryParams: QueryParams = {}
      const nftAccessSignatureMap = yield* select(getNftAccessSignatureMap)
      const nftAccessSignature = nftAccessSignatureMap[track.track_id]
      queryParams = (yield* call(getQueryParams, {
        audiusBackendInstance,
        nftAccessSignature
      })) as unknown as QueryParams

      let trackDuration = track.duration

      if (isPreview) {
        // Add preview query string and calculate preview duration for use later
        queryParams.preview = true
        trackDuration = getTrackPreviewDuration(track)
      }

      const mp3Url = apiClient.makeUrl(
        `/tracks/${encodedTrackId}/stream`,
        queryParams
      )

      const isLongFormContent =
        track.genre === Genre.PODCASTS || track.genre === Genre.AUDIOBOOKS

      const currentUserId = yield* select(getUserId)
      const endChannel = eventChannel((emitter) => {
        audioPlayer.load(
          trackDuration ||
            track.track_segments.reduce(
              (duration, segment) => duration + parseFloat(segment.duration),
              0
            ),
          () => {
            if (onEnd) {
              emitter(onEnd({}))
            }
            if (isNewPodcastControlsEnabled && isLongFormContent) {
              emitter(
                setTrackPosition({
                  userId: currentUserId,
                  trackId,
                  positionInfo: {
                    status: 'COMPLETED',
                    playbackPosition: 0
                  }
                })
              )
            }
          },
          mp3Url
        )
        return () => {}
      })
      yield* spawn(actionChannelDispatcher, endChannel)
      yield* put(
        cacheActions.subscribe(Kind.TRACKS, [
          { uid: PLAYER_SUBSCRIBER_NAME, id: trackId }
        ])
      )

      if (isLongFormContent) {
        // Make sure that the playback rate is set when playing a podcast
        const playbackRate = yield* select(getPlaybackRate)
        audioPlayer.setPlaybackRate(playbackRate)

        if (isNewPodcastControlsEnabled) {
          // Set playback position for track to in progress if not already tracked
          const currentUserId = yield* select(getUserId)
          const trackPlaybackInfo = yield* select(getTrackPosition, {
            trackId,
            userId: currentUserId
          })
          if (trackPlaybackInfo?.status !== 'IN_PROGRESS') {
            yield* put(
              setTrackPosition({
                userId: currentUserId,
                trackId,
                positionInfo: {
                  status: 'IN_PROGRESS',
                  playbackPosition: 0
                }
              })
            )
          } else {
            audioPlayer.play()
            yield* put(playSucceeded({ uid, trackId, isPreview }))
            yield* put(seek({ seconds: trackPlaybackInfo.playbackPosition }))
            return
          }
        }
      } else if (audioPlayer.getPlaybackRate() !== '1x') {
        // Reset playback rate when playing a regular track
        audioPlayer.setPlaybackRate('1x')
      }
    }

    // Play if user has access to track.
    const track = yield* select(getTrack, { id: trackId })
    const doesUserHaveStreamAccess =
      !track?.is_stream_gated || !!track?.access?.stream
    if (!trackId || doesUserHaveStreamAccess || isPreview) {
      if (startTime) {
        audioPlayer.seek(startTime)
      }
      audioPlayer.play()
      yield* put(playSucceeded({ uid, trackId, isPreview }))
    } else {
      yield* put(queueActions.next({}))
    }
  })
}

export function* watchCollectiblePlay() {
  yield* takeLatest(
    playCollectible.type,
    function* (action: ReturnType<typeof playCollectible>) {
      const { collectible, onEnd } = action.payload
      const audioPlayer = yield* getContext('audioPlayer')
      const endChannel = eventChannel((emitter) => {
        audioPlayer.load(
          0,
          () => {
            if (onEnd) {
              emitter(onEnd({}))
            }
          },
          collectible.animationUrl
        )
        return () => {}
      })
      yield* spawn(actionChannelDispatcher, endChannel)

      audioPlayer.play()
      yield* put(playCollectibleSucceeded({ collectible }))
    }
  )
}

export function* watchPause() {
  yield* takeLatest(pause.type, function* (action: ReturnType<typeof pause>) {
    const onlySetState = action.payload?.onlySetState

    const audioPlayer = yield* getContext('audioPlayer')
    if (onlySetState) return
    audioPlayer.pause()
  })
}

export function* watchReset() {
  yield* takeLatest(reset.type, function* (action: ReturnType<typeof reset>) {
    const { shouldAutoplay } = action.payload

    const audioPlayer = yield* getContext('audioPlayer')

    audioPlayer.seek(0)
    if (!shouldAutoplay) {
      audioPlayer.pause()
    } else {
      const playerUid = yield* select(getUid)
      const playerTrackId = yield* select(getTrackId)
      if (playerUid && playerTrackId) {
        yield* put(
          play({
            uid: playerUid,
            trackId: playerTrackId,
            onEnd: queueActions.next
          })
        )
      }
    }
    yield* put(resetSucceeded({ shouldAutoplay }))
  })
}

export function* watchStop() {
  yield* takeLatest(stop.type, function* (action: ReturnType<typeof stop>) {
<<<<<<< HEAD
    const id: ID | null = yield* select(getTrackId)
=======
    const id = yield* select(getTrackId)
>>>>>>> 35e3d135
    if (id) {
      yield* put(
        cacheActions.unsubscribe(Kind.TRACKS, [
          { uid: PLAYER_SUBSCRIBER_NAME, id }
        ])
      )
    }
    const audioPlayer = yield* getContext('audioPlayer')
    audioPlayer.stop()
  })
}

export function* watchSeek() {
  const getFeatureEnabled = yield* getContext('getFeatureEnabled')
  const audioPlayer = yield* getContext('audioPlayer')

  yield* takeLatest(seek.type, function* (action: ReturnType<typeof seek>) {
    const { seconds } = action.payload
    const isNewPodcastControlsEnabled = yield* call(
      getFeatureEnabled,
      FeatureFlags.PODCAST_CONTROL_UPDATES_ENABLED,
      FeatureFlags.PODCAST_CONTROL_UPDATES_ENABLED_FALLBACK
    )
    const trackId = yield* select(getTrackId)

    audioPlayer.seek(seconds)

    if (isNewPodcastControlsEnabled && trackId) {
      const track = yield* select(getTrack, { id: trackId })
      const currentUserId = yield* select(getUserId)
      const isLongFormContent =
        track?.genre === Genre.PODCASTS || track?.genre === Genre.AUDIOBOOKS

      if (isLongFormContent) {
        yield* put(
          setTrackPosition({
            trackId,
            userId: currentUserId,
            positionInfo: {
              status: 'IN_PROGRESS',
              playbackPosition: seconds
            }
          })
        )
      }
    }
  })
}

export function* watchSetPlaybackRate() {
  const audioPlayer = yield* getContext('audioPlayer')
  yield* takeLatest(
    setPlaybackRate.type,
    function* (action: ReturnType<typeof setPlaybackRate>) {
      const { rate } = action.payload
      audioPlayer.setPlaybackRate(rate)
    }
  )
}

// NOTE: Event listeners are attached to the audio object b/c the audio can be manipulated
// directly by the browser & not via the ui or hot keys. If the event listener is triggered
// and the playing field does not match audio, then dispatch an action to update the store.
const AudioEvents = Object.freeze({
  PLAY: 'play',
  PAUSE: 'pause'
})

export function* setAudioListeners() {
  const audioPlayer = yield* getContext('audioPlayer')
  const chan = yield* call(watchAudio, audioPlayer.audio)
  while (true) {
    const audioEvent = yield* take(chan)
    const playing = yield* select(getPlaying)
    if (audioEvent === AudioEvents.PLAY && !playing) {
      yield* put(play({}))
    } else if (audioEvent === AudioEvents.PAUSE && playing) {
      yield* put(pause({}))
    }
  }
}

export function* handleAudioBuffering() {
  const audioPlayer = yield* getContext('audioPlayer')
  const chan = eventChannel((emitter) => {
    audioPlayer.onBufferingChange = (isBuffering: boolean) => {
      emitter(setBuffering({ buffering: isBuffering }))
    }
    return () => {}
  })
  yield* spawn(actionChannelDispatcher, chan)
}

export function* handleAudioErrors() {
  // Watch for audio errors and emit an error saga dispatching action
  const audioPlayer = yield* getContext('audioPlayer')

  const chan = eventChannel<{ error: string; data: string }>((emitter) => {
    audioPlayer.onError = (error: string, data: string | Event) => {
      emitter({ error, data: data as string })
    }
    return () => {}
  })

  while (true) {
    const { error, data } = yield* take(chan)
    const trackId = yield* select(getTrackId)
    if (trackId) {
      yield* put(errorAction({ error, trackId, info: data }))
    }
  }
}

function watchAudio(audio: HTMLAudioElement) {
  return eventChannel((emitter) => {
    const emitPlay = () => emitter(AudioEvents.PLAY)
    const emitPause = () => {
      if (!audio.ended) {
        emitter(AudioEvents.PAUSE)
      }
    }

    if (audio) {
      audio.addEventListener(AudioEvents.PLAY, emitPlay)
      audio.addEventListener(AudioEvents.PAUSE, emitPause)
    }

    return () => {
      if (audio) {
        audio.removeEventListener(AudioEvents.PLAY, emitPlay)
        audio.removeEventListener(AudioEvents.PAUSE, emitPause)
      }
    }
  })
}

/**
 * Poll for whether a track has been listened to.
 */
function* recordListenWorker() {
  const isNativeMobile = yield* getContext('isNativeMobile')
  if (isNativeMobile) return
  // Store the last seen play counter to make sure we only record
  // a listen for each "unique" track play. Using an id here wouldn't
  // be enough because the user might have "repeat single" mode turned on.
  let lastSeenPlayCounter: Nullable<number> = null
  while (true) {
    const trackId = yield* select(getTrackId)
    const playCounter = yield* select(getCounter)
    const audioPlayer = yield* getContext('audioPlayer')
    const position = audioPlayer.getPosition() as number

    const newPlay = lastSeenPlayCounter !== playCounter

    if (newPlay && position > RECORD_LISTEN_SECONDS) {
      if (trackId) yield* put(recordListen(trackId))
      lastSeenPlayCounter = playCounter
    }

    yield* delay(RECORD_LISTEN_INTERVAL)
  }
}

const sagas = () => {
  return [
    watchPlay,
    watchCollectiblePlay,
    watchPause,
    watchStop,
    watchReset,
    watchSeek,
    watchSetPlaybackRate,
    setAudioListeners,
    handleAudioErrors,
    handleAudioBuffering,
    recordListenWorker,
    errorSagas
  ]
}

export default sagas<|MERGE_RESOLUTION|>--- conflicted
+++ resolved
@@ -276,11 +276,7 @@
 
 export function* watchStop() {
   yield* takeLatest(stop.type, function* (action: ReturnType<typeof stop>) {
-<<<<<<< HEAD
-    const id: ID | null = yield* select(getTrackId)
-=======
     const id = yield* select(getTrackId)
->>>>>>> 35e3d135
     if (id) {
       yield* put(
         cacheActions.unsubscribe(Kind.TRACKS, [
