--- conflicted
+++ resolved
@@ -21,12 +21,8 @@
   getTrackPreviewDuration,
   Nullable
 } from '@audius/common/utils'
-<<<<<<< HEAD
 import { Id, OptionalId } from '@audius/sdk'
-import { eventChannel } from 'redux-saga'
-=======
 import { EventChannel, eventChannel } from 'redux-saga'
->>>>>>> c0024ed2
 import {
   select,
   take,
