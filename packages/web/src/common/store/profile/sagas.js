--- conflicted
+++ resolved
@@ -367,29 +367,6 @@
         user.handle
       )
     )
-
-    if (!isNativeMobile) {
-<<<<<<< HEAD
-      yield put(
-        profileActions.fetchFollowUsers(
-          FollowType.FOLLOWEE_FOLLOWS,
-          undefined,
-          undefined,
-          action.handle
-        )
-      )
-=======
-      const showArtistRecommendationsPercent =
-        getRemoteVar(DoubleKeys.SHOW_ARTIST_RECOMMENDATIONS_PERCENT) || 0
-      if (Math.random() < showArtistRecommendationsPercent) {
-        yield put(
-          relatedArtistsActions.fetchRelatedArtists({
-            artistId: user.user_id
-          })
-        )
-      }
->>>>>>> ba75277b
-    }
   } catch (err) {
     console.error(`Fetch users error: ${err}`)
     const isReachable = yield select(getIsReachable)
