--- conflicted
+++ resolved
@@ -3,14 +3,15 @@
   PlaybackSource,
   Kind,
   ID,
-<<<<<<< HEAD
-  UID,
-=======
   Name,
   PlaybackSource,
->>>>>>> 79bb9697
   LineupState,
-  User
+  User,
+  Collectible,
+  Track,
+  Collection,
+  UserTrackMetadata,
+  LineupEntry
 } from '@audius/common/models'
 import {
   accountSelectors,
@@ -25,20 +26,10 @@
   RepeatMode,
   QueueSource,
   getContext,
-<<<<<<< HEAD
   playerActions,
   playerSelectors
 } from '@audius/common/store'
 import { Uid, makeUid, waitForAccount, Nullable } from '@audius/common/utils'
-=======
-  lineupRegistry,
-  Collectible,
-  UserTrackMetadata,
-  LineupEntry,
-  Track,
-  Collection
-} from '@audius/common'
->>>>>>> 79bb9697
 import { all, call, put, select, takeEvery, takeLatest } from 'typed-redux-saga'
 
 import { make } from 'common/store/analytics/actions'
