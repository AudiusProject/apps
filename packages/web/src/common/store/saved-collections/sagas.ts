<<<<<<< HEAD
import { queryCurrentAccount, queryCurrentUserId } from '@audius/common/api'
import { ID } from '@audius/common/models'
import { savedCollectionsActions, CollectionType } from '@audius/common/store'
=======
import { queryCollections } from '@audius/common/api'
import { ID } from '@audius/common/models'
import {
  savedCollectionsActions,
  savedCollectionsSelectors,
  CollectionType
} from '@audius/common/store'
>>>>>>> 6323bb4c
import { waitForRead } from '@audius/common/utils'
import { all, call, put, takeEvery } from 'typed-redux-saga'

import { FETCH_ACCOUNT_COLLECTIONS } from './actions'

const { fetchCollections, fetchCollectionsSucceeded } = savedCollectionsActions

type FetchCollectionsConfig = {
  type: CollectionType
  ids: ID[]
}

function* fetchCollectionsAsync({ ids, type }: FetchCollectionsConfig) {
  yield waitForRead()
<<<<<<< HEAD
  const userId = yield* call(queryCurrentUserId)
  yield* call(retrieveCollections, ids, { userId })
=======
  yield* call(queryCollections, ids)
>>>>>>> 6323bb4c

  yield* put(
    fetchCollectionsSucceeded({
      type
    })
  )
}

/** Will create and wait on parallel effects to fetch full details for all saved albums and
 * playlists. Note: Only use this if you really need full details (such as track
 * lists) for all collections, as it may potentially fetch a lot of data.
 */
export function* fetchAllAccountCollections() {
  yield waitForRead()

  const account = yield* queryCurrentAccount()
  if (!account) return
  const collections = account.collections ?? {}
  const playlists = Object.values(collections).filter((c) => !c.is_album)
  const albums = Object.values(collections).filter((c) => c.is_album)

  yield* all([
    call(fetchCollectionsAsync, {
      ids: albums.map(({ id }) => id),
      type: 'albums'
    }),
    call(fetchCollectionsAsync, {
      ids: playlists.map(({ id }) => id),
      type: 'playlists'
    })
  ])
}

function* watchFetchAccountCollections() {
  yield* takeEvery(FETCH_ACCOUNT_COLLECTIONS, fetchAllAccountCollections)
}

function* watchFetchCollections() {
  yield* takeEvery(
    fetchCollections.type,
    function* (action: ReturnType<typeof fetchCollections>) {
      yield* fetchCollectionsAsync(action.payload)
    }
  )
}

export default function sagas() {
  return [watchFetchAccountCollections, watchFetchCollections]
}<|MERGE_RESOLUTION|>--- conflicted
+++ resolved
@@ -1,16 +1,6 @@
-<<<<<<< HEAD
-import { queryCurrentAccount, queryCurrentUserId } from '@audius/common/api'
+import { queryCollections, queryCurrentAccount } from '@audius/common/api'
 import { ID } from '@audius/common/models'
 import { savedCollectionsActions, CollectionType } from '@audius/common/store'
-=======
-import { queryCollections } from '@audius/common/api'
-import { ID } from '@audius/common/models'
-import {
-  savedCollectionsActions,
-  savedCollectionsSelectors,
-  CollectionType
-} from '@audius/common/store'
->>>>>>> 6323bb4c
 import { waitForRead } from '@audius/common/utils'
 import { all, call, put, takeEvery } from 'typed-redux-saga'
 
@@ -25,12 +15,7 @@
 
 function* fetchCollectionsAsync({ ids, type }: FetchCollectionsConfig) {
   yield waitForRead()
-<<<<<<< HEAD
-  const userId = yield* call(queryCurrentUserId)
-  yield* call(retrieveCollections, ids, { userId })
-=======
   yield* call(queryCollections, ids)
->>>>>>> 6323bb4c
 
   yield* put(
     fetchCollectionsSucceeded({
