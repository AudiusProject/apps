--- conflicted
+++ resolved
@@ -1,8 +1,8 @@
 import {
   Variant,
-<<<<<<< HEAD
-  SmartCollectionVariant
-} from '@audius/common'
+  SmartCollectionVariant,
+  SmartCollection
+} from '@audius/common/models'
 import {
   IconQuestionCircle as IconExploreFeelingLucky,
   IconBoxHeart as IconExploreMostLoved,
@@ -10,11 +10,6 @@
   IconRemix as IconExploreRemixables,
   IconRadar as IconExploreUnderRadar
 } from '@audius/harmony'
-=======
-  SmartCollectionVariant,
-  SmartCollection
-} from '@audius/common/models'
->>>>>>> b7cf7b9f
 
 import IconExploreRotation from 'assets/img/iconExploreRotation.svg'
 
