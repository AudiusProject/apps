import { Name, Kind, ID, Track, User } from '@audius/common/models'
import { FeatureFlags, QueryParams } from '@audius/common/services'
import {
  accountSelectors,
  cacheTracksSelectors,
  cacheActions,
  cacheUsersSelectors,
  tracksSocialActions as socialActions,
  getContext,
  gatedContentSelectors,
  confirmerActions,
<<<<<<< HEAD
  confirmTransaction
} from '@audius/common/store'
import {
  formatShareText,
  encodeHashId,
  makeKindId,
  waitForValue,
  getQueryParams
} from '@audius/common/utils'
import { fork } from 'redux-saga/effects'
import { call, select, takeEvery, put } from 'typed-redux-saga'
=======
  confirmTransaction,
  modalsActions,
  removeNullable,
  FeatureFlags
} from '@audius/common'
import { capitalize } from 'lodash'
import { call, select, takeEvery, put, fork } from 'typed-redux-saga'
>>>>>>> 79bb9697

import { make } from 'common/store/analytics/actions'
import { adjustUserField } from 'common/store/cache/users/sagas'
import * as signOnActions from 'common/store/pages/signon/actions'
import { updateProfileAsync } from 'common/store/profile/sagas'
import { waitForRead, waitForWrite } from 'utils/sagaHelpers'

import watchTrackErrors from './errorSagas'
import { watchRecordListen } from './recordListen'
const { getUser } = cacheUsersSelectors
const { getTrack, getTracks } = cacheTracksSelectors
const { getUserId, getUserHandle } = accountSelectors
const { getNftAccessSignatureMap } = gatedContentSelectors
const { setVisibility } = modalsActions

/* REPOST TRACK */
export function* watchRepostTrack() {
  yield* takeEvery(socialActions.REPOST_TRACK, repostTrackAsync)
}

export function* repostTrackAsync(
  action: ReturnType<typeof socialActions.repostTrack>
) {
  yield* waitForWrite()
  const userId = yield* select(getUserId)
  if (!userId) {
    yield* put(signOnActions.openSignOn(false))
    yield* put(signOnActions.showRequiresAccountModal())
    yield* put(make(Name.CREATE_ACCOUNT_OPEN, { source: 'social action' }))
    return
  }
  if (userId === action.trackId) {
    return
  }

  // Increment the repost count on the user
  const user = yield* select(getUser, { id: userId })
  if (!user) return

  yield* call(adjustUserField, { user, fieldName: 'repost_count', delta: 1 })

  const event = make(Name.REPOST, {
    kind: 'track',
    source: action.source,
    id: action.trackId
  })
  yield* put(event)

  const track = yield* select(getTrack, { id: action.trackId })
  if (!track) return

  const repostMetadata = action.isFeed
    ? // If we're on the feed, and someone i follow has
      // reposted the content i am reposting,
      // is_repost_of_repost is true
      { is_repost_of_repost: track.followee_reposts.length !== 0 }
    : { is_repost_of_repost: false }
  yield* call(confirmRepostTrack, action.trackId, user, repostMetadata)

  const eagerlyUpdatedMetadata: Partial<Track> = {
    has_current_user_reposted: true,
    repost_count: track.repost_count + 1
  }

  const remixTrack = track.remix_of?.tracks?.[0]
  const isCoSign = remixTrack?.user?.user_id === userId

  if (remixTrack && isCoSign) {
    // This repost is a co-sign
    const remixOf = {
      tracks: [
        {
          ...remixTrack,
          has_remix_author_reposted: true
        }
      ]
    }
    eagerlyUpdatedMetadata.remix_of = remixOf
    eagerlyUpdatedMetadata._co_sign = remixOf.tracks[0]
  }

  yield* put(
    cacheActions.update(Kind.TRACKS, [
      {
        id: action.trackId,
        metadata: eagerlyUpdatedMetadata
      }
    ])
  )

  if (remixTrack && isCoSign) {
    const {
      parent_track_id,
      has_remix_author_reposted,
      has_remix_author_saved
    } = remixTrack

    // Track Cosign Event
    const hasAlreadyCoSigned =
      has_remix_author_reposted || has_remix_author_saved

    const parentTrack = yield* select(getTrack, { id: parent_track_id })

    if (parentTrack) {
      const coSignIndicatorEvent = make(Name.REMIX_COSIGN_INDICATOR, {
        id: action.trackId,
        handle: user.handle,
        original_track_id: parentTrack.track_id,
        original_track_title: parentTrack.title,
        action: 'reposted'
      })
      yield* put(coSignIndicatorEvent)

      if (!hasAlreadyCoSigned) {
        const coSignEvent = make(Name.REMIX_COSIGN, {
          id: action.trackId,
          handle: user.handle,
          original_track_id: parentTrack.track_id,
          original_track_title: parentTrack.title,
          action: 'reposted'
        })
        yield* put(coSignEvent)
      }
    }
  }
}

export function* confirmRepostTrack(
  trackId: ID,
  user: User,
  metadata?: { is_repost_of_repost: boolean }
) {
  const audiusBackendInstance = yield* getContext('audiusBackendInstance')
  yield* put(
    confirmerActions.requestConfirmation(
      makeKindId(Kind.TRACKS, trackId),
      function* () {
        const { blockHash, blockNumber } = yield* call(
          audiusBackendInstance.repostTrack,
          trackId,
          metadata
        )
        const confirmed = yield* call(
          confirmTransaction,
          blockHash,
          blockNumber
        )
        if (!confirmed) {
          throw new Error(
            `Could not confirm repost track for track id ${trackId}`
          )
        }
        return trackId
      },
      function* () {},
      // @ts-ignore: remove when confirmer is typed
      function* ({ timeout, message }: { timeout: boolean; message: string }) {
        // Revert the incremented repost count
        yield* call(adjustUserField, {
          user,
          fieldName: 'repost_count',
          delta: -1
        })
        yield* put(
          socialActions.trackRepostFailed(
            trackId,
            timeout ? 'Timeout' : message
          )
        )
      }
    )
  )
}

export function* watchUndoRepostTrack() {
  yield* takeEvery(socialActions.UNDO_REPOST_TRACK, undoRepostTrackAsync)
}

export function* undoRepostTrackAsync(
  action: ReturnType<typeof socialActions.undoRepostTrack>
) {
  yield* waitForWrite()
  const userId = yield* select(getUserId)
  if (!userId) {
    yield* put(signOnActions.openSignOn(false))
    yield* put(signOnActions.showRequiresAccountModal())
    yield* put(make(Name.CREATE_ACCOUNT_OPEN, { source: 'social action' }))
    return
  }
  if (userId === action.trackId) {
    return
  }

  // Decrement the repost count
  const user = yield* select(getUser, { id: userId })
  if (!user) return

  yield* call(adjustUserField, { user, fieldName: 'repost_count', delta: -1 })

  const event = make(Name.UNDO_REPOST, {
    kind: 'track',
    source: action.source,
    id: action.trackId
  })
  yield* put(event)

  yield* call(confirmUndoRepostTrack, action.trackId, user)

  const tracks = yield* select(getTracks, { ids: [action.trackId] })
  const track = tracks[action.trackId]

  const eagerlyUpdatedMetadata: Partial<Track> = {
    has_current_user_reposted: false,
    repost_count: track.repost_count - 1
  }

  if (track.remix_of?.tracks?.[0]?.user?.user_id === userId) {
    // This repost is a co-sign
    const remixOf = {
      tracks: [
        {
          ...track.remix_of.tracks[0],
          has_remix_author_reposted: false
        }
      ]
    }
    eagerlyUpdatedMetadata.remix_of = remixOf
    if (
      remixOf.tracks[0].has_remix_author_saved ||
      remixOf.tracks[0].has_remix_author_reposted
    ) {
      eagerlyUpdatedMetadata._co_sign = remixOf.tracks[0]
    } else {
      eagerlyUpdatedMetadata._co_sign = null
    }
  }

  yield* put(
    cacheActions.update(Kind.TRACKS, [
      {
        id: action.trackId,
        metadata: eagerlyUpdatedMetadata
      }
    ])
  )
}

export function* confirmUndoRepostTrack(trackId: ID, user: User) {
  const audiusBackendInstance = yield* getContext('audiusBackendInstance')
  yield* put(
    confirmerActions.requestConfirmation(
      makeKindId(Kind.TRACKS, trackId),
      function* () {
        const { blockHash, blockNumber } = yield* call(
          audiusBackendInstance.undoRepostTrack,
          trackId
        )
        const confirmed = yield* call(
          confirmTransaction,
          blockHash,
          blockNumber
        )
        if (!confirmed) {
          throw new Error(
            `Could not confirm undo repost track for track id ${trackId}`
          )
        }
        return trackId
      },
      function* () {},
      // @ts-ignore: remove when confirmer is typed
      function* ({ timeout, message }: { timeout: boolean; message: string }) {
        // revert the decremented repost count
        yield* call(adjustUserField, {
          user,
          fieldName: 'repost_count',
          delta: 1
        })
        yield* put(
          socialActions.trackRepostFailed(
            trackId,
            timeout ? 'Timeout' : message
          )
        )
      }
    )
  )
}
/* SAVE TRACK */

export function* watchSaveTrack() {
  yield* takeEvery(socialActions.SAVE_TRACK, saveTrackAsync)
}

export function* saveTrackAsync(
  action: ReturnType<typeof socialActions.saveTrack>
) {
  yield* waitForWrite()
  const userId = yield* select(getUserId)
  if (!userId) {
    yield* put(signOnActions.showRequiresAccountModal())
    yield* put(signOnActions.openSignOn(false))
    yield* put(make(Name.CREATE_ACCOUNT_OPEN, { source: 'social action' }))
    return
  }
  if (userId === action.trackId) {
    return
  }

  const tracks = yield* select(getTracks, { ids: [action.trackId] })
  const track = tracks[action.trackId]

  if (track.has_current_user_saved) return

  // Increment the save count on the user
  const user = yield* select(getUser, { id: userId })
  if (!user) return

  yield* call(adjustUserField, {
    user,
    fieldName: 'track_save_count',
    delta: 1
  })

  const event = make(Name.FAVORITE, {
    kind: 'track',
    source: action.source,
    id: action.trackId
  })
  yield* put(event)

  const saveMetadata = action.isFeed
    ? // If we're on the feed, and the content
      // being saved is a repost
      { is_save_of_repost: track.followee_reposts.length !== 0 }
    : { is_save_of_repost: false }
  yield* call(confirmSaveTrack, action.trackId, user, saveMetadata)

  const eagerlyUpdatedMetadata: Partial<Track> = {
    has_current_user_saved: true,
    save_count: track.save_count + 1
  }

  const remixTrack = track.remix_of?.tracks?.[0]
  const isCoSign = remixTrack?.user?.user_id === userId
  if (remixTrack && isCoSign) {
    // This repost is a co-sign
    const remixOf = {
      tracks: [
        {
          ...remixTrack,
          has_remix_author_saved: true
        }
      ]
    }
    eagerlyUpdatedMetadata.remix_of = remixOf
    eagerlyUpdatedMetadata._co_sign = remixOf.tracks[0]
  }

  yield* put(
    cacheActions.update(Kind.TRACKS, [
      {
        id: action.trackId,
        metadata: eagerlyUpdatedMetadata
      }
    ])
  )
  yield* put(socialActions.saveTrackSucceeded(action.trackId))
  if (isCoSign) {
    // Track Cosign Event
    const parentTrackId = remixTrack.parent_track_id
    const hasAlreadyCoSigned =
      remixTrack.has_remix_author_reposted || remixTrack.has_remix_author_saved

    const parentTrack = yield* select(getTrack, { id: parentTrackId })
    const handle = yield* select(getUserHandle)
    const coSignIndicatorEvent = make(Name.REMIX_COSIGN_INDICATOR, {
      id: action.trackId,
      handle,
      original_track_id: parentTrack?.track_id,
      original_track_title: parentTrack?.title,
      action: 'favorited'
    })
    yield* put(coSignIndicatorEvent)

    if (!hasAlreadyCoSigned) {
      const coSignEvent = make(Name.REMIX_COSIGN, {
        id: action.trackId,
        handle,
        original_track_id: parentTrack?.track_id,
        original_track_title: parentTrack?.title,
        action: 'favorited'
      })
      yield* put(coSignEvent)
    }
  }
}

export function* confirmSaveTrack(
  trackId: ID,
  user: User,
  metadata?: { is_save_of_repost: boolean }
) {
  const audiusBackendInstance = yield* getContext('audiusBackendInstance')
  yield* put(
    confirmerActions.requestConfirmation(
      makeKindId(Kind.TRACKS, trackId),
      function* () {
        const { blockHash, blockNumber } = yield* call(
          audiusBackendInstance.saveTrack,
          trackId,
          metadata
        )
        const confirmed = yield* call(
          confirmTransaction,
          blockHash,
          blockNumber
        )
        if (!confirmed) {
          throw new Error(
            `Could not confirm save track for track id ${trackId}`
          )
        }
        return trackId
      },
      function* () {},
      // @ts-ignore: remove when confirmer is typed
      function* ({ timeout, message }: { timeout: boolean; message: string }) {
        // Revert the incremented save count
        yield* call(adjustUserField, {
          user,
          fieldName: 'track_save_count',
          delta: -1
        })

        yield* put(
          socialActions.saveTrackFailed(trackId, timeout ? 'Timeout' : message)
        )
      }
    )
  )
}

export function* watchUnsaveTrack() {
  yield* takeEvery(socialActions.UNSAVE_TRACK, unsaveTrackAsync)
}

export function* unsaveTrackAsync(
  action: ReturnType<typeof socialActions.unsaveTrack>
) {
  yield* waitForWrite()
  const userId = yield* select(getUserId)
  if (!userId) {
    yield* put(signOnActions.openSignOn(false))
    yield* put(signOnActions.showRequiresAccountModal())
    yield* put(make(Name.CREATE_ACCOUNT_OPEN, { source: 'social action' }))
    return
  }
  if (userId === action.trackId) {
    return
  }

  // Decrement the save count
  const user = yield* select(getUser, { id: userId })
  if (!user) return

  yield* call(adjustUserField, {
    user,
    fieldName: 'track_save_count',
    delta: -1
  })

  const event = make(Name.UNFAVORITE, {
    kind: 'track',
    source: action.source,
    id: action.trackId
  })
  yield* put(event)

  yield* call(confirmUnsaveTrack, action.trackId, user)

  const tracks = yield* select(getTracks, { ids: [action.trackId] })
  const track = tracks[action.trackId]

  if (track) {
    const eagerlyUpdatedMetadata: Partial<Track> = {
      has_current_user_saved: false,
      save_count: track.save_count - 1
    }

    if (track.remix_of?.tracks?.[0]?.user?.user_id === userId) {
      // This save is a co-sign
      const remixOf = {
        tracks: [
          {
            ...track.remix_of.tracks[0],
            has_remix_author_saved: false
          }
        ]
      }
      eagerlyUpdatedMetadata.remix_of = remixOf
      if (
        remixOf.tracks[0].has_remix_author_saved ||
        remixOf.tracks[0].has_remix_author_reposted
      ) {
        eagerlyUpdatedMetadata._co_sign = remixOf.tracks[0]
      } else {
        eagerlyUpdatedMetadata._co_sign = null
      }
    }

    yield* put(
      cacheActions.update(Kind.TRACKS, [
        {
          id: action.trackId,
          metadata: eagerlyUpdatedMetadata
        }
      ])
    )
  }

  yield* put(socialActions.unsaveTrackSucceeded(action.trackId))
}

export function* confirmUnsaveTrack(trackId: ID, user: User) {
  const audiusBackendInstance = yield* getContext('audiusBackendInstance')
  yield* put(
    confirmerActions.requestConfirmation(
      makeKindId(Kind.TRACKS, trackId),
      function* () {
        const { blockHash, blockNumber } = yield* call(
          audiusBackendInstance.unsaveTrack,
          trackId
        )
        const confirmed = yield* call(
          confirmTransaction,
          blockHash,
          blockNumber
        )
        if (!confirmed) {
          throw new Error(
            `Could not confirm unsave track for track id ${trackId}`
          )
        }
        return trackId
      },
      function* () {},
      // @ts-ignore: remove when confirmer is typed
      function* ({ timeout, message }: { timeout: boolean; message: string }) {
        // revert the decremented save count
        yield* call(adjustUserField, {
          user,
          fieldName: 'track_save_count',
          delta: 1
        })
        yield* put(
          socialActions.unsaveTrackFailed(
            trackId,
            timeout ? 'Timeout' : message
          )
        )
      }
    )
  )
}

export function* watchSetArtistPick() {
  yield* takeEvery(
    socialActions.SET_ARTIST_PICK,
    function* (action: ReturnType<typeof socialActions.setArtistPick>) {
      yield* waitForWrite()
      const userId: ID | null = yield* select(getUserId)

      if (!userId) return
      yield* put(
        cacheActions.update(Kind.USERS, [
          {
            id: userId,
            metadata: {
              artist_pick_track_id: action.trackId
            }
          }
        ])
      )
      const user = yield* call(waitForValue, getUser, { id: userId })
      yield* fork(updateProfileAsync, { metadata: user })

      const event = make(Name.ARTIST_PICK_SELECT_TRACK, { id: action.trackId })
      yield* put(event)
    }
  )
}

export function* watchUnsetArtistPick() {
  yield* takeEvery(socialActions.UNSET_ARTIST_PICK, function* (action) {
    yield* waitForWrite()
    const userId = yield* select(getUserId)

    if (!userId) return
    yield* put(
      cacheActions.update(Kind.USERS, [
        {
          id: userId,
          metadata: {
            artist_pick_track_id: null
          }
        }
      ])
    )
    const user = yield* call(waitForValue, getUser, { id: userId })
    yield* fork(updateProfileAsync, { metadata: user })

    const event = make(Name.ARTIST_PICK_SELECT_TRACK, { id: 'none' })
    yield* put(event)
  })
}

/* DOWNLOAD TRACK */

function* downloadTrackV1Helper({
  track,
  filename,
  original
}: {
  track: Track
  filename: string
  original?: boolean
}) {
  try {
    const audiusBackendInstance = yield* getContext('audiusBackendInstance')
    const apiClient = yield* getContext('apiClient')
    const trackDownload = yield* getContext('trackDownload')
    let queryParams: QueryParams = {}

    const trackId = track.track_id
    const nftAccessSignatureMap = yield* select(getNftAccessSignatureMap)
    const nftAccessSignature = nftAccessSignatureMap[trackId]
    queryParams = (yield* call(getQueryParams, {
      audiusBackendInstance,
      nftAccessSignature
    })) as unknown as QueryParams
    queryParams.filename = filename
    queryParams.original = original

    const encodedTrackId = encodeHashId(trackId)
    const url = apiClient.makeUrl(
      `/tracks/${encodedTrackId}/download`,
      queryParams
    )
    yield* call(trackDownload.downloadTracks, { files: [{ url, filename }] })
  } catch (e) {
    console.error(
      `Could not download track ${track.track_id}: ${
        (e as Error).message
      }. Error: ${e}`
    )
  }
}

function* downloadTrackV1(
  action: ReturnType<typeof socialActions.downloadTrack>
) {
  yield* call(waitForRead)
  const {
    trackIds: [trackId],
    original,
    stemName
  } = action

  // Check if there is a logged in account and if not,
  // wait for one so we can trigger the download immediately after
  // logging in.
  const accountUserId = yield* select(getUserId)
  if (!accountUserId) {
    yield* call(waitForValue, getUserId)
  }

  const track = yield* select(getTrack, { id: trackId })
  if (!track) return

  const userId = track.owner_id
  const user = yield* select(getUser, { id: userId })
  if (!user) return

  let filename
  if (track.stem_of?.parent_track_id) {
    const parentTrack = yield* select(getTrack, {
      id: track.stem_of.parent_track_id
    })
    filename = `${parentTrack?.title} - ${stemName} - ${user.name} (Audius).mp3`
  } else {
    filename = `${track.title} - ${user.name} (Audius).mp3`
  }

  yield* call(downloadTrackV1Helper, { track, filename, original })
}

const getFilename = ({
  track,
  user,
  original
}: {
  track: Track
  user: User
  original?: boolean
}) => {
  let filename
  const hasCategory = !!track.stem_of?.category

  // Fallback case - should not occur
  if (!track.orig_filename) {
    filename = `${track.title} ${
      hasCategory ? `- ${capitalize(track.stem_of?.category)}` : null
    } - ${user.name} (Audius)${original ? '.wav' : '.mp3'}`
  } else if (original) {
    filename = `${track.orig_filename}`
  } else {
    const dotIndex = track.orig_filename.lastIndexOf('.')
    filename =
      dotIndex !== -1
        ? track.orig_filename.substring(0, dotIndex) + '.mp3'
        : track.orig_filename + '.mp3'
  }
  return filename
}

/**
 * Downloads all tracks in the given quality. Can be used for a single
 * track or multiple tracks (usually for stems). First track is the parent track.
 */
function* downloadTracks({
  tracks,
  original,
  rootDirectoryName
}: {
  tracks: { trackId: ID; filename: string }[]
  original?: boolean
  rootDirectoryName?: string
}) {
  const { trackId: parentTrackId } = tracks[0]
  try {
    const audiusBackendInstance = yield* getContext('audiusBackendInstance')
    const apiClient = yield* getContext('apiClient')
    const trackDownload = yield* getContext('trackDownload')
    let queryParams: QueryParams = {}

    const nftAccessSignatureMap = yield* select(getNftAccessSignatureMap)
    const nftAccessSignature = nftAccessSignatureMap[parentTrackId]
    queryParams = (yield* call(getQueryParams, {
      audiusBackendInstance,
      nftAccessSignature
    })) as unknown as QueryParams
    queryParams.original = original

    const files = tracks.map(({ trackId, filename }) => {
      queryParams.filename = filename
      return {
        url: apiClient.makeUrl(
          `/tracks/${encodeHashId(trackId)}/download`,
          queryParams
        ),
        filename
      }
    })
    yield* call(trackDownload.downloadTracks, {
      files,
      rootDirectoryName
    })
  } catch (e) {
    console.error(
      `Could not download files for track ${parentTrackId}: ${
        (e as Error).message
      }. Error: ${e}`
    )
  }
}

function* watchDownloadTrack() {
  yield* takeEvery(
    socialActions.DOWNLOAD_TRACK,
    function* (action: ReturnType<typeof socialActions.downloadTrack>) {
      const { trackIds, parentTrackId, original } = action
      if (
        trackIds === undefined ||
        trackIds.length === 0 ||
        (trackIds.length > 1 && !parentTrackId)
      ) {
        console.error(
          `Could not download track ${trackIds}: Invalid trackIds or missing parentTrackId`
        )
        return
      }

      yield* call(waitForRead)

      const getFeatureEnabled = yield* getContext('getFeatureEnabled')
      const isLosslessDownloadsEnabled = yield* call(
        getFeatureEnabled,
        FeatureFlags.LOSSLESS_DOWNLOADS_ENABLED
      )
      if (!isLosslessDownloadsEnabled) {
        yield* call(downloadTrackV1, action)
        return
      }

      // Check if there is a logged in account and if not,
      // wait for one so we can trigger the download immediately after
      // logging in.
      const accountUserId = yield* select(getUserId)
      if (!accountUserId) {
        yield* call(waitForValue, getUserId)
      }

      const mainTrackId = parentTrackId ?? trackIds[0]
      const mainTrack = yield* select(getTrack, {
        id: mainTrackId
      })
      if (!mainTrack) return
      const userId = mainTrack?.owner_id
      const user = yield* select(getUser, { id: userId })
      if (!user) return
      const rootDirectoryName = `${user.name} - ${mainTrack.title} (Audius)`
      // Mobile typecheck complains if this array isn't typed
      const tracks: { trackId: ID; filename: string }[] = []

      for (const trackId of [...trackIds, parentTrackId].filter(
        removeNullable
      )) {
        const track: Track | null = yield* select(getTrack, { id: trackId })
        if (!track) return

        tracks.push({
          trackId,
          filename: getFilename({
            track,
            user,
            original
          })
        })
      }

      yield* call(downloadTracks, {
        tracks,
        original,
        rootDirectoryName
      })
    }
  )
}

function* watchDownloadFinished() {
  yield* takeEvery(
    socialActions.DOWNLOAD_FINISHED,
    function* (action: ReturnType<typeof socialActions.downloadFinished>) {
      yield* put(
        setVisibility({ modal: 'WaitForDownloadModal', visible: false })
      )
    }
  )
}

/* SHARE */

function* watchShareTrack() {
  yield* takeEvery(
    socialActions.SHARE_TRACK,
    function* (action: ReturnType<typeof socialActions.shareTrack>) {
      const { trackId } = action

      const track: Track | null = yield* select(getTrack, { id: trackId })
      if (!track) return

      const user = yield* select(getUser, { id: track.owner_id })
      if (!user) return

      const link = track.permalink
      const share = yield* getContext('share')
      share(link, formatShareText(track.title, user.name))

      const event = make(Name.SHARE, {
        kind: 'track',
        source: action.source,
        id: trackId,
        url: link
      })
      yield* put(event)
    }
  )
}

const sagas = () => {
  return [
    watchRepostTrack,
    watchUndoRepostTrack,
    watchSaveTrack,
    watchUnsaveTrack,
    watchRecordListen,
    watchSetArtistPick,
    watchUnsetArtistPick,
    watchDownloadTrack,
    watchDownloadFinished,
    watchShareTrack,
    watchTrackErrors
  ]
}

export default sagas<|MERGE_RESOLUTION|>--- conflicted
+++ resolved
@@ -9,8 +9,9 @@
   getContext,
   gatedContentSelectors,
   confirmerActions,
-<<<<<<< HEAD
-  confirmTransaction
+  confirmTransaction,
+  modalsActions,
+  removeNullable
 } from '@audius/common/store'
 import {
   formatShareText,
@@ -19,17 +20,8 @@
   waitForValue,
   getQueryParams
 } from '@audius/common/utils'
-import { fork } from 'redux-saga/effects'
-import { call, select, takeEvery, put } from 'typed-redux-saga'
-=======
-  confirmTransaction,
-  modalsActions,
-  removeNullable,
-  FeatureFlags
-} from '@audius/common'
 import { capitalize } from 'lodash'
 import { call, select, takeEvery, put, fork } from 'typed-redux-saga'
->>>>>>> 79bb9697
 
 import { make } from 'common/store/analytics/actions'
 import { adjustUserField } from 'common/store/cache/users/sagas'
