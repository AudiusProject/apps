import {
  queryAccountUser,
  queryTrack,
  queryUser,
<<<<<<< HEAD
  selectIsGuestAccount
=======
  updateTrackData
>>>>>>> b70b5b0e
} from '@audius/common/api'
import { Name, Kind, ID, Track, User } from '@audius/common/models'
import {
  accountActions,
  cacheActions,
  tracksSocialActions as socialActions,
  getContext,
  gatedContentSelectors,
  confirmerActions,
  modalsActions,
  getSDK
} from '@audius/common/store'
import {
  formatShareText,
  makeKindId,
  removeNullable,
  getFilename
} from '@audius/common/utils'
import { Id, OptionalId } from '@audius/sdk'
import {
  call,
  select,
  takeEvery,
  put,
  fork,
  take,
  cancel
} from 'typed-redux-saga'

import { make } from 'common/store/analytics/actions'
import { adjustUserField } from 'common/store/cache/users/sagas'
import * as signOnActions from 'common/store/pages/signon/actions'
import { updateProfileAsync } from 'common/store/profile/sagas'
import { waitForRead, waitForWrite } from 'utils/sagaHelpers'

import watchTrackErrors from './errorSagas'
import { watchRecordListen } from './recordListen'
const { getNftAccessSignatureMap } = gatedContentSelectors
const { incrementTrackSaveCount, decrementTrackSaveCount } = accountActions
const { setVisibility } = modalsActions

/* REPOST TRACK */
export function* watchRepostTrack() {
  yield* takeEvery(socialActions.REPOST_TRACK, repostTrackAsync)
}

export function* repostTrackAsync(
  action: ReturnType<typeof socialActions.repostTrack>
) {
  yield* call(waitForWrite)
  const accountUser = yield* queryAccountUser()
  const { user_id: userId } = accountUser ?? {}
  const isGuest = yield* call(selectIsGuestAccount, accountUser)
  if (!userId || isGuest) {
    yield* put(signOnActions.openSignOn(false))
    yield* put(signOnActions.showRequiresAccountToast())
    yield* put(make(Name.CREATE_ACCOUNT_OPEN, { source: 'social action' }))
    return
  }

  // Increment the repost count on the user
  const user = yield* queryUser(userId)
  if (!user) return

  const track = yield* queryTrack(action.trackId)
  if (!track) return

  if (track.owner_id === userId) {
    return
  }

  yield* call(adjustUserField, { user, fieldName: 'repost_count', delta: 1 })

  const event = make(Name.REPOST, {
    kind: 'track',
    source: action.source,
    id: action.trackId
  })
  yield* put(event)

  const repostMetadata = action.isFeed
    ? // If we're on the feed, and someone i follow has
      // reposted the content i am reposting,
      // is_repost_of_repost is true
      { is_repost_of_repost: track.followee_reposts.length !== 0 }
    : { is_repost_of_repost: false }
  yield* call(confirmRepostTrack, action.trackId, user, repostMetadata)

  const eagerlyUpdatedMetadata: Partial<Track> = {
    has_current_user_reposted: true,
    repost_count: track.repost_count + 1
  }

  const remixTrack = track.remix_of?.tracks?.[0]
  const isCoSign = remixTrack?.user?.user_id === userId

  if (remixTrack && isCoSign) {
    // This repost is a co-sign
    const remixOf = {
      tracks: [
        {
          ...remixTrack,
          has_remix_author_reposted: true
        }
      ]
    }
    eagerlyUpdatedMetadata.remix_of = remixOf
    eagerlyUpdatedMetadata._co_sign = remixOf.tracks[0]
  }

  yield* call(updateTrackData, [
    { track_id: action.trackId, ...eagerlyUpdatedMetadata }
  ])

  if (remixTrack && isCoSign) {
    const {
      parent_track_id,
      has_remix_author_reposted,
      has_remix_author_saved
    } = remixTrack

    // Track Cosign Event
    const hasAlreadyCoSigned =
      has_remix_author_reposted || has_remix_author_saved

    const parentTrack = yield* queryTrack(parent_track_id)

    if (parentTrack) {
      const coSignIndicatorEvent = make(Name.REMIX_COSIGN_INDICATOR, {
        id: action.trackId,
        handle: user.handle,
        original_track_id: parentTrack.track_id,
        original_track_title: parentTrack.title,
        action: 'reposted'
      })
      yield* put(coSignIndicatorEvent)

      if (!hasAlreadyCoSigned) {
        const coSignEvent = make(Name.REMIX_COSIGN, {
          id: action.trackId,
          handle: user.handle,
          original_track_id: parentTrack.track_id,
          original_track_title: parentTrack.title,
          action: 'reposted'
        })
        yield* put(coSignEvent)
      }
    }
  }
}

export function* confirmRepostTrack(
  trackId: ID,
  user: User,
  metadata?: { is_repost_of_repost: boolean }
) {
  const sdk = yield* getSDK()

  yield* put(
    confirmerActions.requestConfirmation(
      makeKindId(Kind.TRACKS, trackId),
      function* () {
        yield* call([sdk.tracks, sdk.tracks.repostTrack], {
          trackId: Id.parse(trackId),
          userId: Id.parse(user.user_id)
        })

        return trackId
      },
      function* () {},
      // @ts-ignore: remove when confirmer is typed
      function* ({ timeout, message }: { timeout: boolean; message: string }) {
        // Revert the incremented repost count
        yield* call(adjustUserField, {
          user,
          fieldName: 'repost_count',
          delta: -1
        })
        yield* put(
          socialActions.trackRepostFailed(
            trackId,
            timeout ? 'Timeout' : message
          )
        )
      }
    )
  )
}

export function* watchUndoRepostTrack() {
  yield* takeEvery(socialActions.UNDO_REPOST_TRACK, undoRepostTrackAsync)
}

export function* undoRepostTrackAsync(
  action: ReturnType<typeof socialActions.undoRepostTrack>
) {
  yield* call(waitForWrite)
  const accountUser = yield* queryAccountUser()
  const { user_id: userId } = accountUser ?? {}
  const isGuest = yield* call(selectIsGuestAccount, accountUser)
  if (!userId || isGuest) {
    yield* put(signOnActions.openSignOn(false))
    yield* put(signOnActions.showRequiresAccountToast())
    yield* put(make(Name.CREATE_ACCOUNT_OPEN, { source: 'social action' }))
    return
  }

  // Decrement the repost count
  const user = yield* queryUser(userId)
  if (!user) return

  yield* call(adjustUserField, { user, fieldName: 'repost_count', delta: -1 })

  const event = make(Name.UNDO_REPOST, {
    kind: 'track',
    source: action.source,
    id: action.trackId
  })
  yield* put(event)

  yield* call(confirmUndoRepostTrack, action.trackId, user)

  const track = yield* queryTrack(action.trackId)
  if (!track) return

  const eagerlyUpdatedMetadata: Partial<Track> = {
    has_current_user_reposted: false,
    repost_count: track.repost_count - 1
  }

  if (track.remix_of?.tracks?.[0]?.user?.user_id === userId) {
    // This repost is a co-sign
    const remixOf = {
      tracks: [
        {
          ...track.remix_of.tracks[0],
          has_remix_author_reposted: false
        }
      ]
    }
    eagerlyUpdatedMetadata.remix_of = remixOf
    if (
      remixOf.tracks[0].has_remix_author_saved ||
      remixOf.tracks[0].has_remix_author_reposted
    ) {
      eagerlyUpdatedMetadata._co_sign = remixOf.tracks[0]
    } else {
      eagerlyUpdatedMetadata._co_sign = null
    }
  }

  yield* call(updateTrackData, [
    { track_id: action.trackId, ...eagerlyUpdatedMetadata }
  ])
}

export function* confirmUndoRepostTrack(trackId: ID, user: User) {
  const sdk = yield* getSDK()
  yield* put(
    confirmerActions.requestConfirmation(
      makeKindId(Kind.TRACKS, trackId),
      function* () {
        yield* call([sdk.tracks, sdk.tracks.unrepostTrack], {
          trackId: Id.parse(trackId),
          userId: Id.parse(user.user_id)
        })

        return trackId
      },
      function* () {},
      // @ts-ignore: remove when confirmer is typed
      function* ({ timeout, message }: { timeout: boolean; message: string }) {
        // revert the decremented repost count
        yield* call(adjustUserField, {
          user,
          fieldName: 'repost_count',
          delta: 1
        })
        yield* put(
          socialActions.trackRepostFailed(
            trackId,
            timeout ? 'Timeout' : message
          )
        )
      }
    )
  )
}
/* SAVE TRACK */

export function* watchSaveTrack() {
  yield* takeEvery(socialActions.SAVE_TRACK, saveTrackAsync)
}

export function* saveTrackAsync(
  action: ReturnType<typeof socialActions.saveTrack>
) {
  yield* call(waitForWrite)
  const accountUser = yield* queryAccountUser()
  const { user_id: userId } = accountUser ?? {}
  const isGuest = yield* call(selectIsGuestAccount, accountUser)
  if (!userId || isGuest) {
    yield* put(signOnActions.showRequiresAccountToast())
    yield* put(signOnActions.openSignOn(false))
    yield* put(make(Name.CREATE_ACCOUNT_OPEN, { source: 'social action' }))
    return
  }
  const track = yield* queryTrack(action.trackId)
  if (!track) return

  if (track.has_current_user_saved) return

  // Increment the save count on the user
  const user = yield* queryUser(userId)
  if (!user) return

  if (track.owner_id === userId) {
    return
  }

  yield* put(incrementTrackSaveCount())

  const event = make(Name.FAVORITE, {
    kind: 'track',
    source: action.source,
    id: action.trackId
  })
  yield* put(event)

  const saveMetadata = action.isFeed
    ? // If we're on the feed, and the content
      // being saved is a repost
      { is_save_of_repost: track.followee_reposts.length !== 0 }
    : { is_save_of_repost: false }
  yield* call(confirmSaveTrack, action.trackId, user, saveMetadata)

  const eagerlyUpdatedMetadata: Partial<Track> = {
    has_current_user_saved: true,
    save_count: track.save_count + 1
  }

  const remixTrack = track.remix_of?.tracks?.[0]
  const isCoSign = remixTrack?.user?.user_id === userId
  if (remixTrack && isCoSign) {
    // This repost is a co-sign
    const remixOf = {
      tracks: [
        {
          ...remixTrack,
          has_remix_author_saved: true
        }
      ]
    }
    eagerlyUpdatedMetadata.remix_of = remixOf
    eagerlyUpdatedMetadata._co_sign = remixOf.tracks[0]
  }

  yield* call(updateTrackData, [
    { track_id: action.trackId, ...eagerlyUpdatedMetadata }
  ])
  yield* put(socialActions.saveTrackSucceeded(action.trackId))
  if (isCoSign) {
    // Track Cosign Event
    const parentTrackId = remixTrack.parent_track_id
    const hasAlreadyCoSigned =
      remixTrack.has_remix_author_reposted || remixTrack.has_remix_author_saved

    const parentTrack = yield* queryTrack(parentTrackId)
    const accountUser = yield* call(queryAccountUser)
    const handle = accountUser?.handle
    const coSignIndicatorEvent = make(Name.REMIX_COSIGN_INDICATOR, {
      id: action.trackId,
      handle,
      original_track_id: parentTrack?.track_id,
      original_track_title: parentTrack?.title,
      action: 'favorited'
    })
    yield* put(coSignIndicatorEvent)

    if (!hasAlreadyCoSigned) {
      const coSignEvent = make(Name.REMIX_COSIGN, {
        id: action.trackId,
        handle,
        original_track_id: parentTrack?.track_id,
        original_track_title: parentTrack?.title,
        action: 'favorited'
      })
      yield* put(coSignEvent)
    }
  }
}

export function* confirmSaveTrack(
  trackId: ID,
  user: User,
  metadata?: { is_save_of_repost: boolean }
) {
  const sdk = yield* getSDK()
  yield* put(
    confirmerActions.requestConfirmation(
      makeKindId(Kind.TRACKS, trackId),
      function* () {
        yield* call([sdk.tracks, sdk.tracks.favoriteTrack], {
          userId: Id.parse(user.user_id),
          trackId: Id.parse(trackId)
        })

        return trackId
      },
      function* () {},
      // @ts-ignore: remove when confirmer is typed
      function* ({ timeout, message }: { timeout: boolean; message: string }) {
        // Revert the incremented save count
        yield* put(decrementTrackSaveCount())

        yield* put(
          socialActions.saveTrackFailed(trackId, timeout ? 'Timeout' : message)
        )
      }
    )
  )
}

export function* watchUnsaveTrack() {
  yield* takeEvery(socialActions.UNSAVE_TRACK, unsaveTrackAsync)
}

export function* unsaveTrackAsync(
  action: ReturnType<typeof socialActions.unsaveTrack>
) {
  yield* call(waitForWrite)
  const accountUser = yield* queryAccountUser()
  const { user_id: userId } = accountUser ?? {}
  const isGuest = yield* call(selectIsGuestAccount, accountUser)
  if (!userId || isGuest) {
    yield* put(signOnActions.openSignOn(false))
    yield* put(signOnActions.showRequiresAccountToast())
    yield* put(make(Name.CREATE_ACCOUNT_OPEN, { source: 'social action' }))
    return
  }

  // Decrement the save count
  const user = yield* queryUser(userId)
  if (!user) return

  yield* put(decrementTrackSaveCount())

  const event = make(Name.UNFAVORITE, {
    kind: 'track',
    source: action.source,
    id: action.trackId
  })
  yield* put(event)

  yield* call(confirmUnsaveTrack, action.trackId, user)

  const track = yield* queryTrack(action.trackId)
  if (!track) return

  if (track) {
    const eagerlyUpdatedMetadata: Partial<Track> = {
      has_current_user_saved: false,
      save_count: track.save_count - 1
    }

    if (track.remix_of?.tracks?.[0]?.user?.user_id === userId) {
      // This save is a co-sign
      const remixOf = {
        tracks: [
          {
            ...track.remix_of.tracks[0],
            has_remix_author_saved: false
          }
        ]
      }
      eagerlyUpdatedMetadata.remix_of = remixOf
      if (
        remixOf.tracks[0].has_remix_author_saved ||
        remixOf.tracks[0].has_remix_author_reposted
      ) {
        eagerlyUpdatedMetadata._co_sign = remixOf.tracks[0]
      } else {
        eagerlyUpdatedMetadata._co_sign = null
      }
    }

    yield* call(updateTrackData, [
      { track_id: action.trackId, ...eagerlyUpdatedMetadata }
    ])
  }

  yield* put(socialActions.unsaveTrackSucceeded(action.trackId))
}

export function* confirmUnsaveTrack(trackId: ID, user: User) {
  const sdk = yield* getSDK()
  yield* put(
    confirmerActions.requestConfirmation(
      makeKindId(Kind.TRACKS, trackId),
      function* () {
        yield* call([sdk.tracks, sdk.tracks.unfavoriteTrack], {
          userId: Id.parse(user.user_id),
          trackId: Id.parse(trackId)
        })
        return trackId
      },
      function* () {},
      // @ts-ignore: remove when confirmer is typed
      function* ({ timeout, message }: { timeout: boolean; message: string }) {
        // revert the decremented save count
        yield* put(incrementTrackSaveCount())
        yield* put(
          socialActions.unsaveTrackFailed(
            trackId,
            timeout ? 'Timeout' : message
          )
        )
      }
    )
  )
}

export function* watchSetArtistPick() {
  yield* takeEvery(
    socialActions.SET_ARTIST_PICK,
    function* (action: ReturnType<typeof socialActions.setArtistPick>) {
      yield* call(waitForWrite)
      const accountUser = yield* queryAccountUser()
      const { user_id: userId } = accountUser ?? {}

      if (!userId) return
      yield* put(
        cacheActions.update(Kind.USERS, [
          {
            id: userId,
            metadata: {
              artist_pick_track_id: action.trackId
            }
          }
        ])
      )
      const user = yield* call(queryUser, userId)
      yield* fork(updateProfileAsync, { metadata: user })

      const event = make(Name.ARTIST_PICK_SELECT_TRACK, { id: action.trackId })
      yield* put(event)
    }
  )
}

export function* watchUnsetArtistPick() {
  yield* takeEvery(socialActions.UNSET_ARTIST_PICK, function* (action) {
    yield* call(waitForWrite)
    const accountUser = yield* queryAccountUser()
    const { user_id: userId } = accountUser ?? {}

    if (!userId) return
    yield* put(
      cacheActions.update(Kind.USERS, [
        {
          id: userId,
          metadata: {
            artist_pick_track_id: null
          }
        }
      ])
    )
    const user = yield* call(queryUser, userId)
    yield* fork(updateProfileAsync, { metadata: user })

    const event = make(Name.ARTIST_PICK_SELECT_TRACK, { id: 'none' })
    yield* put(event)
  })
}

/**
 * Downloads all tracks in the given quality. Can be used for a single
 * track or multiple tracks (usually for stems). First track is the parent track.
 */
function* downloadTracks({
  tracks,
  original,
  rootDirectoryName,
  abortSignal
}: {
  tracks: { trackId: ID; filename: string }[]
  original?: boolean
  rootDirectoryName?: string
  abortSignal?: AbortSignal
  userId?: ID
}) {
  const { trackId: parentTrackId } = tracks[0]

  try {
    const audiusSdk = yield* getContext('audiusSdk')
    const sdk = yield* call(audiusSdk)
    const dispatch = yield* getContext('dispatch')
    const audiusBackend = yield* getContext('audiusBackendInstance')
    const trackDownload = yield* getContext('trackDownload')

    const nftAccessSignatureMap = yield* select(getNftAccessSignatureMap)
    const accountUser = yield* queryAccountUser()
    const { user_id: userId } = accountUser ?? {}
    const { data, signature } = yield* call(
      audiusBackend.signGatedContentRequest,
      { sdk }
    )
    const nftAccessSignature = original
      ? (nftAccessSignatureMap[parentTrackId]?.original ?? null)
      : (nftAccessSignatureMap[parentTrackId]?.mp3 ?? null)

    yield* call(async () => {
      const files = await Promise.all(
        tracks.map(async ({ trackId, filename }) => {
          const url = await sdk.tracks.getTrackDownloadUrl({
            trackId: Id.parse(trackId),
            userId: OptionalId.parse(userId),
            userSignature: signature,
            userData: data,
            nftAccessSignature: nftAccessSignature
              ? JSON.stringify(nftAccessSignature)
              : undefined,
            original
          })
          return {
            url,
            filename
          }
        })
      )

      await trackDownload.downloadTracks({
        files,
        rootDirectoryName,
        abortSignal,
        dispatch
      })
    })

    yield* call(async () => {
      await Promise.all(
        tracks.map(async ({ trackId }) => {
          try {
            await sdk.tracks.recordTrackDownload({
              userId: OptionalId.parse(userId),
              trackId: Id.parse(trackId)
            })
            console.debug('Recorded download for track', trackId)
          } catch (e) {
            console.error('Failed to record download for track', trackId, e)
          }
        })
      )
    })
  } catch (e) {
    console.error(
      `Could not download files for track ${parentTrackId}: ${
        (e as Error).message
      }. Error: ${e}`
    )
  }
}

function* watchDownloadTrack() {
  yield* takeEvery(
    socialActions.DOWNLOAD_TRACK,
    function* (action: ReturnType<typeof socialActions.downloadTrack>) {
      const controller = new AbortController()
      const task = yield* fork(function* () {
        const { trackIds, parentTrackId, original } = action
        yield* call(waitForRead)

        // Make sure we have an account before proceeding
        yield* queryAccountUser()

        const mainTrackId = parentTrackId ?? trackIds[0]
        const mainTrack = yield* queryTrack(mainTrackId)
        if (!mainTrack) {
          console.error(
            `Failed to download because no mainTrack ${mainTrackId}`
          )
          return
        }
        const userId = mainTrack?.owner_id
        const user = yield* queryUser(userId)
        if (!user) {
          console.error(`Failed to download because no user ${userId}`)
          return
        }
        const rootDirectoryName = `${user.name} - ${mainTrack.title} (Audius)`
        // Mobile typecheck complains if this array isn't typed
        const tracks: { trackId: ID; filename: string }[] = []

        for (const trackId of [...trackIds, parentTrackId].filter(
          removeNullable
        )) {
          const track = yield* queryTrack(trackId)
          if (!track) {
            console.error(
              `Skipping individual download because no track ${trackId}`
            )
            return
          }

          tracks.push({
            trackId,
            filename: getFilename({
              track,
              user,
              isOriginal: original,
              isDownload: true
            })
          })
        }

        yield* call(downloadTracks, {
          tracks,
          original,
          rootDirectoryName,
          abortSignal: controller.signal
        })
      })
      yield* take(socialActions.CANCEL_DOWNLOAD)
      controller.abort()
      yield* cancel(task)
    }
  )
}

function* watchDownloadFinished() {
  yield* takeEvery(
    socialActions.DOWNLOAD_FINISHED,
    function* (action: ReturnType<typeof socialActions.downloadFinished>) {
      yield* put(
        setVisibility({ modal: 'WaitForDownloadModal', visible: false })
      )
    }
  )
}

/* SHARE */

function* watchShareTrack() {
  yield* takeEvery(
    socialActions.SHARE_TRACK,
    function* (action: ReturnType<typeof socialActions.shareTrack>) {
      const { trackId } = action

      const track = yield* queryTrack(trackId)
      if (!track) return

      const user = yield* queryUser(track.owner_id)
      if (!user) return

      const link = track.permalink
      const share = yield* getContext('share')
      share(link, formatShareText(track.title, user.name))

      const event = make(Name.SHARE, {
        kind: 'track',
        source: action.source,
        id: trackId,
        url: link
      })
      yield* put(event)
    }
  )
}

const sagas = () => {
  return [
    watchRepostTrack,
    watchUndoRepostTrack,
    watchSaveTrack,
    watchUnsaveTrack,
    watchRecordListen,
    watchSetArtistPick,
    watchUnsetArtistPick,
    watchDownloadTrack,
    watchDownloadFinished,
    watchShareTrack,
    watchTrackErrors
  ]
}

export default sagas<|MERGE_RESOLUTION|>--- conflicted
+++ resolved
@@ -2,11 +2,8 @@
   queryAccountUser,
   queryTrack,
   queryUser,
-<<<<<<< HEAD
+  updateTrackData,
   selectIsGuestAccount
-=======
-  updateTrackData
->>>>>>> b70b5b0e
 } from '@audius/common/api'
 import { Name, Kind, ID, Track, User } from '@audius/common/models'
 import {
