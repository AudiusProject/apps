--- conflicted
+++ resolved
@@ -2,11 +2,8 @@
   queryAccountUser,
   queryTrack,
   queryUser,
-<<<<<<< HEAD
-  selectIsGuestAccount
-=======
+  selectIsGuestAccount,
   updateTrackData
->>>>>>> 6323bb4c
 } from '@audius/common/api'
 import { Name, Kind, ID, Track, User } from '@audius/common/models'
 import {
