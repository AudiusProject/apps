--- conflicted
+++ resolved
@@ -318,14 +318,8 @@
 
   const device = isNativeMobile ? 'mobile' : 'web'
 
-<<<<<<< HEAD
   const senderUserId = Id.parse(sender.user_id)
   const receiverUserId = Id.parse(receiver.user_id)
-=======
-  const senderUserId = encodeHashId(sender.user_id)
-  const receiverUserId = encodeHashId(receiver.user_id)
-
->>>>>>> e148e3e9
   const amount = Number(stringAudioAmount)
 
   let senderWallet: SolanaWalletAddress | undefined
