--- conflicted
+++ resolved
@@ -120,13 +120,7 @@
  * Adds relevant premium metadata
  * Converts prices to WEI and adds splits for USDC purchasable content.
  */
-<<<<<<< HEAD
-export function* addPremiumMetadata<T extends TrackMetadata>(
-  track: T // track or collection
-) {
-=======
 export function* addPremiumMetadata<T extends TrackMetadata>(track: T) {
->>>>>>> 844db694
   const getFeatureEnabled = yield* getContext('getFeatureEnabled')
   const isUsdcPurchaseEnabled = yield* call(
     getFeatureEnabled,
