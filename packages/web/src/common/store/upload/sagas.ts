--- conflicted
+++ resolved
@@ -8,11 +8,6 @@
 } from '@audius/common/adapters'
 import {
   Collection,
-<<<<<<< HEAD
-  ErrorLevel,
-=======
-  CollectionMetadata,
->>>>>>> 76fd5087
   Feature,
   FieldVisibility,
   ID,
