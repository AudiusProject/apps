import { fileToSdk, trackMetadataForUploadToSdk } from '@audius/common/adapters'
import {
  transformAndCleanList,
  userCollectionMetadataFromSDK
} from '@audius/common/adapters'
import {
  Collection,
  CollectionMetadata,
  FieldVisibility,
  ID,
  Id,
  Kind,
  Name,
  OptionalId,
  StemUploadWithFile,
  isContentFollowGated,
  isContentUSDCPurchaseGated
} from '@audius/common/models'
import { CollectionValues } from '@audius/common/schemas'
import {
  TrackMetadataForUpload,
  LibraryCategory,
  ProgressStatus,
  TrackForUpload,
  UploadType,
  accountActions,
  accountSelectors,
  cacheActions,
  cacheUsersSelectors,
  confirmTransaction,
  confirmerActions,
  getContext,
  reformatCollection,
  savedPageActions,
  uploadActions,
  getSDK,
  cacheTracksActions,
  replaceTrackProgressModalActions
} from '@audius/common/store'
import {
  actionChannelDispatcher,
  decodeHashId,
  makeUid,
  waitForAccount
} from '@audius/common/utils'
import { ProgressHandler, AudiusSdk } from '@audius/sdk'
import type { TrackMetadata } from '@audius/sdk-legacy/dist/utils'
import { push } from 'connected-react-router'
import { mapValues } from 'lodash'
import { Channel, Task, buffers, channel } from 'redux-saga'
import {
  all,
  call,
  cancel,
  fork,
  put,
  select,
  takeLatest,
  take,
  delay
} from 'typed-redux-saga'

import { make } from 'common/store/analytics/actions'
import { prepareStemsForUpload } from 'pages/upload-page/store/utils/stems'
import * as errorActions from 'store/errors/actions'
import { reportToSentry } from 'store/errors/reportToSentry'
import { encodeHashId } from 'utils/hashIds'
import { waitForWrite } from 'utils/sagaHelpers'

import { getUnclaimedPlaylistId } from '../cache/collections/utils/getUnclaimedPlaylistId'
import { trackNewRemixEvent } from '../cache/tracks/sagas'
import { retrieveTracks } from '../cache/tracks/utils'
import { adjustUserField } from '../cache/users/sagas'
import { addPlaylistsNotInLibrary } from '../playlist-library/sagas'

import {
  addPremiumMetadata,
  getUSDCMetadata,
  recordGatedTracks
} from './sagaHelpers'

const { updateProgress } = uploadActions
const { getUserId, getAccountUser } = accountSelectors

type ProgressAction = ReturnType<typeof updateProgress>

const MAX_CONCURRENT_UPLOADS = 6
const MAX_CONCURRENT_PUBLISHES = 6

/**
 * Combines the metadata for a track and a collection (playlist or album),
 * taking the metadata from the playlist when the track is missing it.
 */
function* combineMetadata(
  trackMetadata: TrackMetadataForUpload,
  collectionMetadata: CollectionValues,
  albumTrackPrice?: number
) {
  const metadata = trackMetadata

  metadata.artwork = collectionMetadata.artwork

  if (!metadata.genre)
    metadata.genre = collectionMetadata.trackDetails?.genre ?? ''
  if (!metadata.mood)
    metadata.mood = collectionMetadata.trackDetails?.mood ?? null
  if (!metadata.release_date) {
    metadata.release_date = collectionMetadata.release_date ?? null
    metadata.is_scheduled_release =
      collectionMetadata.is_scheduled_release ?? false
  }

  if (metadata.tags === null && collectionMetadata.trackDetails?.tags) {
    // Take collection tags
    metadata.tags = collectionMetadata.trackDetails?.tags
  }

  // Set download & hidden status
  metadata.is_downloadable = !!collectionMetadata.is_downloadable

  metadata.is_unlisted = !!collectionMetadata.is_private
  if (collectionMetadata.is_private && collectionMetadata.field_visibility) {
    // Convert any undefined values to booleans
    const booleanFieldVisibility = mapValues(
      collectionMetadata.field_visibility,
      Boolean
    ) as FieldVisibility
    metadata.field_visibility = booleanFieldVisibility
  }

  // If the tracks were added as part of a premium album, add all the necessary premium track metadata
  if (albumTrackPrice !== undefined && albumTrackPrice > 0) {
    // is_download_gated must always be set to true for all premium tracks
    metadata.is_download_gated = true
    metadata.download_conditions = {
      usdc_purchase: {
        price: albumTrackPrice,
        splits: { 0: 0 }
      }
    }
    // Set up initial stream gating values
    metadata.is_stream_gated = true
    metadata.preview_start_seconds = 0
    metadata.stream_conditions = {
      usdc_purchase: { price: albumTrackPrice, splits: { 0: 0 } }
    }
    // Add splits to stream & download conditions
    yield* call(addPremiumMetadata, metadata)
  }
  return metadata
}

/**
 * Creates a callback that runs on upload progress in sdk and
 * reports that progress to the store via actions.
 */
const makeOnProgress = (
  trackIndex: number,
  stemIndex: number | null,
  progressChannel: Channel<ProgressAction>
) => {
  return (progress: Parameters<ProgressHandler>[0]) => {
    const key = 'audio' in progress ? 'audio' : 'art'
    const p =
      'audio' in progress
        ? progress.audio
        : 'art' in progress
        ? progress.art
        : null
    if (p === null) {
      return
    }
    const { upload, transcode } = p
    try {
      progressChannel.put(
        updateProgress({
          trackIndex,
          stemIndex,
          key,
          progress: {
            loaded: upload?.loaded,
            total: upload?.total,
            transcode: transcode?.decimal,
            status:
              !upload || upload.loaded !== upload.total
                ? ProgressStatus.UPLOADING
                : ProgressStatus.PROCESSING
          }
        })
      )
    } catch {
      // Sometimes this can fail repeatedly in quick succession (root cause TBD)
      // it doesn't seem to affect the CX so catch to avoid spamming sentry
    }
  }
}

/**
 * Deletes a list of tracks by track IDs.
 * Used in cleaning up orphaned stems or tracks of a collection.
 */
export function* deleteTracks(trackIds: ID[]) {
  const sdk = yield* getSDK()
  const userId = encodeHashId(yield* select(accountSelectors.getUserId))
  if (!userId) {
    throw new Error('No user id found during delete. Not signed in?')
  }

  yield* all(
    trackIds.map((id) =>
      call([sdk.tracks, sdk.tracks.deleteTrack], {
        userId,
        trackId: encodeHashId(id)
      })
    )
  )
}

/**
 * Worker that handles upload requests.
 * @param uploadQueue The queue of upload requests to pull from.
 * @param progressChannel The channel to report progress actions to.
 * @param responseChannel The channel to report the outcome to.
 */
function* uploadWorker(
  uploadQueue: Channel<UploadTask>,
  progressChannel: Channel<ProgressAction>,
  responseChannel: Channel<UploadTrackResponse>
) {
  while (true) {
    const task = yield* take(uploadQueue)
    const { trackIndex, stemIndex, track } = task
    try {
      const sdk = yield* getSDK()
      const userId = yield* select(accountSelectors.getUserId)
      if (!userId) {
        throw new Error('No user id found during upload. Not signed in?')
      }

      const coverArtFile =
        track.metadata.artwork && 'file' in track.metadata.artwork
          ? track.metadata.artwork?.file ?? null
          : null
      const metadata = trackMetadataForUploadToSdk(track.metadata)

      const updatedMetadata = yield* call(
        [sdk.tracks, sdk.tracks.uploadTrackFiles],
        {
          userId: Id.parse(userId),
          trackFile: fileToSdk(track.file, 'audio'),
          // coverArtFile will be undefined for stem uploads
          coverArtFile: coverArtFile
            ? fileToSdk(coverArtFile!, 'cover_art')
            : undefined,
          metadata,
          onProgress: makeOnProgress(trackIndex, stemIndex, progressChannel)
        }
      )

      yield* put(responseChannel, {
        type: 'UPLOADED',
        payload: {
          trackIndex,
          stemIndex,
          metadata: updatedMetadata
        }
      })
    } catch (e) {
      yield* put(responseChannel, {
        type: 'ERROR',
        payload: {
          trackId: track.metadata.track_id,
          phase: 'upload',
          trackIndex,
          stemIndex,
          error: e
        }
      })
    }
  }
}

/**
 * Worker that handles the entity manager writes.
 * @param publishQueue The queue of publish requests
 * @param responseChannel The channel to report the outcome to.
 */
function* publishWorker(
  publishQueue: Channel<PublishTask>,
  responseChannel: Channel<UploadTrackResponse>
) {
  while (true) {
    const task = yield* take(publishQueue)
    const { trackIndex, stemIndex, metadata } = task
    try {
      const sdk = yield* getSDK()
      const userId = yield* select(accountSelectors.getUserId)
      if (!userId) {
        throw new Error('No user id found during upload. Not signed in?')
      }
<<<<<<< HEAD

      const { trackId: updatedTrackId } = yield* call(
        [sdk.tracks, sdk.tracks.writeTrackToChain],
        Id.parse(userId),
        metadata
      )

      const decodedTrackId = updatedTrackId
        ? decodeHashId(updatedTrackId)
        : null

      if (decodedTrackId) {
        yield* put(responseChannel, {
          type: 'PUBLISHED',
          payload: {
            trackIndex,
            stemIndex,
            trackId: decodedTrackId,
            metadata
          }
        })
=======
      const libs = yield* call(audiusBackendInstance.getAudiusLibsTyped)
      // TODO - I am unsure why these types are not working as expected.
      // Nothing around it appears to change but this code should be removed
      // with the move of upload to sdk.
      const {
        // @ts-ignore
        trackId: updatedTrackId,
        // @ts-ignore
        txReceipt: { blockHash, blockNumber }
      } = yield* call(
        [libs.Track, libs.Track!.writeTrackToChain as any],
        userId,
        metadata,
        EntityManagerAction.CREATE,
        presetTrackId
      ) as any
      const confirmed = yield* call(confirmTransaction, blockHash, blockNumber)
      if (!confirmed) {
        throw new Error(
          `Could not confirm track upload for track id ${updatedTrackId}`
        )
>>>>>>> 2638d360
      }
    } catch (e) {
      yield* put(responseChannel, {
        type: 'ERROR',
        payload: {
          trackId: metadata.trackId!,
          phase: 'publish',
          trackIndex,
          stemIndex,
          error: e
        }
      })
    }
  }
}

type UploadMetadata = Awaited<
  ReturnType<AudiusSdk['tracks']['uploadTrackFiles']>
>

/** Queued task for the upload worker. */
type UploadTask = {
  trackIndex: number
  stemIndex: number | null
  track: TrackForUpload
}

/** Upload worker success response payload */
type UploadedPayload = {
  trackIndex: number
  stemIndex: number | null
  metadata: UploadMetadata
}

/** Queued task for the publish worker. */
type PublishTask = {
  trackIndex: number
  stemIndex: number | null
  trackId: ID
  metadata: UploadMetadata
}

/** Publish worker success response payload */
type PublishedPayload = {
  trackIndex: number
  stemIndex: number | null
  trackId: ID
  metadata: UploadMetadata
}

/** Error response payload (from either worker). */
type ErrorPayload = {
  trackIndex: number
  stemIndex: number | null
  trackId: ID
  phase: 'upload' | 'publish'
  error: unknown
}

/** All possible response payloads from workers. */
type UploadTrackResponse =
  | { type: 'UPLOADED'; payload: UploadedPayload }
  | { type: 'PUBLISHED'; payload: PublishedPayload }
  | { type: 'ERROR'; payload: ErrorPayload }

function isTask(worker: unknown): worker is Task {
  return worker !== null && typeof worker === 'object' && 'isRunning' in worker
}

/**
 * Spins up workers to handle uploading of tracks and their stems in parallel.
 *
 * Waits to publish parent tracks until their stems successfully upload.
 * If a stem fails, marks the parent as failed and unpublishes the other stems.
 *
 * Waits to publish collection tracks until all other tracks successfully upload.
 * If a track from a collection fails, marks the collection as failed and
 * unpublishes all other collection tracks.
 *
 * Also called from the edit track flow for uploading stems to existing tracks.
 * Those tracks must be uploaded as "tracks" since their parent is already
 * uploaded, rather than sending their parent with stems attached.
 */
export function* handleUploads({
  tracks,
  kind
}: {
  tracks: TrackForUpload[]
  kind: 'album' | 'playlist' | 'tracks' | 'stems'
}) {
  const isCollection = kind === 'album' || kind === 'playlist'

  // Queue for the upload tasks (uploading files to storage)
  const uploadQueue = yield* call(
    channel<UploadTask>,
    buffers.expanding(tracks.length)
  )

  // Queue for the publish tasks (writing to entity manager)
  const publishQueue = yield* call(
    channel<PublishTask>,
    buffers.expanding(tracks.length)
  )

  // Channel to listen for responses
  const responseChannel = yield* call(
    channel<UploadTrackResponse>,
    buffers.expanding(10)
  )

  // Channel to relay progress actions
  const progressChannel = yield* call(channel<ProgressAction>)
  const actionDispatcherTask = yield* fork(
    actionChannelDispatcher,
    progressChannel
  )

  console.debug(`Queuing tracks (and stems if applicable) to upload...`)
  let stems = 0
  const pendingStemCount: Record<ID, number> = {}
  for (let i = 0; i < tracks.length; i++) {
    const track = tracks[i]
    uploadQueue.put({ trackIndex: i, stemIndex: null, track })

    // Report analytics for each track
    yield* put(
      make(Name.TRACK_UPLOAD_TRACK_UPLOADING, {
        artworkSource:
          track.metadata.artwork && 'source' in track.metadata.artwork
            ? track.metadata.artwork?.source
            : undefined,
        genre: track.metadata.genre,
        moode: track.metadata.mood,
        size: track.file.size,
        type: track.file.type,
        name: track.file.name,
        downloadable: isContentFollowGated(track.metadata.download_conditions)
          ? 'follow'
          : track.metadata.is_downloadable
          ? 'yes'
          : 'no'
      })
    )

    // Process the track's stems
    const trackStems = prepareStemsForUpload(
      (track.metadata.stems ?? []) as StemUploadWithFile[],
      track.metadata.track_id
    )
    const stemCount = track.metadata.stems?.length ?? 0
    pendingStemCount[track.metadata.track_id] = stemCount
    stems += stemCount
    for (let j = 0; j < trackStems.length; j++) {
      const stem = trackStems[j]
      uploadQueue.put({ trackIndex: i, stemIndex: j, track: stem })
    }
  }

  const uploadRequestCount = tracks.length + stems
  const numUploadWorkers = Math.min(uploadRequestCount, MAX_CONCURRENT_UPLOADS)
  const numPublishWorkers = Math.min(
    uploadRequestCount,
    MAX_CONCURRENT_PUBLISHES
  )

  console.debug(
    `Spinning up ${numUploadWorkers} upload workers and ${numPublishWorkers} publish workers to upload ${tracks.length} tracks and ${stems} stems`
  )
  const uploadWorkers: Task[] = []
  for (let i = 0; i < numUploadWorkers; i++) {
    uploadWorkers.push(
      yield* fork(uploadWorker, uploadQueue, progressChannel, responseChannel)
    )
  }
  const publishWorkers: Task[] = []
  for (let i = 0; i < numPublishWorkers; i++) {
    publishWorkers.push(
      yield* fork(publishWorker, publishQueue, responseChannel)
    )
  }

  const pendingMetadata: UploadMetadata[] = []

  const errored: ErrorPayload[] = []
  const uploaded: UploadedPayload[] = []
  const published: PublishedPayload[] = []

  // Setup handlers for all the task results

  /** Handler for successful upload worker tasks */
  function* handleUploaded(payload: UploadedPayload) {
    uploaded.push(payload)
    const { trackIndex, stemIndex, metadata } = payload
    console.debug(
      `${stemIndex === null && kind !== 'stems' ? 'Track' : 'Stem'} ${
        metadata.title
      } uploaded`,
      { trackIndex, stemIndex }
    )

    // We know trackId exists because we generate it in uploadMultipleTracks
    const trackId = metadata.trackId!
    const stemCount = pendingStemCount[trackId]

    if (isCollection || stemCount > 0) {
      // If parent track of stems or part of collection,
      // save the metadata and wait to publish when the last stem (for parent
      // track) or last track (for a collection) is uploaded.
      pendingMetadata[trackIndex] = metadata
    } else {
      publishQueue.put({ trackIndex, stemIndex, trackId, metadata })
    }

    if (isCollection && uploaded.length === tracks.length) {
      // Publish the collection once all tracks are uploaded
      for (let i = 0; i < pendingMetadata.length; i++) {
        publishQueue.put({
          trackIndex: i,
          stemIndex: null,
          trackId: pendingMetadata[i].trackId!,
          metadata: pendingMetadata[i]
        })
      }
    }
  }

  /** Handler for successful publish worker tasks */
  function* handlePublished(payload: PublishedPayload) {
    published.push(payload)
    const { trackIndex, stemIndex, trackId, metadata } = payload
    console.debug(
      `${stemIndex === null && kind !== 'stems' ? 'Track' : 'Stem'} ${
        metadata.title
      } published`,
      { trackId }
    )

    // Mark progress as complete
    yield* put(
      updateProgress({
        trackIndex,
        stemIndex,
        key: 'art',
        progress: { status: ProgressStatus.COMPLETE }
      })
    )
    yield* put(
      updateProgress({
        trackIndex,
        stemIndex,
        key: 'audio',
        progress: { status: ProgressStatus.COMPLETE }
      })
    )

    const parentTrackId = tracks[trackIndex].metadata.track_id

    // Report metrics
    if (stemIndex !== null) {
      yield* put(
        make(Name.STEM_COMPLETE_UPLOAD, {
          id: trackId,
          parent_track_id: parentTrackId,
          category: tracks[trackIndex].metadata.stems?.[stemIndex].category
        })
      )
    } else {
      yield* put(make(Name.TRACK_UPLOAD_SUCCESS, { kind }))
    }

    // Trigger upload for parent if last stem
    if (stemIndex !== null) {
      pendingStemCount[parentTrackId] -= 1
      if (
        pendingStemCount[parentTrackId] === 0 &&
        pendingMetadata[trackIndex]
      ) {
        console.debug(
          `Stems finished for ${parentTrackId}, publishing parent: ${pendingMetadata[trackIndex].title}`
        )
        publishQueue.put({
          trackIndex,
          stemIndex: null,
          trackId: parentTrackId,
          metadata: pendingMetadata[trackIndex]
        })
        delete pendingMetadata[trackIndex]
      }
    }
  }

  /** Handler for errors in any worker */
  function* handleWorkerError(payload: ErrorPayload) {
    const { trackIndex, stemIndex, trackId, error, phase } = payload
    // Check to make sure we haven't already errored for this track.
    // This could happen if one of its stems failed.
    // Double counting would terminate the loop too soon.
    if (
      !errored.find(
        (e) => e.trackIndex === trackIndex && e.stemIndex === stemIndex
      )
    ) {
      errored.push(payload)
    }

    // Error this track
    yield* put(
      updateProgress({
        trackIndex,
        stemIndex,
        key: 'art',
        progress: { status: ProgressStatus.ERROR }
      })
    )
    yield* put(
      updateProgress({
        trackIndex,
        stemIndex,
        key: 'audio',
        progress: { status: ProgressStatus.ERROR }
      })
    )

    // Error this track's parent
    if (stemIndex !== null) {
      responseChannel.put({
        type: 'ERROR',
        payload: {
          trackIndex,
          stemIndex: null,
          trackId: tracks[trackIndex].metadata.track_id,
          error: new Error(`Stem ${stemIndex} failed to upload.`, {
            cause: payload.error
          }),
          phase
        }
      })
    } else {
      yield* put(make(Name.TRACK_UPLOAD_FAILURE, { kind }))
    }

    console.error(
      `Track ${trackId} (trackIndex: ${trackIndex}, stemIndex: ${stemIndex}) errored in the ${phase} phase:`,
      error
    )

    // Report to sentry
    const e = error instanceof Error ? error : new Error(String(error))
    yield* call(reportToSentry, {
      name: 'Upload Worker Failed',
      error: e,
      additionalInfo: {
        trackId,
        metadata:
          stemIndex === null
            ? tracks[trackIndex].metadata
            : tracks[trackIndex].metadata.stems?.[stemIndex].metadata,
        fileSize: tracks[trackIndex].file.size,
        trackIndex,
        stemIndex,
        trackCount: tracks.length,
        stemCount: stems,
        phase,
        kind
      }
    })
  }

  console.debug('Waiting for workers...')
  const hasUnprocessedTracks = () =>
    published.length + errored.length < uploadRequestCount
  const collectionUploadErrored = () => errored.length > 0 && isCollection

  // Wait for the workers to process every track and stem
  // - unless uploading a collection and hit an error, in which case leave early
  while (hasUnprocessedTracks() && !collectionUploadErrored()) {
    const { type, payload } = yield* take(responseChannel)
    if (type === 'UPLOADED') {
      yield* handleUploaded(payload)
    } else if (type === 'PUBLISHED') {
      yield* handlePublished(payload)
    } else if (type === 'ERROR') {
      yield* handleWorkerError(payload)
    }
  }

  console.debug('Spinning down workers')
  for (const worker of uploadWorkers) {
    if (isTask(worker)) {
      yield* cancel(worker)
    }
  }
  for (const worker of publishWorkers) {
    if (isTask(worker)) {
      yield* cancel(worker)
    }
  }
  yield* call(progressChannel.close)
  yield* cancel(actionDispatcherTask)

  // Attempt to delete orphaned stems of failed tracks
  for (const errorPayload of errored) {
    const stemsToDelete = published.filter(
      (p) => tracks[p.trackIndex].metadata.track_id === errorPayload.trackId
    )
    if (stemsToDelete.length > 0) {
      console.debug(`Cleaning up ${stemsToDelete.length} orphaned stems...`)
      try {
        yield* call(
          deleteTracks,
          stemsToDelete.map((t) => t.trackId)
        )
        console.debug('Done cleaning up stems')
      } catch (e) {
        console.error('Failed to clean up orphaned stems:', e)
      }
    }
  }

  // Attempt to delete all orphaned collection tracks,
  // and throw as collection failures are all or nothing.
  if (collectionUploadErrored()) {
    console.debug(`Cleaning up ${published.length} orphaned tracks...`)
    try {
      yield* call(
        deleteTracks,
        published.map((t) => t.trackId)
      )
      console.debug('Done cleaning up tracks')
    } catch (e) {
      console.error('Failed to clean up orphaned tracks:', e)
    }
    // Errors were reported to sentry earlier in the upload process.
    // Throwing here so callers don't think they succeeded.
    throw new Error('Failed to upload tracks for collection.', {
      cause: errored
    })
  }

  const publishedTrackIds = published
    .filter((t) => t.stemIndex === null)
    .sort((a, b) => a.trackIndex - b.trackIndex)
    .map((p) => p.trackId)

  // If no tracks uploaded, we failed!
  if (publishedTrackIds.length === 0) {
    // Errors were reported to sentry earlier in the upload process.
    // Throwing here so callers don't think they succeeded.
    throw new Error('No tracks were successfully uploaded.', { cause: errored })
  }

  console.debug('Finished uploads')
  yield* put(
    make(Name.TRACK_UPLOAD_COMPLETE_UPLOAD, {
      kind,
      trackCount: publishedTrackIds.length
    })
  )
  return publishedTrackIds
}

/**
 * Uploads a collection.
 * @param tracks The tracks of the collection
 * @param userId The user uploading
 * @param collectionMetadata misnomer - actually just the values from the form fields
 * @param isAlbum Whether the collection is an album or not.
 */
export function* uploadCollection(
  tracks: TrackForUpload[],
  collectionMetadata: CollectionValues,
  isAlbum: boolean,
  uploadType: UploadType
) {
  const audiusBackendInstance = yield* getContext('audiusBackendInstance')
  const sdk = yield* getSDK()

  yield waitForAccount()
  const userId = (yield* select(getUserId))!
  // This field will get replaced
  let albumTrackPrice: number | undefined

  // If the collection is a premium album, this will populate the premium metadata (price/splits/etc)
  if (
    isAlbum &&
    isContentUSDCPurchaseGated(collectionMetadata.stream_conditions)
  ) {
    // albumTrackPrice will be parsed out of the collection metadata, so we keep a copy here
    albumTrackPrice =
      collectionMetadata.stream_conditions?.usdc_purchase.albumTrackPrice
    collectionMetadata.stream_conditions = yield* call(
      getUSDCMetadata,
      collectionMetadata.stream_conditions
    )
  }

  // First upload album art
  const { artwork } = collectionMetadata
  if (artwork && 'file' in artwork) {
    yield* call(audiusBackendInstance.uploadImage, artwork.file as File)
  }

  // Propagate the collection metadata to the tracks
  for (const track of tracks) {
    track.metadata = yield* call(
      combineMetadata,
      track.metadata,
      collectionMetadata,
      albumTrackPrice
    )
  }

  // Upload the tracks
  const trackIds = yield* call(handleUploads, {
    tracks,
    kind: isAlbum ? 'album' : 'playlist'
  })

  yield* call(
    recordGatedTracks,
    tracks.map((t) => t.metadata)
  )

  const playlistId = yield* call(getUnclaimedPlaylistId)
  if (playlistId == null) {
    throw new Error('Failed to get playlist ID')
  }

  // Finally, create the playlist
  yield* put(
    confirmerActions.requestConfirmation(
      `${collectionMetadata.playlist_name}_${Date.now()}`,
      function* () {
        console.debug('Creating playlist')
        const { blockHash, blockNumber, error } = yield* call(
          audiusBackendInstance.createPlaylist,
          playlistId,
          collectionMetadata as unknown as CollectionMetadata,
          isAlbum,
          trackIds,
          !!collectionMetadata.is_private
        )

        if (error) {
          console.debug('Caught an error creating playlist')
          if (playlistId) {
            console.debug('Deleting playlist')
            // If we got a playlist ID back, that means we
            // created the playlist but adding tracks to it failed. So we must delete the playlist
            yield* call(audiusBackendInstance.deletePlaylist, playlistId)
            console.debug('Playlist deleted successfully')
          }
          // Throw to trigger the fail callback
          throw error instanceof Error
            ? error
            : new Error(`Error creating playlist: ${error}`)
        }

        const confirmed = yield* call(
          confirmTransaction,
          blockHash,
          blockNumber
        )
        if (!confirmed) {
          throw new Error(`Could not confirm playlist creation`)
        }

        const { data = [] } = yield* call(
          [sdk.full.playlists, sdk.full.playlists.getPlaylist],
          {
            playlistId: Id.parse(playlistId),
            userId: OptionalId.parse(userId)
          }
        )
        const [collection] = transformAndCleanList(
          data,
          userCollectionMetadataFromSDK
        )
        return collection
      },
      function* (confirmedPlaylist: Collection) {
        yield* put(
          uploadActions.uploadTracksSucceeded({
            id: confirmedPlaylist.playlist_id,
            trackMetadatas: [],
            completedEntity: confirmedPlaylist,
            uploadType
          })
        )
        const user = yield* select(cacheUsersSelectors.getUser, { id: userId })
        yield* put(
          cacheActions.update(Kind.USERS, [
            {
              id: userId,
              metadata: {
                _collectionIds: (user?._collectionIds ?? []).concat(
                  confirmedPlaylist.playlist_id
                )
              }
            }
          ])
        )

        // Add images to the collection since we're not loading it the traditional way with
        // the `fetchCollections` saga
        confirmedPlaylist = yield* call(reformatCollection, {
          collection: confirmedPlaylist,
          audiusBackendInstance
        })
        const uid = yield* makeUid(
          Kind.COLLECTIONS,
          confirmedPlaylist.playlist_id,
          'account'
        )
        // Create a cache entry and add it to the account so the playlist shows in the left nav
        yield* put(
          cacheActions.add(
            Kind.COLLECTIONS,
            [
              {
                id: confirmedPlaylist.playlist_id,
                uid,
                metadata: confirmedPlaylist
              }
            ],
            /* replace= */ true // forces cache update
          )
        )
        yield* put(
          accountActions.addAccountPlaylist({
            id: confirmedPlaylist.playlist_id,
            name: confirmedPlaylist.playlist_name,
            is_album: confirmedPlaylist.is_album,
            permalink: confirmedPlaylist.permalink!,
            user: {
              id: user!.user_id,
              handle: user!.handle
            }
          })
        )
        yield* put(
          savedPageActions.addLocalCollection({
            collectionId: confirmedPlaylist.playlist_id,
            isAlbum: confirmedPlaylist.is_album,
            category: LibraryCategory.Favorite
          })
        )
        yield* put(cacheActions.setExpired(Kind.USERS, userId))

        // Finally, add to the library
        yield* call(addPlaylistsNotInLibrary)
      },
      function* ({ error }) {
        console.error(
          `Create playlist call failed, deleting tracks: ${JSON.stringify(
            trackIds
          )}`
        )
        try {
          yield* all(
            trackIds.map((id) =>
              sdk.tracks.deleteTrack({
                userId: Id.parse(userId),
                trackId: Id.parse(id)
              })
            )
          )
          console.debug('Deleted tracks.')
        } catch (err) {
          console.debug(`Could not delete all tracks: ${err}`)
        }
        // Handle error loses error details, so call reportToSentry explicitly
        yield* call(reportToSentry, {
          name: 'Upload',
          error,
          additionalInfo: {
            trackIds,
            playlistId
          }
        })
        yield* put(uploadActions.uploadTracksFailed())
        yield* put(
          errorActions.handleError({
            message: error.message,
            shouldRedirect: true,
            shouldReport: false
          })
        )
      }
    )
  )
}

/**
 * Uploads any number of standalone tracks.
 * @param tracks the tracks to upload
 */
export function* uploadMultipleTracks(
  tracks: TrackForUpload[],
  uploadType: UploadType
) {
  const sdk = yield* getSDK()

  // Ensure the user is logged in
  yield* call(waitForAccount)

  // Get the IDs ahead of time, so that stems can be associated.
  const tracksWithIds = yield* all(
    tracks.map((track) =>
      call(function* () {
        const id = yield* call([sdk.tracks, sdk.tracks.generateTrackId])
        return {
          ...track,
          metadata: {
            ...track.metadata,
            track_id: id
          }
        }
      })
    )
  )

  // Upload tracks and stems parallel together
  const trackIds = yield* call(handleUploads, {
    tracks: tracksWithIds,
    kind: 'tracks'
  })

  // Get true track metadatas back
  const newTracks = yield* call(retrieveTracks, {
    trackIds,
    forceRetrieveFromSource: true
  })
  if (newTracks.length === 0) {
    throw new Error('No tracks found after uploading.')
  }

  // Make sure track count changes for this user
  const account = yield* select(getAccountUser)
  yield* call(adjustUserField, {
    user: account!,
    fieldName: 'track_count',
    delta: newTracks.length
  })

  // At this point, the upload was success! The rest is metrics.
  yield* put(
    uploadActions.uploadTracksSucceeded({
      id: newTracks[0].track_id,
      trackMetadatas: newTracks,
      completedEntity: newTracks[0],
      uploadType
    })
  )

  // Send analytics for any gated content
  yield* call(
    recordGatedTracks,
    tracksWithIds.map((track) => track.metadata)
  )

  // If the hide remixes is turned on, send analytics event
  for (let i = 0; i < newTracks.length; i += 1) {
    const track = newTracks[i]
    if (track.field_visibility?.remixes === false) {
      yield* put(
        make(Name.REMIX_HIDE, {
          id: track.track_id,
          handle: account!.handle
        })
      )
    }
  }

  // Send analytics for any remixes
  for (const remixTrack of newTracks) {
    if (
      remixTrack.remix_of !== null &&
      Array.isArray(remixTrack.remix_of?.tracks) &&
      remixTrack.remix_of.tracks.length > 0
    ) {
      yield* call(trackNewRemixEvent, remixTrack)
    }
  }

  // Bust the cache so we refetch the user
  yield* put(cacheActions.setExpired(Kind.USERS, account!.user_id))
}

export function* uploadTracksAsync(
  action: ReturnType<typeof uploadActions.uploadTracks>
) {
  yield* call(waitForWrite)
  const payload = action.payload
  yield* put(uploadActions.uploadTracksRequested(payload))

  const kind = (() => {
    switch (payload.uploadType) {
      case UploadType.PLAYLIST:
        return 'playlist'
      case UploadType.ALBUM:
        return 'album'
      case UploadType.INDIVIDUAL_TRACK:
      case UploadType.INDIVIDUAL_TRACKS:
      default:
        return 'tracks'
    }
  })()

  try {
    const recordEvent = make(Name.TRACK_UPLOAD_START_UPLOADING, {
      count: payload.tracks.length,
      kind
    })
    yield* put(recordEvent)

    const tracks = payload.tracks

    // Prep the USDC purchase conditions
    for (const trackUpload of tracks) {
      trackUpload.metadata = yield* call(
        addPremiumMetadata<TrackMetadataForUpload>,
        trackUpload.metadata
      )
    }

    // Upload content.
    const isAlbum = payload.uploadType === UploadType.ALBUM
    const isCollection = payload.uploadType === UploadType.PLAYLIST || isAlbum
    if (isCollection) {
      yield* call(
        uploadCollection,
        tracks,
        payload.metadata,
        isAlbum,
        payload.uploadType
      )
    } else {
      yield* call(uploadMultipleTracks, tracks, payload.uploadType)
    }
  } catch (e) {
    const error = e instanceof Error ? e : new Error(String(e))
    // Handle error loses error details, so call reportToSentry explicitly
    yield* call(reportToSentry, {
      error,
      name: `Upload: ${error.name}`,
      additionalInfo: {
        kind
      }
    })
    yield* put(uploadActions.uploadTracksFailed())
    yield* put(
      errorActions.handleError({
        message: error.message,
        shouldRedirect: true,
        shouldReport: false
      })
    )
  }
}

export function* updateTrackAudioAsync(
  action: ReturnType<typeof uploadActions.updateTrackAudio>
) {
  yield* call(waitForWrite)
  const payload = action.payload

  const tracks = yield* call(retrieveTracks, {
    trackIds: [payload.trackId]
  })

  if (tracks.length === 0) return
  const track = tracks[0]
  const sdk = yield* getSDK()
  const userId = yield* select(accountSelectors.getUserId)

  if (!track) return
  if (!userId) {
    throw new Error('No user id found during upload. Not signed in?')
  }

  const metadata = trackMetadataForUploadToSdk(track)

  const dispatch = yield* getContext('dispatch')
  const handleProgressUpdate = (progress: Parameters<ProgressHandler>[0]) => {
    if (!('audio' in progress)) return
    const { upload, transcode } = progress.audio

    const uploadVal =
      transcode === undefined ? (upload?.loaded ?? 0) / (upload?.total ?? 1) : 1

    dispatch(
      replaceTrackProgressModalActions.set({
        progress: { upload: uploadVal, transcode: transcode?.decimal ?? 0 }
      })
    )
  }

  const updatedMetadata = yield* call(
    [sdk.tracks, sdk.tracks.uploadTrackFiles],
    {
      userId: Id.parse(userId),
      trackFile: fileToSdk(payload.file, 'audio'),
      metadata,
      onProgress: handleProgressUpdate
    }
  )

  const newMetadata: TrackMetadata = {
    ...track,
    orig_file_cid: updatedMetadata.origFileCid,
    bpm: metadata.isCustomBpm ? track.bpm : null,
    musical_key: metadata.isCustomMusicalKey ? metadata.musicalKey : null,
    audio_analysis_error_count: 0,
    orig_filename: updatedMetadata.origFilename || '',
    preview_cid: updatedMetadata.previewCid || '',
    preview_start_seconds: updatedMetadata.previewStartSeconds ?? 0,
    track_cid: updatedMetadata.trackCid || '',
    audio_upload_id: updatedMetadata.audioUploadId,
    duration: updatedMetadata.duration
  }

  yield* put(
    cacheTracksActions.editTrack(
      track.track_id,
      newMetadata as TrackMetadataForUpload
    )
  )

  // Delay to allow the user to see that the track replace upload has finished
  yield* delay(3000)

  yield* put(replaceTrackProgressModalActions.close())
  yield* put(push(baseMetadata.permalink))
}

function* watchUploadTracks() {
  yield* takeLatest(uploadActions.UPLOAD_TRACKS, uploadTracksAsync)
}

function* watchUpdateTrackAudio() {
  yield* takeLatest(uploadActions.UPDATE_TRACK_AUDIO, updateTrackAudioAsync)
}

export default function sagas() {
  return [watchUploadTracks, watchUpdateTrackAudio]
}<|MERGE_RESOLUTION|>--- conflicted
+++ resolved
@@ -1,5 +1,6 @@
-import { fileToSdk, trackMetadataForUploadToSdk } from '@audius/common/adapters'
 import {
+  fileToSdk,
+  trackMetadataForUploadToSdk,
   transformAndCleanList,
   userCollectionMetadataFromSDK
 } from '@audius/common/adapters'
@@ -298,7 +299,6 @@
       if (!userId) {
         throw new Error('No user id found during upload. Not signed in?')
       }
-<<<<<<< HEAD
 
       const { trackId: updatedTrackId } = yield* call(
         [sdk.tracks, sdk.tracks.writeTrackToChain],
@@ -320,29 +320,6 @@
             metadata
           }
         })
-=======
-      const libs = yield* call(audiusBackendInstance.getAudiusLibsTyped)
-      // TODO - I am unsure why these types are not working as expected.
-      // Nothing around it appears to change but this code should be removed
-      // with the move of upload to sdk.
-      const {
-        // @ts-ignore
-        trackId: updatedTrackId,
-        // @ts-ignore
-        txReceipt: { blockHash, blockNumber }
-      } = yield* call(
-        [libs.Track, libs.Track!.writeTrackToChain as any],
-        userId,
-        metadata,
-        EntityManagerAction.CREATE,
-        presetTrackId
-      ) as any
-      const confirmed = yield* call(confirmTransaction, blockHash, blockNumber)
-      if (!confirmed) {
-        throw new Error(
-          `Could not confirm track upload for track id ${updatedTrackId}`
-        )
->>>>>>> 2638d360
       }
     } catch (e) {
       yield* put(responseChannel, {
