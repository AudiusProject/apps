import {
  Collection,
  CollectionMetadata,
  FieldVisibility,
  ID,
  Id,
  Kind,
  Name,
  StemUploadWithFile,
  isContentFollowGated,
  isContentUSDCPurchaseGated
} from '@audius/common/models'
import { CollectionValues, newTrackMetadata } from '@audius/common/schemas'
import {
  fileToSdk,
  trackMetadataForUploadToSdk
} from '@audius/common/src/adapters/track'
import {
  TrackMetadataForUpload,
  LibraryCategory,
  ProgressStatus,
  TrackForUpload,
  UploadType,
  accountActions,
  accountSelectors,
  cacheActions,
  cacheUsersSelectors,
  confirmTransaction,
  confirmerActions,
  getContext,
  reformatCollection,
  savedPageActions,
  uploadActions,
  getSDK,
  cacheTracksActions,
  replaceTrackProgressModalActions
} from '@audius/common/store'
import {
  actionChannelDispatcher,
  decodeHashId,
  makeUid,
  waitForAccount
} from '@audius/common/utils'
import { ProgressHandler, AudiusSdk } from '@audius/sdk'
import type {
  TrackMetadata,
  UploadTrackMetadata
} from '@audius/sdk-legacy/dist/utils'
import { push } from 'connected-react-router'
import { mapValues } from 'lodash'
import { Channel, Task, buffers, channel } from 'redux-saga'
import {
  all,
  call,
  cancel,
  fork,
  put,
  select,
  takeLatest,
  take,
  delay
} from 'typed-redux-saga'

import { make } from 'common/store/analytics/actions'
import { prepareStemsForUpload } from 'pages/upload-page/store/utils/stems'
import * as errorActions from 'store/errors/actions'
import { reportToSentry } from 'store/errors/reportToSentry'
import { encodeHashId } from 'utils/hashIds'
import { waitForWrite } from 'utils/sagaHelpers'

import { getUnclaimedPlaylistId } from '../cache/collections/utils/getUnclaimedPlaylistId'
import { trackNewRemixEvent } from '../cache/tracks/sagas'
import { retrieveTracks } from '../cache/tracks/utils'
import { adjustUserField } from '../cache/users/sagas'
import { addPlaylistsNotInLibrary } from '../playlist-library/sagas'

import {
  addPremiumMetadata,
  getUSDCMetadata,
  recordGatedTracks
} from './sagaHelpers'

const { updateProgress } = uploadActions
const { getUserId, getAccountUser } = accountSelectors

type ProgressAction = ReturnType<typeof updateProgress>

const MAX_CONCURRENT_UPLOADS = 6
const MAX_CONCURRENT_PUBLISHES = 6

/**
 * Convert the track metadata for upload to what libs expects.
 * Only thing that needs to be adjusted is preview start seconds is non-optional, evidently?
 */
const toUploadTrackMetadata = (
  trackMetadata: TrackMetadataForUpload
): UploadTrackMetadata => ({
  ...trackMetadata,
  preview_start_seconds: trackMetadata.preview_start_seconds ?? null
})

/**
 * Combines the metadata for a track and a collection (playlist or album),
 * taking the metadata from the playlist when the track is missing it.
 */
function* combineMetadata(
  trackMetadata: TrackMetadataForUpload,
  collectionMetadata: CollectionValues,
  albumTrackPrice?: number
) {
  const metadata = trackMetadata

  metadata.artwork = collectionMetadata.artwork

  if (!metadata.genre)
    metadata.genre = collectionMetadata.trackDetails?.genre ?? ''
  if (!metadata.mood)
    metadata.mood = collectionMetadata.trackDetails?.mood ?? null
  if (!metadata.release_date) {
    metadata.release_date = collectionMetadata.release_date ?? null
    metadata.is_scheduled_release =
      collectionMetadata.is_scheduled_release ?? false
  }

  if (metadata.tags === null && collectionMetadata.trackDetails?.tags) {
    // Take collection tags
    metadata.tags = collectionMetadata.trackDetails?.tags
  }

  // Set download & hidden status
  metadata.is_downloadable = !!collectionMetadata.is_downloadable

  metadata.is_unlisted = !!collectionMetadata.is_private
  if (collectionMetadata.is_private && collectionMetadata.field_visibility) {
    // Convert any undefined values to booleans
    const booleanFieldVisibility = mapValues(
      collectionMetadata.field_visibility,
      Boolean
    ) as FieldVisibility
    metadata.field_visibility = booleanFieldVisibility
  }

  // If the tracks were added as part of a premium album, add all the necessary premium track metadata
  if (albumTrackPrice !== undefined && albumTrackPrice > 0) {
    // is_download_gated must always be set to true for all premium tracks
    metadata.is_download_gated = true
    metadata.download_conditions = {
      usdc_purchase: {
        price: albumTrackPrice,
        splits: { 0: 0 }
      }
    }
    // Set up initial stream gating values
    metadata.is_stream_gated = true
    metadata.preview_start_seconds = 0
    metadata.stream_conditions = {
      usdc_purchase: { price: albumTrackPrice, splits: { 0: 0 } }
    }
    // Add splits to stream & download conditions
    yield* call(addPremiumMetadata, metadata)
  }
  return metadata
}

/**
 * Creates a callback that runs on upload progress in sdk and
 * reports that progress to the store via actions.
 */
const makeOnProgress = (
  trackIndex: number,
  stemIndex: number | null,
  progressChannel: Channel<ProgressAction>
) => {
  return (progress: Parameters<ProgressHandler>[0]) => {
    const key = 'audio' in progress ? 'audio' : 'art'
    const p =
      'audio' in progress
        ? progress.audio
        : 'art' in progress
        ? progress.art
        : null
    if (p === null) {
      return
    }
    const { upload, transcode } = p
    try {
      progressChannel.put(
        updateProgress({
          trackIndex,
          stemIndex,
          key,
          progress: {
            loaded: upload?.loaded,
            total: upload?.total,
            transcode: transcode?.decimal,
            status:
              !upload || upload.loaded !== upload.total
                ? ProgressStatus.UPLOADING
                : ProgressStatus.PROCESSING
          }
        })
      )
    } catch {
      // Sometimes this can fail repeatedly in quick succession (root cause TBD)
      // it doesn't seem to affect the CX so catch to avoid spamming sentry
    }
  }
}

/**
 * Deletes a list of tracks by track IDs.
 * Used in cleaning up orphaned stems or tracks of a collection.
 */
export function* deleteTracks(trackIds: ID[]) {
  const sdk = yield* getSDK()
  const userId = encodeHashId(yield* select(accountSelectors.getUserId))
  if (!userId) {
    throw new Error('No user id found during delete. Not signed in?')
  }

  yield* all(
    trackIds.map((id) =>
      call([sdk.tracks, sdk.tracks.deleteTrack], {
        userId,
        trackId: encodeHashId(id)
      })
    )
  )
}

/**
 * Worker that handles upload requests.
 * @param uploadQueue The queue of upload requests to pull from.
 * @param progressChannel The channel to report progress actions to.
 * @param responseChannel The channel to report the outcome to.
 */
function* uploadWorker(
  uploadQueue: Channel<UploadTask>,
  progressChannel: Channel<ProgressAction>,
  responseChannel: Channel<UploadTrackResponse>
) {
  while (true) {
    const task = yield* take(uploadQueue)
    const { trackIndex, stemIndex, track } = task
    try {
      const sdk = yield* getSDK()
      const userId = yield* select(accountSelectors.getUserId)
      if (!userId) {
        throw new Error('No user id found during upload. Not signed in?')
      }

      const coverArtFile =
        track.metadata.artwork && 'file' in track.metadata.artwork
          ? track.metadata.artwork?.file ?? null
          : null
      const metadata = trackMetadataForUploadToSdk(track.metadata)

      const updatedMetadata = yield* call(
        [sdk.tracks, sdk.tracks.uploadTrackFiles],
        {
          userId: Id.parse(userId),
          trackFile: fileToSdk(track.file, 'audio'),
          // coverArtFile will be undefined for stem uploads
          coverArtFile: coverArtFile
            ? fileToSdk(coverArtFile!, 'cover_art')
            : undefined,
          metadata,
          onProgress: makeOnProgress(trackIndex, stemIndex, progressChannel)
        }
      )

      yield* put(responseChannel, {
        type: 'UPLOADED',
        payload: {
          trackIndex,
          stemIndex,
          metadata: updatedMetadata
        }
      })
    } catch (e) {
      yield* put(responseChannel, {
        type: 'ERROR',
        payload: {
          trackId: track.metadata.track_id,
          phase: 'upload',
          trackIndex,
          stemIndex,
          error: e
        }
      })
    }
  }
}

/**
 * Worker that handles the entity manager writes.
 * @param publishQueue The queue of publish requests
 * @param responseChannel The channel to report the outcome to.
 */
function* publishWorker(
  publishQueue: Channel<PublishTask>,
  responseChannel: Channel<UploadTrackResponse>
) {
  while (true) {
    const task = yield* take(publishQueue)
    const { trackIndex, stemIndex, metadata } = task
    try {
      const sdk = yield* getSDK()
      const userId = yield* select(accountSelectors.getUserId)
      if (!userId) {
        throw new Error('No user id found during upload. Not signed in?')
      }

      const { trackId: updatedTrackId } = yield* call(
        [sdk.tracks, sdk.tracks.writeTrackUploadToChain],
        Id.parse(userId),
        metadata
      )

      const decodedTrackId = updatedTrackId
        ? decodeHashId(updatedTrackId)
        : null

      if (decodedTrackId) {
        yield* put(responseChannel, {
          type: 'PUBLISHED',
          payload: {
            trackIndex,
            stemIndex,
            trackId: decodedTrackId,
            metadata
          }
        })
      }
    } catch (e) {
      yield* put(responseChannel, {
        type: 'ERROR',
        payload: {
          trackId: metadata.trackId!,
          phase: 'publish',
          trackIndex,
          stemIndex,
          error: e
        }
      })
    }
  }
}

type UploadMetadata = Awaited<
  ReturnType<AudiusSdk['tracks']['uploadTrackFiles']>
>

/** Queued task for the upload worker. */
type UploadTask = {
  trackIndex: number
  stemIndex: number | null
  track: TrackForUpload
}

/** Upload worker success response payload */
type UploadedPayload = {
  trackIndex: number
  stemIndex: number | null
  metadata: UploadMetadata
}

/** Queued task for the publish worker. */
type PublishTask = {
  trackIndex: number
  stemIndex: number | null
  trackId: ID
  metadata: UploadMetadata
}

/** Publish worker success response payload */
type PublishedPayload = {
  trackIndex: number
  stemIndex: number | null
  trackId: ID
  metadata: UploadMetadata
}

/** Error response payload (from either worker). */
type ErrorPayload = {
  trackIndex: number
  stemIndex: number | null
  trackId: ID
  phase: 'upload' | 'publish'
  error: unknown
}

/** All possible response payloads from workers. */
type UploadTrackResponse =
  | { type: 'UPLOADED'; payload: UploadedPayload }
  | { type: 'PUBLISHED'; payload: PublishedPayload }
  | { type: 'ERROR'; payload: ErrorPayload }

/**
 * Spins up workers to handle uploading of tracks and their stems in parallel.
 *
 * Waits to publish parent tracks until their stems successfully upload.
 * If a stem fails, marks the parent as failed and unpublishes the other stems.
 *
 * Waits to publish collection tracks until all other tracks successfully upload.
 * If a track from a collection fails, marks the collection as failed and
 * unpublishes all other collection tracks.
 *
 * Also called from the edit track flow for uploading stems to existing tracks.
 * Those tracks must be uploaded as "tracks" since their parent is already
 * uploaded, rather than sending their parent with stems attached.
 */
export function* handleUploads({
  tracks,
  kind
}: {
  tracks: TrackForUpload[]
  kind: 'album' | 'playlist' | 'tracks' | 'stems'
}) {
  const isCollection = kind === 'album' || kind === 'playlist'

  // Queue for the upload tasks (uploading files to storage)
  const uploadQueue = yield* call(
    channel<UploadTask>,
    buffers.expanding(tracks.length)
  )

  // Queue for the publish tasks (writing to entity manager)
  const publishQueue = yield* call(
    channel<PublishTask>,
    buffers.expanding(tracks.length)
  )

  // Channel to listen for responses
  const responseChannel = yield* call(
    channel<UploadTrackResponse>,
    buffers.expanding(10)
  )

  // Channel to relay progress actions
  const progressChannel = yield* call(channel<ProgressAction>)
  const actionDispatcherTask = yield* fork(
    actionChannelDispatcher,
    progressChannel
  )

  console.debug(`Queuing tracks (and stems if applicable) to upload...`)
  let stems = 0
  const pendingStemCount: Record<ID, number> = {}
  for (let i = 0; i < tracks.length; i++) {
    const track = tracks[i]
    uploadQueue.put({ trackIndex: i, stemIndex: null, track })

    // Report analytics for each track
    yield* put(
      make(Name.TRACK_UPLOAD_TRACK_UPLOADING, {
        artworkSource:
          track.metadata.artwork && 'source' in track.metadata.artwork
            ? track.metadata.artwork?.source
            : undefined,
        genre: track.metadata.genre,
        moode: track.metadata.mood,
        size: track.file.size,
        type: track.file.type,
        name: track.file.name,
        downloadable: isContentFollowGated(track.metadata.download_conditions)
          ? 'follow'
          : track.metadata.is_downloadable
          ? 'yes'
          : 'no'
      })
    )

    // Process the track's stems
    const trackStems = prepareStemsForUpload(
      (track.metadata.stems ?? []) as StemUploadWithFile[],
      track.metadata.track_id
    )
    const stemCount = track.metadata.stems?.length ?? 0
    pendingStemCount[track.metadata.track_id] = stemCount
    stems += stemCount
    for (let j = 0; j < trackStems.length; j++) {
      const stem = trackStems[j]
      uploadQueue.put({ trackIndex: i, stemIndex: j, track: stem })
    }
  }

  const uploadRequestCount = tracks.length + stems
  const numUploadWorkers = Math.min(uploadRequestCount, MAX_CONCURRENT_UPLOADS)
  const numPublishWorkers = Math.min(
    uploadRequestCount,
    MAX_CONCURRENT_PUBLISHES
  )

  console.debug(
    `Spinning up ${numUploadWorkers} upload workers and ${numPublishWorkers} publish workers to upload ${tracks.length} tracks and ${stems} stems`
  )
  const uploadWorkers: Task[] = []
  for (let i = 0; i < numUploadWorkers; i++) {
    uploadWorkers.push(
      yield* fork(uploadWorker, uploadQueue, progressChannel, responseChannel)
    )
  }
  const publishWorkers: Task[] = []
  for (let i = 0; i < numPublishWorkers; i++) {
    publishWorkers.push(
      yield* fork(publishWorker, publishQueue, responseChannel)
    )
  }

  const pendingMetadata: UploadMetadata[] = []

  const errored: ErrorPayload[] = []
  const uploaded: UploadedPayload[] = []
  const published: PublishedPayload[] = []

  // Setup handlers for all the task results

  /** Handler for successful upload worker tasks */
  function* handleUploaded(payload: UploadedPayload) {
    uploaded.push(payload)
    const { trackIndex, stemIndex, metadata } = payload
    console.debug(
      `${stemIndex === null && kind !== 'stems' ? 'Track' : 'Stem'} ${
        metadata.title
      } uploaded`,
      { trackIndex, stemIndex }
    )

    // We know trackId exists because we generate it in uploadMultipleTracks
    const trackId = metadata.trackId!
    const stemCount = pendingStemCount[trackId]

    if (isCollection || stemCount > 0) {
      // If parent track of stems or part of collection,
      // save the metadata and wait to publish when the last stem (for parent
      // track) or last track (for a collection) is uploaded.
      pendingMetadata[trackIndex] = metadata
    } else {
      publishQueue.put({ trackIndex, stemIndex, trackId, metadata })
    }

    if (isCollection && uploaded.length === tracks.length) {
      // Publish the collection once all tracks are uploaded
      for (let i = 0; i < pendingMetadata.length; i++) {
        publishQueue.put({
          trackIndex: i,
          stemIndex: null,
          trackId: pendingMetadata[i].trackId!,
          metadata: pendingMetadata[i]
        })
      }
    }
  }

  /** Handler for successful publish worker tasks */
  function* handlePublished(payload: PublishedPayload) {
    published.push(payload)
    const { trackIndex, stemIndex, trackId, metadata } = payload
    console.debug(
      `${stemIndex === null && kind !== 'stems' ? 'Track' : 'Stem'} ${
        metadata.title
      } published`,
      { trackId }
    )

    // Mark progress as complete
    yield* put(
      updateProgress({
        trackIndex,
        stemIndex,
        key: 'art',
        progress: { status: ProgressStatus.COMPLETE }
      })
    )
    yield* put(
      updateProgress({
        trackIndex,
        stemIndex,
        key: 'audio',
        progress: { status: ProgressStatus.COMPLETE }
      })
    )

    const parentTrackId = tracks[trackIndex].metadata.track_id

    // Report metrics
    if (stemIndex !== null) {
      yield* put(
        make(Name.STEM_COMPLETE_UPLOAD, {
          id: trackId,
          parent_track_id: parentTrackId,
          category: tracks[trackIndex].metadata.stems?.[stemIndex].category
        })
      )
    } else {
      yield* put(make(Name.TRACK_UPLOAD_SUCCESS, { kind }))
    }

    // Trigger upload for parent if last stem
    if (stemIndex !== null) {
      pendingStemCount[parentTrackId] -= 1
      if (
        pendingStemCount[parentTrackId] === 0 &&
        pendingMetadata[trackIndex]
      ) {
        console.debug(
          `Stems finished for ${parentTrackId}, publishing parent: ${pendingMetadata[trackIndex].title}`
        )
        publishQueue.put({
          trackIndex,
          stemIndex: null,
          trackId: parentTrackId,
          metadata: pendingMetadata[trackIndex]
        })
        delete pendingMetadata[trackIndex]
      }
    }
  }

  /** Handler for errors in any worker */
  function* handleWorkerError(payload: ErrorPayload) {
    const { trackIndex, stemIndex, trackId, error, phase } = payload
    // Check to make sure we haven't already errored for this track.
    // This could happen if one of its stems failed.
    // Double counting would terminate the loop too soon.
    if (
      !errored.find(
        (e) => e.trackIndex === trackIndex && e.stemIndex === stemIndex
      )
    ) {
      errored.push(payload)
    }

    // Error this track
    yield* put(
      updateProgress({
        trackIndex,
        stemIndex,
        key: 'art',
        progress: { status: ProgressStatus.ERROR }
      })
    )
    yield* put(
      updateProgress({
        trackIndex,
        stemIndex,
        key: 'audio',
        progress: { status: ProgressStatus.ERROR }
      })
    )

    // Error this track's parent
    if (stemIndex !== null) {
      responseChannel.put({
        type: 'ERROR',
        payload: {
          trackIndex,
          stemIndex: null,
          trackId: tracks[trackIndex].metadata.track_id,
          error: new Error(`Stem ${stemIndex} failed to upload.`, {
            cause: payload.error
          }),
          phase
        }
      })
    } else {
      yield* put(make(Name.TRACK_UPLOAD_FAILURE, { kind }))
    }

    console.error(
      `Track ${trackId} (trackIndex: ${trackIndex}, stemIndex: ${stemIndex}) errored in the ${phase} phase:`,
      error
    )

    // Report to sentry
    const e = error instanceof Error ? error : new Error(String(error))
    yield* call(reportToSentry, {
      name: 'Upload Worker Failed',
      error: e,
      additionalInfo: {
        trackId,
        metadata:
          stemIndex === null
            ? tracks[trackIndex].metadata
            : tracks[trackIndex].metadata.stems?.[stemIndex].metadata,
        fileSize: tracks[trackIndex].file.size,
        trackIndex,
        stemIndex,
        trackCount: tracks.length,
        stemCount: stems,
        phase,
        kind
      }
    })
  }

  console.debug('Waiting for workers...')
  const hasUnprocessedTracks = () =>
    published.length + errored.length < uploadRequestCount
  const collectionUploadErrored = () => errored.length > 0 && isCollection

  // Wait for the workers to process every track and stem
  // - unless uploading a collection and hit an error, in which case leave early
  while (hasUnprocessedTracks() && !collectionUploadErrored()) {
    const { type, payload } = yield* take(responseChannel)
    if (type === 'UPLOADED') {
      yield* handleUploaded(payload)
    } else if (type === 'PUBLISHED') {
      yield* handlePublished(payload)
    } else if (type === 'ERROR') {
      yield* handleWorkerError(payload)
    }
  }

  console.debug('Spinning down workers')
  for (const worker of uploadWorkers) {
    worker.cancel()
  }
  for (const worker of publishWorkers) {
    worker.cancel()
  }
  yield* call(progressChannel.close)
  yield* cancel(actionDispatcherTask)

  // Attempt to delete orphaned stems of failed tracks
  for (const errorPayload of errored) {
    const stemsToDelete = published.filter(
      (p) => tracks[p.trackIndex].metadata.track_id === errorPayload.trackId
    )
    if (stemsToDelete.length > 0) {
      console.debug(`Cleaning up ${stemsToDelete.length} orphaned stems...`)
      try {
        yield* call(
          deleteTracks,
          stemsToDelete.map((t) => t.trackId)
        )
        console.debug('Done cleaning up stems')
      } catch (e) {
        console.error('Failed to clean up orphaned stems:', e)
      }
    }
  }

  // Attempt to delete all orphaned collection tracks,
  // and throw as collection failures are all or nothing.
  if (collectionUploadErrored()) {
    console.debug(`Cleaning up ${published.length} orphaned tracks...`)
    try {
      yield* call(
        deleteTracks,
        published.map((t) => t.trackId)
      )
      console.debug('Done cleaning up tracks')
    } catch (e) {
      console.error('Failed to clean up orphaned tracks:', e)
    }
    // Errors were reported to sentry earlier in the upload process.
    // Throwing here so callers don't think they succeeded.
    throw new Error('Failed to upload tracks for collection.', {
      cause: errored
    })
  }

  const publishedTrackIds = published
    .filter((t) => t.stemIndex === null)
    .sort((a, b) => a.trackIndex - b.trackIndex)
    .map((p) => p.trackId)

  // If no tracks uploaded, we failed!
  if (publishedTrackIds.length === 0) {
    // Errors were reported to sentry earlier in the upload process.
    // Throwing here so callers don't think they succeeded.
    throw new Error('No tracks were successfully uploaded.', { cause: errored })
  }

  console.debug('Finished uploads')
  yield* put(
    make(Name.TRACK_UPLOAD_COMPLETE_UPLOAD, {
      kind,
      trackCount: publishedTrackIds.length
    })
  )
  return publishedTrackIds
}

/**
 * Uploads a collection.
 * @param tracks The tracks of the collection
 * @param userId The user uploading
 * @param collectionMetadata misnomer - actually just the values from the form fields
 * @param isAlbum Whether the collection is an album or not.
 */
export function* uploadCollection(
  tracks: TrackForUpload[],
  collectionMetadata: CollectionValues,
  isAlbum: boolean,
  uploadType: UploadType
) {
  const audiusBackendInstance = yield* getContext('audiusBackendInstance')
  const sdk = yield* getSDK()

  yield waitForAccount()
  const userId = (yield* select(getUserId))!
  // This field will get replaced
  let albumTrackPrice: number | undefined

  // If the collection is a premium album, this will populate the premium metadata (price/splits/etc)
  if (
    isAlbum &&
    isContentUSDCPurchaseGated(collectionMetadata.stream_conditions)
  ) {
    // albumTrackPrice will be parsed out of the collection metadata, so we keep a copy here
    albumTrackPrice =
      collectionMetadata.stream_conditions?.usdc_purchase.albumTrackPrice
    collectionMetadata.stream_conditions = yield* call(
      getUSDCMetadata,
      collectionMetadata.stream_conditions
    )
  }

  // First upload album art
  const { artwork } = collectionMetadata
  if (artwork && 'file' in artwork) {
    yield* call(audiusBackendInstance.uploadImage, artwork.file as File)
  }

  // Propagate the collection metadata to the tracks
  for (const track of tracks) {
    track.metadata = yield* call(
      combineMetadata,
      track.metadata,
      collectionMetadata,
      albumTrackPrice
    )
  }

  // Upload the tracks
  const trackIds = yield* call(handleUploads, {
    tracks,
    kind: isAlbum ? 'album' : 'playlist'
  })

  yield* call(
    recordGatedTracks,
    tracks.map((t) => t.metadata)
  )

  const playlistId = yield* call(getUnclaimedPlaylistId)
  if (playlistId == null) {
    throw new Error('Failed to get playlist ID')
  }

  // Finally, create the playlist
  yield* put(
    confirmerActions.requestConfirmation(
      `${collectionMetadata.playlist_name}_${Date.now()}`,
      function* () {
        console.debug('Creating playlist')
        const { blockHash, blockNumber, error } = yield* call(
          audiusBackendInstance.createPlaylist,
          playlistId,
          collectionMetadata as unknown as CollectionMetadata,
          isAlbum,
          trackIds,
          !!collectionMetadata.is_private
        )

        if (error) {
          console.debug('Caught an error creating playlist')
          if (playlistId) {
            console.debug('Deleting playlist')
            // If we got a playlist ID back, that means we
            // created the playlist but adding tracks to it failed. So we must delete the playlist
            yield* call(audiusBackendInstance.deletePlaylist, playlistId)
            console.debug('Playlist deleted successfully')
          }
          // Throw to trigger the fail callback
          throw error instanceof Error
            ? error
            : new Error(`Error creating playlist: ${error}`)
        }

        const confirmed = yield* call(
          confirmTransaction,
          blockHash,
          blockNumber
        )
        if (!confirmed) {
          throw new Error(`Could not confirm playlist creation`)
        }

        return (yield* call(audiusBackendInstance.getPlaylists, userId, [
          playlistId
        ]))[0]
      },
      function* (confirmedPlaylist: Collection) {
        yield* put(
          uploadActions.uploadTracksSucceeded({
            id: confirmedPlaylist.playlist_id,
            trackMetadatas: [],
            completedEntity: confirmedPlaylist,
            uploadType
          })
        )
        const user = yield* select(cacheUsersSelectors.getUser, { id: userId })
        yield* put(
          cacheActions.update(Kind.USERS, [
            {
              id: userId,
              metadata: {
                _collectionIds: (user?._collectionIds ?? []).concat(
                  confirmedPlaylist.playlist_id
                )
              }
            }
          ])
        )

        // Add images to the collection since we're not loading it the traditional way with
        // the `fetchCollections` saga
        confirmedPlaylist = yield* call(reformatCollection, {
          collection: confirmedPlaylist,
          audiusBackendInstance
        })
        const uid = yield* makeUid(
          Kind.COLLECTIONS,
          confirmedPlaylist.playlist_id,
          'account'
        )
        // Create a cache entry and add it to the account so the playlist shows in the left nav
        yield* put(
          cacheActions.add(
            Kind.COLLECTIONS,
            [
              {
                id: confirmedPlaylist.playlist_id,
                uid,
                metadata: confirmedPlaylist
              }
            ],
            /* replace= */ true // forces cache update
          )
        )
        yield* put(
          accountActions.addAccountPlaylist({
            id: confirmedPlaylist.playlist_id,
            name: confirmedPlaylist.playlist_name,
            is_album: confirmedPlaylist.is_album,
            permalink: confirmedPlaylist.permalink!,
            user: {
              id: user!.user_id,
              handle: user!.handle
            }
          })
        )
        yield* put(
          savedPageActions.addLocalCollection({
            collectionId: confirmedPlaylist.playlist_id,
            isAlbum: confirmedPlaylist.is_album,
            category: LibraryCategory.Favorite
          })
        )
        yield* put(cacheActions.setExpired(Kind.USERS, userId))

        // Finally, add to the library
        yield* call(addPlaylistsNotInLibrary)
      },
      function* ({ error }) {
        console.error(
          `Create playlist call failed, deleting tracks: ${JSON.stringify(
            trackIds
          )}`
        )
        try {
          yield* all(
            trackIds.map((id) =>
              sdk.tracks.deleteTrack({
                userId: Id.parse(userId),
                trackId: Id.parse(id)
              })
            )
          )
          console.debug('Deleted tracks.')
        } catch (err) {
          console.debug(`Could not delete all tracks: ${err}`)
        }
        // Handle error loses error details, so call reportToSentry explicitly
        yield* call(reportToSentry, {
          name: 'Upload',
          error,
          additionalInfo: {
            trackIds,
            playlistId
          }
        })
        yield* put(uploadActions.uploadTracksFailed())
        yield* put(
          errorActions.handleError({
            message: error.message,
            shouldRedirect: true,
            shouldReport: false
          })
        )
      }
    )
  )
}

/**
 * Uploads any number of standalone tracks.
 * @param tracks the tracks to upload
 */
export function* uploadMultipleTracks(
  tracks: TrackForUpload[],
  uploadType: UploadType
) {
  const sdk = yield* getSDK()

  // Ensure the user is logged in
  yield* call(waitForAccount)

  // Get the IDs ahead of time, so that stems can be associated.
  const tracksWithIds = yield* all(
    tracks.map((track) =>
      call(function* () {
        const id = yield* call([sdk.tracks, sdk.tracks.generateTrackId])
        return {
          ...track,
          metadata: {
            ...track.metadata,
            track_id: id
          }
        }
      })
    )
  )

  // Upload tracks and stems parallel together
  const trackIds = yield* call(handleUploads, {
    tracks: tracksWithIds,
    kind: 'tracks'
  })

  // Get true track metadatas back
  const newTracks = yield* call(retrieveTracks, {
    trackIds,
    forceRetrieveFromSource: true
  })
  if (newTracks.length === 0) {
    throw new Error('No tracks found after uploading.')
  }

  // Make sure track count changes for this user
  const account = yield* select(getAccountUser)
  yield* call(adjustUserField, {
    user: account!,
    fieldName: 'track_count',
    delta: newTracks.length
  })

  // At this point, the upload was success! The rest is metrics.
  yield* put(
    uploadActions.uploadTracksSucceeded({
      id: newTracks[0].track_id,
      trackMetadatas: newTracks,
      completedEntity: newTracks[0],
      uploadType
    })
  )

  // Send analytics for any gated content
  yield* call(
    recordGatedTracks,
    tracksWithIds.map((track) => track.metadata)
  )

  // If the hide remixes is turned on, send analytics event
  for (let i = 0; i < newTracks.length; i += 1) {
    const track = newTracks[i]
    if (track.field_visibility?.remixes === false) {
      yield* put(
        make(Name.REMIX_HIDE, {
          id: track.track_id,
          handle: account!.handle
        })
      )
    }
  }

  // Send analytics for any remixes
  for (const remixTrack of newTracks) {
    if (
      remixTrack.remix_of !== null &&
      Array.isArray(remixTrack.remix_of?.tracks) &&
      remixTrack.remix_of.tracks.length > 0
    ) {
      yield* call(trackNewRemixEvent, remixTrack)
    }
  }

  // Bust the cache so we refetch the user
  yield* put(cacheActions.setExpired(Kind.USERS, account!.user_id))
}

export function* uploadTracksAsync(
  action: ReturnType<typeof uploadActions.uploadTracks>
) {
  yield* call(waitForWrite)
  const payload = action.payload
  yield* put(uploadActions.uploadTracksRequested(payload))

  const kind = (() => {
    switch (payload.uploadType) {
      case UploadType.PLAYLIST:
        return 'playlist'
      case UploadType.ALBUM:
        return 'album'
      case UploadType.INDIVIDUAL_TRACK:
      case UploadType.INDIVIDUAL_TRACKS:
      default:
        return 'tracks'
    }
  })()

  try {
    const recordEvent = make(Name.TRACK_UPLOAD_START_UPLOADING, {
      count: payload.tracks.length,
      kind
    })
    yield* put(recordEvent)

    const tracks = payload.tracks

    // Prep the USDC purchase conditions
    for (const trackUpload of tracks) {
      trackUpload.metadata = yield* call(
        addPremiumMetadata<TrackMetadataForUpload>,
        trackUpload.metadata
      )
    }

    // Upload content.
    const isAlbum = payload.uploadType === UploadType.ALBUM
    const isCollection = payload.uploadType === UploadType.PLAYLIST || isAlbum
    if (isCollection) {
      yield* call(
        uploadCollection,
        tracks,
        payload.metadata,
        isAlbum,
        payload.uploadType
      )
    } else {
      yield* call(uploadMultipleTracks, tracks, payload.uploadType)
    }
  } catch (e) {
    const error = e instanceof Error ? e : new Error(String(e))
    // Handle error loses error details, so call reportToSentry explicitly
    yield* call(reportToSentry, {
      error,
      name: `Upload: ${error.name}`,
      additionalInfo: {
        kind
      }
    })
    yield* put(uploadActions.uploadTracksFailed())
    yield* put(
      errorActions.handleError({
        message: error.message,
        shouldRedirect: true,
        shouldReport: false
      })
    )
  }
}

export function* updateTrackAudioAsync(
  action: ReturnType<typeof uploadActions.updateTrackAudio>
) {
  yield* call(waitForWrite)
  const payload = action.payload

  const tracks = yield* call(retrieveTracks, {
    trackIds: [payload.trackId]
  })

  if (tracks.length === 0) return
  const track = tracks[0]
  const audiusBackendInstance = yield* getContext('audiusBackendInstance')
  const userId = yield* select(accountSelectors.getUserId)

  if (!track) return
  if (!userId) {
    throw new Error('No user id found during upload. Not signed in?')
  }

  const libs = yield* call(audiusBackendInstance.getAudiusLibsTyped)
  const baseMetadata = newTrackMetadata(toUploadTrackMetadata({ ...track }))
  // Full Metadata with the updates from the edit form
  const fullMetadata = {
    ...baseMetadata,
    ...(payload.metadata ?? {}),
    stem_of: track.stem_of ?? null
  }

  const dispatch = yield* getContext('dispatch')
  const handleProgressUpdate = (progress: Parameters<ProgressCB>[0]) => {
    if (!('audio' in progress)) return
    const { upload, transcode } = progress.audio

    const uploadVal =
      transcode === undefined ? (upload?.loaded ?? 0) / (upload?.total ?? 1) : 1

<<<<<<< HEAD
  const handleProgressUpdate = (_progress: Parameters<ProgressHandler>[0]) => {
    // Do progress update things here
    // if (!('audio' in progress)) return
    // const { upload, transcode } = progress.audio
=======
    dispatch(
      replaceTrackProgressModalActions.set({
        progress: { upload: uploadVal, transcode: transcode?.decimal ?? 0 }
      })
    )
>>>>>>> 70287492
  }

  const updatedMetadata = yield* call(
    [libs.Track, libs.Track!.uploadTrackV2],
    userId,
    payload.file as File,
    null,
    fullMetadata,
    handleProgressUpdate
  )

  const newMetadata: TrackMetadata = {
    ...fullMetadata,
    orig_file_cid: updatedMetadata.orig_file_cid,
    bpm: fullMetadata.is_custom_bpm ? fullMetadata.bpm : null,
    musical_key: fullMetadata.is_custom_musical_key
      ? fullMetadata.musical_key
      : null,
    audio_analysis_error_count: 0,
    orig_filename: updatedMetadata.orig_filename,
    preview_cid: updatedMetadata.preview_cid,
    preview_start_seconds: updatedMetadata.preview_start_seconds ?? 0,
    track_cid: updatedMetadata.track_cid,
    audio_upload_id: updatedMetadata.audio_upload_id,
    duration: updatedMetadata.duration,
    // @ts-ignore: Issue with the type
    file_type: updatedMetadata.file_type
  }

  yield* put(
    cacheTracksActions.editTrack(
      track.track_id,
      newMetadata as TrackMetadataForUpload
    )
  )

  // Delay to allow the user to see that the track replace upload has finished
  yield* delay(3000)

  yield* put(replaceTrackProgressModalActions.close())
  yield* put(push(newMetadata.permalink))
}

function* watchUploadTracks() {
  yield* takeLatest(uploadActions.UPLOAD_TRACKS, uploadTracksAsync)
}

function* watchUpdateTrackAudio() {
  yield* takeLatest(uploadActions.UPDATE_TRACK_AUDIO, updateTrackAudioAsync)
}

export default function sagas() {
  return [watchUploadTracks, watchUpdateTrackAudio]
}<|MERGE_RESOLUTION|>--- conflicted
+++ resolved
@@ -1205,25 +1205,18 @@
   }
 
   const dispatch = yield* getContext('dispatch')
-  const handleProgressUpdate = (progress: Parameters<ProgressCB>[0]) => {
+  const handleProgressUpdate = (progress: Parameters<ProgressHandler>[0]) => {
     if (!('audio' in progress)) return
     const { upload, transcode } = progress.audio
 
     const uploadVal =
       transcode === undefined ? (upload?.loaded ?? 0) / (upload?.total ?? 1) : 1
 
-<<<<<<< HEAD
-  const handleProgressUpdate = (_progress: Parameters<ProgressHandler>[0]) => {
-    // Do progress update things here
-    // if (!('audio' in progress)) return
-    // const { upload, transcode } = progress.audio
-=======
     dispatch(
       replaceTrackProgressModalActions.set({
         progress: { upload: uploadVal, transcode: transcode?.decimal ?? 0 }
       })
     )
->>>>>>> 70287492
   }
 
   const updatedMetadata = yield* call(
