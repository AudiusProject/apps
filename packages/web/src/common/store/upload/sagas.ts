--- conflicted
+++ resolved
@@ -66,11 +66,8 @@
   takeLatest,
   take,
   delay,
-<<<<<<< HEAD
+  select,
   retry
-=======
-  select
->>>>>>> f762ac56
 } from 'typed-redux-saga'
 
 import { make } from 'common/store/analytics/actions'
