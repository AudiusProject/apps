import {
  albumMetadataForSDK,
  fileToSdk,
  playlistMetadataForCreateWithSDK,
  stemTrackMetadataFromSDK,
  trackMetadataForUploadToSdk,
  transformAndCleanList,
  userCollectionMetadataFromSDK
} from '@audius/common/adapters'
import {
  getStemsQueryKey,
<<<<<<< HEAD
  queryAccountUser,
  queryCurrentUserId,
=======
  primeCollectionDataSaga,
>>>>>>> aebe4247
  queryTracks,
  queryUser
} from '@audius/common/api'
import {
  Collection,
  Feature,
  FieldVisibility,
  ID,
  Kind,
  Name,
  StemTrack,
  StemUploadWithFile,
  Track,
  isContentFollowGated,
  isContentUSDCPurchaseGated
} from '@audius/common/models'
import { CollectionValues } from '@audius/common/schemas'
import {
  TrackMetadataForUpload,
  LibraryCategory,
  ProgressStatus,
  TrackForUpload,
  UploadType,
  accountActions,
  cacheActions,
  confirmerActions,
  getContext,
  savedPageActions,
  uploadActions,
  getSDK,
  cacheTracksActions,
  replaceTrackProgressModalActions,
  queueSelectors,
  queueActions,
  playerActions
} from '@audius/common/store'
import { actionChannelDispatcher, waitForAccount } from '@audius/common/utils'
import {
  Id,
  OptionalId,
  ProgressHandler,
  AudiusSdk,
  OptionalHashId
} from '@audius/sdk'
import { mapValues } from 'lodash'
import { Channel, Task, buffers, channel } from 'redux-saga'
import {
  all,
  call,
  cancel,
  fork,
  put,
  takeLatest,
  take,
  delay,
  select
} from 'typed-redux-saga'

import { make } from 'common/store/analytics/actions'
import { prepareStemsForUpload } from 'pages/upload-page/store/utils/stems'
import * as errorActions from 'store/errors/actions'
import { reportToSentry } from 'store/errors/reportToSentry'
import { push } from 'utils/navigation'
import { waitForWrite } from 'utils/sagaHelpers'

import { trackNewRemixEvent } from '../cache/tracks/sagas'
import { adjustUserField } from '../cache/users/sagas'
import { addPlaylistsNotInLibrary } from '../playlist-library/sagas'

import {
  addPremiumMetadata,
  getUSDCMetadata,
  recordGatedTracks
} from './sagaHelpers'

const { updateProgress } = uploadActions

type ProgressAction = ReturnType<typeof updateProgress>

const MAX_CONCURRENT_UPLOADS = 6
const MAX_CONCURRENT_PUBLISHES = 6

/**
 * Combines the metadata for a track and a collection (playlist or album),
 * taking the metadata from the playlist when the track is missing it.
 */
function* combineMetadata(
  trackMetadata: TrackMetadataForUpload,
  collectionMetadata: CollectionValues,
  albumTrackPrice?: number
) {
  const metadata = trackMetadata

  metadata.artwork = collectionMetadata.artwork

  if (!metadata.genre)
    metadata.genre = collectionMetadata.trackDetails?.genre ?? ''
  if (!metadata.mood)
    metadata.mood = collectionMetadata.trackDetails?.mood ?? null
  if (!metadata.release_date) {
    metadata.release_date = collectionMetadata.release_date ?? null
    metadata.is_scheduled_release =
      collectionMetadata.is_scheduled_release ?? false
  }

  if (metadata.tags === null && collectionMetadata.trackDetails?.tags) {
    // Take collection tags
    metadata.tags = collectionMetadata.trackDetails?.tags
  }

  // Set download & hidden status
  metadata.is_downloadable = !!collectionMetadata.is_downloadable

  metadata.is_unlisted = !!collectionMetadata.is_private
  if (collectionMetadata.is_private && collectionMetadata.field_visibility) {
    // Convert any undefined values to booleans
    const booleanFieldVisibility = mapValues(
      collectionMetadata.field_visibility,
      Boolean
    ) as FieldVisibility
    metadata.field_visibility = booleanFieldVisibility
  }

  // If the tracks were added as part of a premium album, add all the necessary premium track metadata
  if (albumTrackPrice !== undefined && albumTrackPrice > 0) {
    // is_download_gated must always be set to true for all premium tracks
    metadata.is_download_gated = true
    metadata.download_conditions = {
      usdc_purchase: {
        price: albumTrackPrice,
        splits: { 0: 0 }
      }
    }
    // Set up initial stream gating values
    metadata.is_stream_gated = true
    metadata.preview_start_seconds = 0
    metadata.stream_conditions = {
      usdc_purchase: { price: albumTrackPrice, splits: { 0: 0 } }
    }
    // Add splits to stream & download conditions
    yield* call(addPremiumMetadata, metadata)
  }
  return metadata
}

/**
 * Creates a callback that runs on upload progress in sdk and
 * reports that progress to the store via actions.
 */
const makeOnProgress = (
  trackIndex: number,
  stemIndex: number | null,
  progressChannel: Channel<ProgressAction>
) => {
  return (progress: Parameters<ProgressHandler>[0]) => {
    const key = 'audio' in progress ? 'audio' : 'art'
    const p =
      'audio' in progress
        ? progress.audio
        : 'art' in progress
          ? progress.art
          : null
    if (p === null) {
      return
    }
    const { upload, transcode } = p
    try {
      progressChannel.put(
        updateProgress({
          trackIndex,
          stemIndex,
          key,
          progress: {
            loaded: upload?.loaded,
            total: upload?.total,
            transcode: transcode?.decimal,
            status:
              !upload || upload.loaded !== upload.total
                ? ProgressStatus.UPLOADING
                : ProgressStatus.PROCESSING
          }
        })
      )
    } catch {
      // Sometimes this can fail repeatedly in quick succession (root cause TBD)
      // it doesn't seem to affect the CX so catch to avoid spamming sentry
    }
  }
}

/**
 * Deletes a list of tracks by track IDs.
 * Used in cleaning up orphaned stems or tracks of a collection.
 */
export function* deleteTracks(trackIds: ID[]) {
  const sdk = yield* getSDK()
  const userId = Id.parse(yield* call(queryCurrentUserId))
  if (!userId) {
    throw new Error('No user id found during delete. Not signed in?')
  }

  yield* all(
    trackIds.map((id) =>
      call([sdk.tracks, sdk.tracks.deleteTrack], {
        userId,
        trackId: Id.parse(id)
      })
    )
  )
}

/**
 * Worker that handles upload requests.
 * @param uploadQueue The queue of upload requests to pull from.
 * @param progressChannel The channel to report progress actions to.
 * @param responseChannel The channel to report the outcome to.
 */
function* uploadWorker(
  uploadQueue: Channel<UploadTask>,
  progressChannel: Channel<ProgressAction>,
  responseChannel: Channel<UploadTrackResponse>
) {
  while (true) {
    const task = yield* take(uploadQueue)
    const { trackIndex, stemIndex, track } = task
    try {
      const sdk = yield* getSDK()
      const userId = yield* call(queryCurrentUserId)
      if (!userId) {
        throw new Error('No user id found during upload. Not signed in?')
      }

      const coverArtFile =
        track.metadata.artwork && 'file' in track.metadata.artwork
          ? (track.metadata.artwork?.file ?? null)
          : null
      const metadata = trackMetadataForUploadToSdk(track.metadata)

      const updatedMetadata = yield* call(
        [sdk.tracks, sdk.tracks.uploadTrackFiles],
        {
          userId: Id.parse(userId),
          trackFile: fileToSdk(track.file, 'audio'),
          // coverArtFile will be undefined for stem uploads
          coverArtFile: coverArtFile
            ? fileToSdk(coverArtFile!, 'cover_art')
            : undefined,
          metadata,
          onProgress: makeOnProgress(trackIndex, stemIndex, progressChannel)
        }
      )

      yield* put(responseChannel, {
        type: 'UPLOADED',
        payload: {
          trackIndex,
          stemIndex,
          metadata: updatedMetadata
        }
      })
    } catch (e) {
      yield* put(responseChannel, {
        type: 'ERROR',
        payload: {
          trackId: track.metadata.track_id,
          phase: 'upload',
          trackIndex,
          stemIndex,
          error: e
        }
      })
    }
  }
}

/**
 * Worker that handles the entity manager writes.
 * @param publishQueue The queue of publish requests
 * @param responseChannel The channel to report the outcome to.
 */
function* publishWorker(
  publishQueue: Channel<PublishTask>,
  responseChannel: Channel<UploadTrackResponse>
) {
  while (true) {
    const task = yield* take(publishQueue)
    const { trackIndex, stemIndex, metadata } = task
    try {
      const sdk = yield* getSDK()
      const userId = yield* call(queryCurrentUserId)
      if (!userId) {
        throw new Error('No user id found during upload. Not signed in?')
      }

      const { trackId: updatedTrackId } = yield* call(
        [sdk.tracks, sdk.tracks.writeTrackToChain],
        Id.parse(userId),
        metadata
      )

      const decodedTrackId = OptionalHashId.parse(updatedTrackId)

      if (decodedTrackId) {
        yield* put(responseChannel, {
          type: 'PUBLISHED',
          payload: {
            trackIndex,
            stemIndex,
            trackId: decodedTrackId,
            metadata
          }
        })
      }
    } catch (e) {
      yield* put(responseChannel, {
        type: 'ERROR',
        payload: {
          trackId: metadata.trackId!,
          phase: 'publish',
          trackIndex,
          stemIndex,
          error: e
        }
      })
    }
  }
}

type UploadMetadata = Awaited<
  ReturnType<AudiusSdk['tracks']['uploadTrackFiles']>
>

/** Queued task for the upload worker. */
type UploadTask = {
  trackIndex: number
  stemIndex: number | null
  track: TrackForUpload
}

/** Upload worker success response payload */
type UploadedPayload = {
  trackIndex: number
  stemIndex: number | null
  metadata: UploadMetadata
}

/** Queued task for the publish worker. */
type PublishTask = {
  trackIndex: number
  stemIndex: number | null
  trackId: ID
  metadata: UploadMetadata
}

/** Publish worker success response payload */
type PublishedPayload = {
  trackIndex: number
  stemIndex: number | null
  trackId: ID
  metadata: UploadMetadata
}

/** Error response payload (from either worker). */
type ErrorPayload = {
  trackIndex: number
  stemIndex: number | null
  trackId?: ID
  phase: 'upload' | 'publish'
  error: unknown
}

/** All possible response payloads from workers. */
type UploadTrackResponse =
  | { type: 'UPLOADED'; payload: UploadedPayload }
  | { type: 'PUBLISHED'; payload: PublishedPayload }
  | { type: 'ERROR'; payload: ErrorPayload }

function isTask(worker: unknown): worker is Task {
  return worker !== null && typeof worker === 'object' && 'isRunning' in worker
}

/**
 * Spins up workers to handle uploading of tracks and their stems in parallel.
 *
 * Waits to publish parent tracks until their stems successfully upload.
 * If a stem fails, marks the parent as failed and unpublishes the other stems.
 *
 * Waits to publish collection tracks until all other tracks successfully upload.
 * If a track from a collection fails, marks the collection as failed and
 * unpublishes all other collection tracks.
 *
 * Also called from the edit track flow for uploading stems to existing tracks.
 * Those tracks must be uploaded as "tracks" since their parent is already
 * uploaded, rather than sending their parent with stems attached.
 */
export function* handleUploads({
  tracks,
  kind
}: {
  tracks: TrackForUpload[]
  kind: 'album' | 'playlist' | 'tracks' | 'stems'
}) {
  const isCollection = kind === 'album' || kind === 'playlist'
  const queryClient = yield* getContext('queryClient')
  const userId = (yield* call(queryCurrentUserId))!

  // Queue for the upload tasks (uploading files to storage)
  const uploadQueue = yield* call(
    channel<UploadTask>,
    buffers.expanding(tracks.length)
  )

  // Queue for the publish tasks (writing to entity manager)
  const publishQueue = yield* call(
    channel<PublishTask>,
    buffers.expanding(tracks.length)
  )

  // Channel to listen for responses
  const responseChannel = yield* call(
    channel<UploadTrackResponse>,
    buffers.expanding(200)
  )

  // Channel to relay progress actions
  const progressChannel = yield* call(channel<ProgressAction>)
  const actionDispatcherTask = yield* fork(
    actionChannelDispatcher,
    progressChannel
  )

  console.debug(`Queuing tracks (and stems if applicable) to upload...`)
  let stems = 0
  const pendingStemCount: Record<ID, number> = {}
  for (let i = 0; i < tracks.length; i++) {
    const track = tracks[i]
    uploadQueue.put({ trackIndex: i, stemIndex: null, track })

    // Report analytics for each track
    yield* put(
      make(Name.TRACK_UPLOAD_TRACK_UPLOADING, {
        artworkSource:
          track.metadata.artwork && 'source' in track.metadata.artwork
            ? track.metadata.artwork?.source
            : undefined,
        trackId: track.metadata.track_id,
        genre: track.metadata.genre,
        moode: track.metadata.mood,
        size: track.file.size,
        fileType: track.file.type,
        name: track.file.name,
        downloadable: isContentFollowGated(track.metadata.download_conditions)
          ? 'follow'
          : track.metadata.is_downloadable
            ? 'yes'
            : 'no'
      })
    )

    if (track.metadata.stems?.length) {
      // track_id should be created and assigned ahead of time for a track with stems
      if (!track.metadata.track_id) {
        throw new Error('Track ID is required on parent track for stems')
      }
      // Process the track's stems
      const trackStems = prepareStemsForUpload(
        (track.metadata.stems ?? []) as StemUploadWithFile[],
        track.metadata.track_id
      )
      const stemCount = track.metadata.stems?.length ?? 0
      pendingStemCount[track.metadata.track_id] = stemCount
      stems += stemCount
      for (let j = 0; j < trackStems.length; j++) {
        const stem = trackStems[j]
        uploadQueue.put({ trackIndex: i, stemIndex: j, track: stem })
      }
    }
  }

  const uploadRequestCount = tracks.length + stems
  const numUploadWorkers = Math.min(uploadRequestCount, MAX_CONCURRENT_UPLOADS)
  const numPublishWorkers = Math.min(
    uploadRequestCount,
    MAX_CONCURRENT_PUBLISHES
  )

  console.debug(
    `Spinning up ${numUploadWorkers} upload workers and ${numPublishWorkers} publish workers to upload ${tracks.length} tracks and ${stems} stems`
  )
  const uploadWorkers: Task[] = []
  for (let i = 0; i < numUploadWorkers; i++) {
    uploadWorkers.push(
      yield* fork(uploadWorker, uploadQueue, progressChannel, responseChannel)
    )
  }
  const publishWorkers: Task[] = []
  for (let i = 0; i < numPublishWorkers; i++) {
    publishWorkers.push(
      yield* fork(publishWorker, publishQueue, responseChannel)
    )
  }

  const pendingMetadata: UploadMetadata[] = []

  const errored: ErrorPayload[] = []
  const uploaded: UploadedPayload[] = []
  const published: PublishedPayload[] = []

  // Setup handlers for all the task results

  /** Handler for successful upload worker tasks */
  function* handleUploaded(payload: UploadedPayload) {
    uploaded.push(payload)
    const { trackIndex, stemIndex, metadata } = payload
    console.debug(
      `${stemIndex === null && kind !== 'stems' ? 'Track' : 'Stem'} ${
        metadata.title
      } uploaded`,
      { trackIndex, stemIndex }
    )

    if (payload.metadata.stemOf?.parentTrackId) {
      const parentTrackId = payload.metadata.stemOf.parentTrackId

      queryClient.setQueryData(
        getStemsQueryKey(parentTrackId),
        (currentStems: StemTrack[] | undefined) => {
          const newStem = stemTrackMetadataFromSDK({
            ...payload.metadata,
            id: Id.parse(parentTrackId + (payload.trackIndex + 1 + Date.now())),
            parentId: Id.parse(parentTrackId),
            userId: Id.parse(userId),
            blocknumber: 0,
            cid: '',
            category: payload.metadata.stemOf!.category!,
            origFilename: payload.metadata.origFilename!
          })
          return [...(currentStems ?? []), newStem!]
        }
      )
    }

    // We know trackId exists because we generate it in uploadMultipleTracks
    const trackId = metadata.trackId!
    const stemCount = pendingStemCount[trackId]

    if (isCollection || stemCount > 0) {
      // If parent track of stems or part of collection,
      // save the metadata and wait to publish when the last stem (for parent
      // track) or last track (for a collection) is uploaded.
      pendingMetadata[trackIndex] = metadata
    } else {
      publishQueue.put({ trackIndex, stemIndex, trackId, metadata })
    }

    if (isCollection && uploaded.length === tracks.length) {
      // Publish the collection once all tracks are uploaded
      for (let i = 0; i < pendingMetadata.length; i++) {
        publishQueue.put({
          trackIndex: i,
          stemIndex: null,
          trackId: pendingMetadata[i].trackId!,
          metadata: pendingMetadata[i]
        })
      }
    }
  }

  /** Handler for successful publish worker tasks */
  function* handlePublished(payload: PublishedPayload) {
    published.push(payload)
    const { trackIndex, stemIndex, trackId, metadata } = payload
    console.debug(
      `${stemIndex === null && kind !== 'stems' ? 'Track' : 'Stem'} ${
        metadata.title
      } published`,
      { trackId }
    )

    // Mark progress as complete
    yield* put(
      updateProgress({
        trackIndex,
        stemIndex,
        key: 'art',
        progress: { status: ProgressStatus.COMPLETE }
      })
    )
    yield* put(
      updateProgress({
        trackIndex,
        stemIndex,
        key: 'audio',
        progress: { status: ProgressStatus.COMPLETE }
      })
    )

    const parentTrackId = tracks[trackIndex].metadata.track_id

    // Report metrics
    if (stemIndex !== null) {
      yield* put(
        make(Name.STEM_COMPLETE_UPLOAD, {
          id: trackId,
          parent_track_id: parentTrackId,
          category: tracks[trackIndex].metadata.stems?.[stemIndex].category
        })
      )
    } else {
      yield* put(make(Name.TRACK_UPLOAD_SUCCESS, { kind }))
    }

    // Trigger upload for parent if last stem
    if (stemIndex !== null) {
      if (!parentTrackId) {
        throw new Error('Parent track ID not found for stem')
      }
      pendingStemCount[parentTrackId] -= 1
      if (
        pendingStemCount[parentTrackId] === 0 &&
        pendingMetadata[trackIndex]
      ) {
        console.debug(
          `Stems finished for ${parentTrackId}, publishing parent: ${pendingMetadata[trackIndex].title}`
        )
        publishQueue.put({
          trackIndex,
          stemIndex: null,
          trackId: parentTrackId,
          metadata: pendingMetadata[trackIndex]
        })
        delete pendingMetadata[trackIndex]
      }
    }
  }

  /** Handler for errors in any worker */
  function* handleWorkerError(payload: ErrorPayload) {
    const { trackIndex, stemIndex, trackId, error, phase } = payload
    // Check to make sure we haven't already errored for this track.
    // This could happen if one of its stems failed.
    // Double counting would terminate the loop too soon.
    if (
      !errored.find(
        (e) => e.trackIndex === trackIndex && e.stemIndex === stemIndex
      )
    ) {
      errored.push(payload)
    }

    // Error this track
    yield* put(
      updateProgress({
        trackIndex,
        stemIndex,
        key: 'art',
        progress: { status: ProgressStatus.ERROR }
      })
    )
    yield* put(
      updateProgress({
        trackIndex,
        stemIndex,
        key: 'audio',
        progress: { status: ProgressStatus.ERROR }
      })
    )

    // Error this track's parent
    if (stemIndex !== null) {
      responseChannel.put({
        type: 'ERROR',
        payload: {
          trackIndex,
          stemIndex: null,
          trackId: tracks[trackIndex].metadata.track_id,
          error: new Error(`Stem ${stemIndex} failed to upload.`, {
            cause: payload.error
          }),
          phase
        }
      })
    } else {
      yield* put(make(Name.TRACK_UPLOAD_FAILURE, { kind }))
    }

    console.error(
      `Track ${trackId} (trackIndex: ${trackIndex}, stemIndex: ${stemIndex}) errored in the ${phase} phase:`,
      error
    )

    // Report to sentry
    const e = error instanceof Error ? error : new Error(String(error))
    yield* call(reportToSentry, {
      name: 'UploadWorker',
      error: e,
      additionalInfo: {
        trackId,
        metadata:
          stemIndex === null
            ? tracks[trackIndex].metadata
            : tracks[trackIndex].metadata.stems?.[stemIndex].metadata,
        fileSize: tracks[trackIndex].file.size,
        trackIndex,
        stemIndex,
        trackCount: tracks.length,
        stemCount: stems,
        phase,
        kind
      },
      feature: Feature.Upload
    })
  }

  console.debug('Waiting for workers...')
  const hasUnprocessedTracks = () =>
    published.length + errored.length < uploadRequestCount
  const collectionUploadErrored = () => errored.length > 0 && isCollection

  // Wait for the workers to process every track and stem
  // - unless uploading a collection and hit an error, in which case leave early
  while (hasUnprocessedTracks() && !collectionUploadErrored()) {
    const { type, payload } = yield* take(responseChannel)
    if (type === 'UPLOADED') {
      yield* call(handleUploaded, payload)
    } else if (type === 'PUBLISHED') {
      yield* call(handlePublished, payload)
    } else if (type === 'ERROR') {
      yield* call(handleWorkerError, payload)
    }
  }

  console.debug('Spinning down workers')
  for (const worker of uploadWorkers) {
    if (isTask(worker)) {
      yield* cancel(worker)
    }
  }
  for (const worker of publishWorkers) {
    if (isTask(worker)) {
      yield* cancel(worker)
    }
  }
  yield* call(progressChannel.close)
  yield* cancel(actionDispatcherTask)

  // Attempt to delete orphaned stems of failed tracks
  for (const errorPayload of errored) {
    const stemsToDelete = published.filter(
      (p) => tracks[p.trackIndex].metadata.track_id === errorPayload.trackId
    )
    if (stemsToDelete.length > 0) {
      console.debug(`Cleaning up ${stemsToDelete.length} orphaned stems...`)
      try {
        yield* call(
          deleteTracks,
          stemsToDelete.map((t) => t.trackId)
        )
        console.debug('Done cleaning up stems')
      } catch (e) {
        console.error('Failed to clean up orphaned stems:', e)
      }
    }
  }

  // Attempt to delete all orphaned collection tracks,
  // and throw as collection failures are all or nothing.
  if (collectionUploadErrored()) {
    console.debug(`Cleaning up ${published.length} orphaned tracks...`)
    try {
      yield* call(
        deleteTracks,
        published.map((t) => t.trackId)
      )
      console.debug('Done cleaning up tracks')
    } catch (e) {
      console.error('Failed to clean up orphaned tracks:', e)
    }
    // Errors were reported to sentry earlier in the upload process.
    // Throwing here so callers don't think they succeeded.
    throw new Error('Failed to upload tracks for collection.', {
      cause: errored
    })
  }

  const publishedTrackIds = published
    .filter((t) => t.stemIndex === null)
    .sort((a, b) => a.trackIndex - b.trackIndex)
    .map((p) => p.trackId)

  // If no tracks uploaded, we failed!
  if (publishedTrackIds.length === 0) {
    // Errors were reported to sentry earlier in the upload process.
    // Throwing here so callers don't think they succeeded.
    throw new Error('No tracks were successfully uploaded.', { cause: errored })
  }

  console.debug('Finished uploads')
  return publishedTrackIds
}

/**
 * Uploads a collection.
 * @param tracks The tracks of the collection
 * @param userId The user uploading
 * @param collectionMetadata misnomer - actually just the values from the form fields
 * @param isAlbum Whether the collection is an album or not.
 */
export function* uploadCollection(
  tracks: TrackForUpload[],
  collectionMetadata: CollectionValues,
  isAlbum: boolean,
  uploadType: UploadType
) {
  const sdk = yield* getSDK()

  yield waitForAccount()
  const userId = (yield* call(queryCurrentUserId))!
  // This field will get replaced
  let albumTrackPrice: number | undefined

  // If the collection is a premium album, this will populate the premium metadata (price/splits/etc)
  if (
    isAlbum &&
    isContentUSDCPurchaseGated(collectionMetadata.stream_conditions)
  ) {
    // albumTrackPrice will be parsed out of the collection metadata, so we keep a copy here
    albumTrackPrice =
      collectionMetadata.stream_conditions?.usdc_purchase.albumTrackPrice
    collectionMetadata.stream_conditions = yield* call(
      getUSDCMetadata,
      collectionMetadata.stream_conditions
    )
  }

  // Propagate the collection metadata to the tracks
  for (const track of tracks) {
    track.metadata = yield* call(
      combineMetadata,
      track.metadata,
      collectionMetadata,
      albumTrackPrice
    )
  }

  // Upload the tracks
  const trackIds = yield* call(handleUploads, {
    tracks,
    kind: isAlbum ? 'album' : 'playlist'
  })

  yield* call(
    recordGatedTracks,
    tracks.map((t) => t.metadata)
  )

  const playlistId = yield* call([
    sdk.playlists,
    sdk.playlists.generatePlaylistId
  ])
  if (playlistId == null) {
    throw new Error('Failed to get playlist ID')
  }

  // Finally, create the playlist
  yield* put(
    confirmerActions.requestConfirmation(
      `${collectionMetadata.playlist_name}_${Date.now()}`,
      function* () {
        try {
          const { artwork } = collectionMetadata

          const coverArtFile =
            artwork && 'file' in artwork ? (artwork?.file ?? null) : null

          if (isAlbum) {
            // Create album
            if (!coverArtFile) {
              throw new Error('Cover art file is required for albums')
            }

            yield* call([sdk.albums, sdk.albums.createAlbum], {
              metadata: albumMetadataForSDK(
                collectionMetadata as unknown as Collection
              ),
              userId: Id.parse(userId),
              albumId: Id.parse(playlistId),
              trackIds: trackIds.map((id) => Id.parse(id)),
              coverArtFile: fileToSdk(coverArtFile, 'cover_art')
            })
          } else {
            // Create playlist
            yield* call([sdk.playlists, sdk.playlists.createPlaylist], {
              metadata: playlistMetadataForCreateWithSDK(
                collectionMetadata as unknown as Collection
              ),
              userId: Id.parse(userId),
              playlistId: Id.parse(playlistId),
              trackIds: trackIds.map((id) => Id.parse(id)),
              coverArtFile: coverArtFile
                ? fileToSdk(coverArtFile!, 'cover_art')
                : undefined
            })
          }
        } catch (error) {
          console.debug('Caught an error creating playlist')
          if (playlistId) {
            console.debug('Deleting playlist')
            // If we got a playlist ID back, that means we
            // created the playlist but adding tracks to it failed. So we must delete the playlist
            yield* call([sdk.playlists, sdk.playlists.deletePlaylist], {
              userId: Id.parse(userId),
              playlistId: Id.parse(playlistId)
            })
            console.debug('Playlist deleted successfully')
          }
          // Throw to trigger the fail callback
          throw error instanceof Error
            ? error
            : new Error(`Error creating playlist: ${error}`)
        }

        const { data = [] } = yield* call(
          [sdk.full.playlists, sdk.full.playlists.getPlaylist],
          {
            playlistId: Id.parse(playlistId),
            userId: OptionalId.parse(userId)
          }
        )
        const [collection] = transformAndCleanList(
          data,
          userCollectionMetadataFromSDK
        )
        return collection
      },
      function* (confirmedPlaylist: Collection) {
        yield* put(
          uploadActions.uploadTracksSucceeded({
            id: confirmedPlaylist.playlist_id,
            trackMetadatas: [],
            completedEntity: confirmedPlaylist,
            uploadType
          })
        )
        const user = yield* queryUser(userId)

        yield* call(primeCollectionDataSaga, [confirmedPlaylist])
        yield* put(
          accountActions.addAccountPlaylist({
            id: confirmedPlaylist.playlist_id,
            name: confirmedPlaylist.playlist_name,
            is_album: confirmedPlaylist.is_album,
            permalink: confirmedPlaylist.permalink!,
            user: {
              id: user!.user_id,
              handle: user!.handle
            }
          })
        )
        yield* put(
          savedPageActions.addLocalCollection({
            collectionId: confirmedPlaylist.playlist_id,
            isAlbum: confirmedPlaylist.is_album,
            category: LibraryCategory.Favorite
          })
        )
        yield* put(cacheActions.setExpired(Kind.USERS, userId))

        // Finally, add to the library
        yield* call(addPlaylistsNotInLibrary)
      },
      function* ({ error }) {
        console.error(
          `Create playlist call failed, deleting tracks: ${JSON.stringify(
            trackIds
          )}`
        )
        try {
          yield* all(
            trackIds.map((id) =>
              sdk.tracks.deleteTrack({
                userId: Id.parse(userId),
                trackId: Id.parse(id)
              })
            )
          )
          console.debug('Deleted tracks.')
        } catch (err) {
          console.debug(`Could not delete all tracks: ${err}`)
        }
        // Handle error loses error details, so call reportToSentry explicitly
        yield* call(reportToSentry, {
          name: 'UploadCollection',
          error,
          additionalInfo: {
            trackIds,
            playlistId,
            isAlbum,
            collectionMetadata
          },
          feature: Feature.Upload
        })
        yield* put(uploadActions.uploadTracksFailed())
        yield* put(
          errorActions.handleError({
            message: error.message,
            shouldRedirect: true,
            shouldReport: false
          })
        )
      }
    )
  )
}

/**
 * Uploads any number of standalone tracks.
 * @param tracks the tracks to upload
 */
export function* uploadMultipleTracks(
  tracks: TrackForUpload[],
  uploadType: UploadType
) {
  const sdk = yield* getSDK()

  // Ensure the user is logged in
  yield* call(waitForAccount)

  // Get the IDs ahead of time, so that stems can be associated.
  const tracksWithIds = yield* all(
    tracks.map((track) =>
      call(function* () {
        const id = yield* call([sdk.tracks, sdk.tracks.generateTrackId])
        return {
          ...track,
          metadata: {
            ...track.metadata,
            track_id: id
          }
        }
      })
    )
  )

  // Upload tracks and stems parallel together
  const trackIds = yield* call(handleUploads, {
    tracks: tracksWithIds,
    kind: 'tracks'
  })

  // Get true track metadatas back
  // Allow for retries in case the tracks are not immediately available
  let retries = 20
  let newTracks: Track[] = []
  while (retries > 0) {
    newTracks = yield* call(queryTracks, trackIds)
    if (newTracks.length > 0) {
      break
    }
    yield* delay(2000)
    retries--
  }
  if (newTracks.length === 0) {
    throw new Error('No tracks found after uploading.')
  }

  // Make sure track count changes for this user
  const account = yield* call(queryAccountUser)
  yield* call(adjustUserField, {
    user: account!,
    fieldName: 'track_count',
    delta: newTracks.length
  })

  // At this point, the upload was success! The rest is metrics.
  yield* put(
    uploadActions.uploadTracksSucceeded({
      id: newTracks[0].track_id,
      trackMetadatas: newTracks,
      completedEntity: newTracks[0],
      uploadType
    })
  )

  // Send analytics for any gated content
  yield* call(
    recordGatedTracks,
    tracksWithIds.map((track) => track.metadata)
  )

  // If the hide remixes is turned on, send analytics event
  for (let i = 0; i < newTracks.length; i += 1) {
    const track = newTracks[i]
    if (track.field_visibility?.remixes === false) {
      yield* put(
        make(Name.REMIX_HIDE, {
          id: track.track_id,
          handle: account!.handle
        })
      )
    }
  }

  // Send analytics for any remixes
  for (const remixTrackData of newTracks) {
    const remixTrack = remixTrackData
    if (
      remixTrack.remix_of !== null &&
      Array.isArray(remixTrack.remix_of?.tracks) &&
      remixTrack.remix_of.tracks.length > 0
    ) {
      yield* call(trackNewRemixEvent, remixTrack)
    }
  }

  // Bust the cache so we refetch the user
  yield* put(cacheActions.setExpired(Kind.USERS, account!.user_id))

  const queryClient = yield* getContext('queryClient')

  // Invalidate the uploader's profile tracks cache
  queryClient.invalidateQueries({
    queryKey: ['profileTracks', account!.handle]
  })

  for (const track of newTracks) {
    const parentTrackId = track.remix_of?.tracks[0]?.parent_track_id

    // If it's a remix, invalidate the parent track's lineup and remixes page
    if (parentTrackId) {
      queryClient.invalidateQueries({
        queryKey: ['trackPageLineup', parentTrackId]
      })
      // Invalidate all possible combinations of remixes queries for the parent track
      queryClient.invalidateQueries({
        queryKey: ['remixes', parentTrackId],
        exact: false
      })
    }
  }
}

function* uploadTracksAsync(
  action: ReturnType<typeof uploadActions.uploadTracks>
) {
  yield* call(waitForWrite)
  const payload = action.payload
  yield* put(uploadActions.uploadTracksRequested(payload))

  const kind = (() => {
    switch (payload.uploadType) {
      case UploadType.PLAYLIST:
        return 'playlist'
      case UploadType.ALBUM:
        return 'album'
      case UploadType.INDIVIDUAL_TRACK:
      case UploadType.INDIVIDUAL_TRACKS:
      default:
        return 'tracks'
    }
  })()

  try {
    const recordEvent = make(Name.TRACK_UPLOAD_START_UPLOADING, {
      count: payload.tracks.length,
      kind
    })
    yield* put(recordEvent)

    const tracks = payload.tracks

    // Prep the USDC purchase conditions
    for (const trackUpload of tracks) {
      trackUpload.metadata = yield* call(
        addPremiumMetadata<TrackMetadataForUpload>,
        trackUpload.metadata
      )
    }

    // Upload content.
    const isAlbum = payload.uploadType === UploadType.ALBUM
    const isCollection = payload.uploadType === UploadType.PLAYLIST || isAlbum
    if (isCollection) {
      yield* call(
        uploadCollection,
        tracks,
        payload.metadata,
        isAlbum,
        payload.uploadType
      )
    } else {
      yield* call(uploadMultipleTracks, tracks, payload.uploadType)
    }
    yield* put(
      make(Name.TRACK_UPLOAD_COMPLETE_UPLOAD, {
        trackCount: payload.tracks.length,
        kind
      })
    )
  } catch (e) {
    const error = e instanceof Error ? e : new Error(String(e))
    // Handle error loses error details, so call reportToSentry explicitly
    yield* call(reportToSentry, {
      error,
      name: 'UploadTracks',
      additionalInfo: {
        kind,
        tracks: payload.tracks
      },
      feature: Feature.Upload
    })
    yield* put(uploadActions.uploadTracksFailed())
    yield* put(
      errorActions.handleError({
        message: error.message,
        shouldRedirect: true,
        shouldReport: false
      })
    )
  }
}

function* updateTrackAudioAsync(
  action: ReturnType<typeof uploadActions.updateTrackAudio>
) {
  yield* call(waitForWrite)
  const payload = action.payload

  try {
    const tracks = yield* call(queryTracks, [payload.trackId])

    if (!tracks[0]) {
      throw new Error('Missing track for track audio replace.')
    }
    const track = tracks[0]
    const sdk = yield* getSDK()
    const userId = yield* call(queryCurrentUserId)

    if (!userId) {
      throw new Error('No user id found during upload. Not signed in?')
    }

    const metadata = trackMetadataForUploadToSdk({
      ...track,
      ...(payload.metadata ?? {})
    })

    const dispatch = yield* getContext('dispatch')
    const handleProgressUpdate = (progress: Parameters<ProgressHandler>[0]) => {
      if (!('audio' in progress)) return
      const { upload, transcode } = progress.audio

      const uploadVal =
        transcode === undefined
          ? (upload?.loaded ?? 0) / (upload?.total ?? 1)
          : 1

      dispatch(
        replaceTrackProgressModalActions.set({
          progress: { upload: uploadVal, transcode: transcode?.decimal ?? 0 },
          error: false
        })
      )
    }

    yield* put(
      replaceTrackProgressModalActions.set({
        progress: { upload: 0, transcode: 0 },
        error: false
      })
    )
    const updatedMetadata = yield* call(
      [sdk.tracks, sdk.tracks.uploadTrackFiles],
      {
        userId: Id.parse(userId),
        trackFile: fileToSdk(payload.file, 'audio'),
        metadata,
        onProgress: handleProgressUpdate
      }
    )

    const newMetadata = {
      ...payload.metadata,
      bpm: metadata.isCustomBpm ? track.bpm : null,
      duration: updatedMetadata.duration,
      musical_key: metadata.isCustomMusicalKey ? metadata.musicalKey : null,
      audio_analysis_error_count: 0,
      orig_filename: updatedMetadata.origFilename || '',
      orig_file_cid: updatedMetadata.origFileCid,
      preview_cid: updatedMetadata.previewCid || '',
      preview_start_seconds: updatedMetadata.previewStartSeconds ?? 0,
      track_cid: updatedMetadata.trackCid || '',
      audio_upload_id: updatedMetadata.audioUploadId
    }

    yield* put(
      cacheTracksActions.editTrack(
        track.track_id,
        newMetadata as TrackMetadataForUpload
      )
    )

    // If the track with replaced audio is in the queue, clear it
    const queueOrder = yield* select(queueSelectors.getOrder)
    if (queueOrder.map((item) => item.id).includes(track.track_id)) {
      yield* put(queueActions.clear({}))
      yield* put(playerActions.stop({}))
    }

    // Delay to allow the user to see that the track replace upload has finished
    yield* delay(1500)

    yield* put(replaceTrackProgressModalActions.close())
    yield* put(push(track.permalink))
  } catch (e) {
    yield* put(
      replaceTrackProgressModalActions.set({
        progress: { upload: 0, transcode: 0 },
        error: true
      })
    )
  }
}

function* watchUploadTracks() {
  yield* takeLatest(uploadActions.UPLOAD_TRACKS, uploadTracksAsync)
}

function* watchUpdateTrackAudio() {
  yield* takeLatest(uploadActions.UPDATE_TRACK_AUDIO, updateTrackAudioAsync)
}

export default function sagas() {
  return [watchUploadTracks, watchUpdateTrackAudio]
}<|MERGE_RESOLUTION|>--- conflicted
+++ resolved
@@ -9,14 +9,11 @@
 } from '@audius/common/adapters'
 import {
   getStemsQueryKey,
-<<<<<<< HEAD
   queryAccountUser,
   queryCurrentUserId,
-=======
-  primeCollectionDataSaga,
->>>>>>> aebe4247
   queryTracks,
-  queryUser
+  queryUser,
+  primeCollectionDataSaga
 } from '@audius/common/api'
 import {
   Collection,
