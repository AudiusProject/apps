import {
  Name,
  Chain,
  ErrorLevel,
  BNWei,
  SolanaWalletAddress
} from '@audius/common/models'
import { createUserBankIfNeeded } from '@audius/common/services'
import {
  accountActions,
  accountSelectors,
  tokenDashboardPageActions,
  solanaSelectors,
  walletSelectors,
  walletActions,
  getContext,
  InputSendDataAction,
  getSDK
} from '@audius/common/store'
import {
  getErrorMessage,
  isNullOrUndefined,
  stringWeiToBN,
  weiToString
} from '@audius/common/utils'
import BN from 'bn.js'
import { all, call, put, take, takeEvery, select } from 'typed-redux-saga'

import { make } from 'common/store/analytics/actions'
import { SETUP_BACKEND_SUCCEEDED } from 'common/store/backend/actions'
import { reportToSentry } from 'store/errors/reportToSentry'
import { waitForWrite } from 'utils/sagaHelpers'

const { getFeePayer } = solanaSelectors
const { getWalletAddresses } = accountSelectors

const ATA_SIZE = 165 // Size allocated for an associated token account

const {
  getBalance,
  setBalanceError,
  setBalance,
  send,
  sendSucceeded,
  sendFailed,
  decreaseBalance
} = walletActions
const { getAccountBalance, getFreezeUntilTime, getLocalBalanceDidChange } =
  walletSelectors
const {
  fetchAssociatedWallets,
  transferEthAudioToSolWAudio,
  setCanRecipientReceiveWAudio,
  inputSendData
} = tokenDashboardPageActions
const fetchAccountSucceeded = accountActions.fetchAccountSucceeded
const getAccountUser = accountSelectors.getAccountUser

// TODO: handle errors
const errors = {
  rateLimitError: 'Please wait before trying again'
}

function* getIsBalanceFrozen() {
  const freezeUntil = yield* select(getFreezeUntilTime)
  return freezeUntil && Date.now() < freezeUntil
}

/**
 * Transfers tokens to recipientWallet for amount tokens on eth or sol chain
 * @param action Object passed as redux action
 * @param action.payload The payload of the action
 * @param action.payload.recipientWallet The reciepint address either sol or eth
 * @param action.payload.amount The amount in string wei to transfer
 * @param action.playload.chain 'eth' or 'sol'
 */
function* sendAsync({
  payload: { recipientWallet, amount: weiAudioAmount, chain }
}: ReturnType<typeof send>) {
  // WalletClient relies on audiusBackendInstance. Use waitForWrite to ensure it's initialized
  yield* waitForWrite()
  const walletClient = yield* getContext('walletClient')
  const { track } = yield* getContext('analytics')
<<<<<<< HEAD
  const sdk = yield* getSDK()
=======

>>>>>>> 1a99df3e
  const account = yield* select(getAccountUser)
  const weiBNAmount = stringWeiToBN(weiAudioAmount)
  const accountBalance = yield* select(getAccountBalance)
  const weiBNBalance = accountBalance ?? (new BN('0') as BNWei)
  const { currentUser } = yield* select(getWalletAddresses)
  if (!currentUser) {
    throw new Error('Failed to retrieve current user wallet address')
  }

  const waudioWeiAmount: BNWei | null = yield* call(
<<<<<<< HEAD
    [walletClient, 'getCurrentWAudioBalance'],
=======
    [walletClient, walletClient.getCurrentWAudioBalance],
>>>>>>> 1a99df3e
    { ethAddress: currentUser }
  )

  if (isNullOrUndefined(waudioWeiAmount)) {
    yield* put(sendFailed({ error: 'Failed to fetch current wAudio balance.' }))
    return
  }

  if (
    chain === Chain.Eth &&
    (!weiBNBalance || !weiBNBalance.gte(weiBNAmount))
  ) {
    yield* put(sendFailed({ error: 'Not enough $AUDIO' }))
    return
  } else if (chain === Chain.Sol) {
    if (weiBNAmount.gt(weiBNBalance)) {
      yield* put(sendFailed({ error: 'Not enough $AUDIO' }))
      return
    }
  }

  try {
    yield* put(
      make(Name.SEND_AUDIO_REQUEST, {
        from: account?.wallet,
        recipient: recipientWallet
      })
    )

    // Ensure user has userbank
    const feePayerOverride = yield* select(getFeePayer)
    if (!feePayerOverride) {
      console.error(`sendAsync: unexpectedly no fee payer`)
      return
    }
    const { currentUser } = yield* select(getWalletAddresses)
    if (!currentUser) {
      throw new Error('Failed to get current user wallet address')
    }
    yield* call(createUserBankIfNeeded, sdk, {
      recordAnalytics: track,
      ethAddress: currentUser,
      mint: 'wAUDIO'
    })

    // If transferring spl wrapped audio and there are insufficent funds with only the
    // user bank balance, transfer all eth AUDIO to spl wrapped audio
    if (chain === Chain.Sol && weiBNAmount.gt(waudioWeiAmount)) {
      yield* put(transferEthAudioToSolWAudio())
<<<<<<< HEAD
      yield* call([walletClient, walletClient.transferTokensFromEthToSol], {
        sdk,
        ethAddress: currentUser
      })
=======
      yield* call([walletClient, walletClient.transferTokensFromEthToSol])
>>>>>>> 1a99df3e
    }

    if (chain === Chain.Eth) {
      yield* call(
        [walletClient, walletClient.sendTokens],
        recipientWallet,
        weiBNAmount
      )
    } else {
      try {
        yield* call([walletClient, walletClient.sendWAudioTokens], {
          address: recipientWallet as SolanaWalletAddress,
          amount: weiBNAmount,
          ethAddress: currentUser
        })
      } catch (e) {
        const errorMessage = getErrorMessage(e)
        if (errorMessage === 'Missing social proof') {
          yield* put(sendFailed({ error: 'Missing social proof' }))
          return
        }
        if (
          errorMessage ===
          'Recipient has no $AUDIO token account. Please install Phantom-Wallet to create one.'
        ) {
          yield* put(sendFailed({ error: errorMessage }))
          return
        }
        yield* put(
          sendFailed({ error: 'Something has gone wrong, please try again.' })
        )
        return
      }
    }

    // Only decrease store balance if we haven't already changed
    const newBalance: ReturnType<typeof getAccountBalance> = yield* select(
      getAccountBalance
    )
    if (newBalance?.eq(weiBNBalance)) {
      yield* put(decreaseBalance({ amount: weiAudioAmount }))
    }

    yield* put(sendSucceeded())
    yield* put(
      make(Name.SEND_AUDIO_SUCCESS, {
        from: account?.wallet,
        recipient: recipientWallet
      })
    )
  } catch (error) {
    const errorMessage = getErrorMessage(error)
    const isRateLimit = errorMessage === errors.rateLimitError
    let errorText = errorMessage
    if (isRateLimit) {
      errorText =
        'If you’ve already sent $AUDIO today, please wait a day before trying again'
    }
    yield* put(sendFailed({ error: errorText }))
    yield* put(
      make(Name.SEND_AUDIO_FAILURE, {
        from: account?.wallet,
        recipient: recipientWallet,
        error: errorText
      })
    )
  }
}

function* getWalletBalanceAndWallets() {
  yield* all([put(getBalance()), put(fetchAssociatedWallets())])
}

function* fetchBalanceAsync() {
  yield* waitForWrite()
  const walletClient = yield* getContext('walletClient')

  const account = yield* select(getAccountUser)
  if (!account || !account.wallet) return

  try {
    // Opt out of balance refreshes if the balance
    // is frozen due to a recent optimistic update
    const isBalanceFrozen = yield* call(getIsBalanceFrozen)
    if (isBalanceFrozen) return

    const localBalanceChange: ReturnType<typeof getLocalBalanceDidChange> =
      yield* select(getLocalBalanceDidChange)

    const [currentEthAudioWeiBalance, currentSolAudioWeiBalance] = yield* all([
      call([walletClient, walletClient.getCurrentBalance], {
        ethAddress: account.wallet,
        bustCache: localBalanceChange
      }),
<<<<<<< HEAD
      call([walletClient, 'getCurrentWAudioBalance'], {
=======
      call([walletClient, walletClient.getCurrentWAudioBalance], {
>>>>>>> 1a99df3e
        ethAddress: account.wallet
      })
    ])

    if (isNullOrUndefined(currentEthAudioWeiBalance)) {
      console.warn(
        "Failed to fetch and set user's balance - error getting ETH Audio balance."
      )
      yield* put(
        setBalanceError({
          balanceLoadDidFail: true,
          totalBalanceLoadDidFail: true
        })
      )
      return
    }

    const associatedWalletBalance: BNWei | null = yield* call(
      [walletClient, walletClient.getAssociatedWalletBalance],
      account.user_id,
      /* bustCache */ localBalanceChange
    )
    if (isNullOrUndefined(associatedWalletBalance)) {
      console.warn(
        "Failed to fetch and set user's *total* balance - error getting connected/associated wallet(s) balance."
      )
      yield* put(
        setBalanceError({
          totalBalanceLoadDidFail: true
        })
      )
    }

    if (isNullOrUndefined(currentSolAudioWeiBalance)) {
      console.warn(
        "Failed to fetch and set user's balance - error getting SOL wAudio balance."
      )
      yield* put(
        setBalanceError({
          balanceLoadDidFail: true,
          totalBalanceLoadDidFail: true
        })
      )
      return
    }

    const audioWeiBalance = currentEthAudioWeiBalance.add(
      currentSolAudioWeiBalance!
    ) as BNWei

    const totalBalance = isNullOrUndefined(associatedWalletBalance)
      ? undefined
      : weiToString(audioWeiBalance.add(associatedWalletBalance) as BNWei)
    yield* put(
      setBalance({
        balance: weiToString(audioWeiBalance),
        totalBalance
      })
    )
  } catch (err) {
    console.error(err)
    yield* call(reportToSentry, {
      level: ErrorLevel.Error,
      error: err as Error,
      additionalInfo: { user_id: account.user_id }
    })
  }
}

/**
 * Check if we can send WAudio to a recipient by checking if they already have
 * an associated WAudio token account, or if they have enough SOL to create one.
 */
function* checkAssociatedTokenAccountOrSol(action: InputSendDataAction) {
  const walletClient = yield* getContext('walletClient')
  const address = action.payload.wallet
  const sdk = yield* getSDK()
  const connection = sdk.services.solanaClient.connection

  const associatedTokenAccount = yield* call(
<<<<<<< HEAD
    [walletClient, 'getAssociatedTokenAccountInfo'],
=======
    [walletClient, walletClient.getAssociatedTokenAccountInfo],
>>>>>>> 1a99df3e
    { address }
  )
  if (!associatedTokenAccount) {
    const balance: BNWei = yield* call(() =>
      walletClient.getWalletSolBalance({ address })
    )

    // TODO: this can become a call to getAssociatedTokenRentExemptionMinimum
    // when the BuyAudio service has been migrated
    const minRentForATA = yield* call(
      [connection, connection.getMinimumBalanceForRentExemption],
      ATA_SIZE,
      'processed'
    )
    const minRentBN = new BN(minRentForATA)
    if (balance.lt(minRentBN)) {
      yield* put(
        setCanRecipientReceiveWAudio({ canRecipientReceiveWAudio: 'false' })
      )
      return
    }
  }
  yield* put(
    setCanRecipientReceiveWAudio({ canRecipientReceiveWAudio: 'true' })
  )
}

function* watchSend() {
  yield* takeEvery(send.type, sendAsync)
}

function* watchGetBalance() {
  yield* takeEvery(getBalance.type, fetchBalanceAsync)
}

function* watchInputSendData() {
  yield* takeEvery(inputSendData.type, checkAssociatedTokenAccountOrSol)
}

function* watchFetchAccountSucceeded() {
  try {
    yield* all([
      take(fetchAccountSucceeded.type),
      take(SETUP_BACKEND_SUCCEEDED)
    ])
    yield* getWalletBalanceAndWallets()
  } catch (err) {
    console.error(err)
  }
}

const sagas = () => {
  return [
    watchGetBalance,
    watchInputSendData,
    watchSend,
    watchFetchAccountSucceeded
  ]
}

export default sagas<|MERGE_RESOLUTION|>--- conflicted
+++ resolved
@@ -81,11 +81,8 @@
   yield* waitForWrite()
   const walletClient = yield* getContext('walletClient')
   const { track } = yield* getContext('analytics')
-<<<<<<< HEAD
   const sdk = yield* getSDK()
-=======
-
->>>>>>> 1a99df3e
+
   const account = yield* select(getAccountUser)
   const weiBNAmount = stringWeiToBN(weiAudioAmount)
   const accountBalance = yield* select(getAccountBalance)
@@ -96,11 +93,7 @@
   }
 
   const waudioWeiAmount: BNWei | null = yield* call(
-<<<<<<< HEAD
-    [walletClient, 'getCurrentWAudioBalance'],
-=======
     [walletClient, walletClient.getCurrentWAudioBalance],
->>>>>>> 1a99df3e
     { ethAddress: currentUser }
   )
 
@@ -150,14 +143,10 @@
     // user bank balance, transfer all eth AUDIO to spl wrapped audio
     if (chain === Chain.Sol && weiBNAmount.gt(waudioWeiAmount)) {
       yield* put(transferEthAudioToSolWAudio())
-<<<<<<< HEAD
       yield* call([walletClient, walletClient.transferTokensFromEthToSol], {
         sdk,
         ethAddress: currentUser
       })
-=======
-      yield* call([walletClient, walletClient.transferTokensFromEthToSol])
->>>>>>> 1a99df3e
     }
 
     if (chain === Chain.Eth) {
@@ -252,11 +241,7 @@
         ethAddress: account.wallet,
         bustCache: localBalanceChange
       }),
-<<<<<<< HEAD
-      call([walletClient, 'getCurrentWAudioBalance'], {
-=======
       call([walletClient, walletClient.getCurrentWAudioBalance], {
->>>>>>> 1a99df3e
         ethAddress: account.wallet
       })
     ])
@@ -337,11 +322,7 @@
   const connection = sdk.services.solanaClient.connection
 
   const associatedTokenAccount = yield* call(
-<<<<<<< HEAD
-    [walletClient, 'getAssociatedTokenAccountInfo'],
-=======
     [walletClient, walletClient.getAssociatedTokenAccountInfo],
->>>>>>> 1a99df3e
     { address }
   )
   if (!associatedTokenAccount) {
