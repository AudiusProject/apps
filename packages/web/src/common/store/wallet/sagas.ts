import {
  Name,
  Chain,
  ErrorLevel,
  BNWei,
  SolanaWalletAddress
} from '@audius/common/models'
import { createUserBankIfNeeded } from '@audius/common/services'
import {
  accountActions,
  accountSelectors,
  tokenDashboardPageActions,
  solanaSelectors,
  walletSelectors,
  walletActions,
  getContext,
  InputSendDataAction,
  getSDK
} from '@audius/common/store'
import {
  getErrorMessage,
  isNullOrUndefined,
  stringWeiToBN,
  weiToString
} from '@audius/common/utils'
import BN from 'bn.js'
import { all, call, put, take, takeEvery, select } from 'typed-redux-saga'

import { make } from 'common/store/analytics/actions'
import { SETUP_BACKEND_SUCCEEDED } from 'common/store/backend/actions'
import { reportToSentry } from 'store/errors/reportToSentry'
import { waitForWrite } from 'utils/sagaHelpers'

const { getFeePayer } = solanaSelectors
const { getWalletAddresses } = accountSelectors

const ATA_SIZE = 165 // Size allocated for an associated token account

const {
  getBalance,
  setBalanceError,
  setBalance,
  send,
  sendSucceeded,
  sendFailed,
  decreaseBalance
} = walletActions
const { getAccountBalance, getFreezeUntilTime, getLocalBalanceDidChange } =
  walletSelectors
const {
  fetchAssociatedWallets,
  transferEthAudioToSolWAudio,
  setCanRecipientReceiveWAudio,
  inputSendData
} = tokenDashboardPageActions
const fetchAccountSucceeded = accountActions.fetchAccountSucceeded
const getAccountUser = accountSelectors.getAccountUser

// TODO: handle errors
const errors = {
  rateLimitError: 'Please wait before trying again'
}

function* getIsBalanceFrozen() {
  const freezeUntil = yield* select(getFreezeUntilTime)
  return freezeUntil && Date.now() < freezeUntil
}

/**
 * Transfers tokens to recipientWallet for amount tokens on eth or sol chain
 * @param action Object passed as redux action
 * @param action.payload The payload of the action
 * @param action.payload.recipientWallet The reciepint address either sol or eth
 * @param action.payload.amount The amount in string wei to transfer
 * @param action.playload.chain 'eth' or 'sol'
 */
function* sendAsync({
  payload: { recipientWallet, amount: weiAudioAmount, chain }
}: ReturnType<typeof send>) {
  // WalletClient relies on audiusBackendInstance. Use waitForWrite to ensure it's initialized
  yield* waitForWrite()
  const walletClient = yield* getContext('walletClient')
  const { track } = yield* getContext('analytics')

  const account = yield* select(getAccountUser)
  const weiBNAmount = stringWeiToBN(weiAudioAmount)
  const accountBalance = yield* select(getAccountBalance)
  const weiBNBalance = accountBalance ?? (new BN('0') as BNWei)
  const { currentUser } = yield* select(getWalletAddresses)
  if (!currentUser) {
    throw new Error('Failed to retrieve current user wallet address')
  }

  const waudioWeiAmount: BNWei | null = yield* call(
<<<<<<< HEAD
    [walletClient, 'getCurrentWAudioBalance'],
=======
    [walletClient, walletClient.getCurrentWAudioBalance],
>>>>>>> 22331452
    { ethAddress: currentUser }
  )

  if (isNullOrUndefined(waudioWeiAmount)) {
    yield* put(sendFailed({ error: 'Failed to fetch current wAudio balance.' }))
    return
  }

  if (
    chain === Chain.Eth &&
    (!weiBNBalance || !weiBNBalance.gte(weiBNAmount))
  ) {
    yield* put(sendFailed({ error: 'Not enough $AUDIO' }))
    return
  } else if (chain === Chain.Sol) {
    if (weiBNAmount.gt(weiBNBalance)) {
      yield* put(sendFailed({ error: 'Not enough $AUDIO' }))
      return
    }
  }

  try {
    yield* put(
      make(Name.SEND_AUDIO_REQUEST, {
        from: account?.wallet,
        recipient: recipientWallet
      })
    )

    // Ensure user has userbank
    const audiusBackend = yield* getContext('audiusBackendInstance')
    const feePayerOverride = yield* select(getFeePayer)
    if (!feePayerOverride) {
      console.error(`sendAsync: unexpectedly no fee payer`)
      return
    }
    yield* call(createUserBankIfNeeded, audiusBackend, {
      recordAnalytics: track,
      feePayerOverride
    })

    // If transferring spl wrapped audio and there are insufficent funds with only the
    // user bank balance, transfer all eth AUDIO to spl wrapped audio
    if (chain === Chain.Sol && weiBNAmount.gt(waudioWeiAmount)) {
      yield* put(transferEthAudioToSolWAudio())
      yield* call([walletClient, walletClient.transferTokensFromEthToSol])
    }

    if (chain === Chain.Eth) {
      yield* call(
        [walletClient, walletClient.sendTokens],
        recipientWallet,
        weiBNAmount
      )
    } else {
      try {
        yield* call([walletClient, walletClient.sendWAudioTokens], {
          address: recipientWallet as SolanaWalletAddress,
<<<<<<< HEAD
          amount: weiBNAmount,
          ethAddress: currentUser
=======
          amount: weiBNAmount
>>>>>>> 22331452
        })
      } catch (e) {
        const errorMessage = getErrorMessage(e)
        if (errorMessage === 'Missing social proof') {
          yield* put(sendFailed({ error: 'Missing social proof' }))
          return
        }
        if (
          errorMessage ===
          'Recipient has no $AUDIO token account. Please install Phantom-Wallet to create one.'
        ) {
          yield* put(sendFailed({ error: errorMessage }))
          return
        }
        yield* put(
          sendFailed({ error: 'Something has gone wrong, please try again.' })
        )
        return
      }
    }

    // Only decrease store balance if we haven't already changed
    const newBalance: ReturnType<typeof getAccountBalance> = yield* select(
      getAccountBalance
    )
    if (newBalance?.eq(weiBNBalance)) {
      yield* put(decreaseBalance({ amount: weiAudioAmount }))
    }

    yield* put(sendSucceeded())
    yield* put(
      make(Name.SEND_AUDIO_SUCCESS, {
        from: account?.wallet,
        recipient: recipientWallet
      })
    )
  } catch (error) {
    const errorMessage = getErrorMessage(error)
    const isRateLimit = errorMessage === errors.rateLimitError
    let errorText = errorMessage
    if (isRateLimit) {
      errorText =
        'If you’ve already sent $AUDIO today, please wait a day before trying again'
    }
    yield* put(sendFailed({ error: errorText }))
    yield* put(
      make(Name.SEND_AUDIO_FAILURE, {
        from: account?.wallet,
        recipient: recipientWallet,
        error: errorText
      })
    )
  }
}

function* getWalletBalanceAndWallets() {
  yield* all([put(getBalance()), put(fetchAssociatedWallets())])
}

function* fetchBalanceAsync() {
  yield* waitForWrite()
  const walletClient = yield* getContext('walletClient')

  const account = yield* select(getAccountUser)
  if (!account || !account.wallet) return

  try {
    // Opt out of balance refreshes if the balance
    // is frozen due to a recent optimistic update
    const isBalanceFrozen = yield* call(getIsBalanceFrozen)
    if (isBalanceFrozen) return

    const localBalanceChange: ReturnType<typeof getLocalBalanceDidChange> =
      yield* select(getLocalBalanceDidChange)

    const [currentEthAudioWeiBalance, currentSolAudioWeiBalance] = yield* all([
      call([walletClient, walletClient.getCurrentBalance], {
        ethAddress: account.wallet,
        bustCache: localBalanceChange
      }),
<<<<<<< HEAD
      call([walletClient, 'getCurrentWAudioBalance'], {
=======
      call([walletClient, walletClient.getCurrentWAudioBalance], {
>>>>>>> 22331452
        ethAddress: account.wallet
      })
    ])

    if (isNullOrUndefined(currentEthAudioWeiBalance)) {
      console.warn(
        "Failed to fetch and set user's balance - error getting ETH Audio balance."
      )
      yield* put(
        setBalanceError({
          balanceLoadDidFail: true,
          totalBalanceLoadDidFail: true
        })
      )
      return
    }

    const associatedWalletBalance: BNWei | null = yield* call(
      [walletClient, walletClient.getAssociatedWalletBalance],
      account.user_id,
      /* bustCache */ localBalanceChange
    )
    if (isNullOrUndefined(associatedWalletBalance)) {
      console.warn(
        "Failed to fetch and set user's *total* balance - error getting connected/associated wallet(s) balance."
      )
      yield* put(
        setBalanceError({
          totalBalanceLoadDidFail: true
        })
      )
    }

    if (isNullOrUndefined(currentSolAudioWeiBalance)) {
      console.warn(
        "Failed to fetch and set user's balance - error getting SOL wAudio balance."
      )
      yield* put(
        setBalanceError({
          balanceLoadDidFail: true,
          totalBalanceLoadDidFail: true
        })
      )
      return
    }

    const audioWeiBalance = currentEthAudioWeiBalance.add(
      currentSolAudioWeiBalance!
    ) as BNWei

    const totalBalance = isNullOrUndefined(associatedWalletBalance)
      ? undefined
      : weiToString(audioWeiBalance.add(associatedWalletBalance) as BNWei)
    yield* put(
      setBalance({
        balance: weiToString(audioWeiBalance),
        totalBalance
      })
    )
  } catch (err) {
    console.error(err)
    yield* call(reportToSentry, {
      level: ErrorLevel.Error,
      error: err as Error,
      additionalInfo: { user_id: account.user_id }
    })
  }
}

/**
 * Check if we can send WAudio to a recipient by checking if they already have
 * an associated WAudio token account, or if they have enough SOL to create one.
 */
function* checkAssociatedTokenAccountOrSol(action: InputSendDataAction) {
  const walletClient = yield* getContext('walletClient')
  const address = action.payload.wallet
  const sdk = yield* getSDK()
  const connection = sdk.services.solanaClient.connection

  const associatedTokenAccount = yield* call(
<<<<<<< HEAD
    [walletClient, 'getAssociatedTokenAccountInfo'],
=======
    [walletClient, walletClient.getAssociatedTokenAccountInfo],
>>>>>>> 22331452
    { address }
  )
  if (!associatedTokenAccount) {
    const balance: BNWei = yield* call(() =>
      walletClient.getWalletSolBalance({ address })
    )

    // TODO: this can become a call to getAssociatedTokenRentExemptionMinimum
    // when the BuyAudio service has been migrated
    const minRentForATA = yield* call(
      [connection, connection.getMinimumBalanceForRentExemption],
      ATA_SIZE,
      'processed'
    )
    const minRentBN = new BN(minRentForATA)
    if (balance.lt(minRentBN)) {
      yield* put(
        setCanRecipientReceiveWAudio({ canRecipientReceiveWAudio: 'false' })
      )
      return
    }
  }
  yield* put(
    setCanRecipientReceiveWAudio({ canRecipientReceiveWAudio: 'true' })
  )
}

function* watchSend() {
  yield* takeEvery(send.type, sendAsync)
}

function* watchGetBalance() {
  yield* takeEvery(getBalance.type, fetchBalanceAsync)
}

function* watchInputSendData() {
  yield* takeEvery(inputSendData.type, checkAssociatedTokenAccountOrSol)
}

function* watchFetchAccountSucceeded() {
  try {
    yield* all([
      take(fetchAccountSucceeded.type),
      take(SETUP_BACKEND_SUCCEEDED)
    ])
    yield* getWalletBalanceAndWallets()
  } catch (err) {
    console.error(err)
  }
}

const sagas = () => {
  return [
    watchGetBalance,
    watchInputSendData,
    watchSend,
    watchFetchAccountSucceeded
  ]
}

export default sagas<|MERGE_RESOLUTION|>--- conflicted
+++ resolved
@@ -92,11 +92,7 @@
   }
 
   const waudioWeiAmount: BNWei | null = yield* call(
-<<<<<<< HEAD
-    [walletClient, 'getCurrentWAudioBalance'],
-=======
     [walletClient, walletClient.getCurrentWAudioBalance],
->>>>>>> 22331452
     { ethAddress: currentUser }
   )
 
@@ -155,12 +151,8 @@
       try {
         yield* call([walletClient, walletClient.sendWAudioTokens], {
           address: recipientWallet as SolanaWalletAddress,
-<<<<<<< HEAD
           amount: weiBNAmount,
           ethAddress: currentUser
-=======
-          amount: weiBNAmount
->>>>>>> 22331452
         })
       } catch (e) {
         const errorMessage = getErrorMessage(e)
@@ -241,11 +233,7 @@
         ethAddress: account.wallet,
         bustCache: localBalanceChange
       }),
-<<<<<<< HEAD
-      call([walletClient, 'getCurrentWAudioBalance'], {
-=======
       call([walletClient, walletClient.getCurrentWAudioBalance], {
->>>>>>> 22331452
         ethAddress: account.wallet
       })
     ])
@@ -326,11 +314,7 @@
   const connection = sdk.services.solanaClient.connection
 
   const associatedTokenAccount = yield* call(
-<<<<<<< HEAD
-    [walletClient, 'getAssociatedTokenAccountInfo'],
-=======
     [walletClient, walletClient.getAssociatedTokenAccountInfo],
->>>>>>> 22331452
     { address }
   )
   if (!associatedTokenAccount) {
