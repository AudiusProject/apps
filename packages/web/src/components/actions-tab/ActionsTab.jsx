--- conflicted
+++ resolved
@@ -6,12 +6,9 @@
   collectionsSocialActions,
   tracksSocialActions,
   shareModalUIActions
-<<<<<<< HEAD
-} from '@audius/common'
+} from '@audius/common/store'
 import { IconKebabHorizontal, IconRepost, IconShare } from '@audius/harmony'
-=======
-} from '@audius/common/store'
->>>>>>> b7cf7b9f
+
 import cn from 'classnames'
 import PropTypes from 'prop-types'
 import { connect } from 'react-redux'
