import { useCallback, useEffect, useState } from 'react'

import {
  useAddFundsModal,
  buyUSDCActions,
  PurchaseMethod,
  DEFAULT_PURCHASE_AMOUNT_CENTS,
  PurchaseVendor,
  buyUSDCSelectors,
  BuyUSDCStage
} from '@audius/common'
import { ModalContent, ModalHeader } from '@audius/stems'
import cn from 'classnames'
import { useDispatch, useSelector } from 'react-redux'

import { AddFunds } from 'components/add-funds/AddFunds'
import { Text } from 'components/typography'
import { USDCManualTransfer } from 'components/usdc-manual-transfer/USDCManualTransfer'
import { useIsMobile } from 'hooks/useIsMobile'
import ModalDrawer from 'pages/audio-rewards-page/components/modals/ModalDrawer'
import zIndex from 'utils/zIndex'

import styles from './AddFundsModal.module.css'

const { getBuyUSDCFlowStage } = buyUSDCSelectors

const messages = {
  addFunds: 'Add Funds',
  cryptoTransfer: 'Crypto Transfer'
}

type Page = 'add-funds' | 'crypto-transfer'

export const AddFundsModal = () => {
  const { isOpen, onClose } = useAddFundsModal()
  const dispatch = useDispatch()
<<<<<<< HEAD
  const isMobile = useIsMobile()
=======
  const buyUSDCStage = useSelector(getBuyUSDCFlowStage)
  const mobile = isMobile()
>>>>>>> cb181e7b

  const [page, setPage] = useState<Page>('add-funds')

  const handleClosed = useCallback(() => {
    setPage('add-funds')
  }, [setPage])

  useEffect(() => {
    // Close modal if the buy USDC stage flips to finish
    if (buyUSDCStage === BuyUSDCStage.FINISH) {
      onClose()
    }
  }, [buyUSDCStage, onClose])

  const handleContinue = useCallback(
    (purchaseMethod: PurchaseMethod, purchaseVendor?: PurchaseVendor) => {
      switch (purchaseMethod) {
        case PurchaseMethod.CRYPTO:
          setPage('crypto-transfer')
          break
        case PurchaseMethod.CARD: {
          dispatch(
            buyUSDCActions.onrampOpened({
              vendor: purchaseVendor || PurchaseVendor.STRIPE,
              purchaseInfo: {
                desiredAmount: DEFAULT_PURCHASE_AMOUNT_CENTS
              }
            })
          )
          break
        }
        case PurchaseMethod.BALANCE:
          throw new Error('Add funds not supported with existing balance')
      }
    },
    [setPage, dispatch]
  )

  return (
    <ModalDrawer
      zIndex={zIndex.ADD_FUNDS_MODAL}
      size={'small'}
      onClose={onClose}
      isOpen={isOpen}
      onClosed={handleClosed}
      bodyClassName={styles.modal}
      useGradientTitle={false}
      dismissOnClickOutside
      isFullscreen={false}
    >
      <ModalHeader
        className={cn(styles.modalHeader, { [styles.mobile]: isMobile })}
        onClose={onClose}
        showDismissButton={!isMobile}
      >
        <Text
          variant='label'
          color='neutralLight2'
          size='xLarge'
          strength='strong'
          className={styles.title}
        >
          {page === 'add-funds' ? messages.addFunds : messages.cryptoTransfer}
        </Text>
      </ModalHeader>
      <ModalContent className={styles.noPadding}>
        {page === 'add-funds' ? (
          <AddFunds onContinue={handleContinue} />
        ) : (
          <USDCManualTransfer onClose={() => setPage('add-funds')} />
        )}
      </ModalContent>
    </ModalDrawer>
  )
}<|MERGE_RESOLUTION|>--- conflicted
+++ resolved
@@ -34,12 +34,8 @@
 export const AddFundsModal = () => {
   const { isOpen, onClose } = useAddFundsModal()
   const dispatch = useDispatch()
-<<<<<<< HEAD
+  const buyUSDCStage = useSelector(getBuyUSDCFlowStage)
   const isMobile = useIsMobile()
-=======
-  const buyUSDCStage = useSelector(getBuyUSDCFlowStage)
-  const mobile = isMobile()
->>>>>>> cb181e7b
 
   const [page, setPage] = useState<Page>('add-funds')
 
