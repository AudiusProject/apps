--- conflicted
+++ resolved
@@ -13,13 +13,8 @@
   duplicateAddConfirmationModalUIActions,
   toastActions
 } from '@audius/common/store'
-<<<<<<< HEAD
-import { Scrollbar } from '@audius/harmony'
+import { Scrollbar, IconMultiselectAdd } from '@audius/harmony'
 import { Modal } from '@audius/stems'
-=======
-import { IconMultiselectAdd } from '@audius/harmony'
-import { Modal, Scrollbar } from '@audius/stems'
->>>>>>> 9f169e71
 import cn from 'classnames'
 import { capitalize } from 'lodash'
 import { useDispatch, useSelector } from 'react-redux'
