import { useMemo, useState } from 'react'

import {
  CreatePlaylistSource,
  SquareSizes,
  Collection
} from '@audius/common/models'
import {
  accountSelectors,
  cacheCollectionsActions,
  collectionPageSelectors,
  addToCollectionUISelectors,
  duplicateAddConfirmationModalUIActions,
  toastActions
<<<<<<< HEAD
} from '@audius/common'
import { IconMultiselectAdd } from '@audius/harmony'
=======
} from '@audius/common/store'
>>>>>>> b7cf7b9f
import { Modal, Scrollbar } from '@audius/stems'
import cn from 'classnames'
import { capitalize } from 'lodash'
import { useDispatch, useSelector } from 'react-redux'

import { useModalState } from 'common/hooks/useModalState'
import DynamicImage from 'components/dynamic-image/DynamicImage'
import SearchBar from 'components/search-bar/SearchBar'
import { Tooltip } from 'components/tooltip'
import { useCollectionCoverArt } from 'hooks/useCollectionCoverArt'
import { collectionPage } from 'utils/route'

import styles from './AddToCollectionModal.module.css'
const { getCollectionType, getTrackId, getTrackTitle, getTrackIsUnlisted } =
  addToCollectionUISelectors
const { getCollectionId } = collectionPageSelectors
const { addTrackToPlaylist, createAlbum, createPlaylist } =
  cacheCollectionsActions
const { getAccountWithNameSortedPlaylistsAndAlbums } = accountSelectors
const { requestOpen: openDuplicateAddConfirmation } =
  duplicateAddConfirmationModalUIActions
const { toast } = toastActions

const getMessages = (collectionType: 'album' | 'playlist') => ({
  title: `Add to ${capitalize(collectionType)}`,
  newCollection: `New ${capitalize(collectionType)}`,
  searchPlaceholder: `Find one of your ${collectionType}s`,
  addedToast: `Added To ${capitalize(collectionType)}!`,
  createdToast: `${capitalize(collectionType)} Created!`,
  view: `View`,
  hiddenAdd: `You cannot add hidden tracks to a public ${collectionType}.`
})

const AddToCollectionModal = () => {
  const dispatch = useDispatch()

  const [isOpen, setIsOpen] = useModalState('AddToCollection')
  const collectionType = useSelector(getCollectionType)
  const trackId = useSelector(getTrackId)
  const trackTitle = useSelector(getTrackTitle)
  const isTrackUnlisted = useSelector(getTrackIsUnlisted)
  const currentCollectionId = useSelector(getCollectionId)
  const isAlbumType = collectionType === 'album'
  const account = useSelector(getAccountWithNameSortedPlaylistsAndAlbums)
  const [searchValue, setSearchValue] = useState('')

  const messages = getMessages(collectionType)

  const filteredCollections = useMemo(() => {
    return ((isAlbumType ? account?.albums : account?.playlists) ?? []).filter(
      (collection: Collection) =>
        // Don't allow adding to this collection if already on this collection's page.
        collection.playlist_id !== currentCollectionId &&
        collection.playlist_owner_id === account?.user_id &&
        (searchValue
          ? collection.playlist_name
              .toLowerCase()
              .includes(searchValue.toLowerCase())
          : true)
    )
  }, [
    isAlbumType,
    account?.albums,
    account?.playlists,
    account?.user_id,
    currentCollectionId,
    searchValue
  ])

  const collectionTrackIdMap = filteredCollections.reduce<
    Record<number, number[]>
  >((acc, collection) => {
    const trackIds = collection.playlist_contents.track_ids.map((t) => t.track)
    acc[collection.playlist_id] = trackIds
    return acc
  }, {})

  const handleCollectionClick = (playlist: Collection) => {
    if (!trackId) return

    const doesCollectionContainTrack =
      collectionTrackIdMap[playlist.playlist_id]?.includes(trackId)

    if (doesCollectionContainTrack) {
      dispatch(
        openDuplicateAddConfirmation({
          playlistId: playlist.playlist_id,
          trackId
        })
      )
    } else {
      dispatch(addTrackToPlaylist(trackId, playlist.playlist_id))
      if (account && trackTitle) {
        toast({
          content: messages.addedToast,
          link: collectionPage(
            account.handle,
            trackTitle,
            playlist.playlist_id,
            playlist.permalink,
            playlist.is_album
          ),
          linkText: messages.view
        })
      }
    }

    setIsOpen(false)
  }

  const handleDisabledPlaylistClick = () => {
    dispatch(toast({ content: messages.hiddenAdd }))
  }

  const handleCreateCollection = () => {
    if (!trackTitle) return
    const metadata = { playlist_name: trackTitle }
    dispatch(
      (isAlbumType ? createAlbum : createPlaylist)(
        metadata,
        CreatePlaylistSource.FROM_TRACK,
        trackId,
        'toast'
      )
    )
    setIsOpen(false)
  }

  return (
    <Modal
      isOpen={isOpen === true}
      showTitleHeader
      showDismissButton
      title={messages.title}
      onClose={() => setIsOpen(false)}
      allowScroll={false}
      bodyClassName={styles.modalBody}
      headerContainerClassName={styles.modalHeader}
    >
      <SearchBar
        className={styles.searchBar}
        iconClassname={styles.searchIcon}
        open
        value={searchValue}
        onSearch={setSearchValue}
        onOpen={() => {}}
        onClose={() => {}}
        placeholder={messages.searchPlaceholder}
        shouldAutoFocus={false}
      />
      <Scrollbar>
        <div className={styles.listContent}>
          <div className={cn(styles.listItem)} onClick={handleCreateCollection}>
            <IconMultiselectAdd className={styles.add} />
            <span>{messages.newCollection}</span>
          </div>
          <div className={styles.list}>
            {filteredCollections.map((collection) => (
              <div key={`${collection.playlist_id}`}>
                <CollectionItem
                  collectionType={collectionType}
                  disabled={isTrackUnlisted && !collection.is_private}
                  collection={collection}
                  handleClick={
                    isTrackUnlisted && !collection.is_private
                      ? handleDisabledPlaylistClick
                      : handleCollectionClick
                  }
                />
              </div>
            ))}
          </div>
        </div>
      </Scrollbar>
    </Modal>
  )
}

type CollectionItemProps = {
  collectionType: 'album' | 'playlist'
  handleClick: (playlist: Collection) => void
  collection: Collection
  disabled?: boolean
}

const CollectionItem = ({
  disabled = false,
  handleClick,
  collection,
  collectionType
}: CollectionItemProps) => {
  const image = useCollectionCoverArt(
    collection.playlist_id,
    collection._cover_art_sizes,
    SquareSizes.SIZE_150_BY_150
  )

  const messages = getMessages(collectionType)
  return (
    <div
      className={cn(styles.listItem, [{ [styles.disabled]: disabled }])}
      onClick={() => handleClick(collection)}
    >
      <DynamicImage
        className={styles.image}
        wrapperClassName={styles.imageWrapper}
        image={image}
      />
      {disabled ? (
        <Tooltip text={messages.hiddenAdd} placement='right'>
          <span className={styles.playlistName}>
            {collection.playlist_name}
          </span>
        </Tooltip>
      ) : (
        <span className={styles.playlistName}>{collection.playlist_name}</span>
      )}
    </div>
  )
}

export default AddToCollectionModal<|MERGE_RESOLUTION|>--- conflicted
+++ resolved
@@ -12,12 +12,8 @@
   addToCollectionUISelectors,
   duplicateAddConfirmationModalUIActions,
   toastActions
-<<<<<<< HEAD
-} from '@audius/common'
+} from '@audius/common/store'
 import { IconMultiselectAdd } from '@audius/harmony'
-=======
-} from '@audius/common/store'
->>>>>>> b7cf7b9f
 import { Modal, Scrollbar } from '@audius/stems'
 import cn from 'classnames'
 import { capitalize } from 'lodash'
