--- conflicted
+++ resolved
@@ -1,20 +1,12 @@
 import { useMemo, useState } from 'react'
 
 import {
-<<<<<<< HEAD
-  useCurrentAccount,
-  useCurrentAccountUser,
-  selectNameSortedPlaylistsAndAlbums,
-  useCollections
-} from '@audius/common/api'
-=======
   useCurrentUserId,
   useGetCurrentUser,
   useUserAlbums,
   useUserPlaylists
 } from '@audius/common/api'
 import { useDebounce } from '@audius/common/hooks'
->>>>>>> 6323bb4c
 import {
   CreatePlaylistSource,
   SquareSizes,
@@ -72,45 +64,14 @@
   const trackId = useSelector(getTrackId)
   const trackTitle = useSelector(getTrackTitle)
   const isAlbumType = collectionType === 'album'
-<<<<<<< HEAD
-  const { data: nameSortedPlaylistsAndAlbums } = useCurrentAccount({
-    select: (account) => selectNameSortedPlaylistsAndAlbums(account)
-  })
-  const { data: currentUser } = useCurrentAccountUser()
-=======
   const { data: currentUserHandle } = useGetCurrentUser({
     select: (data) => data?.user.handle
   })
->>>>>>> 6323bb4c
   const [searchValue, setSearchValue] = useState('')
   const debouncedSearchValue = useDebounce(searchValue, 300)
 
   const messages = getMessages(collectionType)
 
-<<<<<<< HEAD
-  const filteredAccountCollections = useMemo(() => {
-    return (
-      (isAlbumType
-        ? nameSortedPlaylistsAndAlbums?.albums
-        : nameSortedPlaylistsAndAlbums?.playlists) ?? []
-    ).filter(
-      (collection) =>
-        collection.user.id === currentUser?.user_id &&
-        (searchValue
-          ? collection.name.toLowerCase().includes(searchValue.toLowerCase())
-          : true)
-    )
-  }, [
-    isAlbumType,
-    nameSortedPlaylistsAndAlbums?.albums,
-    nameSortedPlaylistsAndAlbums?.playlists,
-    currentUser?.user_id,
-    searchValue
-  ])
-  const { data: collections } = useCollections(
-    filteredAccountCollections.map((c) => c.id)
-  )
-=======
   const { data: currentUserId } = useCurrentUserId()
 
   const useUserCollections = isAlbumType ? useUserAlbums : useUserPlaylists
@@ -143,19 +104,9 @@
       fetchNextPage()
     }
   }
->>>>>>> 6323bb4c
 
   const handleCollectionClick = (playlist: Collection) => {
     if (!trackId) return
-
-    const collectionTrackIdMap =
-      collections?.reduce<Record<number, number[]>>((acc, collection) => {
-        const trackIds = collection.playlist_contents.track_ids.map(
-          (t) => t.track
-        )
-        acc[collection.playlist_id] = trackIds
-        return acc
-      }, {}) ?? {}
 
     const doesCollectionContainTrack =
       collectionTrackIdMap[playlist.playlist_id]?.includes(trackId)
@@ -169,19 +120,11 @@
       )
     } else {
       dispatch(addTrackToPlaylist(trackId, playlist.playlist_id))
-<<<<<<< HEAD
-      if (currentUser && trackTitle) {
-        toast({
-          content: messages.addedToast,
-          link: collectionPage(
-            currentUser?.handle,
-=======
       if (trackTitle) {
         toast({
           content: messages.addedToast,
           link: collectionPage(
             currentUserHandle,
->>>>>>> 6323bb4c
             trackTitle,
             playlist.playlist_id,
             playlist.permalink,
@@ -237,19 +180,6 @@
             <IconMultiselectAdd className={styles.add} size='xl' />
             <span>{messages.newCollection}</span>
           </div>
-<<<<<<< HEAD
-          <div className={styles.list}>
-            {collections?.map((collection) => (
-              <div key={`${collection.playlist_id}`}>
-                <CollectionItem
-                  collectionType={collectionType}
-                  collection={collection}
-                  handleClick={handleCollectionClick}
-                />
-              </div>
-            ))}
-          </div>
-=======
           {isPending ? <LoadingSpinner m='auto' /> : null}
           <InfiniteScroll
             pageStart={1}
@@ -270,7 +200,6 @@
               ))}
             </div>
           </InfiniteScroll>
->>>>>>> 6323bb4c
         </div>
       </Scrollbar>
     </Modal>
