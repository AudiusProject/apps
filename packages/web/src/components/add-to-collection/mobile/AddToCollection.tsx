import { useCallback, useContext } from 'react'

<<<<<<< HEAD
import {
  selectNameSortedPlaylistsAndAlbums,
  useCurrentAccount
} from '@audius/common/api'
import { CreatePlaylistSource, Collection, ID } from '@audius/common/models'
import {
=======
import {
  useCurrentUserId,
  useUserAlbums,
  useUserPlaylists
} from '@audius/common/api'
import { CreatePlaylistSource } from '@audius/common/models'
import {
>>>>>>> 6323bb4c
  cacheCollectionsActions,
  addToCollectionUISelectors,
  addToCollectionUIActions,
  modalsActions
} from '@audius/common/store'
import { LoadingSpinner } from '@audius/harmony'
import { capitalize } from 'lodash'
import InfiniteScroll from 'react-infinite-scroller'
import { useDispatch, useSelector } from 'react-redux'

import { CollectionCard } from 'components/collection'
import CardLineup from 'components/lineup/CardLineup'
import MobilePageContainer from 'components/mobile-page-container/MobilePageContainer'
import { useTemporaryNavContext } from 'components/nav/mobile/NavContext'
import TextElement, { Type } from 'components/nav/mobile/TextElement'
import { ToastContext } from 'components/toast/ToastContext'
import useHasChangedRoute from 'hooks/useHasChangedRoute'
import NewCollectionButton from 'pages/saved-page/components/mobile/NewCollectionButton'

import styles from './AddToCollection.module.css'

const { getTrackId, getTrackTitle, getCollectionType } =
  addToCollectionUISelectors
const { close } = addToCollectionUIActions
const { setVisibility } = modalsActions
const { addTrackToPlaylist, createPlaylist, createAlbum } =
  cacheCollectionsActions
<<<<<<< HEAD
const { setVisibility } = modalsActions
=======
>>>>>>> 6323bb4c

const getMessages = (collectionType: 'album' | 'playlist') => ({
  title: `Add To ${capitalize(collectionType)}`,
  addedToast: `Added To ${capitalize(collectionType)}!`,
  createdToast: `${capitalize(collectionType)} created!`
})

const AddToCollection = () => {
  const dispatch = useDispatch()
  const trackId = useSelector(getTrackId)
  const trackTitle = useSelector(getTrackTitle)
  const collectionType = useSelector(getCollectionType)
  const { toast } = useContext(ToastContext)
  const { data: currentUserId } = useCurrentUserId()
  const isAlbumType = collectionType === 'album'

  const useUserCollections = isAlbumType ? useUserAlbums : useUserPlaylists

  const {
    data: collections = [],
    hasNextPage,
    isFetchingNextPage,
    fetchNextPage,
    isPending
  } = useUserCollections({
    userId: currentUserId
  })

<<<<<<< HEAD
const g = withNullGuard((props: AddToCollectionProps) => {
  const { data: account } = useCurrentAccount()
  const { trackTitle } = props
  if (account && trackTitle) {
    return {
      ...props,
      account,
      trackTitle
=======
  const handleLoadMore = useCallback(() => {
    if (!isFetchingNextPage && hasNextPage) {
      fetchNextPage()
>>>>>>> 6323bb4c
    }
  }, [isFetchingNextPage, hasNextPage, fetchNextPage])

<<<<<<< HEAD
const AddToCollection = g(
  ({
    trackId,
    trackTitle,
    collectionType,
    close,
    addTrackToPlaylist,
    createAlbum,
    createPlaylist
  }) => {
    const { data: accountCollections } = useCurrentAccount({
      select: (account) => selectNameSortedPlaylistsAndAlbums(account)
    })
    // Close the page if the route was changed
    useHasChangedRoute(close)
    const messages = getMessages(collectionType)
    const setters = useCallback(
      () => ({
        left: (
          <TextElement text='Cancel' type={Type.SECONDARY} onClick={close} />
        ),
        center: messages.title,
        right: null
      }),
      [close, messages.title]
    )
    useTemporaryNavContext(setters)

    const { toast } = useContext(ToastContext)

    const cards = (
      collectionType === 'album'
        ? accountCollections?.albums
        : accountCollections?.playlists
    )?.map((playlist) => {
      return (
        <CollectionCard
          key={playlist.id}
          id={playlist.id}
          size='xs'
          noNavigation
          onClick={() => {
            toast(messages.addedToast)
            addTrackToPlaylist(trackId!, playlist.id)
            close()
          }}
=======
  // Close the page if the route was changed
  const handleClose = useCallback(() => {
    dispatch(close())
    dispatch(setVisibility({ modal: 'AddToCollection', visible: false }))
  }, [dispatch])

  useHasChangedRoute(handleClose)

  const messages = getMessages(collectionType)
  const setters = useCallback(
    () => ({
      left: (
        <TextElement
          text='Cancel'
          type={Type.SECONDARY}
          onClick={handleClose}
>>>>>>> 6323bb4c
        />
      ),
      center: messages.title,
      right: null
    }),
    [handleClose, messages.title]
  )
  useTemporaryNavContext(setters)

  const handleCollectionClick = useCallback(
    (collectionId: number) => {
      if (!trackId) return
      dispatch(addTrackToPlaylist(trackId, collectionId))
      toast(messages.addedToast)
      handleClose()
    },
    [trackId, dispatch, toast, messages.addedToast, handleClose]
  )

  const handleCreateCollection = useCallback(() => {
    if (!trackId || !trackTitle) return
    const metadata = { playlist_name: trackTitle }
    dispatch(
      collectionType === 'album'
<<<<<<< HEAD
        ? createAlbum(metadata, trackId)
        : createPlaylist(metadata, trackId!)
      toast(messages.createdToast)
      close()
    }, [
      trackTitle,
      trackId,
      collectionType,
      createAlbum,
      createPlaylist,
      toast,
      messages.createdToast,
      close
    ])

    return (
      <MobilePageContainer>
        <div className={styles.bodyContainer}>
          <NewCollectionButton
            onClick={addToNewPlaylist}
            collectionType={collectionType}
          />
          <div className={styles.cardsContainer}>
            <CardLineup cards={cards ?? []} />
          </div>
        </div>
      </MobilePageContainer>
    )
  }
)

function mapStateToProps(state: AppState) {
  return {
    trackId: getTrackId(state),
    trackTitle: getTrackTitle(state),
    collectionType: getCollectionType(state)
  }
}
=======
        ? createAlbum(metadata, CreatePlaylistSource.FROM_TRACK, trackId)
        : createPlaylist(metadata, CreatePlaylistSource.FROM_TRACK, trackId)
    )
    toast(messages.createdToast)
    handleClose()
  }, [
    trackTitle,
    trackId,
    collectionType,
    dispatch,
    toast,
    messages.createdToast,
    handleClose
  ])
>>>>>>> 6323bb4c

  // Guard against null values
  if (!trackTitle) return null

  const cards = collections.map((collection) => (
    <CollectionCard
      key={collection.playlist_id}
      id={collection.playlist_id}
      size='xs'
      noNavigation
      onClick={() => handleCollectionClick(collection.playlist_id)}
    />
  ))

  return (
    <MobilePageContainer>
      <div className={styles.bodyContainer}>
        <NewCollectionButton
          onClick={handleCreateCollection}
          collectionType={collectionType}
        />
        <div className={styles.cardsContainer}>
          {isPending ? (
            <LoadingSpinner m='auto' />
          ) : (
            <InfiniteScroll
              pageStart={1}
              loadMore={handleLoadMore}
              hasMore={hasNextPage}
              useWindow={false}
              loader={<LoadingSpinner m='auto' />}
            >
              <CardLineup cards={cards} />
            </InfiniteScroll>
          )}
        </div>
      </div>
    </MobilePageContainer>
  )
}

export default AddToCollection<|MERGE_RESOLUTION|>--- conflicted
+++ resolved
@@ -1,13 +1,5 @@
 import { useCallback, useContext } from 'react'
 
-<<<<<<< HEAD
-import {
-  selectNameSortedPlaylistsAndAlbums,
-  useCurrentAccount
-} from '@audius/common/api'
-import { CreatePlaylistSource, Collection, ID } from '@audius/common/models'
-import {
-=======
 import {
   useCurrentUserId,
   useUserAlbums,
@@ -15,7 +7,6 @@
 } from '@audius/common/api'
 import { CreatePlaylistSource } from '@audius/common/models'
 import {
->>>>>>> 6323bb4c
   cacheCollectionsActions,
   addToCollectionUISelectors,
   addToCollectionUIActions,
@@ -43,10 +34,6 @@
 const { setVisibility } = modalsActions
 const { addTrackToPlaylist, createPlaylist, createAlbum } =
   cacheCollectionsActions
-<<<<<<< HEAD
-const { setVisibility } = modalsActions
-=======
->>>>>>> 6323bb4c
 
 const getMessages = (collectionType: 'album' | 'playlist') => ({
   title: `Add To ${capitalize(collectionType)}`,
@@ -75,71 +62,12 @@
     userId: currentUserId
   })
 
-<<<<<<< HEAD
-const g = withNullGuard((props: AddToCollectionProps) => {
-  const { data: account } = useCurrentAccount()
-  const { trackTitle } = props
-  if (account && trackTitle) {
-    return {
-      ...props,
-      account,
-      trackTitle
-=======
   const handleLoadMore = useCallback(() => {
     if (!isFetchingNextPage && hasNextPage) {
       fetchNextPage()
->>>>>>> 6323bb4c
     }
   }, [isFetchingNextPage, hasNextPage, fetchNextPage])
 
-<<<<<<< HEAD
-const AddToCollection = g(
-  ({
-    trackId,
-    trackTitle,
-    collectionType,
-    close,
-    addTrackToPlaylist,
-    createAlbum,
-    createPlaylist
-  }) => {
-    const { data: accountCollections } = useCurrentAccount({
-      select: (account) => selectNameSortedPlaylistsAndAlbums(account)
-    })
-    // Close the page if the route was changed
-    useHasChangedRoute(close)
-    const messages = getMessages(collectionType)
-    const setters = useCallback(
-      () => ({
-        left: (
-          <TextElement text='Cancel' type={Type.SECONDARY} onClick={close} />
-        ),
-        center: messages.title,
-        right: null
-      }),
-      [close, messages.title]
-    )
-    useTemporaryNavContext(setters)
-
-    const { toast } = useContext(ToastContext)
-
-    const cards = (
-      collectionType === 'album'
-        ? accountCollections?.albums
-        : accountCollections?.playlists
-    )?.map((playlist) => {
-      return (
-        <CollectionCard
-          key={playlist.id}
-          id={playlist.id}
-          size='xs'
-          noNavigation
-          onClick={() => {
-            toast(messages.addedToast)
-            addTrackToPlaylist(trackId!, playlist.id)
-            close()
-          }}
-=======
   // Close the page if the route was changed
   const handleClose = useCallback(() => {
     dispatch(close())
@@ -156,7 +84,6 @@
           text='Cancel'
           type={Type.SECONDARY}
           onClick={handleClose}
->>>>>>> 6323bb4c
         />
       ),
       center: messages.title,
@@ -181,46 +108,6 @@
     const metadata = { playlist_name: trackTitle }
     dispatch(
       collectionType === 'album'
-<<<<<<< HEAD
-        ? createAlbum(metadata, trackId)
-        : createPlaylist(metadata, trackId!)
-      toast(messages.createdToast)
-      close()
-    }, [
-      trackTitle,
-      trackId,
-      collectionType,
-      createAlbum,
-      createPlaylist,
-      toast,
-      messages.createdToast,
-      close
-    ])
-
-    return (
-      <MobilePageContainer>
-        <div className={styles.bodyContainer}>
-          <NewCollectionButton
-            onClick={addToNewPlaylist}
-            collectionType={collectionType}
-          />
-          <div className={styles.cardsContainer}>
-            <CardLineup cards={cards ?? []} />
-          </div>
-        </div>
-      </MobilePageContainer>
-    )
-  }
-)
-
-function mapStateToProps(state: AppState) {
-  return {
-    trackId: getTrackId(state),
-    trackTitle: getTrackTitle(state),
-    collectionType: getCollectionType(state)
-  }
-}
-=======
         ? createAlbum(metadata, CreatePlaylistSource.FROM_TRACK, trackId)
         : createPlaylist(metadata, CreatePlaylistSource.FROM_TRACK, trackId)
     )
@@ -235,7 +122,6 @@
     messages.createdToast,
     handleClose
   ])
->>>>>>> 6323bb4c
 
   // Guard against null values
   if (!trackTitle) return null
