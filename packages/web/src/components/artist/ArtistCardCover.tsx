import { useCallback } from 'react'

<<<<<<< HEAD
import { SquareSizes, WidthSizes, User } from '@audius/common'
import { IconArtistBadge as BadgeArtist } from '@audius/harmony'
=======
import { SquareSizes, WidthSizes, User } from '@audius/common/models'
>>>>>>> b7cf7b9f
import { push } from 'connected-react-router'
import { useDispatch } from 'react-redux'

import DynamicImage from 'components/dynamic-image/DynamicImage'
import FollowsYouBadge from 'components/user-badges/FollowsYouBadge'
import UserBadges from 'components/user-badges/UserBadges'
import { useCoverPhoto } from 'hooks/useCoverPhoto'
import { useUserProfilePicture } from 'hooks/useUserProfilePicture'
import { profilePage } from 'utils/route'

import styles from './ArtistCardCover.module.css'

const gradient = `linear-gradient(180deg, rgba(0, 0, 0, 0.001) 0%, rgba(0, 0, 0, 0.005) 67.71%, rgba(0, 0, 0, 0.15) 79.17%, rgba(0, 0, 0, 0.25) 100%)`

type ArtistCoverProps = {
  artist: User
  isArtist: boolean
  onNavigateAway?: () => void
}

export const ArtistCardCover = (props: ArtistCoverProps) => {
  const { isArtist, artist, onNavigateAway } = props

  const { user_id, name, handle, _profile_picture_sizes } = artist
  const dispatch = useDispatch()

  const { source: coverPhoto, shouldBlur } = useCoverPhoto(
    user_id,
    WidthSizes.SIZE_640
  )
  const profilePicture = useUserProfilePicture(
    user_id,
    _profile_picture_sizes,
    SquareSizes.SIZE_150_BY_150
  )

  const darkenedCoverPhoto = `${gradient}, url(${coverPhoto})`

  const handleClickUser = useCallback(() => {
    if (onNavigateAway) {
      onNavigateAway()
    }
    dispatch(push(profilePage(handle)))
  }, [dispatch, handle, onNavigateAway])

  return (
    <DynamicImage
      wrapperClassName={styles.artistCoverPhoto}
      image={darkenedCoverPhoto}
      immediate
      useBlur={shouldBlur}
    >
      <div className={styles.coverPhotoContentContainer}>
        {isArtist ? <BadgeArtist className={styles.badgeArtist} /> : null}
        <DynamicImage
          wrapperClassName={styles.profilePictureWrapper}
          skeletonClassName={styles.profilePictureSkeleton}
          className={styles.profilePicture}
          image={profilePicture}
          immediate
        />
        <div className={styles.headerTextContainer}>
          <div className={styles.nameContainer}>
            <div className={styles.artistName} onClick={handleClickUser}>
              {name}
            </div>
            <UserBadges
              userId={user_id}
              badgeSize={14}
              className={styles.iconVerified}
              useSVGTiers
            />
          </div>
          <div className={styles.artistHandleWrapper}>
            <div
              className={styles.artistHandle}
              onClick={handleClickUser}
            >{`@${handle}`}</div>
            <FollowsYouBadge userId={user_id} />
          </div>
        </div>
      </div>
    </DynamicImage>
  )
}<|MERGE_RESOLUTION|>--- conflicted
+++ resolved
@@ -1,11 +1,7 @@
 import { useCallback } from 'react'
 
-<<<<<<< HEAD
-import { SquareSizes, WidthSizes, User } from '@audius/common'
+import { SquareSizes, WidthSizes, User } from '@audius/common/models'
 import { IconArtistBadge as BadgeArtist } from '@audius/harmony'
-=======
-import { SquareSizes, WidthSizes, User } from '@audius/common/models'
->>>>>>> b7cf7b9f
 import { push } from 'connected-react-router'
 import { useDispatch } from 'react-redux'
 
