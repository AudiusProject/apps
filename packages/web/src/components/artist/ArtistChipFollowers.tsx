--- conflicted
+++ resolved
@@ -1,10 +1,6 @@
-<<<<<<< HEAD
-import { ID, formatCount } from '@audius/common'
-import { IconUser } from '@audius/harmony'
-=======
 import { ID } from '@audius/common/models'
 import { formatCount } from '@audius/common/utils'
->>>>>>> b7cf7b9f
+import { IconUser } from '@audius/harmony'
 import cn from 'classnames'
 
 import FollowsYouBadge from 'components/user-badges/FollowsYouBadge'
