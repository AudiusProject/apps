--- conflicted
+++ resolved
@@ -6,18 +6,14 @@
 }
 
 export const TanQueryFeedbackBanner = () => {
-<<<<<<< HEAD
   const isRealUrl = window.location.href.includes('audius.co')
-  const [isOpen, setIsOpen] = useState(isRealUrl)
-  const onClose = () => setIsOpen(false)
-=======
->>>>>>> 5bb479c0
   const onAccept = () => {
     window.open(
       'https://www.notion.so/audiusproject/Feedback-185c00e6b203800eae87d569bb91d83c?pvs=4',
       '_blank'
     )
   }
+  if (!isRealUrl) return null
   return (
     <CallToActionBanner
       text={messages.text}
