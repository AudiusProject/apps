--- conflicted
+++ resolved
@@ -1,9 +1,6 @@
 import { useMemo, useState, useEffect } from 'react'
 
-import {
-  buySellMessages,
-  buySellMessages as messages
-} from '@audius/common/messages'
+import { buySellMessages } from '@audius/common/messages'
 import { useBuySellModal, useAddCashModal } from '@audius/common/store'
 import {
   IconJupiterLogo,
@@ -23,13 +20,8 @@
 import { Screen } from './types'
 
 export const BuySellModal = () => {
-<<<<<<< HEAD
   const { isOpen, onClose, data } = useBuySellModal()
   const { mint } = data
-  const { spacing, color } = useTheme()
-=======
-  const { isOpen, onClose } = useBuySellModal()
->>>>>>> d7e40ebe
   const { onOpen: openAddCashModal } = useAddCashModal()
 
   const [modalScreen, setModalScreen] = useState<Screen>('input')
@@ -45,9 +37,9 @@
 
   const title = useMemo(() => {
     if (isFlowLoading) return ''
-    if (modalScreen === 'confirm') return messages.confirmDetails
-    if (modalScreen === 'success') return messages.modalSuccessTitle
-    return messages.title
+    if (modalScreen === 'confirm') return buySellMessages.confirmDetails
+    if (modalScreen === 'success') return buySellMessages.modalSuccessTitle
+    return buySellMessages.title
   }, [isFlowLoading, modalScreen])
 
   return (
@@ -95,7 +87,7 @@
           pv='m'
         >
           <Text variant='label' size='xs' color='subdued'>
-            {messages.poweredBy}
+            {buySellMessages.poweredBy}
           </Text>
           <IconJupiterLogo />
         </ModalFooter>
