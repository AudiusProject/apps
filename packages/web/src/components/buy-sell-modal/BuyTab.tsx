import { useEffect, useMemo, useRef, useState } from 'react'

import {
  transformArtistCoinsToTokenInfoMap,
  useArtistCoins,
  useTokenPrice
} from '@audius/common/api'
import { buySellMessages } from '@audius/common/messages'
import { FeatureFlags } from '@audius/common/services'
import type { TokenInfo } from '@audius/common/store'
import { useTokenSwapForm } from '@audius/common/store'
import { getCurrencyDecimalPlaces } from '@audius/common/utils'
import { Flex, Text } from '@audius/harmony'

import { useFlag } from 'hooks/useRemoteConfig'

import { InputTokenSection } from './components/InputTokenSection'
import { OutputTokenSection } from './components/OutputTokenSection'
import { SwapFormSkeleton } from './components/SwapSkeletons'
import type { BuyTabProps } from './types'

export const BuyTab = ({
  tokenPair,
  onTransactionDataChange,
  error,
  errorMessage,
  initialInputValue,
  onInputValueChange,
  availableOutputTokens,
  onOutputTokenChange,
  initialMint
}: BuyTabProps) => {
  const { baseToken, quoteToken } = tokenPair
  const { isEnabled: isArtistCoinsEnabled } = useFlag(FeatureFlags.ARTIST_COINS)

  // State for token selection
  const [selectedOutputToken, setSelectedOutputToken] = useState(baseToken)

  useEffect(() => {
    setSelectedOutputToken(baseToken)
  }, [baseToken])

  const { data: tokenPriceData, isPending: isTokenPriceLoading } =
    useTokenPrice(selectedOutputToken.address)

  const tokenPrice = tokenPriceData?.price || null

  const decimalPlaces = useMemo(() => {
    if (!tokenPrice) return 2
    return getCurrencyDecimalPlaces(parseFloat(tokenPrice))
  }, [tokenPrice])

  const {
    inputAmount,
    outputAmount,
    isExchangeRateLoading,
    isBalanceLoading,
    availableBalance,
    currentExchangeRate,
    handleInputAmountChange,
    handleOutputAmountChange,
    handleMaxClick
  } = useTokenSwapForm({
    inputToken: quoteToken,
    outputToken: selectedOutputToken,
    onTransactionDataChange,
    initialInputValue,
    onInputValueChange
  })

  const { data: coins } = useArtistCoins()
  const artistCoins: TokenInfo[] = useMemo(() => {
    return Object.values(transformArtistCoinsToTokenInfoMap(coins ?? []))
  }, [coins])

  // Token change handlers
  const handleOutputTokenChange = (token: TokenInfo) => {
    setSelectedOutputToken(token)
    onOutputTokenChange?.(token.symbol)
  }

  // Track if an exchange rate has ever been successfully fetched
  const hasRateEverBeenFetched = useRef(false)
  if (currentExchangeRate !== null) {
    hasRateEverBeenFetched.current = true
  }

  if (!tokenPair) return null

  // Show initial loading state if balance is loading,
  // OR if exchange rate is loading AND we've never fetched a rate before.
  const isInitialLoading =
    isBalanceLoading ||
    (isExchangeRateLoading && !hasRateEverBeenFetched.current)

  return (
<<<<<<< HEAD
    <SwapTab
      inputToken={quoteToken}
      outputToken={baseToken}
      onTransactionDataChange={onTransactionDataChange}
      inputIsDefault={true} // Keep input section as DefaultBalanceSection
      outputIsDefault={false} // Enable StackedBalanceSection for "You Receive"
      error={error}
      errorMessage={errorMessage}
      tokenPrice={tokenPrice}
      isTokenPriceLoading={isTokenPriceLoading}
      tokenPriceDecimalPlaces={decimalPlaces}
      initialInputValue={initialInputValue}
      onInputValueChange={onInputValueChange}
      availableOutputTokens={availableOutputTokens}
      onOutputTokenChange={onOutputTokenChange}
      initialMint={initialMint}
    />
=======
    <Flex direction='column' gap='xl'>
      {isInitialLoading ? (
        <SwapFormSkeleton />
      ) : (
        <>
          <InputTokenSection
            title={buySellMessages.youPay}
            tokenInfo={quoteToken}
            amount={inputAmount}
            onAmountChange={handleInputAmountChange}
            onMaxClick={handleMaxClick}
            availableBalance={availableBalance}
            error={error}
            errorMessage={errorMessage}
          />
          <OutputTokenSection
            tokenInfo={selectedOutputToken}
            amount={outputAmount}
            onAmountChange={handleOutputAmountChange}
            availableBalance={0}
            exchangeRate={currentExchangeRate}
            tokenPrice={tokenPrice}
            isTokenPriceLoading={isTokenPriceLoading}
            tokenPriceDecimalPlaces={decimalPlaces}
            availableTokens={artistCoins}
            onTokenChange={handleOutputTokenChange}
            isArtistCoinsEnabled={isArtistCoinsEnabled}
          />
        </>
      )}

      {tokenPrice ? (
        <Flex alignItems='center' gap='xs'>
          <Text variant='body' size='s' color='subdued'>
            {buySellMessages.exchangeRateLabel}
          </Text>
          <Text variant='body' size='s' color='default'>
            {buySellMessages.exchangeRateValue(
              quoteToken.symbol,
              selectedOutputToken.symbol,
              currentExchangeRate
            )}
          </Text>
        </Flex>
      ) : null}
    </Flex>
>>>>>>> d7e40ebe
  )
}<|MERGE_RESOLUTION|>--- conflicted
+++ resolved
@@ -94,25 +94,6 @@
     (isExchangeRateLoading && !hasRateEverBeenFetched.current)
 
   return (
-<<<<<<< HEAD
-    <SwapTab
-      inputToken={quoteToken}
-      outputToken={baseToken}
-      onTransactionDataChange={onTransactionDataChange}
-      inputIsDefault={true} // Keep input section as DefaultBalanceSection
-      outputIsDefault={false} // Enable StackedBalanceSection for "You Receive"
-      error={error}
-      errorMessage={errorMessage}
-      tokenPrice={tokenPrice}
-      isTokenPriceLoading={isTokenPriceLoading}
-      tokenPriceDecimalPlaces={decimalPlaces}
-      initialInputValue={initialInputValue}
-      onInputValueChange={onInputValueChange}
-      availableOutputTokens={availableOutputTokens}
-      onOutputTokenChange={onOutputTokenChange}
-      initialMint={initialMint}
-    />
-=======
     <Flex direction='column' gap='xl'>
       {isInitialLoading ? (
         <SwapFormSkeleton />
@@ -159,6 +140,5 @@
         </Flex>
       ) : null}
     </Flex>
->>>>>>> d7e40ebe
   )
 }