--- conflicted
+++ resolved
@@ -42,11 +42,8 @@
     inputAmount: number
     outputAmount: number
     isValid: boolean
-<<<<<<< HEAD
     error: string | null
-=======
     isInsufficientBalance: boolean
->>>>>>> 9573612e
   }) => void
   isDefault?: boolean
   error?: boolean
