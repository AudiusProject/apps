--- conflicted
+++ resolved
@@ -14,17 +14,10 @@
   SquareSizes,
   ID,
   CoverArtSizes,
-<<<<<<< HEAD
-  pluralize,
-  imageBlank as placeholderArt,
-  DogEarType
-} from '@audius/common'
-import { IconKebabHorizontal } from '@audius/harmony'
-=======
   ProfilePictureSizes
 } from '@audius/common/models'
 import { pluralize } from '@audius/common/utils'
->>>>>>> b7cf7b9f
+import { IconKebabHorizontal } from '@audius/harmony'
 import cn from 'classnames'
 
 import ActionsTab from 'components/actions-tab/ActionsTab'
