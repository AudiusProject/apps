--- conflicted
+++ resolved
@@ -5,15 +5,9 @@
 import {
   accountSelectors,
   cacheCollectionsSelectors,
-<<<<<<< HEAD
-  cacheUsersSelectors,
-  imageBlank as placeholderArt
-} from '@audius/common'
-import { IconKebabHorizontal } from '@audius/harmony'
-=======
   cacheUsersSelectors
 } from '@audius/common/store'
->>>>>>> b7cf7b9f
+import { IconKebabHorizontal } from '@audius/harmony'
 import cn from 'classnames'
 import { push as pushRoute } from 'connected-react-router'
 import { connect } from 'react-redux'
