--- conflicted
+++ resolved
@@ -6,19 +6,9 @@
   useHarmonyField,
   useChangePasswordFormConfiguration
 } from '@audius/common/hooks'
-<<<<<<< HEAD
 import {
-  Button,
-  Flex,
-  IconArrowRight,
-  IconLock,
   PasswordInput,
-  Text,
-  TextInput
-} from '@audius/harmony'
-=======
->>>>>>> f8232bb0
-import {
+  TextInput,
   Modal,
   ModalContentPages,
   ModalHeader,
