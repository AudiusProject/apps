import { FormEvent, useEffect, useState } from 'react'

import { Status } from '@audius/common/models'
import {
  changePasswordSelectors,
  changePasswordActions
<<<<<<< HEAD
} from '@audius/common'
import { IconArrowRight as IconArrow } from '@audius/harmony'
import { Button, ButtonType } from '@audius/stems'
=======
} from '@audius/common/store'
import { Button, ButtonType, IconArrow } from '@audius/stems'
>>>>>>> b7cf7b9f
import cn from 'classnames'
import { useDispatch } from 'react-redux'
// eslint-disable-next-line no-restricted-imports -- TODO: migrate to @react-spring/web
import { Spring } from 'react-spring/renderprops.cjs'

import Input from 'components/data-entry/Input'
import LoadingSpinner from 'components/loading-spinner/LoadingSpinner'
import { StatusMessage } from 'components/status-message/StatusMessage'
import { useSelector } from 'utils/reducer'

import styles from './ConfirmCredentials.module.css'
const { getConfirmCredentialsStatus } = changePasswordSelectors
const { confirmCredentials } = changePasswordActions

type ConfirmCredentialsProps = {
  isMobile: boolean
  onComplete: (credentials: { email: string; password: string }) => void
}

const messages = {
  emailPlaceholder: 'Email',
  passwordPlaceholder: 'Current Password',
  continueButtonText: 'Continue',
  error: 'Invalid Credentials'
}

export const ConfirmCredentials = (props: ConfirmCredentialsProps) => {
  const { isMobile, onComplete } = props

  const dispatch = useDispatch()
  const status = useSelector(getConfirmCredentialsStatus)

  const [email, setEmail] = useState('')
  const [password, setPassword] = useState('')
  const [errorSeen, setErrorSeen] = useState(false)
  const [hasSubmitted, setHasSubmitted] = useState(false)

  const isSubmitDisabled = status !== Status.ERROR && hasSubmitted

  const onEmailChange = (newEmail: string) => {
    setEmail(newEmail)
  }

  const onPasswordChange = (newPassword: string) => {
    setPassword(newPassword)
  }

  const onKeyDown = () => {
    setErrorSeen(true)
  }

  const onSubmit = () => {
    setErrorSeen(false)
    setHasSubmitted(true)
    dispatch(confirmCredentials({ email, password }))
  }

  const onFormSubmit = (e: FormEvent) => {
    e.preventDefault()
    onSubmit()
  }

  useEffect(() => {
    if (hasSubmitted) {
      if (status === Status.SUCCESS) {
        setHasSubmitted(false)
        onComplete({ email, password })
      } else if (status === Status.ERROR) {
        setHasSubmitted(false)
      }
    }
  }, [onComplete, setHasSubmitted, hasSubmitted, email, password, status])

  return (
    <form onSubmit={onFormSubmit}>
      <Input
        placeholder={messages.emailPlaceholder}
        size='medium'
        type='email'
        name='email'
        autoComplete='username'
        value={email}
        variant={isMobile ? 'normal' : 'elevatedPlaceholder'}
        onChange={onEmailChange}
        onKeyDown={onKeyDown}
        className={styles.signInInput}
        disabled={status === Status.LOADING}
      />
      <Input
        placeholder={messages.passwordPlaceholder}
        size='medium'
        name='password'
        autoComplete='current-password'
        value={password}
        type='password'
        variant={isMobile ? 'normal' : 'elevatedPlaceholder'}
        onChange={onPasswordChange}
        onKeyDown={onKeyDown}
        className={styles.signInInput}
        disabled={status === Status.LOADING}
      />
      {status === Status.ERROR && !errorSeen && (
        <Spring
          from={{ opacity: 0 }}
          to={{ opacity: 1 }}
          config={{ duration: 1000 }}
        >
          {(animProps) => (
            <StatusMessage
              status='error'
              containerStyle={animProps}
              containerClassName={styles.errorContainer}
              label={messages.error}
            />
          )}
        </Spring>
      )}
      <Button
        className={cn(styles.continueButton, { [styles.isMobile]: isMobile })}
        text={messages.continueButtonText}
        rightIcon={
          status === Status.LOADING ? (
            <LoadingSpinner className={styles.spinner} />
          ) : (
            <IconArrow />
          )
        }
        isDisabled={isSubmitDisabled}
        type={isSubmitDisabled ? ButtonType.DISABLED : ButtonType.PRIMARY_ALT}
        onClick={onSubmit}
      />
    </form>
  )
}<|MERGE_RESOLUTION|>--- conflicted
+++ resolved
@@ -4,14 +4,9 @@
 import {
   changePasswordSelectors,
   changePasswordActions
-<<<<<<< HEAD
-} from '@audius/common'
+} from '@audius/common/store'
 import { IconArrowRight as IconArrow } from '@audius/harmony'
 import { Button, ButtonType } from '@audius/stems'
-=======
-} from '@audius/common/store'
-import { Button, ButtonType, IconArrow } from '@audius/stems'
->>>>>>> b7cf7b9f
 import cn from 'classnames'
 import { useDispatch } from 'react-redux'
 // eslint-disable-next-line no-restricted-imports -- TODO: migrate to @react-spring/web
