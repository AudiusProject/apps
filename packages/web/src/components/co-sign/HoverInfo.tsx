<<<<<<< HEAD
import { ID } from '@audius/common'
import { IconHeart, IconRepost } from '@audius/harmony'
=======
import { ID } from '@audius/common/models'
>>>>>>> b7cf7b9f

import UserBadges from 'components/user-badges/UserBadges'

import styles from './HoverInfo.module.css'

const messages = {
  coSign: 'Co-Sign',
  reposted: 'Reposted',
  favorited: 'Favorited',
  repostedAndFavorited: 'Reposted & Favorited'
}

type HoverInfoProps = {
  coSignName: string
  hasFavorited: boolean
  hasReposted: boolean
  userId: ID
}

const HoverInfo = ({
  coSignName,
  hasFavorited,
  hasReposted,
  userId
}: HoverInfoProps) => {
  let icons
  let text

  if (hasFavorited && hasReposted) {
    icons = (
      <div className={styles.icons}>
        <IconRepost />
        <IconHeart />
      </div>
    )
    text = messages.repostedAndFavorited
  } else if (hasFavorited) {
    icons = (
      <div className={styles.icons}>
        <IconHeart />
      </div>
    )
    text = messages.favorited
  } else {
    icons = (
      <div className={styles.icons}>
        <IconRepost />
      </div>
    )
    text = messages.reposted
  }

  return (
    <div className={styles.hoverInfo}>
      <div className={styles.coSign}>{messages.coSign}</div>
      <div className={styles.body}>
        {icons}
        <div className={styles.text}>
          <div className={styles.name}>
            {coSignName}
            <UserBadges
              userId={userId}
              badgeSize={14}
              className={styles.iconVerified}
            />
          </div>
          {text}
        </div>
      </div>
    </div>
  )
}

export default HoverInfo<|MERGE_RESOLUTION|>--- conflicted
+++ resolved
@@ -1,9 +1,5 @@
-<<<<<<< HEAD
-import { ID } from '@audius/common'
+import { ID } from '@audius/common/models'
 import { IconHeart, IconRepost } from '@audius/harmony'
-=======
-import { ID } from '@audius/common/models'
->>>>>>> b7cf7b9f
 
 import UserBadges from 'components/user-badges/UserBadges'
 
