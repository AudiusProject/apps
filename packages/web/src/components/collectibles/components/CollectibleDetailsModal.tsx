--- conflicted
+++ resolved
@@ -41,11 +41,7 @@
 import { ToastContext } from 'components/toast/ToastContext'
 import Tooltip from 'components/tooltip/Tooltip'
 import { ComponentPlacement, MountPlacement } from 'components/types'
-<<<<<<< HEAD
 import { useIsMobile } from 'hooks/useIsMobile'
-import { useScript } from 'hooks/useScript'
-=======
->>>>>>> cb181e7b
 import { MIN_COLLECTIBLES_TIER } from 'pages/profile-page/ProfilePageProvider'
 import { copyToClipboard, getCopyableLink } from 'utils/clipboardUtil'
 import zIndex from 'utils/zIndex'
