--- conflicted
+++ resolved
@@ -8,15 +8,11 @@
 } from 'react'
 
 import { useInstanceVar } from '@audius/common/hooks'
-<<<<<<< HEAD
-import { CollectiblesMetadata, Collectible, User } from '@audius/common/models'
-=======
 import {
   CollectiblesMetadata,
   Collectible,
   UserMetadata
 } from '@audius/common/models'
->>>>>>> 9e2b7475
 import {
   collectibleDetailsUISelectors,
   collectibleDetailsUIActions
@@ -117,11 +113,7 @@
   name: string
   isMobile: boolean
   isUserOnTheirProfile: boolean
-<<<<<<< HEAD
-  profile: User
-=======
   profile: UserMetadata
->>>>>>> 9e2b7475
   updateProfile?: (metadata: any) => void
   updateProfilePicture?: (
     selectedFiles: any,
