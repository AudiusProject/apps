--- conflicted
+++ resolved
@@ -15,11 +15,7 @@
   PurchaseableContentType,
   useEditPlaylistModal
 } from '@audius/common/store'
-<<<<<<< HEAD
-import { Nullable } from '@audius/common/utils'
-=======
-import { formatSecondsAsText, formatDate, Nullable } from '@audius/common/utils'
->>>>>>> ac4d7e56
+import { formatSecondsAsText, formatDate } from '@audius/common/utils'
 import {
   Text,
   IconVisibilityHidden,
@@ -180,27 +176,11 @@
     [styles.hide]: isLoading
   }
 
-  const isPremium =
-    isStreamGated && isContentUSDCPurchaseGated(streamConditions)
-
-<<<<<<< HEAD
-=======
-  const renderAlbumDetailsText = () => {
-    const releaseAndUpdatedText = lastModifiedDate
-      ? `Released ${formatDate(`${releaseDate}`)}, Updated ${formatDate(
-          `${lastModifiedDate}`
-        )}`
-      : `Released ${formatDate(`${releaseDate}`)}`
-
-    const trackCountText = `${numTracks} tracks`
-    const durationText = duration ? `, ${formatSecondsAsText(duration)}` : ''
-    return `${releaseAndUpdatedText} • ${trackCountText}${durationText}`
-  }
-
->>>>>>> ac4d7e56
-  const topSection = (
-    <Flex gap='xl' p='l' backgroundColor='white'>
-      {coverArtSizes ? (
+  const TitleComponent = isOwner ? 'button' : 'span'
+
+  return (
+    <Flex className={styles.collectionHeader} direction='column' gap='m'>
+      <div className={styles.topSection}>
         <Artwork
           collectionId={collectionId}
           coverArtSizes={coverArtSizes}
@@ -211,107 +191,107 @@
           isOwner={isOwner}
         />
       ) : null}
-      <Flex direction='column' justifyContent='space-between'>
-        <Flex direction='column' gap='xl'>
-          <Flex className={cn(fadeIn)} gap='s' mt='s'>
-            {!isPublished ? <IconVisibilityHidden /> : null}
-            {isPremium ? <IconCart size='s' color='subdued' /> : null}
-            <Text
-              variant='label'
-              color='subdued'
-              css={{ letterSpacing: '2px' }}
-            >
-              {isPremium ? messages.premiumLabel : ''}
-              {type === 'playlist' && !isPublished
-                ? messages.hiddenPlaylistLabel
-                : type}
-            </Text>
-          </Flex>
-          <Flex direction='column' gap='s'>
-            <Flex
-              as={isOwner ? 'button' : 'span'}
-              css={{ background: 0, border: 0, padding: 0, margin: 0 }}
-              gap='s'
-              alignItems='center'
-              className={cn(styles.title, {
-                [styles.editableTitle]: isOwner
-              })}
-              onClick={isOwner ? handleClickEditTitle : undefined}
-            >
+        <Flex direction='column' justifyContent='space-between'>
+          <Flex direction='column' gap='xl'>
+            <Flex className={cn(fadeIn)} gap='s' mt='s'>
+              {!isPublished ? <IconVisibilityHidden /> : null}
+              {isPremium ? <IconCart size='s' color='subdued' /> : null}
               <Text
-                variant='heading'
-                size='xl'
-                className={cn(styles.titleHeader, fadeIn)}
+                variant='label'
+                color='subdued'
+                css={{ letterSpacing: '2px' }}
               >
-                {title}
+                {isPremium ? messages.premiumLabel : ''}
+                {type === 'playlist' && !isPublished
+                  ? messages.hiddenPlaylistLabel
+                  : type}
               </Text>
-              <ClientOnly>
-                {isOwner ? (
-                  <IconPencil className={styles.editIcon} color='subdued' />
+            </Flex>
+            <Flex direction='column' gap='s'>
+              <Flex
+                as={isOwner ? 'button' : 'span'}
+                css={{ background: 0, border: 0, padding: 0, margin: 0 }}
+                gap='s'
+                alignItems='center'
+                className={cn(styles.title, {
+                  [styles.editableTitle]: isOwner
+                })}
+                onClick={isOwner ? handleClickEditTitle : undefined}
+              >
+                <Text
+                  variant='heading'
+                  size='xl'
+                  className={cn(styles.titleHeader, fadeIn)}
+                >
+                  {title}
+                </Text>
+                <ClientOnly>
+                  {isOwner ? (
+                    <IconPencil className={styles.editIcon} color='subdued' />
+                  ) : null}
+                </ClientOnly>
+                {isLoading ? (
+                  <Skeleton css={{ position: 'absolute', top: 0 }} />
                 ) : null}
-              </ClientOnly>
-              {isLoading ? (
-                <Skeleton css={{ position: 'absolute', top: 0 }} />
+              </Flex>
+              {artistName ? (
+                <Text
+                  variant='title'
+                  strength='weak'
+                  tag='h2'
+                  className={cn(fadeIn)}
+                  textAlign='left'
+                >
+                  <Text color='subdued'>{messages.by}</Text>
+                  {userId !== null ? (
+                    <UserLink userId={userId} popover variant='visible' />
+                  ) : null}
+                </Text>
               ) : null}
             </Flex>
-            {artistName ? (
-              <Text
-                variant='title'
-                strength='weak'
-                tag='h2'
-                className={cn(fadeIn)}
-                textAlign='left'
-              >
-                <Text color='subdued'>{messages.by}</Text>
-                {userId !== null ? (
-                  <UserLink userId={userId} popover variant='visible' />
-                ) : null}
-              </Text>
+            {isLoading ? (
+              <Skeleton css={{ position: 'absolute', top: 0 }} width='60%' />
             ) : null}
+            <div>{renderStatsRow(isLoading)}</div>
           </Flex>
-          {isLoading ? (
-            <Skeleton css={{ position: 'absolute', top: 0 }} width='60%' />
-          ) : null}
-          <div>{renderStatsRow(isLoading)}</div>
+          <ClientOnly>
+            <CollectionActionButtons
+              variant={variant}
+              userId={userId}
+              collectionId={collectionId}
+              isPlayable={isPlayable}
+              isPlaying={playing}
+              isPremium={isPremium}
+              isOwner={isOwner}
+              tracksLoading={tracksLoading}
+              onPlay={onPlay}
+            />
+          </ClientOnly>
         </Flex>
-        <ClientOnly>
-          <CollectionActionButtons
-            variant={variant}
-            userId={userId}
-            collectionId={collectionId}
-            isPlayable={isPlayable}
-            isPlaying={playing}
-            isPremium={isPremium}
-            isOwner={isOwner}
-            tracksLoading={tracksLoading}
-            onPlay={onPlay}
-          />
-        </ClientOnly>
-      </Flex>
-      {onFilterChange ? (
-        <Flex
-          w='240px'
-          css={{
-            position: 'absolute',
-            top: spacing.l,
-            right: spacing.l
-          }}
-        >
-          <TextInput
-            label={
-              type === 'album' ? messages.filterAlbum : messages.filterPlaylist
-            }
-            placeholder={
-              type === 'album' ? messages.filterAlbum : messages.filterPlaylist
-            }
-            startIcon={IconSearch}
-            onChange={handleFilterChange}
-            value={filterText}
-            size={TextInputSize.SMALL}
-            className={styles.searchInput}
-          />
-        </Flex>
-      ) : null}
+        {onFilterChange ? (
+          <Flex
+            w='240px'
+            css={{
+              position: 'absolute',
+              top: spacing.l,
+              right: spacing.l
+            }}
+          >
+            <TextInput
+              label={
+                type === 'album' ? messages.filterAlbum : messages.filterPlaylist
+              }
+              placeholder={
+                type === 'album' ? messages.filterAlbum : messages.filterPlaylist
+              }
+              startIcon={IconSearch}
+              onChange={handleFilterChange}
+              value={filterText}
+              size={TextInputSize.SMALL}
+              className={styles.searchInput}
+            />
+          </Flex>
+        ) : null}
     </Flex>
   )
 
@@ -335,43 +315,6 @@
           ownerId={ownerId}
         />
       ) : null}
-
-      <Flex className={cn(fadeIn)} gap='l' direction='column'>
-        {description ? (
-          <UserGeneratedText
-            size='xs'
-            className={cn(fadeIn)}
-            linkSource='collection page'
-            css={{ textAlign: 'left' }}
-          >
-            {description}
-          </UserGeneratedText>
-        ) : null}
-<<<<<<< HEAD
-        <AlbumDetailsText
-          duration={duration}
-          lastModifiedDate={lastModifiedDate}
-          numTracks={numTracks}
-          releaseDate={releaseDate}
-        />
-=======
-        <Text
-          variant='body'
-          size='s'
-          strength='strong'
-          textAlign='left'
-          color='default'
-        >
-          {renderAlbumDetailsText()}
-        </Text>
->>>>>>> ac4d7e56
-      </Flex>
-    </Flex>
-  )
-  return (
-    <Flex direction='column'>
-      {topSection}
-      {descriptionSection}
     </Flex>
   )
 }