import { ChangeEvent, useCallback, useState } from 'react'

<<<<<<< HEAD
import {
  formatSecondsAsText,
  formatDate,
  useEditPlaylistModal
} from '@audius/common'
import { IconFilter, IconVisibilityHidden, IconPencil } from '@audius/harmony'
=======
import { useEditPlaylistModal } from '@audius/common/store'
import { formatSecondsAsText, formatDate } from '@audius/common/utils'
import { IconHidden, IconPencil } from '@audius/stems'
>>>>>>> b7cf7b9f
import cn from 'classnames'

import { Input } from 'components/input'
import { UserLink } from 'components/link'
import RepostFavoritesStats from 'components/repost-favorites-stats/RepostFavoritesStats'
import Skeleton from 'components/skeleton/Skeleton'
import InfoLabel from 'components/track/InfoLabel'
import { UserGeneratedText } from 'components/user-generated-text'

import { Artwork } from './Artwork'
import { CollectionActionButtons } from './CollectionActionButtons'
import styles from './CollectionHeader.module.css'

const messages = {
  filter: 'Filter Tracks'
}

// TODO: move all props to leaves
type CollectionHeaderProps = any

export const CollectionHeader = (props: CollectionHeaderProps) => {
  const {
    collectionId,
    type,
    title,
    coverArtSizes,
    artistName,
    description,
    isOwner,
    modified,
    numTracks,
    duration,
    isPublished,
    tracksLoading,
    loading,
    playing,
    onPlay,
    variant,
    gradient,
    icon,
    imageOverride,
    userId,
    onFilterChange,
    reposts,
    saves,
    onClickReposts,
    onClickFavorites
  } = props

  const [artworkLoading, setIsArtworkLoading] = useState(true)
  const [filterText, setFilterText] = useState('')

  const handleFilterChange = useCallback(
    (e: ChangeEvent<HTMLInputElement>) => {
      const newFilterText = e.target.value
      setFilterText(newFilterText)
      onFilterChange?.(e)
    },
    [onFilterChange]
  )

  const handleLoadArtwork = useCallback(() => {
    setIsArtworkLoading(false)
  }, [])

  const { onOpen } = useEditPlaylistModal()

  const handleClickEditTitle = useCallback(() => {
    onOpen({ collectionId, initialFocusedField: 'name' })
  }, [onOpen, collectionId])

  const renderStatsRow = (isLoading: boolean) => {
    if (isLoading) return null
    return (
      <RepostFavoritesStats
        isUnlisted={false}
        repostCount={reposts}
        saveCount={saves}
        onClickReposts={onClickReposts}
        onClickFavorites={onClickFavorites}
        className={styles.statsWrapper}
      />
    )
  }

  const isLoading = loading || artworkLoading

  const fadeIn = {
    [styles.show]: !isLoading,
    [styles.hide]: isLoading
  }

  const TitleComponent = isOwner ? 'button' : 'span'

  return (
    <div className={styles.collectionHeader}>
      <div className={styles.topSection}>
        <Artwork
          collectionId={collectionId}
          coverArtSizes={coverArtSizes}
          callback={handleLoadArtwork}
          gradient={gradient}
          icon={icon}
          imageOverride={imageOverride}
          isOwner={isOwner}
        />
        <div className={styles.infoSection}>
          <span className={cn(styles.typeLabel, fadeIn)}>
            {!isPublished ? (
              <IconVisibilityHidden className={styles.labelIcon} />
            ) : null}
            <p className={styles.label}>
              {type === 'playlist' && !isPublished ? 'hidden playlist' : type}
            </p>
          </span>
          <TitleComponent
            className={cn(styles.title, { [styles.editableTitle]: isOwner })}
            onClick={isOwner ? handleClickEditTitle : undefined}
          >
            <h1 className={cn(styles.titleHeader, fadeIn)}>{title}</h1>
            {isOwner ? <IconPencil className={styles.editIcon} /> : null}
            {isLoading ? <Skeleton className={styles.skeleton} /> : null}
          </TitleComponent>
          {artistName && (
            <div className={styles.artistWrapper}>
              <div className={cn(fadeIn)}>
                <span>By </span>
                <UserLink
                  userId={userId}
                  strength='strong'
                  popover
                  textAs='h2'
                />
              </div>
              {isLoading && (
                <Skeleton className={styles.skeleton} width='60%' />
              )}
            </div>
          )}
          <div className={cn(styles.infoLabelsSection, fadeIn)}>
            {modified && (
              <InfoLabel
                className={styles.infoLabelPlacement}
                labelName='modified'
                labelValue={formatDate(modified)}
              />
            )}
            {duration ? (
              <InfoLabel
                className={styles.infoLabelPlacement}
                labelName='duration'
                labelValue={formatSecondsAsText(duration)}
              />
            ) : null}
            <InfoLabel
              className={styles.infoLabelPlacement}
              labelName='tracks'
              labelValue={numTracks}
            />
          </div>
          <UserGeneratedText
            size='xSmall'
            className={cn(styles.description, fadeIn)}
            linkSource='collection page'
          >
            {description}
          </UserGeneratedText>
          <div className={cn(styles.statsRow, fadeIn)}>
            {renderStatsRow(isLoading)}
          </div>
          <CollectionActionButtons
            playing={playing}
            variant={variant}
            isOwner={isOwner}
            userId={userId}
            collectionId={collectionId}
            onPlay={onPlay}
            isEmptyPlaylist={numTracks === 0}
            tracksLoading={tracksLoading}
          />
        </div>
        {onFilterChange ? (
          <div className={styles.inputWrapper}>
            <Input
              placeholder={messages.filter}
              prefix={<IconFilter color='subdued' />}
              onChange={handleFilterChange}
              value={filterText}
              size='small'
              variant='bordered'
            />
          </div>
        ) : null}
      </div>
    </div>
  )
}<|MERGE_RESOLUTION|>--- conflicted
+++ resolved
@@ -1,17 +1,8 @@
 import { ChangeEvent, useCallback, useState } from 'react'
 
-<<<<<<< HEAD
-import {
-  formatSecondsAsText,
-  formatDate,
-  useEditPlaylistModal
-} from '@audius/common'
-import { IconFilter, IconVisibilityHidden, IconPencil } from '@audius/harmony'
-=======
 import { useEditPlaylistModal } from '@audius/common/store'
 import { formatSecondsAsText, formatDate } from '@audius/common/utils'
-import { IconHidden, IconPencil } from '@audius/stems'
->>>>>>> b7cf7b9f
+import { IconFilter, IconVisibilityHidden, IconPencil } from '@audius/harmony'
 import cn from 'classnames'
 
 import { Input } from 'components/input'
