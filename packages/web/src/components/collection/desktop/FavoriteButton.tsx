import { useCallback } from 'react'

import {
  FavoriteSource,
  Collection,
  SmartCollection,
  ID
} from '@audius/common/models'
import {
  accountSelectors,
  collectionPageSelectors,
  collectionsSocialActions,
<<<<<<< HEAD
  FavoriteSource
} from '@audius/common'
import { IconHeart } from '@audius/harmony'
import { ButtonProps, ButtonType } from '@audius/stems'
=======
  CommonState
} from '@audius/common/store'
import { ButtonProps, ButtonType, IconHeart } from '@audius/stems'
>>>>>>> b7cf7b9f
import { useDispatch, useSelector } from 'react-redux'

import { Tooltip } from 'components/tooltip'

import { EntityActionButton } from '../../entity-page/EntityActionButton'

const { getCollection } = collectionPageSelectors
const { getAccountCollections } = accountSelectors
const {
  saveCollection,
  unsaveCollection,
  saveSmartCollection,
  unsaveSmartCollection
} = collectionsSocialActions

const messages = {
  favorite: 'Favorite',
  favorited: 'Favorited',
  unfavorite: 'Unfavorite'
}

type FavoriteButtonProps = Partial<ButtonProps> & {
  collectionId?: ID
  isOwner?: boolean
}

export const FavoriteButton = (props: FavoriteButtonProps) => {
  const { collectionId, isOwner, type, ...other } = props

  const userPlaylists = useSelector(getAccountCollections)

  const collection =
    (useSelector((state: CommonState) =>
      getCollection(state, collectionId ? { id: collectionId } : undefined)
    ) as SmartCollection | Collection) ?? {}

  const { has_current_user_saved, playlist_name } = collection
  const saveCount = (collection as Collection).save_count ?? 0

  const isSaved =
    has_current_user_saved || (collectionId && collectionId in userPlaylists)

  const dispatch = useDispatch()

  const handleFavorite = useCallback(() => {
    if (collectionId) {
      if (isSaved) {
        dispatch(unsaveCollection(collectionId, FavoriteSource.COLLECTION_PAGE))
      } else {
        dispatch(saveCollection(collectionId, FavoriteSource.COLLECTION_PAGE))
      }
    } else {
      if (isSaved) {
        dispatch(
          unsaveSmartCollection(playlist_name, FavoriteSource.COLLECTION_PAGE)
        )
      } else {
        dispatch(
          saveSmartCollection(playlist_name, FavoriteSource.COLLECTION_PAGE)
        )
      }
    }
  }, [dispatch, isSaved, collectionId, playlist_name])

  return (
    <Tooltip
      disabled={isOwner || saveCount === 0}
      text={isSaved ? messages.unfavorite : messages.favorite}
    >
      <EntityActionButton
        type={type ?? (isSaved ? ButtonType.SECONDARY : ButtonType.COMMON)}
        text={isSaved ? messages.favorited : messages.favorite}
        leftIcon={<IconHeart />}
        onClick={handleFavorite}
        {...other}
      />
    </Tooltip>
  )
}<|MERGE_RESOLUTION|>--- conflicted
+++ resolved
@@ -10,16 +10,10 @@
   accountSelectors,
   collectionPageSelectors,
   collectionsSocialActions,
-<<<<<<< HEAD
-  FavoriteSource
-} from '@audius/common'
+  CommonState
+} from '@audius/common/store'
 import { IconHeart } from '@audius/harmony'
 import { ButtonProps, ButtonType } from '@audius/stems'
-=======
-  CommonState
-} from '@audius/common/store'
-import { ButtonProps, ButtonType, IconHeart } from '@audius/stems'
->>>>>>> b7cf7b9f
 import { useDispatch, useSelector } from 'react-redux'
 
 import { Tooltip } from 'components/tooltip'
