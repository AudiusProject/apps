import { useCallback } from 'react'

import { FollowSource, Collection, User } from '@audius/common/models'
import {
  collectionPageSelectors,
<<<<<<< HEAD
  CommonState,
  FollowSource,
  User,
  usersSocialActions
} from '@audius/common'
import { IconKebabHorizontal } from '@audius/harmony'
import { Button, ButtonType } from '@audius/stems'
=======
  usersSocialActions,
  CommonState
} from '@audius/common/store'
import { Button, ButtonType, IconKebabHorizontal } from '@audius/stems'
>>>>>>> b7cf7b9f
import { useDispatch, useSelector } from 'react-redux'

import { CollectionMenuProps } from 'components/menu/CollectionMenu'
import Menu from 'components/menu/Menu'

import styles from './CollectionHeader.module.css'

const { getCollection, getUser } = collectionPageSelectors
const { followUser, unfollowUser } = usersSocialActions

const messages = {
  follow: 'Follow User',
  unfollow: 'Unfollow User'
}

type OverflowMenuButtonProps = {
  collectionId: number
  isOwner?: boolean
}

export const OverflowMenuButton = (props: OverflowMenuButtonProps) => {
  const { collectionId, isOwner } = props
  const dispatch = useDispatch()
  const {
    is_album,
    playlist_name,
    is_private,
    playlist_owner_id,
    has_current_user_saved,
    permalink
  } =
    (useSelector((state: CommonState) =>
      getCollection(state, { id: collectionId })
    ) as Collection) ?? {}

  const owner = useSelector(getUser) as User
  const isFollowing = owner?.does_current_user_follow

  const handleFollow = useCallback(() => {
    if (isFollowing) {
      dispatch(unfollowUser(playlist_owner_id, FollowSource.COLLECTION_PAGE))
    } else {
      dispatch(followUser(playlist_owner_id, FollowSource.COLLECTION_PAGE))
    }
  }, [isFollowing, dispatch, playlist_owner_id])

  const extraMenuItems = !isOwner
    ? [
        {
          text: isFollowing ? messages.unfollow : messages.follow,
          onClick: handleFollow
        }
      ]
    : []

  const overflowMenu = {
    type: is_album ? ('album' as const) : ('playlist' as const),
    playlistId: collectionId,
    playlistName: playlist_name,
    handle: owner?.handle,
    isFavorited: has_current_user_saved,
    mount: 'page',
    isOwner,
    includeEmbed: true,
    includeSave: false,
    includeVisitPage: false,
    isPublic: !is_private,
    extraMenuItems,
    permalink
  } as unknown as CollectionMenuProps

  return (
    <Menu menu={overflowMenu}>
      {(ref, triggerPopup) => (
        <Button
          ref={ref}
          leftIcon={<IconKebabHorizontal />}
          onClick={() => triggerPopup()}
          text={null}
          textClassName={styles.buttonTextFormatting}
          type={ButtonType.COMMON}
        />
      )}
    </Menu>
  )
}<|MERGE_RESOLUTION|>--- conflicted
+++ resolved
@@ -3,20 +3,11 @@
 import { FollowSource, Collection, User } from '@audius/common/models'
 import {
   collectionPageSelectors,
-<<<<<<< HEAD
-  CommonState,
-  FollowSource,
-  User,
-  usersSocialActions
-} from '@audius/common'
-import { IconKebabHorizontal } from '@audius/harmony'
-import { Button, ButtonType } from '@audius/stems'
-=======
   usersSocialActions,
   CommonState
 } from '@audius/common/store'
-import { Button, ButtonType, IconKebabHorizontal } from '@audius/stems'
->>>>>>> b7cf7b9f
+import { IconKebabHorizontal } from '@audius/harmony'
+import { Button, ButtonType } from '@audius/stems'
 import { useDispatch, useSelector } from 'react-redux'
 
 import { CollectionMenuProps } from 'components/menu/CollectionMenu'
