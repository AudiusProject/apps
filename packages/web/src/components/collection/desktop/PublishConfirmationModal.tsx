--- conflicted
+++ resolved
@@ -3,15 +3,10 @@
 import { Collection } from '@audius/common/models'
 import {
   cacheCollectionsActions,
-<<<<<<< HEAD
-  collectionPageSelectors
-} from '@audius/common'
-import { IconRocket } from '@audius/harmony'
-=======
   collectionPageSelectors,
   CommonState
 } from '@audius/common/store'
->>>>>>> b7cf7b9f
+import { IconRocket } from '@audius/harmony'
 import {
   Button,
   ButtonType,
