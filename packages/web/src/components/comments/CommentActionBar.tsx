--- conflicted
+++ resolved
@@ -24,11 +24,7 @@
   TextLink
 } from '@audius/harmony'
 import { Comment, ReplyComment } from '@audius/sdk'
-<<<<<<< HEAD
 import { useDispatch, useSelector } from 'react-redux'
-=======
-import { useDispatch } from 'react-redux'
->>>>>>> 35db5efa
 import { useToggle } from 'react-use'
 
 import { DownloadMobileAppDrawer } from 'components/download-mobile-app-drawer/DownloadMobileAppDrawer'
@@ -41,18 +37,11 @@
 const { getUser } = cacheUsersSelectors
 
 const messages = {
-<<<<<<< HEAD
   pin: (isPinned: boolean) => (isPinned ? 'Unpin' : 'Pin'),
+  reply: 'Reply',
   edit: 'Edit',
   delete: 'Delete',
   report: 'Flag & Remove',
-=======
-  pin: (isPinned: boolean) => (isPinned ? 'Unpin Comment' : 'Pin Comment'),
-  reply: 'Reply',
-  edit: 'Edit Comment',
-  delete: 'Delete Comment',
-  report: 'Report Comment',
->>>>>>> 35db5efa
   block: 'Mute User',
   muteNotifs: (isMuted: boolean) =>
     isMuted ? 'Turn on notifications' : 'Turn off notifications',
@@ -88,23 +77,11 @@
   onClickReply,
   onClickDelete
 }: CommentActionBarProps) => {
-<<<<<<< HEAD
-  const dispatch = useDispatch()
-  // comment details
-  const { reactCount, id: commentId, userId } = comment
-  const isParentComment = 'isPinned' in comment
+    const dispatch = useDispatch()
+  // comment from props
+  const { reactCount, id: commentId, userId, isCurrentUserReacted } = comment
+    const isParentComment = 'isPinned' in comment
   const isPinned = isParentComment ? comment.isPinned : false // pins dont exist on replies
-  const [notificationsMuted, setNotificationsMuted] = useState(false) // TODO: Need to set up API to provide this
-=======
-  // comment from props
-  const { reactCount, id: commentId, isCurrentUserReacted } = comment
-  const isPinned = 'isPinned' in comment ? comment.isPinned : false // pins dont exist on replies
-
-  // context actions & values
-  const { currentUserId, isEntityOwner } = useCurrentCommentSection()
-  const dispatch = useDispatch()
->>>>>>> 35db5efa
-
   // API actions
   const [reactToComment] = useReactToComment()
   const [pinComment] = usePinComment()
@@ -127,20 +104,11 @@
   const isMobile = useIsMobile()
 
   // component state
-<<<<<<< HEAD
-  const [reactionState, setReactionState] = useState(false)
+  const [reactionState, setReactionState] = useState(isCurrentUserReacted)
+    const [notificationsMuted, setNotificationsMuted] = useState(false) // TODO: Need to set up API to provide this
 
   // Handlers
-  const handleReact = useCallback(() => {
-=======
-  const [reactionState, setReactionState] = useState(isCurrentUserReacted)
-
-  const isCommentOwner = Number(comment.userId) === currentUserId
-  const isUserGettingNotifs = true // TODO: Need to set up API to provide this
-  const notificationsMuted = false // TODO: Need to set up API to provide this
-
-  const handleCommentReact = useAuthenticatedCallback(() => {
->>>>>>> 35db5efa
+  const handleReact = useAuthenticatedCallback(() => {
     setReactionState(!reactionState)
     reactToComment(commentId, !reactionState)
   }, [commentId, reactToComment, reactionState])
