--- conflicted
+++ resolved
@@ -78,7 +78,7 @@
   const dispatch = useDispatch()
   // Comment from props
   const { reactCount, id: commentId, userId, isCurrentUserReacted } = comment
-  const isMuted = 'isMuted' in comment ? comment.isMuted : false
+  const areNotifsMuted = 'isMuted' in comment ? comment.isMuted : false
   const isParentComment = 'isPinned' in comment
   const isTombstone = isParentComment ? comment.isTombstone : false
   const isPinned = isParentComment ? comment.isPinned : false // pins dont exist on replies
@@ -93,7 +93,7 @@
   const { currentUserId, isEntityOwner, entityId, currentSort } =
     useCurrentCommentSection()
   const isCommentOwner = Number(comment.userId) === currentUserId
-  const isUserGettingNotifs = isCommentOwner && isParentComment
+  const canMuteNotifs = isCommentOwner && isParentComment
 
   // Selectors
   const userDisplayName = useSelector(
@@ -107,15 +107,8 @@
   const isMobile = useIsMobile()
   const { toast } = useContext(ToastContext)
 
-  // Internal state
-<<<<<<< HEAD
-  const [reactionState, setReactionState] = useState(isCurrentUserReacted)
-
   const [handleMuteCommentNotifications] =
     useMuteCommentNotifications(commentId)
-=======
-  const [notificationsOn, setNotificationsMuted] = useState(false) // TODO: This needs some API support
->>>>>>> 19698c8b
 
   // Handlers
   const handleReact = useAuthenticatedCallback(() => {
@@ -128,9 +121,13 @@
   }, [onClickDelete])
 
   const handleMuteNotifs = useCallback(() => {
-    handleMuteCommentNotifications(isMuted ? 'unmute' : 'mute')
-    toast(isMuted ? messages.toasts.unmutedNotifs : messages.toasts.mutedNotifs)
-  }, [handleMuteCommentNotifications, isMuted, toast])
+    handleMuteCommentNotifications(areNotifsMuted ? 'unmute' : 'mute')
+    toast(
+      areNotifsMuted
+        ? messages.toasts.unmutedNotifs
+        : messages.toasts.mutedNotifs
+    )
+  }, [handleMuteCommentNotifications, areNotifsMuted, toast])
 
   const handlePin = useCallback(() => {
     pinComment(commentId, !isPinned)
@@ -283,66 +280,23 @@
             ),
           text: messages.menuActions.delete
         },
-        isCommentOwner &&
-          isUserGettingNotifs && {
-            onClick: handleMuteNotifs,
-            text: notificationsOn
-              ? messages.menuActions.turnOffNotifications
-              : messages.menuActions.turnOnNotifications
-          }
+        canMuteNotifs && {
+          onClick: handleMuteNotifs,
+          text: areNotifsMuted
+            ? messages.menuActions.turnOffNotifications
+            : messages.menuActions.turnOnNotifications
+        }
       ].filter(removeNullable),
     [
       isPinned,
       onClickEdit,
       handleMuteNotifs,
-      notificationsOn,
+      areNotifsMuted,
       isCommentOwner,
       isEntityOwner,
-      isUserGettingNotifs
+      canMuteNotifs
     ]
-<<<<<<< HEAD
-    const muteNotifs: PopupMenuItem = {
-      onClick: handleMuteNotifs,
-      text: isMuted
-        ? messages.menuActions.turnOnNotifications
-        : messages.menuActions.turnOffNotifications
-    }
-    const deleteComment: PopupMenuItem = {
-      onClick: () =>
-        setCurrentConfirmationModalType(
-          !isCommentOwner && isEntityOwner ? 'artistDelete' : 'delete'
-        ),
-      text: messages.menuActions.delete
-    }
-
-    if (isEntityOwner) {
-      items = items.concat(entityOwnerMenuItems)
-    }
-    if (isCommentOwner) {
-      items = items.concat(commentOwnerMenuItems)
-      if (isUserGettingNotifs) {
-        items.push(muteNotifs)
-      }
-    }
-    if (!isCommentOwner) {
-      items = items.concat(nonCommentOwnerItems)
-    }
-    if (isCommentOwner || isEntityOwner) {
-      items.push(deleteComment)
-    }
-    return items
-  }, [
-    isPinned,
-    onClickEdit,
-    handleMuteNotifs,
-    isMuted,
-    isEntityOwner,
-    isCommentOwner,
-    isUserGettingNotifs
-  ])
-=======
-  )
->>>>>>> 19698c8b
+  )
 
   return (
     <Flex gap='l' alignItems='center'>
