import { ReactNode, useCallback, useContext, useMemo, useState } from 'react'

import { useGetUserById } from '@audius/common/api'
import {
  useCurrentCommentSection,
  usePinComment,
  useReactToComment,
  useReportComment,
  useMuteUser
} from '@audius/common/context'
import { commentsMessages as messages } from '@audius/common/messages'
import { cacheUsersSelectors } from '@audius/common/store'
<<<<<<< HEAD
import { decodeHashId } from '@audius/common/utils'
=======
>>>>>>> 3f862a8f
import {
  ButtonVariant,
  Flex,
  Hint,
  IconButton,
  IconHeart,
  IconKebabHorizontal,
<<<<<<< HEAD
  IconMessageBlock,
  IconNotificationOff,
  IconPencil,
  IconPin,
  IconShieldCheck,
  IconTrash,
  IconUserUnfollow,
=======
  IconQuestionCircle,
>>>>>>> 3f862a8f
  PopupMenu,
  PopupMenuItem,
  Text,
  TextLink
} from '@audius/harmony'
import { Comment, ReplyComment } from '@audius/sdk'
import { useDispatch, useSelector } from 'react-redux'
import { useToggle } from 'react-use'

import { ConfirmationModal } from 'components/confirmation-modal'
import { DownloadMobileAppDrawer } from 'components/download-mobile-app-drawer/DownloadMobileAppDrawer'
import { ToastContext } from 'components/toast/ToastContext'
import {
  openAuthModal,
  useAuthenticatedCallback
} from 'hooks/useAuthenticatedCallback'
import { useIsMobile } from 'hooks/useIsMobile'
import { AppState } from 'store/types'
<<<<<<< HEAD
=======
const { getUser } = cacheUsersSelectors

type ConfirmationAction =
  | 'pin'
  | 'unpin'
  | 'flagAndRemove'
  | 'muteUser'
  | 'delete'
  | 'artistDelete'

type ConfirmationModalState = {
  messages: {
    title: string
    body: ReactNode
    cancel: string
    confirm: string
  }
  confirmButtonType?: ButtonVariant
  confirmCallback: () => void
  cancelCallback?: () => void
}
>>>>>>> 3f862a8f

type CommentActionBarProps = {
  comment: Comment | ReplyComment
  isDisabled: boolean
  onClickEdit: () => void
  onClickReply: () => void
  onClickDelete: () => void
  hideReactCount?: boolean
}
const { getUser } = cacheUsersSelectors

export const CommentActionBar = ({
  comment,
  isDisabled,
  onClickEdit,
  onClickReply,
  onClickDelete,
  hideReactCount
}: CommentActionBarProps) => {
<<<<<<< HEAD
  // comment from props
  const { reactCount, id: commentId, isCurrentUserReacted } = comment
  const commentOwnerName = useSelector(
    (state: AppState) =>
      getUser(state, { id: Number(comment.userId) })?.name ?? ''
  )

  // if (!commentOwnerName) {
  //   throw new Error('Failed to get commenter name.')
  // }

  const isPinned = 'isPinned' in comment ? comment.isPinned : false // pins dont exist on replies

  // context actions & values
  const { currentUserId, isEntityOwner } = useCurrentCommentSection()
=======
>>>>>>> 3f862a8f
  const dispatch = useDispatch()
  // Comment from props
  const { reactCount, id: commentId, userId, isCurrentUserReacted } = comment
  const isParentComment = 'isPinned' in comment
  const isTombstone = isParentComment ? comment.isTombstone : false
  const isPinned = isParentComment ? comment.isPinned : false // pins dont exist on replies

  // API actions
  const [reactToComment] = useReactToComment()
  const [reportComment] = useReportComment()
<<<<<<< HEAD
  const [muteUser] = useMuteUser()

  const [isFlagConfirmationOpen, toggleFlagConfirmationOpen] = useToggle(false)
  const [isMuteUserConfirmationOpen, toggleMuteUserConfirmationOpen] =
    useToggle(false)

=======
>>>>>>> 3f862a8f
  const [pinComment] = usePinComment()

  // Comment context data
  const { currentUserId, isEntityOwner } = useCurrentCommentSection()
  const isCommentOwner = Number(comment.userId) === currentUserId
  const isUserGettingNotifs = isCommentOwner && isParentComment

  // Selectors
  const userDisplayName = useSelector(
    (state: AppState) => getUser(state, { id: Number(userId) })?.name
  )

  // Modals
  const [isMobileAppDrawerOpen, toggleIsMobileAppDrawer] = useToggle(false)
  const [currentConfirmationModalType, setCurrentConfirmationModalType] =
    useState<ConfirmationAction | undefined>(undefined)
  const isMobile = useIsMobile()
  const { toast } = useContext(ToastContext)

  // Internal state
  const [reactionState, setReactionState] = useState(isCurrentUserReacted)
  const [notificationsOn, setNotificationsMuted] = useState(false) // TODO: This needs some API support

  // Handlers
  const handleReact = useAuthenticatedCallback(() => {
    setReactionState(!reactionState)
    reactToComment(commentId, !reactionState)
  }, [commentId, reactToComment, reactionState])

  const handleDelete = useCallback(() => {
    // note: we do some UI logic in the CommentBlock above this so we can't trigger directly from here
    onClickDelete()
  }, [onClickDelete])

  const handleMute = useCallback(() => {
    // TODO: call backend here
    toast(messages.toasts.mutedUser)
  }, [toast])

  const handleMuteNotifs = useCallback(() => {
    // TODO: call backend here
    setNotificationsMuted((prev) => !prev)
    toast(
      notificationsOn
        ? messages.toasts.unmutedNotifs
        : messages.toasts.mutedNotifs
    )
  }, [notificationsOn, toast])

  const handlePin = useCallback(() => {
    pinComment(commentId, !isPinned)
    toast(isPinned ? messages.toasts.unpinned : messages.toasts.pinned)
  }, [commentId, isPinned, pinComment, toast])

  const handleReport = useCallback(() => {
    reportComment(commentId)
    toast(messages.toasts.flaggedAndRemoved)
  }, [commentId, reportComment, toast])

  const handleMuteUser = useCallback(() => {
    console.log('asdf handle mute user')
    muteUser(comment.userId)
    toast(messages.mutedUserConfirmation)
  }, [comment.userId, muteUser, toast])

  const handleClickReply = useCallback(() => {
    if (isMobile) {
      toggleIsMobileAppDrawer()
    } else {
      if (currentUserId === undefined) {
        openAuthModal(dispatch)
      } else {
        onClickReply()
      }
    }
  }, [currentUserId, dispatch, isMobile, onClickReply, toggleIsMobileAppDrawer])

  // Confirmation Modal state

  const confirmationModals: {
    [k in ConfirmationAction]: ConfirmationModalState
  } = useMemo(
    () => ({
      pin: {
        messages: messages.popups.pin,
        confirmCallback: handlePin
      },
      unpin: {
        messages: messages.popups.unpin,
        confirmCallback: handlePin
      },
      // Specifically for an artist deleting someone else's comment
      artistDelete: {
        messages: {
          ...messages.popups.artistDelete,
          body: messages.popups.artistDelete.body(userDisplayName as string)
        },
        confirmCallback: handleDelete
      },
      // An individual deleting their own comment
      delete: {
        messages: messages.popups.delete,
        confirmCallback: handleDelete
      },
      muteUser: {
        messages: {
          ...messages.popups.muteUser,
          body: (
            <Flex gap='l' direction='column'>
              <Text color='default' textAlign='left'>
                {messages.popups.muteUser.body(userDisplayName as string)}
              </Text>
              <Hint icon={IconQuestionCircle} css={{ textAlign: 'left' }}>
                {messages.popups.muteUser.hint}
              </Hint>
            </Flex>
          ) as ReactNode,
          confirm: 'Mute User',
          cancel: 'Cancel'
        },
        confirmButtonType: 'destructive',
        confirmCallback: handleMute
      },
      flagAndRemove: {
        messages: messages.popups.flagAndRemove,
        confirmCallback: handleReport
      }
    }),
    [handleDelete, handleMute, handlePin, handleReport, userDisplayName]
  )

  const currentConfirmationModal = useMemo(
    () =>
      currentConfirmationModalType
        ? confirmationModals[currentConfirmationModalType]
        : undefined,
    [confirmationModals, currentConfirmationModalType]
  )

  // Popup menu items
  const popupMenuItems = useMemo(() => {
    let items: PopupMenuItem[] = []
    // Pin
    const entityOwnerMenuItems: PopupMenuItem[] = [
      {
        onClick: () => setCurrentConfirmationModalType('pin'),
        text: isPinned ? messages.menuActions.unpin : messages.menuActions.pin
      }
    ]
    const commentOwnerMenuItems: PopupMenuItem[] = [
      { onClick: onClickEdit, text: messages.menuActions.edit }
    ]
    const nonCommentOwnerItems: PopupMenuItem[] = [
      {
        onClick: () => setCurrentConfirmationModalType('flagAndRemove'),
        text: messages.menuActions.flagAndRemove
      },
      {
<<<<<<< HEAD
        onClick: toggleMuteUserConfirmationOpen,
        text: messages.muteUser,
        icon: <IconUserUnfollow /> // TODO: temporary icon
=======
        onClick: () => setCurrentConfirmationModalType('muteUser'),
        text: messages.menuActions.muteUser
>>>>>>> 3f862a8f
      }
    ]
    const muteNotifs: PopupMenuItem = {
      onClick: handleMuteNotifs,
      text: notificationsOn
        ? messages.menuActions.turnOffNotifications
        : messages.menuActions.turnOnNotifications
    }
    const deleteComment: PopupMenuItem = {
      onClick: () =>
        setCurrentConfirmationModalType(
          !isCommentOwner && isEntityOwner ? 'artistDelete' : 'delete'
        ),
      text: messages.menuActions.delete
    }

    if (isEntityOwner) {
      items = items.concat(entityOwnerMenuItems)
    }
    if (isCommentOwner) {
      items = items.concat(commentOwnerMenuItems)
      if (isUserGettingNotifs) {
        items.push(muteNotifs)
      }
    }
    if (!isCommentOwner) {
      items = items.concat(nonCommentOwnerItems)
    }
    if (isCommentOwner || isEntityOwner) {
      items.push(deleteComment)
    }
    return items
  }, [
    isPinned,
    onClickEdit,
<<<<<<< HEAD
    toggleFlagConfirmationOpen,
    toggleMuteUserConfirmationOpen,
    notificationsMuted,
    handleCommentDelete,
    isEntityOwner,
=======
    handleMuteNotifs,
    notificationsOn,
>>>>>>> 3f862a8f
    isCommentOwner,
    isEntityOwner,
    isUserGettingNotifs
  ])

  return (
    <Flex gap='l' alignItems='center'>
      <Flex alignItems='center'>
        {/* TODO: we should use FavoriteButton here */}
        <IconButton
          icon={IconHeart}
          color={reactionState ? 'active' : 'subdued'}
          aria-label='Heart comment'
          onClick={handleReact}
          disabled={isDisabled}
        />
        {!hideReactCount ? (
          <Text color={isDisabled ? 'subdued' : 'default'}> {reactCount}</Text>
        ) : null}
      </Flex>
      <TextLink
        variant='subdued'
        onClick={handleClickReply}
        size='m'
        disabled={isDisabled || isTombstone}
      >
        {messages.reply}
      </TextLink>

      <PopupMenu
        items={popupMenuItems}
        renderTrigger={(anchorRef, triggerPopup) => (
          <IconButton
            aria-label='Show Comment Management Options'
            icon={IconKebabHorizontal}
            color='subdued'
            ref={anchorRef}
            disabled={isDisabled}
            onClick={() => {
              if (isMobile) {
                toggleIsMobileAppDrawer()
              } else {
                if (currentUserId === undefined) {
                  openAuthModal(dispatch)
                } else {
                  triggerPopup()
                }
              }
            }}
          />
        )}
      />
      <DownloadMobileAppDrawer
        isOpen={isMobileAppDrawerOpen}
        onClose={toggleIsMobileAppDrawer}
      />
      <ConfirmationModal
        messages={{
          header: currentConfirmationModal?.messages?.title,
          description: currentConfirmationModal?.messages?.body,
          confirm: currentConfirmationModal?.messages?.confirm
        }}
        isOpen={currentConfirmationModalType !== undefined}
        onConfirm={currentConfirmationModal?.confirmCallback}
        onClose={() => {
          setCurrentConfirmationModalType(undefined)
        }}
      />
      <ConfirmationModal
        messages={{
          header: messages.muteUser,
          description: messages.muteUserDescription(commentOwnerName),
          confirm: messages.muteUser
        }}
        isOpen={isMuteUserConfirmationOpen}
        onClose={toggleMuteUserConfirmationOpen}
        title={messages.muteUser}
        description={messages.muteUserDescription(commentOwnerName)}
        onConfirm={handleMuteUser}
      />
    </Flex>
  )
}<|MERGE_RESOLUTION|>--- conflicted
+++ resolved
@@ -10,10 +10,7 @@
 } from '@audius/common/context'
 import { commentsMessages as messages } from '@audius/common/messages'
 import { cacheUsersSelectors } from '@audius/common/store'
-<<<<<<< HEAD
 import { decodeHashId } from '@audius/common/utils'
-=======
->>>>>>> 3f862a8f
 import {
   ButtonVariant,
   Flex,
@@ -21,7 +18,6 @@
   IconButton,
   IconHeart,
   IconKebabHorizontal,
-<<<<<<< HEAD
   IconMessageBlock,
   IconNotificationOff,
   IconPencil,
@@ -29,9 +25,7 @@
   IconShieldCheck,
   IconTrash,
   IconUserUnfollow,
-=======
   IconQuestionCircle,
->>>>>>> 3f862a8f
   PopupMenu,
   PopupMenuItem,
   Text,
@@ -50,8 +44,6 @@
 } from 'hooks/useAuthenticatedCallback'
 import { useIsMobile } from 'hooks/useIsMobile'
 import { AppState } from 'store/types'
-<<<<<<< HEAD
-=======
 const { getUser } = cacheUsersSelectors
 
 type ConfirmationAction =
@@ -73,7 +65,6 @@
   confirmCallback: () => void
   cancelCallback?: () => void
 }
->>>>>>> 3f862a8f
 
 type CommentActionBarProps = {
   comment: Comment | ReplyComment
@@ -93,7 +84,6 @@
   onClickDelete,
   hideReactCount
 }: CommentActionBarProps) => {
-<<<<<<< HEAD
   // comment from props
   const { reactCount, id: commentId, isCurrentUserReacted } = comment
   const commentOwnerName = useSelector(
@@ -109,8 +99,6 @@
 
   // context actions & values
   const { currentUserId, isEntityOwner } = useCurrentCommentSection()
-=======
->>>>>>> 3f862a8f
   const dispatch = useDispatch()
   // Comment from props
   const { reactCount, id: commentId, userId, isCurrentUserReacted } = comment
@@ -121,15 +109,6 @@
   // API actions
   const [reactToComment] = useReactToComment()
   const [reportComment] = useReportComment()
-<<<<<<< HEAD
-  const [muteUser] = useMuteUser()
-
-  const [isFlagConfirmationOpen, toggleFlagConfirmationOpen] = useToggle(false)
-  const [isMuteUserConfirmationOpen, toggleMuteUserConfirmationOpen] =
-    useToggle(false)
-
-=======
->>>>>>> 3f862a8f
   const [pinComment] = usePinComment()
 
   // Comment context data
@@ -288,14 +267,9 @@
         text: messages.menuActions.flagAndRemove
       },
       {
-<<<<<<< HEAD
         onClick: toggleMuteUserConfirmationOpen,
         text: messages.muteUser,
         icon: <IconUserUnfollow /> // TODO: temporary icon
-=======
-        onClick: () => setCurrentConfirmationModalType('muteUser'),
-        text: messages.menuActions.muteUser
->>>>>>> 3f862a8f
       }
     ]
     const muteNotifs: PopupMenuItem = {
@@ -331,18 +305,10 @@
   }, [
     isPinned,
     onClickEdit,
-<<<<<<< HEAD
-    toggleFlagConfirmationOpen,
-    toggleMuteUserConfirmationOpen,
-    notificationsMuted,
-    handleCommentDelete,
     isEntityOwner,
-=======
     handleMuteNotifs,
     notificationsOn,
->>>>>>> 3f862a8f
     isCommentOwner,
-    isEntityOwner,
     isUserGettingNotifs
   ])
 
