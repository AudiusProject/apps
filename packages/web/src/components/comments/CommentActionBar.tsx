--- conflicted
+++ resolved
@@ -1,8 +1,4 @@
-<<<<<<< HEAD
-import { ReactNode, useCallback, useMemo, useState } from 'react'
-=======
-import { useCallback, useContext, useMemo, useState } from 'react'
->>>>>>> c6bb074b
+import { ReactNode, useCallback, useContext, useMemo, useState } from 'react'
 
 import {
   useCurrentCommentSection,
@@ -11,15 +7,12 @@
   useReportComment
 } from '@audius/common/context'
 import { commentsMessages as messages } from '@audius/common/messages'
-<<<<<<< HEAD
 import { toast } from '@audius/common/src/store/ui/toast/slice'
 import {
   cacheUsersSelectors,
   CommentConfirmationModalState,
   useCommentConfirmationModal
 } from '@audius/common/store'
-=======
->>>>>>> c6bb074b
 import {
   Flex,
   Hint,
@@ -47,7 +40,6 @@
 import { AppState } from 'store/types'
 const { getUser } = cacheUsersSelectors
 
-<<<<<<< HEAD
 type ConfirmationAction =
   | 'pin'
   | 'flagAndRemove'
@@ -55,8 +47,6 @@
   | 'delete'
   | 'artistDelete'
 
-=======
->>>>>>> c6bb074b
 type CommentActionBarProps = {
   comment: Comment | ReplyComment
   isDisabled: boolean
@@ -131,18 +121,11 @@
   }, [dispatch, notificationsMuted])
   const handlePin = useCallback(() => {
     pinComment(commentId, !isPinned)
-<<<<<<< HEAD
     dispatch(toast({ content: messages.toasts.pin(isPinned) }))
-  }, [commentId, dispatch, isPinned, pinComment])
-=======
-  }, [commentId, isPinned, pinComment])
-
-  const handleCommentReport = useCallback(() => {
+  }, [commentId, dispatch, isPinned, pinComment])const handleCommentReport = useCallback(() => {
     reportComment(commentId)
     toast(messages.flaggedConfirmation)
   }, [commentId, reportComment, toast])
-
->>>>>>> c6bb074b
   const handleClickReply = useCallback(() => {
     if (isMobile) {
       toggleIsMobileAppDrawer()
@@ -258,14 +241,8 @@
     // Pin
     const entityOwnerMenuItems: PopupMenuItem[] = [
       {
-<<<<<<< HEAD
         onClick: handleConfirmationPopup('pin'),
         text: messages.pin(isPinned)
-=======
-        onClick: handleCommentPin,
-        text: isPinned ? messages.unpin : messages.pin,
-        icon: <IconPin />
->>>>>>> c6bb074b
       }
     ]
     const commentOwnerMenuItems: PopupMenuItem[] = [
@@ -273,26 +250,14 @@
     ]
     const nonCommentOwnerItems: PopupMenuItem[] = [
       {
-<<<<<<< HEAD
         onClick: handleConfirmationPopup('flagAndRemove'),
         text: messages.report
-=======
-        onClick: toggleFlagConfirmationOpen,
-        text: messages.report,
-        icon: <IconShieldCheck /> // TODO: temporary icon
->>>>>>> c6bb074b
       },
       { onClick: handleConfirmationPopup('muteUser'), text: messages.block }
     ]
     const muteNotifs: PopupMenuItem = {
-<<<<<<< HEAD
       onClick: handleMuteNotifs,
       text: messages.muteNotifs(notificationsMuted)
-=======
-      onClick: () => {}, // TODO - nothing implemented yet here
-      text: notificationsMuted ? messages.unmuteNotifs : messages.muteNotifs,
-      icon: <IconNotificationOff />
->>>>>>> c6bb074b
     }
     const deleteComment: PopupMenuItem = {
       onClick: handleConfirmationPopup(
@@ -318,7 +283,6 @@
     }
     return items
   }, [
-<<<<<<< HEAD
     isPinned,
     onClickEdit,
     handleMuteNotifs,
@@ -328,16 +292,6 @@
     openConfirmationModal,
     setConfirmationModalData,
     confirmationModals,
-=======
-    handleCommentPin,
-    isPinned,
-    onClickEdit,
-    toggleFlagConfirmationOpen,
-    notificationsMuted,
-    handleCommentDelete,
-    isEntityOwner,
-    isCommentOwner,
->>>>>>> c6bb074b
     isUserGettingNotifs
   ])
 
