--- conflicted
+++ resolved
@@ -72,20 +72,11 @@
   onClickDelete,
   hideReactCount
 }: CommentActionBarProps) => {
-<<<<<<< HEAD
-  // comment from props
-  const { reactCount, id: commentId, isCurrentUserReacted } = comment
-  const isTombstone = 'isTombstone' in comment ? comment.isTombstone : false
-  const isPinned = 'isPinned' in comment ? comment.isPinned : false // pins dont exist on replies
-
-  // context actions & values
-  const { currentUserId, isEntityOwner } = useCurrentCommentSection()
-=======
->>>>>>> 36e9c3f2
   const dispatch = useDispatch()
   // Comment from props
   const { reactCount, id: commentId, userId, isCurrentUserReacted } = comment
   const isParentComment = 'isPinned' in comment
+  const isTombstone = isParentComment ? comment.isTombstone : false
   const isPinned = isParentComment ? comment.isPinned : false // pins dont exist on replies
 
   // API actions
