--- conflicted
+++ resolved
@@ -2,39 +2,19 @@
 
 import { useGetUserById } from '@audius/common/api'
 import {
-<<<<<<< HEAD
   useCurrentCommentSection,
   useDeleteComment
 } from '@audius/common/context'
 import { SquareSizes, Status } from '@audius/common/models'
-import { Avatar, Flex, IconPin, Text, Timestamp } from '@audius/harmony'
-=======
-  ArtistPick,
-  Avatar,
-  Box,
-  Flex,
-  IconButton,
-  IconHeart,
-  IconMerch,
-  IconPencil,
-  IconTrash,
-  LoadingSpinner,
-  Text,
-  TextLink,
-  Timestamp
-} from '@audius/harmony'
->>>>>>> 641c9c1c
+import { ArtistPick, Avatar, Box, Flex, Text, Timestamp } from '@audius/harmony'
 import { Comment } from '@audius/sdk'
 import { usePrevious } from 'react-use'
 
 import { UserLink } from 'components/link'
 import { useProfilePicture } from 'hooks/useUserProfilePicture'
 
-<<<<<<< HEAD
 import { CommentActionBar } from './CommentActionBar'
-=======
 import { CommentBadges } from './CommentBadges'
->>>>>>> 641c9c1c
 import { CommentForm } from './CommentForm'
 import { TimestampLink } from './TimestampLink'
 
@@ -55,20 +35,9 @@
   } = comment
   const createdAtDate = useMemo(() => new Date(createdAt), [createdAt])
 
-<<<<<<< HEAD
-  const { usePostComment } = useCurrentCommentSection()
+  const { currentUserId, artistId, usePostComment } = useCurrentCommentSection()
 
   const [deleteComment, { status: deleteStatus }] = useDeleteComment()
-=======
-  const {
-    userId: currentUserId,
-    artistId,
-    usePostComment,
-    useDeleteComment,
-    useReactToComment,
-    usePinComment
-  } = useCurrentCommentSection()
->>>>>>> 641c9c1c
 
   const [, { status: commentPostStatus }] = usePostComment() // Note: comment post status is shared across all inputs they may have open
   const prevPostStatus = usePrevious(commentPostStatus)
@@ -92,14 +61,9 @@
 
   const [showEditInput, setShowEditInput] = useState(false)
   const [showReplyInput, setShowReplyInput] = useState(false)
-<<<<<<< HEAD
-  const hasBadges = false // TODO: need to figure out how to data model these "badges" correctly
-=======
-  const isCommentOwner = commentUserId === currentUserId
   const isCommentByArtist = commentUserId === artistId
 
   const isLikedByArtist = false // TODO: need to add this to backend metadata
->>>>>>> 641c9c1c
 
   return (
     <Flex w='100%' gap='l' css={{ opacity: isDeleting ? 0.5 : 1 }}>
@@ -116,27 +80,11 @@
         </Box>
         {isPinned || isLikedByArtist ? (
           <Flex justifyContent='space-between' w='100%'>
-<<<<<<< HEAD
-            {isPinned ? (
-              <Flex gap='xs'>
-                <IconPin color='subdued' size='xs' />
-                <Text color='subdued' size='xs'>
-                  Pinned by artist
-                </Text>
-              </Flex>
-            ) : null}
-            {hasBadges ? <Text color='accent'>Top Supporter</Text> : null}
-          </Flex>
-        ) : null}
-        <Flex gap='s' alignItems='center'>
-          <UserLink userId={userId} disabled={isDeleting} />
-=======
             <ArtistPick isLiked={isLikedByArtist} isPinned={isPinned} />
           </Flex>
         ) : null}
         <Flex gap='s' alignItems='center'>
-          <UserLink userId={commentUserId} />
->>>>>>> 641c9c1c
+          <UserLink userId={commentUserId} disabled={isDeleting} />
           <Flex gap='xs' alignItems='center' h='100%'>
             <Timestamp time={createdAtDate} />
             {trackTimestampS !== undefined ? (
@@ -163,7 +111,6 @@
         ) : (
           <Text color='default'>{message}</Text>
         )}
-<<<<<<< HEAD
         <CommentActionBar
           comment={comment}
           onClickReply={() => setShowReplyInput((prev) => !prev)}
@@ -171,63 +118,6 @@
           onClickDelete={() => deleteComment(commentId)}
           isDisabled={isDeleting}
         />
-=======
-        <Flex gap='xl' alignItems='center'>
-          <Flex alignItems='center'>
-            <IconButton
-              icon={IconHeart}
-              color={reactionState ? 'active' : 'subdued'}
-              aria-label='Heart comment'
-              onClick={handleCommentReact}
-            />
-            <Text color='default'> {reactCount}</Text>
-          </Flex>
-          <TextLink
-            variant='subdued'
-            onClick={() => {
-              setShowReplyInput(!showReplyInput)
-            }}
-          >
-            Reply
-          </TextLink>
-          {/* TODO: rework this - this is a temporary design: just to have buttons for triggering stuff */}
-          {/* TODO: this needs to convert to a text input to work */}
-          {isCommentOwner ? (
-            <IconButton
-              aria-label='edit comment'
-              icon={IconPencil}
-              size='s'
-              color='subdued'
-              onClick={() => {
-                setShowEditInput((prevVal) => !prevVal)
-              }}
-            />
-          ) : null}
-          {/* TODO: rework this - this is a temporary design: just to have buttons for triggering stuff */}
-          {isCommentOwner ? (
-            isDeleting ? (
-              <LoadingSpinner css={{ width: 16, height: 16 }} />
-            ) : (
-              <IconButton
-                aria-label='delete comment'
-                icon={IconTrash}
-                size='s'
-                color='subdued'
-                onClick={handleCommentDelete}
-              />
-            )
-          ) : null}
-          {isCommentOwner ? (
-            <IconButton
-              aria-label='pin comment'
-              icon={IconMerch}
-              size='s'
-              color='subdued'
-              onClick={handleCommentPin}
-            />
-          ) : null}
-        </Flex>
->>>>>>> 641c9c1c
 
         {showReplyInput ? (
           <CommentForm parentCommentId={parentCommentId ?? comment.id} />
