import { useEffect, useMemo, useState } from 'react'

import { useGetCommentById, useGetUserById } from '@audius/common/api'
import {
  useCurrentCommentSection,
  useDeleteComment,
  usePostComment
} from '@audius/common/context'
import { commentsMessages as messages } from '@audius/common/messages'
import { Status } from '@audius/common/models'
import { cacheUsersSelectors } from '@audius/common/store'
import { ArtistPick, Box, Flex, Text, Timestamp } from '@audius/harmony'
import { Comment, ReplyComment } from '@audius/sdk'
import { useSelector } from 'react-redux'
import { usePrevious } from 'react-use'

import { Avatar } from 'components/avatar'
import { UserLink } from 'components/link'
import { AppState } from 'store/types'

import { CommentActionBar } from './CommentActionBar'
import { CommentBadge } from './CommentBadge'
import { CommentForm } from './CommentForm'
import { TimestampLink } from './TimestampLink'
const { getUser } = cacheUsersSelectors

export type CommentBlockProps = {
  commentId: string
  parentCommentId?: string
  hideActions?: boolean
}

const CommentBlockInternal = (
  props: Omit<CommentBlockProps, 'commentId'> & {
    comment: Comment | ReplyComment
  }
) => {
  const { comment, parentCommentId, hideActions } = props

  const {
    id: commentId,
    message,
    trackTimestampS,
    createdAt,
    userId: commentUserIdStr,
<<<<<<< HEAD
    isEdited
=======
    isArtistReacted
>>>>>>> 99fb10fb
  } = comment
  const isPinned = 'isPinned' in comment ? comment.isPinned : false // pins dont exist on replies
  const createdAtDate = useMemo(() => new Date(createdAt), [createdAt])

  const commentUserId = Number(commentUserIdStr)

  const userHandle = useSelector(
    (state: AppState) => getUser(state, { id: commentUserId })?.handle
  )

  const { artistId } = useCurrentCommentSection()

  const [deleteComment, { status: deleteStatus }] = useDeleteComment()

  const [, { status: commentPostStatus }] = usePostComment() // Note: comment post status is shared across all inputs they may have open
  const prevPostStatus = usePrevious(commentPostStatus)
  const isDeleting = deleteStatus === Status.LOADING
  // wait for the comment to be posted before hiding the input
  useEffect(() => {
    if (
      prevPostStatus !== commentPostStatus &&
      commentPostStatus === Status.SUCCESS
    ) {
      setShowReplyInput(false)
    }
  }, [commentPostStatus, prevPostStatus])
  // triggers a fetch to get user profile info
  useGetUserById({ id: commentUserId }) // TODO: display a load state while fetching

  const [showEditInput, setShowEditInput] = useState(false)
  const [showReplyInput, setShowReplyInput] = useState(false)
  const isCommentByArtist = commentUserId === artistId

  return (
    <Flex w='100%' gap='l' css={{ opacity: isDeleting ? 0.5 : 1 }}>
      <Box css={{ flexShrink: 0 }}>
        <Avatar
          userId={commentUserId}
          css={{ width: 44, height: 44 }}
          popover
        />
      </Box>
      <Flex direction='column' gap='s' w='100%' alignItems='flex-start'>
        <Box css={{ position: 'absolute', top: 0, right: 0 }}>
          <CommentBadge
            isArtist={isCommentByArtist}
            commentUserId={commentUserId}
          />
        </Box>
        {isPinned || isArtistReacted ? (
          <Flex justifyContent='space-between' w='100%'>
            <ArtistPick isLiked={isArtistReacted} isPinned={isPinned} />
          </Flex>
        ) : null}
        <Flex gap='s' alignItems='center'>
          <UserLink userId={commentUserId} disabled={isDeleting} popover />
          <Flex gap='xs' alignItems='flex-end' h='100%'>
            <Timestamp time={createdAtDate} />
            {trackTimestampS !== undefined ? (
              <>
                <Text color='subdued' size='xs'>
                  •
                </Text>

                <TimestampLink trackTimestampS={trackTimestampS} />
              </>
            ) : null}
          </Flex>
        </Flex>
        {showEditInput ? (
          <CommentForm
            onSubmit={() => {
              setShowEditInput(false)
            }}
            commentId={commentId}
            initialValue={message}
            isEdit
            hideAvatar
          />
        ) : (
          <Text variant='body' size='s' lineHeight='multi' textAlign='left'>
            {message}
            {isEdited ? (
              <Text color='subdued'> ({messages.edited})</Text>
            ) : null}
          </Text>
        )}
        {hideActions ? null : (
          <CommentActionBar
            comment={comment}
            onClickReply={() => setShowReplyInput((prev) => !prev)}
            onClickEdit={() => setShowEditInput((prev) => !prev)}
            onClickDelete={() => deleteComment(commentId)}
            isDisabled={isDeleting}
          />
        )}

        {showReplyInput ? (
          <CommentForm
            parentCommentId={parentCommentId ?? comment.id}
            initialValue={`@${userHandle}`}
          />
        ) : null}
      </Flex>
    </Flex>
  )
}

// This is an extra component wrapper because the comment data coming back from aquery could be undefined
// There's no way to return early in the above component due to rules of hooks ordering
export const CommentBlock = (props: CommentBlockProps) => {
  const { data: comment } = useGetCommentById({ id: props.commentId })
  if (!comment) return null
  return <CommentBlockInternal {...props} comment={comment} />
}<|MERGE_RESOLUTION|>--- conflicted
+++ resolved
@@ -43,11 +43,8 @@
     trackTimestampS,
     createdAt,
     userId: commentUserIdStr,
-<<<<<<< HEAD
-    isEdited
-=======
+    isEdited,
     isArtistReacted
->>>>>>> 99fb10fb
   } = comment
   const isPinned = 'isPinned' in comment ? comment.isPinned : false // pins dont exist on replies
   const createdAtDate = useMemo(() => new Date(createdAt), [createdAt])
