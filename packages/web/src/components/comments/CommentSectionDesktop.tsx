import { useCurrentCommentSection } from '@audius/common/context'
import { Button, Divider, Flex, Paper } from '@audius/harmony'

import { CommentForm } from './CommentForm'
import { CommentHeader } from './CommentHeader'
import { CommentSkeletons } from './CommentSkeletons'
import { CommentThread } from './CommentThread'
import { NoComments } from './NoComments'

export const CommentSectionDesktop = () => {
  const {
    currentUserId,
    comments,
    commentSectionLoading,
    handleLoadMoreRootComments
  } = useCurrentCommentSection()
<<<<<<< HEAD
  const [postComment, { status: postCommentStatus }] = usePostComment()
  const handlePostComment = (message: string) => {
    postComment(message, undefined)
  }
  const commentPostAllowed = currentUserId !== null
=======

  const commentPostAllowed = userId !== null
>>>>>>> bdc139af

  if (commentSectionLoading) {
    return <CommentSkeletons />
  }

  return (
    <Flex gap='l' direction='column' w='100%' alignItems='flex-start'>
      <CommentHeader commentCount={comments.length} />
      <Paper w='100%' direction='column'>
        {commentPostAllowed !== null ? (
          <>
            <Flex gap='s' p='xl' w='100%' direction='column'>
              <CommentForm />
            </Flex>

            <Divider color='default' orientation='horizontal' />
          </>
        ) : null}
        <Flex gap='s' p='xl' w='100%' direction='column'>
          <Flex direction='column' gap='m'>
            {comments.length === 0 ? <NoComments /> : null}
            {comments.map(({ id }) => (
              <CommentThread commentId={id} key={id} />
            ))}
          </Flex>
          {/* TODO: this button is temporary; will be replaced with endless scroll */}
          <Button
            onClick={() => {
              handleLoadMoreRootComments()
            }}
            size='small'
            css={{ width: 'max-content', marginTop: '16px' }}
          >
            Load more comments
          </Button>
        </Flex>
      </Paper>
    </Flex>
  )
}<|MERGE_RESOLUTION|>--- conflicted
+++ resolved
@@ -14,16 +14,8 @@
     commentSectionLoading,
     handleLoadMoreRootComments
   } = useCurrentCommentSection()
-<<<<<<< HEAD
-  const [postComment, { status: postCommentStatus }] = usePostComment()
-  const handlePostComment = (message: string) => {
-    postComment(message, undefined)
-  }
+
   const commentPostAllowed = currentUserId !== null
-=======
-
-  const commentPostAllowed = userId !== null
->>>>>>> bdc139af
 
   if (commentSectionLoading) {
     return <CommentSkeletons />
