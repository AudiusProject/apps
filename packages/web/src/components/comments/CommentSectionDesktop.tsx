--- conflicted
+++ resolved
@@ -1,10 +1,5 @@
 import { useCurrentCommentSection } from '@audius/common/context'
-<<<<<<< HEAD
-import { Button, Divider, Flex, Paper, Skeleton } from '@audius/harmony'
-=======
-import { Status } from '@audius/common/models'
 import { Button, Divider, Flex, Paper } from '@audius/harmony'
->>>>>>> 9c81c0ac
 
 import { CommentForm } from './CommentForm'
 import { CommentHeader } from './CommentHeader'
