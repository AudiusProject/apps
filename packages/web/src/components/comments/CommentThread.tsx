--- conflicted
+++ resolved
@@ -24,12 +24,10 @@
       enabled: hasRequestedMore
     })
 
-<<<<<<< HEAD
   const hasReplies = (rootComment?.replies?.length ?? 0) > 0
-  const hasMoreReplies = hasMore && (rootComment?.replies?.length ?? 0) >= 3
-=======
-  const hasMoreReplies = (rootComment?.replies?.length ?? 0) >= 3 && hasNextPage
->>>>>>> 5bdf8ce6
+  const hasMoreReplies = hasNextPage && (rootComment?.replies?.length ?? 0) >= 3
+
+
 
   const [hiddenReplies, setHiddenReplies] = useState<{
     [parentCommentId: string]: boolean
@@ -74,7 +72,6 @@
                 : messages.hideReplies}
             </PlainButton>
           </Box>
-<<<<<<< HEAD
           {hiddenReplies[rootComment.id] ? null : (
             <Flex
               direction='column'
@@ -82,7 +79,7 @@
               as='ul'
               aria-label={messages.replies}
             >
-              {allReplies.map((reply: ReplyComment) => (
+              {(rootComment?.replies ?? []).map((reply: ReplyComment) => (
                 <Flex w='100%' key={reply.id} as='li'>
                   <CommentBlock
                     commentId={reply.id}
@@ -92,26 +89,6 @@
               ))}
             </Flex>
           )}
-=======
-        ) : null}
-        {hiddenReplies[rootComment.id] ? null : (
-          <Flex
-            direction='column'
-            gap='l'
-            as='ul'
-            aria-label={messages.replies}
-          >
-            {(rootComment?.replies ?? []).map((reply: ReplyComment) => (
-              <Flex w='100%' key={reply.id} as='li'>
-                <CommentBlock
-                  commentId={reply.id}
-                  parentCommentId={rootComment.id}
-                />
-              </Flex>
-            ))}
-          </Flex>
-        )}
->>>>>>> 5bdf8ce6
 
           {hasMoreReplies && !hiddenReplies[rootComment.id] ? (
             <PlainButton
