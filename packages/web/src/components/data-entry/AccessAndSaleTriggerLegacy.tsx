import { useMemo } from 'react'

import {
  CollectibleGatedConditions,
  FollowGatedConditions,
  TipGatedConditions,
  USDCPurchaseConditions,
  Track,
  TrackAvailabilityType,
  accountSelectors,
  isContentCollectibleGated,
  isContentFollowGated,
  isContentTipGated,
  isContentUSDCPurchaseGated,
  useUSDCPurchaseConfig,
  Nullable,
  AccessConditions
} from '@audius/common'
import {
  Button,
  ButtonSize,
  ButtonType,
  IconCart,
  IconCollectible,
  IconHidden,
  IconSpecialAccess,
  IconVisibilityPublic
} from '@audius/stems'
import { set, get } from 'lodash'
import { useSelector } from 'react-redux'
import { toFormikValidationSchema } from 'zod-formik-adapter'

import { defaultFieldVisibility } from 'pages/track-page/utils'
import {
  AccessAndSaleFormSchema,
  AccessAndSaleMenuFields,
<<<<<<< HEAD
  getCombinedDefaultPremiumConditionValues
=======
  FIELD_VISIBILITY,
  IS_STREAM_GATED,
  IS_UNLISTED,
  STREAM_CONDITIONS,
  PREVIEW,
  PRICE_HUMANIZED,
  SPECIAL_ACCESS_TYPE,
  getCombinedDefaultGatedConditionValues
>>>>>>> c2813c1c
} from 'pages/upload-page/fields/AccessAndSaleField'

import styles from './AccessAndSaleTriggerLegacy.module.css'
import { ContextualMenu } from './ContextualMenu'
import {
  PREMIUM_CONDITIONS,
  IS_UNLISTED,
  IS_PREMIUM,
  PRICE_HUMANIZED,
  AVAILABILITY_TYPE,
  FIELD_VISIBILITY,
  PREVIEW,
  SPECIAL_ACCESS_TYPE,
  SpecialAccessType,
  AccessAndSaleFormValues
} from 'pages/upload-page/fields/types'

const { getUserId } = accountSelectors

const messages = {
  title: 'Access & Sale',
  description:
    "Customize your music's availability for different audiences, and create personalized gated experiences for your fans.",
  public: 'Public (Default)',
  premium: 'Premium',
  specialAccess: 'Special Access',
  collectibleGated: 'Collectible Gated',
  hidden: 'Hidden'
}

enum GatedTrackMetadataField {
  IS_STREAM_GATED = 'is_stream_gated',
  STREAM_CONDITIONS = 'stream_conditions',
  PREVIEW = 'preview_start_seconds'
}

enum UnlistedTrackMetadataField {
  SCHEDULED_RELEASE = 'scheduled_release',
  UNLISTED = 'unlisted',
  GENRE = 'genre',
  MOOD = 'mood',
  TAGS = 'tags',
  SHARE = 'share',
  PLAYS = 'plays'
}

type TrackMetadataState = {
  [GatedTrackMetadataField.IS_STREAM_GATED]: boolean
  [GatedTrackMetadataField.STREAM_CONDITIONS]: Nullable<AccessConditions>
  [GatedTrackMetadataField.PREVIEW]: Nullable<number>
  [UnlistedTrackMetadataField.SCHEDULED_RELEASE]: boolean
  [UnlistedTrackMetadataField.UNLISTED]: boolean
  [UnlistedTrackMetadataField.GENRE]: boolean
  [UnlistedTrackMetadataField.MOOD]: boolean
  [UnlistedTrackMetadataField.TAGS]: boolean
  [UnlistedTrackMetadataField.SHARE]: boolean
  [UnlistedTrackMetadataField.PLAYS]: boolean
}

type AccessAndSaleTriggerLegacyProps = {
  isRemix: boolean
  isUpload: boolean
  initialForm: Track
  metadataState: TrackMetadataState
  trackLength: number
  didUpdateState: (newState: TrackMetadataState) => void
}

export const AccessAndSaleTriggerLegacy = (
  props: AccessAndSaleTriggerLegacyProps
) => {
  const {
    isUpload,
    isRemix,
    initialForm,
    metadataState,
    trackLength,
    didUpdateState
  } = props
  const initialStreamConditions = initialForm[STREAM_CONDITIONS]
  const {
    stream_conditions: savedStreamConditions,
    unlisted: isUnlisted,
    scheduled_release: isScheduledRelease,
    is_stream_gated: isStreamGated,
    preview_start_seconds: preview,
    ...fieldVisibility
  } = metadataState
  /**
   * Stream conditions from inside the modal.
   * Upon submit, these values along with the selected access option will
   * determine the final stream conditions that get saved to the track.
   */
  const accountUserId = useSelector(getUserId)
  const tempStreamConditions = useMemo(
    () => ({
      ...getCombinedDefaultGatedConditionValues(accountUserId),
      ...savedStreamConditions
    }),
    [accountUserId, savedStreamConditions]
  )

  const usdcPurchaseConfig = useUSDCPurchaseConfig()

  const initialValues: AccessAndSaleFormValues = useMemo(() => {
    const isUsdcGated = isContentUSDCPurchaseGated(savedStreamConditions)
    const isTipGated = isContentTipGated(savedStreamConditions)
    const isFollowGated = isContentFollowGated(savedStreamConditions)
    const isCollectibleGated = isContentCollectibleGated(savedStreamConditions)

    const initialValues = {}
    set(initialValues, IS_UNLISTED, isUnlisted)
    set(initialValues, IS_STREAM_GATED, isStreamGated)
    set(initialValues, STREAM_CONDITIONS, tempStreamConditions)

    let availabilityType = TrackAvailabilityType.PUBLIC
    if (isUsdcGated) {
      availabilityType = TrackAvailabilityType.USDC_PURCHASE
      set(
        initialValues,
        PRICE_HUMANIZED,
        tempStreamConditions.usdc_purchase.price
          ? (Number(tempStreamConditions.usdc_purchase.price) / 100).toFixed(2)
          : undefined
      )
    }
    if (isFollowGated || isTipGated) {
      availabilityType = TrackAvailabilityType.SPECIAL_ACCESS
    }
    if (isCollectibleGated) {
      availabilityType = TrackAvailabilityType.COLLECTIBLE_GATED
    }
    if (isUnlisted && !isScheduledRelease) {
      availabilityType = TrackAvailabilityType.HIDDEN
    }
    set(initialValues, AVAILABILITY_TYPE, availabilityType)
    set(initialValues, FIELD_VISIBILITY, fieldVisibility)
    set(initialValues, PREVIEW, preview)
    set(
      initialValues,
      SPECIAL_ACCESS_TYPE,
      // Since we're in edit mode, we check if the track was initially tip gated
      isTipGated || isContentTipGated(initialStreamConditions)
        ? SpecialAccessType.TIP
        : SpecialAccessType.FOLLOW
    )
    return initialValues as AccessAndSaleFormValues
  }, [
    fieldVisibility,
    isStreamGated,
    isUnlisted,
    savedStreamConditions,
    tempStreamConditions,
    initialStreamConditions,
    preview,
    isScheduledRelease
  ])

  const onSubmit = (values: AccessAndSaleFormValues) => {
    const availabilityType = get(values, AVAILABILITY_TYPE)
    const preview = get(values, PREVIEW)
    const specialAccessType = get(values, SPECIAL_ACCESS_TYPE)
    const fieldVisibility = get(values, FIELD_VISIBILITY)
    const streamConditions = get(values, STREAM_CONDITIONS)

    let newState = {
      ...metadataState,
      ...defaultFieldVisibility,
      remixes: fieldVisibility?.remixes ?? defaultFieldVisibility.remixes
    }
    newState.unlisted = isScheduledRelease ? isUnlisted : false
    newState.is_stream_gated = false
    newState.stream_conditions = null
    newState.preview_start_seconds = null

    // For gated options, extract the correct stream conditions based on the selected availability type
    switch (availabilityType) {
      case TrackAvailabilityType.USDC_PURCHASE: {
        newState.preview_start_seconds = preview ?? 0
        const {
          usdc_purchase: { price }
        } = streamConditions as USDCPurchaseConditions
        newState.stream_conditions = {
          // @ts-ignore splits get added in saga
          usdc_purchase: { price: Math.round(price) }
        }
        newState.is_stream_gated = true
        break
      }
      case TrackAvailabilityType.SPECIAL_ACCESS: {
        if (specialAccessType === SpecialAccessType.FOLLOW) {
          const { follow_user_id } = streamConditions as FollowGatedConditions
          newState.stream_conditions = { follow_user_id }
        } else {
          const { tip_user_id } = streamConditions as TipGatedConditions
          newState.stream_conditions = { tip_user_id }
        }
        newState.is_stream_gated = true
        break
      }
      case TrackAvailabilityType.COLLECTIBLE_GATED: {
        const { nft_collection } =
          streamConditions as CollectibleGatedConditions
        newState.stream_conditions = { nft_collection }
        newState.is_stream_gated = true
        break
      }
      case TrackAvailabilityType.HIDDEN: {
        newState = {
          ...newState,
          ...(fieldVisibility ?? undefined),
          remixes: fieldVisibility?.remixes ?? defaultFieldVisibility.remixes,
          unlisted: true
        }
        break
      }
      case TrackAvailabilityType.PUBLIC: {
        break
      }
    }

    didUpdateState(newState)
  }

  let availabilityButtonTitle = messages.public
  let AvailabilityIcon = IconVisibilityPublic
  if (isUnlisted && !isScheduledRelease) {
    availabilityButtonTitle = messages.hidden
    AvailabilityIcon = IconHidden
  } else if (isStreamGated) {
    if (isContentUSDCPurchaseGated(savedStreamConditions)) {
      availabilityButtonTitle = messages.premium
      AvailabilityIcon = IconCart
    } else if (isContentCollectibleGated(savedStreamConditions)) {
      availabilityButtonTitle = messages.collectibleGated
      AvailabilityIcon = IconCollectible
    } else {
      availabilityButtonTitle = messages.specialAccess
      AvailabilityIcon = IconSpecialAccess
    }
  }

  return (
    <ContextualMenu
      label={messages.title}
      description={messages.description}
      icon={<IconHidden />}
      initialValues={initialValues}
      onSubmit={onSubmit}
      validationSchema={toFormikValidationSchema(
        AccessAndSaleFormSchema(trackLength, usdcPurchaseConfig)
      )}
      menuFields={
        <AccessAndSaleMenuFields
          isRemix={isRemix}
          isUpload={isUpload}
          isInitiallyUnlisted={initialForm[IS_UNLISTED]}
          initialStreamConditions={initialStreamConditions ?? undefined}
          streamConditions={tempStreamConditions}
          isScheduledRelease={isScheduledRelease}
        />
      }
      renderValue={() => null}
      previewOverride={(toggleMenu) => (
        <Button
          className={styles.availabilityButton}
          type={ButtonType.COMMON_ALT}
          name='availabilityModal'
          text={availabilityButtonTitle}
          size={ButtonSize.SMALL}
          onClick={toggleMenu}
          leftIcon={<AvailabilityIcon />}
        />
      )}
    />
  )
}<|MERGE_RESOLUTION|>--- conflicted
+++ resolved
@@ -34,26 +34,13 @@
 import {
   AccessAndSaleFormSchema,
   AccessAndSaleMenuFields,
-<<<<<<< HEAD
-  getCombinedDefaultPremiumConditionValues
-=======
-  FIELD_VISIBILITY,
-  IS_STREAM_GATED,
-  IS_UNLISTED,
-  STREAM_CONDITIONS,
-  PREVIEW,
-  PRICE_HUMANIZED,
-  SPECIAL_ACCESS_TYPE,
   getCombinedDefaultGatedConditionValues
->>>>>>> c2813c1c
 } from 'pages/upload-page/fields/AccessAndSaleField'
 
 import styles from './AccessAndSaleTriggerLegacy.module.css'
 import { ContextualMenu } from './ContextualMenu'
 import {
-  PREMIUM_CONDITIONS,
   IS_UNLISTED,
-  IS_PREMIUM,
   PRICE_HUMANIZED,
   AVAILABILITY_TYPE,
   FIELD_VISIBILITY,
