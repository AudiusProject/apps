import { useMemo } from 'react'

import { useUSDCPurchaseConfig } from '@audius/common/hooks'
import {
<<<<<<< HEAD
=======
  CollectibleGatedConditions,
  FollowGatedConditions,
  TipGatedConditions,
  USDCPurchaseConditions,
  Track,
  StreamTrackAvailabilityType,
  accountSelectors,
>>>>>>> 513b1419
  isContentCollectibleGated,
  isContentFollowGated,
  isContentTipGated,
  isContentUSDCPurchaseGated,
  TrackAvailabilityType,
  CollectibleGatedConditions,
  FollowGatedConditions,
  TipGatedConditions,
  USDCPurchaseConditions,
  AccessConditions,
  Track
} from '@audius/common/models'
import { accountSelectors } from '@audius/common/store'
import { Nullable } from '@audius/common/utils'
import {
  Button,
  ButtonSize,
  ButtonType,
  IconCart,
  IconCollectible,
  IconHidden,
  IconSpecialAccess,
  IconVisibilityPublic
} from '@audius/stems'
import { set, get } from 'lodash'
import { useSelector } from 'react-redux'
import { toFormikValidationSchema } from 'zod-formik-adapter'

import { defaultFieldVisibility } from 'pages/track-page/utils'
import { AccessAndSaleFormSchema } from 'pages/upload-page/fields/AccessAndSaleField'
import { AccessAndSaleMenuFields } from 'pages/upload-page/fields/AccessAndSaleMenuFields'
import { getCombinedDefaultGatedConditionValues } from 'pages/upload-page/fields/helpers'
import {
  AccessAndSaleFormValues,
  FIELD_VISIBILITY,
  IS_STREAM_GATED,
  IS_UNLISTED,
  PREVIEW,
  PRICE_HUMANIZED,
  SPECIAL_ACCESS_TYPE,
  STREAM_AVAILABILITY_TYPE,
  STREAM_CONDITIONS,
  SpecialAccessType
} from 'pages/upload-page/fields/types'

import styles from './AccessAndSaleTriggerLegacy.module.css'
import { ContextualMenu } from './ContextualMenu'

const { getUserId } = accountSelectors

const messages = {
  title: 'Access & Sale',
  description:
    "Customize your music's availability for different audiences, and create personalized gated experiences for your fans.",
  public: 'Public (Default)',
  premium: 'Premium',
  specialAccess: 'Special Access',
  collectibleGated: 'Collectible Gated',
  hidden: 'Hidden'
}

enum GatedTrackMetadataField {
  IS_STREAM_GATED = 'is_stream_gated',
  STREAM_CONDITIONS = 'stream_conditions',
  PREVIEW = 'preview_start_seconds'
}

enum UnlistedTrackMetadataField {
  SCHEDULED_RELEASE = 'scheduled_release',
  UNLISTED = 'unlisted',
  GENRE = 'genre',
  MOOD = 'mood',
  TAGS = 'tags',
  SHARE = 'share',
  PLAYS = 'plays'
}

type TrackMetadataState = {
  [GatedTrackMetadataField.IS_STREAM_GATED]: boolean
  [GatedTrackMetadataField.STREAM_CONDITIONS]: Nullable<AccessConditions>
  [GatedTrackMetadataField.PREVIEW]: Nullable<number>
  [UnlistedTrackMetadataField.SCHEDULED_RELEASE]: boolean
  [UnlistedTrackMetadataField.UNLISTED]: boolean
  [UnlistedTrackMetadataField.GENRE]: boolean
  [UnlistedTrackMetadataField.MOOD]: boolean
  [UnlistedTrackMetadataField.TAGS]: boolean
  [UnlistedTrackMetadataField.SHARE]: boolean
  [UnlistedTrackMetadataField.PLAYS]: boolean
}

type AccessAndSaleTriggerLegacyProps = {
  isRemix: boolean
  isUpload: boolean
  initialForm: Track
  metadataState: TrackMetadataState
  trackLength: number
  didUpdateState: (newState: TrackMetadataState) => void
}

export const AccessAndSaleTriggerLegacy = (
  props: AccessAndSaleTriggerLegacyProps
) => {
  const {
    isUpload,
    isRemix,
    initialForm,
    metadataState,
    trackLength,
    didUpdateState
  } = props
  const initialStreamConditions = initialForm[STREAM_CONDITIONS]
  const {
    stream_conditions: savedStreamConditions,
    unlisted: isUnlisted,
    scheduled_release: isScheduledRelease,
    is_stream_gated: isStreamGated,
    preview_start_seconds: preview,
    ...fieldVisibility
  } = metadataState
  /**
   * Stream conditions from inside the modal.
   * Upon submit, these values along with the selected access option will
   * determine the final stream conditions that get saved to the track.
   */
  const accountUserId = useSelector(getUserId)
  const tempStreamConditions = useMemo(
    () => ({
      ...getCombinedDefaultGatedConditionValues(accountUserId),
      ...savedStreamConditions
    }),
    [accountUserId, savedStreamConditions]
  )

  const usdcPurchaseConfig = useUSDCPurchaseConfig()

  const initialValues: AccessAndSaleFormValues = useMemo(() => {
    const isUsdcGated = isContentUSDCPurchaseGated(savedStreamConditions)
    const isTipGated = isContentTipGated(savedStreamConditions)
    const isFollowGated = isContentFollowGated(savedStreamConditions)
    const isCollectibleGated = isContentCollectibleGated(savedStreamConditions)

    const initialValues = {}
    set(initialValues, IS_UNLISTED, isUnlisted)
    set(initialValues, IS_STREAM_GATED, isStreamGated)
    set(initialValues, STREAM_CONDITIONS, tempStreamConditions)

    let availabilityType = StreamTrackAvailabilityType.PUBLIC
    if (isUsdcGated) {
      availabilityType = StreamTrackAvailabilityType.USDC_PURCHASE
      set(
        initialValues,
        PRICE_HUMANIZED,
        tempStreamConditions.usdc_purchase.price
          ? (Number(tempStreamConditions.usdc_purchase.price) / 100).toFixed(2)
          : undefined
      )
    }
    if (isFollowGated || isTipGated) {
      availabilityType = StreamTrackAvailabilityType.SPECIAL_ACCESS
    }
    if (isCollectibleGated) {
      availabilityType = StreamTrackAvailabilityType.COLLECTIBLE_GATED
    }
    if (isUnlisted && !isScheduledRelease) {
      availabilityType = StreamTrackAvailabilityType.HIDDEN
    }
    set(initialValues, STREAM_AVAILABILITY_TYPE, availabilityType)
    set(initialValues, FIELD_VISIBILITY, fieldVisibility)
    set(initialValues, PREVIEW, preview)
    set(
      initialValues,
      SPECIAL_ACCESS_TYPE,
      // Since we're in edit mode, we check if the track was initially tip gated
      isTipGated || isContentTipGated(initialStreamConditions)
        ? SpecialAccessType.TIP
        : SpecialAccessType.FOLLOW
    )
    return initialValues as AccessAndSaleFormValues
  }, [
    fieldVisibility,
    isStreamGated,
    isUnlisted,
    savedStreamConditions,
    tempStreamConditions,
    initialStreamConditions,
    preview,
    isScheduledRelease
  ])

  const onSubmit = (values: AccessAndSaleFormValues) => {
    const availabilityType = get(values, STREAM_AVAILABILITY_TYPE)
    const preview = get(values, PREVIEW)
    const specialAccessType = get(values, SPECIAL_ACCESS_TYPE)
    const fieldVisibility = get(values, FIELD_VISIBILITY)
    const streamConditions = get(values, STREAM_CONDITIONS)

    let newState = {
      ...metadataState,
      ...defaultFieldVisibility,
      remixes: fieldVisibility?.remixes ?? defaultFieldVisibility.remixes
    }
    newState.unlisted = isScheduledRelease ? isUnlisted : false
    newState.is_stream_gated = false
    newState.stream_conditions = null
    newState.preview_start_seconds = null

    // For gated options, extract the correct stream conditions based on the selected availability type
    switch (availabilityType) {
      case StreamTrackAvailabilityType.USDC_PURCHASE: {
        newState.preview_start_seconds = preview ?? 0
        const {
          usdc_purchase: { price }
        } = streamConditions as USDCPurchaseConditions
        newState.stream_conditions = {
          // @ts-ignore splits get added in saga
          usdc_purchase: { price: Math.round(price) }
        }
        newState.is_stream_gated = true
        break
      }
      case StreamTrackAvailabilityType.SPECIAL_ACCESS: {
        if (specialAccessType === SpecialAccessType.FOLLOW) {
          const { follow_user_id } = streamConditions as FollowGatedConditions
          newState.stream_conditions = { follow_user_id }
        } else {
          const { tip_user_id } = streamConditions as TipGatedConditions
          newState.stream_conditions = { tip_user_id }
        }
        newState.is_stream_gated = true
        break
      }
      case StreamTrackAvailabilityType.COLLECTIBLE_GATED: {
        const { nft_collection } =
          streamConditions as CollectibleGatedConditions
        newState.stream_conditions = { nft_collection }
        newState.is_stream_gated = true
        break
      }
      case StreamTrackAvailabilityType.HIDDEN: {
        newState = {
          ...newState,
          ...(fieldVisibility ?? undefined),
          remixes: fieldVisibility?.remixes ?? defaultFieldVisibility.remixes,
          unlisted: true
        }
        break
      }
      case StreamTrackAvailabilityType.PUBLIC: {
        break
      }
    }

    didUpdateState(newState)
  }

  let availabilityButtonTitle = messages.public
  let AvailabilityIcon = IconVisibilityPublic
  if (isUnlisted && !isScheduledRelease) {
    availabilityButtonTitle = messages.hidden
    AvailabilityIcon = IconHidden
  } else if (isStreamGated) {
    if (isContentUSDCPurchaseGated(savedStreamConditions)) {
      availabilityButtonTitle = messages.premium
      AvailabilityIcon = IconCart
    } else if (isContentCollectibleGated(savedStreamConditions)) {
      availabilityButtonTitle = messages.collectibleGated
      AvailabilityIcon = IconCollectible
    } else {
      availabilityButtonTitle = messages.specialAccess
      AvailabilityIcon = IconSpecialAccess
    }
  }

  return (
    <ContextualMenu
      label={messages.title}
      description={messages.description}
      icon={<IconHidden />}
      initialValues={initialValues}
      onSubmit={onSubmit}
      validationSchema={toFormikValidationSchema(
        AccessAndSaleFormSchema(trackLength, usdcPurchaseConfig)
      )}
      menuFields={
        <AccessAndSaleMenuFields
          isRemix={isRemix}
          isUpload={isUpload}
          isInitiallyUnlisted={initialForm[IS_UNLISTED]}
          initialStreamConditions={initialStreamConditions ?? undefined}
          streamConditions={tempStreamConditions}
          isScheduledRelease={isScheduledRelease}
        />
      }
      renderValue={() => null}
      previewOverride={(toggleMenu) => (
        <Button
          className={styles.availabilityButton}
          type={ButtonType.COMMON_ALT}
          name='availabilityModal'
          text={availabilityButtonTitle}
          size={ButtonSize.SMALL}
          onClick={toggleMenu}
          leftIcon={<AvailabilityIcon />}
        />
      )}
    />
  )
}<|MERGE_RESOLUTION|>--- conflicted
+++ resolved
@@ -2,21 +2,11 @@
 
 import { useUSDCPurchaseConfig } from '@audius/common/hooks'
 import {
-<<<<<<< HEAD
-=======
-  CollectibleGatedConditions,
-  FollowGatedConditions,
-  TipGatedConditions,
-  USDCPurchaseConditions,
-  Track,
   StreamTrackAvailabilityType,
-  accountSelectors,
->>>>>>> 513b1419
   isContentCollectibleGated,
   isContentFollowGated,
   isContentTipGated,
   isContentUSDCPurchaseGated,
-  TrackAvailabilityType,
   CollectibleGatedConditions,
   FollowGatedConditions,
   TipGatedConditions,
