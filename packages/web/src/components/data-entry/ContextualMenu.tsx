--- conflicted
+++ resolved
@@ -1,11 +1,7 @@
 import { ReactNode, ReactElement, useCallback, useMemo, useEffect } from 'react'
 
-<<<<<<< HEAD
-import { IconCaretRight } from '@audius/harmony'
-=======
 import { Nullable } from '@audius/common/utils'
-import { Box, Text as HarmonyText } from '@audius/harmony'
->>>>>>> b7cf7b9f
+import { Box, Text as HarmonyText, IconCaretRight } from '@audius/harmony'
 import {
   Button,
   ButtonType,
