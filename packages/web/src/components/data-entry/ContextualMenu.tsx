import { ReactNode, ReactElement, useCallback, useMemo, useEffect } from 'react'

import { Nullable } from '@audius/common/utils'
import {
  Modal,
  ModalContent,
  ModalHeader,
  ModalTitle,
  ModalFooter,
  Box,
  Text as HarmonyText,
  IconCaretRight,
<<<<<<< HEAD
  Text
=======
  IconComponent
>>>>>>> 336dc7ac
} from '@audius/harmony'
import { Button, ButtonType } from '@audius/stems'
import {
  Form,
  Formik,
  FormikConfig,
  FormikErrors,
  FormikHelpers,
  FormikValues,
  useFormikContext
} from 'formik'
import { useToggle } from 'react-use'

import { Icon } from 'components/Icon'
import { HelperText } from 'components/data-entry/HelperText'
import { Tile } from 'components/tile'

import styles from './ContextualMenu.module.css'

const messages = {
  save: 'Save'
}

export enum MenuFormCallbackStatus {
  OPEN_ACCESS_AND_SALE = 'OPEN_ACCESS_AND_SALE'
}

type MenuFormProps = {
  isOpen: boolean
  onClose: () => void
  label: string
  icon: ReactNode
  menuFields: ReactNode
  closeMenuCallback?: (data?: any) => void
  displayMenuErrorMessage?: (errors: FormikErrors<any>) => Nullable<string>
}

const MenuForm = (props: MenuFormProps) => {
  const {
    isOpen,
    onClose,
    label,
    icon,
    menuFields,
    closeMenuCallback,
    displayMenuErrorMessage
  } = props
  const { resetForm, errors, initialStatus, status, setStatus } =
    useFormikContext()

  const handleCancel = useCallback(() => {
    resetForm()
    onClose()
  }, [resetForm, onClose])

  const errorMessage = useMemo(() => {
    if (errors && displayMenuErrorMessage) {
      return displayMenuErrorMessage(errors)
    }
  }, [displayMenuErrorMessage, errors])

  useEffect(() => {
    // If the menu is closed, trigger callback if exists and reset the status
    if (!isOpen) {
      closeMenuCallback?.(status)
      setStatus(initialStatus)
    }
  }, [isOpen, closeMenuCallback, status, setStatus, initialStatus])

  return (
    <Modal onClose={handleCancel} isOpen={isOpen} size='medium'>
      <ModalHeader>
        <ModalTitle title={label} icon={icon} />
      </ModalHeader>
      <ModalContent>
        <Form id={label}>{menuFields}</Form>
      </ModalContent>
      <ModalFooter className={styles.footer}>
        {errorMessage ? (
          <Box pb='l' ph='xl'>
            <HarmonyText variant='body' color='danger' size='s'>
              {errorMessage}
            </HarmonyText>
          </Box>
        ) : null}
        <Button
          form={label}
          type={ButtonType.PRIMARY}
          text={messages.save}
          buttonType='submit'
        />
      </ModalFooter>
    </Modal>
  )
}

type SelectedValueProps = {
  label?: string
  icon?: IconComponent
  children?: ReactNode
}

export const SelectedValue = (props: SelectedValueProps) => {
  const { label, icon, children } = props
  return (
    <span className={styles.selectedValue}>
      {icon ? <Icon icon={icon} size='small' /> : null}
      {label ? (
        <Text variant='body' strength='strong'>
          {label}
        </Text>
      ) : null}
      {children}
    </span>
  )
}

type SelectedValuesProps = {
  children: ReactNode
}

export const SelectedValues = (props: SelectedValuesProps) => {
  const { children } = props
  return <span className={styles.value}>{children}</span>
}

type ContextualMenuProps<FormValues extends FormikValues> = {
  label: string
  description: string
  icon: ReactElement
  renderValue: () => JSX.Element | null
  menuFields: ReactNode
  closeMenuCallback?: (data?: any) => void
  forceOpen?: boolean
  setForceOpen?: (value: boolean) => void
  error?: boolean
  errorMessage?: string
  displayMenuErrorMessage?: (
    errors: FormikErrors<FormValues>
  ) => Nullable<string>
  previewOverride?: (toggleMenu: () => void) => ReactNode
} & FormikConfig<FormValues>

export const ContextualMenu = <FormValues extends FormikValues = FormikValues>(
  props: ContextualMenuProps<FormValues>
) => {
  const {
    label,
    description,
    icon,
    menuFields,
    renderValue,
    onSubmit,
    forceOpen,
    setForceOpen,
    closeMenuCallback,
    error,
    errorMessage,
    displayMenuErrorMessage,
    previewOverride,
    ...formikProps
  } = props
  const [isMenuOpen, toggleMenu] = useToggle(false)

  useEffect(() => {
    // If forceOpen is true, open the menu and reset the forceOpen flag
    if (forceOpen && setForceOpen) {
      setForceOpen(false)
      toggleMenu()
    }
  }, [forceOpen, setForceOpen, toggleMenu])

  const preview = previewOverride ? (
    previewOverride(toggleMenu)
  ) : (
    <Tile onClick={toggleMenu} className={styles.root} elevation='flat'>
      <div className={styles.header}>
        <div className={styles.title}>
          <Text variant='title' size='l'>
            {label}
          </Text>
          <Icon icon={IconCaretRight} color='neutralLight4' />
        </div>
        <Text variant='body' textAlign='left'>
          {description}
        </Text>
      </div>
      {renderValue()}
      {error ? <HelperText error>{errorMessage}</HelperText> : null}
    </Tile>
  )

  const handleSubmit = useCallback(
    (values: FormValues, helpers: FormikHelpers<FormValues>) => {
      onSubmit(values, helpers)
      if (!error) toggleMenu()
    },
    [error, onSubmit, toggleMenu]
  )

  return (
    <>
      {preview}
      <Formik {...formikProps} onSubmit={handleSubmit} enableReinitialize>
        <MenuForm
          label={label}
          icon={icon}
          isOpen={isMenuOpen}
          onClose={toggleMenu}
          menuFields={menuFields}
          closeMenuCallback={closeMenuCallback}
          displayMenuErrorMessage={displayMenuErrorMessage}
        />
      </Formik>
    </>
  )
}<|MERGE_RESOLUTION|>--- conflicted
+++ resolved
@@ -10,11 +10,8 @@
   Box,
   Text as HarmonyText,
   IconCaretRight,
-<<<<<<< HEAD
-  Text
-=======
+  Text,
   IconComponent
->>>>>>> 336dc7ac
 } from '@audius/harmony'
 import { Button, ButtonType } from '@audius/stems'
 import {
