import { Component, useState, useCallback } from 'react'

import { createRemixOfMetadata } from '@audius/common/schemas'
import { FeatureFlags } from '@audius/common/services'
import {
  creativeCommons,
  getCanonicalName,
  GENRES,
  convertGenreLabelToValue
} from '@audius/common/utils'
<<<<<<< HEAD
import { Switch } from '@audius/harmony'
import { Button, ButtonType, IconDownload, IconIndent } from '@audius/stems'
=======
import { IconCloudDownload, IconIndent } from '@audius/harmony'
import { Button, ButtonType } from '@audius/stems'
>>>>>>> 9f169e71
import cn from 'classnames'
import PropTypes from 'prop-types'
import { DragDropContext, Droppable, Draggable } from 'react-beautiful-dnd'

import {
  AiAttributionModal,
  AiAttributionButton
} from 'components/ai-attribution-modal'
import DropdownInput from 'components/data-entry/DropdownInput'
import Input from 'components/data-entry/Input'
import LabeledInput from 'components/data-entry/LabeledInput'
import TagInput from 'components/data-entry/TagInput'
import TextArea from 'components/data-entry/TextArea'
import Dropdown from 'components/navigation/Dropdown'
import ConnectedRemixSettingsModal from 'components/remix-settings-modal/ConnectedRemixSettingsModal'
import { RemixSettingsModalTrigger } from 'components/remix-settings-modal/RemixSettingsModalTrigger'
import { StemFilesModal } from 'components/stem-files-modal/StemFilesModal'
import PreviewButton from 'components/upload/PreviewButton'
import UploadArtwork from 'components/upload/UploadArtwork'
import { useFlag } from 'hooks/useRemoteConfig'
import { moodMap } from 'utils/Moods'
import { resizeImage } from 'utils/imageProcessingUtil'

import { AccessAndSaleTriggerLegacy } from './AccessAndSaleTriggerLegacy'
import styles from './FormTile.module.css'
import { ReleaseDateTriggerLegacy } from './ReleaseDateTriggerLegacy'

const {
  ALL_RIGHTS_RESERVED_TYPE,
  computeLicense,
  computeLicenseVariables,
  getDescriptionForType
} = creativeCommons

const MOODS = Object.keys(moodMap).map((k) => ({ text: k, el: moodMap[k] }))

const messages = {
  genre: 'Pick a Genre',
  mood: 'Pick a Mood',
  description: 'Description',
  public: 'Public (Default)',
  specialAccess: 'Special Access',
  collectibleGated: 'Collectible Gated',
  hidden: 'Hidden',
  thisIsARemix: 'This is a Remix',
  editRemix: 'Edit',
  trackVisibility: 'Track Visibility',
  availability: 'Availability'
}

const Divider = (props) => {
  return (
    <div className={styles.divider}>
      {props.label ? <div className={styles.label}>{props.label}</div> : null}
      <div className={styles.border} />
    </div>
  )
}

const BasicForm = (props) => {
  const { isEnabled: isGatedContentEnabled } = useFlag(
    FeatureFlags.GATED_CONTENT_ENABLED
  )
  const {
    remixSettingsModalVisible,
    setRemixSettingsModalVisible,
    aiAttributionModalVisible,
    setAiAttributionModalVisible,
    isRemix,
    setIsRemix
  } = props

  const onPreviewClick = props.playing
    ? props.onStopPreview
    : props.onPlayPreview

  const renderBasicForm = () => {
    return (
      <div className={styles.basic}>
        <div className={styles.preview}>
          <UploadArtwork
            artworkUrl={
              props.defaultFields.artwork
                ? props.defaultFields.artwork.url
                : props.coverArt
            }
            onDropArtwork={props.onDropArtwork}
            error={props.invalidFields.artwork}
            imageProcessingError={props.imageProcessingError}
            onOpenPopup={props.onOpenArtworkPopup}
            onClosePopup={props.onCloseArtworkPopup}
            size='large'
          />
        </div>
        <div className={styles.form}>
          <div className={styles.trackName}>
            <Input
              name='name'
              id='track-name-input'
              placeholder={`${
                props.type.charAt(0).toUpperCase() + props.type.slice(1)
              } Name`}
              defaultValue={
                props.isPlaylist
                  ? props.defaultFields.playlist_name
                  : props.defaultFields.title
              }
              isRequired={
                props.isPlaylist
                  ? props.requiredFields.playlist_name
                  : props.requiredFields.title
              }
              characterLimit={64}
              error={
                props.isPlaylist
                  ? props.invalidFields.playlist_name
                  : props.invalidFields.title
              }
              variant={'elevatedPlaceholder'}
              onChange={(value) =>
                props.onChangeField(
                  props.isPlaylist ? 'playlist_name' : 'title',
                  value
                )
              }
            />
          </div>
          <div className={styles.categorization}>
            <DropdownInput
              aria-label={messages.genre}
              placeholder={messages.genre}
              mount='parent'
              menu={{ items: GENRES }}
              defaultValue={getCanonicalName(props.defaultFields.genre) || ''}
              isRequired={props.requiredFields.genre}
              error={props.invalidFields.genre}
              onSelect={(value) =>
                props.onChangeField('genre', convertGenreLabelToValue(value))
              }
              size='large'
            />
            <DropdownInput
              placeholder='Pick a Mood'
              mount='parent'
              menu={{ items: MOODS }}
              defaultValue={props.defaultFields.mood || ''}
              isRequired={props.requiredFields.mood}
              error={props.invalidFields.mood}
              onSelect={(value) => props.onChangeField('mood', value)}
              size='large'
            />
          </div>
          <div className={styles.tags}>
            <TagInput
              defaultTags={(props.defaultFields.tags || '')
                .split(',')
                .filter((t) => t)}
              onChangeTags={(value) =>
                props.onChangeField('tags', [...value].join(','))
              }
            />
          </div>
          <div className={styles.description}>
            <TextArea
              className={styles.textArea}
              placeholder='Description'
              defaultValue={props.defaultFields.description || ''}
              onChange={(value) => props.onChangeField('description', value)}
              characterLimit={1000}
            />
          </div>
        </div>
      </div>
    )
  }

  const renderRemixSettingsModal = () => {
    return (
      <ConnectedRemixSettingsModal
        initialTrackId={
          props.defaultFields.remix_of?.tracks?.[0]?.parent_track_id
        }
        isStreamGated={props.defaultFields.is_stream_gated ?? false}
        streamConditions={props.defaultFields.stream_conditions ?? null}
        isRemix={isRemix}
        setIsRemix={setIsRemix}
        isOpen={remixSettingsModalVisible}
        onClose={(trackId) => {
          if (!trackId) {
            setIsRemix(false)
            props.onChangeField('remix_of', null)
          } else if (isRemix) {
            props.onChangeField(
              'remix_of',
              createRemixOfMetadata({ parentTrackId: trackId })
            )
          }
          setRemixSettingsModalVisible(false)
        }}
        onChangeField={props.onChangeField}
      />
    )
  }

  const renderAiAttributionModal = () => {
    return (
      <AiAttributionModal
        isOpen={aiAttributionModalVisible}
        onClose={() => setAiAttributionModalVisible(false)}
      />
    )
  }
  const { onChangeField } = props
  const handleRemixToggle = useCallback(() => {
    setIsRemix(!isRemix)
    if (!isRemix) setRemixSettingsModalVisible(true)
    if (isRemix) {
      onChangeField('remix_of', null)
    }
  }, [isRemix, setIsRemix, setRemixSettingsModalVisible, onChangeField])

  const renderRemixSwitch = () => {
    const shouldRender = props.type === 'track' && !isGatedContentEnabled
    return (
      shouldRender && (
        <div className={styles.remixSwitch}>
          <div className={styles.remixText}>{messages.thisIsARemix}</div>
          <Switch checked={isRemix} onChange={handleRemixToggle} />
          {isRemix && (
            <div
              className={styles.remixEdit}
              onClick={() => setRemixSettingsModalVisible(true)}
            >
              {messages.editRemix}
            </div>
          )}
        </div>
      )
    )
  }

  const [sourceFilesModalVisible, setSourceFilesModalVisible] = useState(false)

  const renderSourceFilesModal = () => {
    return (
      <StemFilesModal
        isOriginalAvailable={props.defaultFields.is_original_available}
        onUpdateIsOriginalAvailable={(value) =>
          props.onChangeField('is_original_available', value)
        }
        downloadSettings={props.defaultFields.download}
        onUpdateDownloadSettings={(settings) =>
          props.onChangeField('download', settings)
        }
        isOpen={sourceFilesModalVisible}
        onClose={() => setSourceFilesModalVisible(false)}
        onAddStems={props.onAddStems}
        stems={props.stems}
        onSelectCategory={props.onSelectStemCategory}
        onDeleteStem={props.onDeleteStem}
      />
    )
  }

  const renderDownloadButton = () => {
    const shouldRender = props.type === 'track'
    return (
      shouldRender && (
        <Button
          type={ButtonType.COMMON_ALT}
          className={styles.menuButton}
          textClassName={styles.menuButtonText}
          iconClassName={styles.menuButtonIcon}
          name='DownloadAndSource'
          text='Downloads & Source Files'
          leftIcon={<IconCloudDownload />}
          onClick={() => setSourceFilesModalVisible(true)}
        />
      )
    )
  }

  const renderAdvancedButton = () => {
    return (
      <Button
        className={cn(styles.menuButton, styles.advancedButton)}
        textClassName={styles.menuButtonText}
        iconClassName={styles.menuButtonIcon}
        type={ButtonType.COMMON_ALT}
        name={props.advancedShow ? 'showAdvanced' : 'hideAdvanced'}
        text={props.advancedShow ? 'Hide Advanced' : 'Show Advanced'}
        leftIcon={<IconIndent />}
        onClick={props.toggleAdvanced}
      />
    )
  }

  const renderBottomMenu = () => {
    return (
      <div className={styles.menu}>
        {props.type === 'track' && props.showPreview ? (
          <div>
            <PreviewButton playing={props.playing} onClick={onPreviewClick} />
          </div>
        ) : null}
        <div
          className={cn(styles.floatRight, {
            [styles.hasPreview]: props.showPreview
          })}
        >
          {renderRemixSwitch()}
          {renderDownloadButton()}
          {renderAdvancedButton()}
        </div>
      </div>
    )
  }

  return (
    <div className={styles.basicContainer}>
      {renderBasicForm()}
      {renderBottomMenu()}
      {renderSourceFilesModal()}
      {!isGatedContentEnabled && renderRemixSettingsModal()}
      {renderAiAttributionModal()}
    </div>
  )
}

const AdvancedForm = (props) => {
  const { isEnabled: isGatedContentEnabled } = useFlag(
    FeatureFlags.GATED_CONTENT_ENABLED
  )
  const { isEnabled: isScheduledReleasesEnabled } = useFlag(
    FeatureFlags.SCHEDULED_RELEASES
  )

  const {
    remixSettingsModalVisible,
    setRemixSettingsModalVisible,
    aiAttributionModalVisible,
    setAiAttributionModalVisible,
    isRemix,
    setIsRemix
  } = props

  let availabilityState = {
    is_stream_gated: props.defaultFields.is_stream_gated,
    stream_conditions: props.defaultFields.stream_conditions,
    preview_start_seconds: props.defaultFields.preview_start_seconds
  }

  const releaseDateState = {
    is_unlisted: props.defaultFields.is_unlisted,
    is_scheduled_release: props.defaultFields.is_scheduled_release,
    release_date: props.defaultFields.release_date
  }

  const showAvailability = props.type === 'track' && props.showUnlistedToggle
  if (showAvailability) {
    availabilityState = {
      ...availabilityState,
      scheduled_release: props.defaultFields.is_scheduled_release,
      unlisted: props.defaultFields.is_unlisted,
      genre: props.defaultFields.field_visibility.genre,
      mood: props.defaultFields.field_visibility.mood,
      tags: props.defaultFields.field_visibility.tags,
      share: props.defaultFields.field_visibility.share,
      plays: props.defaultFields.field_visibility.play_count
    }
  }

  const [hideRemixes, setHideRemixes] = useState(
    !(props.defaultFields?.field_visibility?.remixes ?? true)
  )

  // TODO: migrate this logic into the new modal before merge
  // Update fields in the metadata.
  const didUpdateAvailabilityState = (newState) => {
    props.onChangeField('is_unlisted', newState.unlisted)
    props.onChangeField('field_visibility', {
      genre: newState.genre,
      mood: newState.mood,
      tags: newState.tags,
      share: newState.share,
      play_count: newState.plays,
      remixes: !hideRemixes
    })
    props.onChangeField('is_stream_gated', newState.is_stream_gated)

    // Check whether the field is invalid if track is collectible-gated
    // so that the user cannot proceed until they pick an nft collection.
    const isInvalidNFTCollection =
      'nft_collection' in (newState.stream_conditions ?? {}) &&
      !newState.stream_conditions?.nft_collection
    props.onChangeField(
      'stream_conditions',
      newState.stream_conditions,
      isInvalidNFTCollection
    )
    props.onChangeField('preview_start_seconds', newState.preview_start_seconds)
  }

  const didUpdateReleaseDate = (newState) => {
    props.onChangeField('release_date', newState.release_date)
    props.onChangeField('is_unlisted', newState.is_unlisted)
    props.onChangeField('is_scheduled_release', newState.is_unlisted)
  }

  const didToggleHideRemixesState = () => {
    props.onChangeField('field_visibility', {
      genre:
        availabilityState?.genre ??
        props.defaultFields?.field_visibility?.genre ??
        true,
      mood:
        availabilityState?.mood ??
        props.defaultFields?.field_visibility?.mood ??
        true,
      tags:
        availabilityState?.tags ??
        props.defaultFields?.field_visibility?.tags ??
        true,
      share:
        availabilityState?.share ??
        props.defaultFields?.field_visibility?.share ??
        true,
      play_count:
        availabilityState?.plays ??
        props.defaultFields?.field_visibility?.play_count ??
        true,
      remixes: hideRemixes
    })
    setHideRemixes(!hideRemixes)
  }

  const renderRemixSettingsModal = () => {
    return (
      <ConnectedRemixSettingsModal
        initialTrackId={
          props.defaultFields.remix_of?.tracks?.[0]?.parent_track_id
        }
        isStreamGated={props.defaultFields.is_stream_gated ?? false}
        streamConditions={props.defaultFields.stream_conditions ?? null}
        isRemix={isRemix}
        setIsRemix={setIsRemix}
        isOpen={remixSettingsModalVisible}
        onClose={(trackId) => {
          if (!trackId) {
            setIsRemix(false)
            props.onChangeField('remix_of', null)
          } else if (isRemix) {
            props.onChangeField(
              'remix_of',
              createRemixOfMetadata({ parentTrackId: trackId })
            )
          }
          setRemixSettingsModalVisible(false)
        }}
        onChangeField={props.onChangeField}
        hideRemixes={hideRemixes}
        onToggleHideRemixes={didToggleHideRemixesState}
      />
    )
  }

  const renderAiAttributionModal = () => {
    return (
      <AiAttributionModal
        isOpen={aiAttributionModalVisible}
        onClose={() => setAiAttributionModalVisible(false)}
        onChange={(aiAttributionUserId) =>
          props.onChangeField('ai_attribution_user_id', aiAttributionUserId)
        }
      />
    )
  }

  return (
    <>
      <div
        className={cn(styles.advanced, {
          [styles.show]: props.advancedShow,
          [styles.visible]: props.advancedVisible
        })}
      >
        <Divider label='' />
        <div className={styles.release}>
          <div className={styles.datePicker}>
            {/* <DatePicker
              defaultDate={
                props.defaultFields.release_date ||
                props.defaultFields.created_at
              }
              onDateChange={(value, invalid) =>
                props.onChangeField('release_date', value, invalid)
              }
            /> */}
          </div>
          {showAvailability && (
            <AccessAndSaleTriggerLegacy
              didUpdateState={didUpdateAvailabilityState}
              metadataState={availabilityState}
              trackLength={props.trackLength}
              isRemix={!!props.defaultFields.remix_of?.tracks?.length}
              isUpload={props.isUpload}
              initialForm={props.initialForm}
            />
          )}
          {props.type === 'track' && (
            <RemixSettingsModalTrigger
              className={styles.releaseButton}
              onClick={() => props.setRemixSettingsModalVisible(true)}
              hideRemixes={hideRemixes}
              handleToggle={didToggleHideRemixesState}
            />
          )}
          {props.type === 'track' && (
            <AiAttributionButton
              className={styles.releaseButton}
              onClick={() => setAiAttributionModalVisible(true)}
            />
          )}
          {isScheduledReleasesEnabled && (
            <ReleaseDateTriggerLegacy
              didUpdateState={didUpdateReleaseDate}
              metadataState={releaseDateState}
              initialForm={props.initialForm}
            />
          )}
          {props.type !== 'track' && (
            <LabeledInput
              label='UPC'
              placeholder='e.g. 123456789012'
              defaultValue={props.defaultFields.upc || ''}
              size='small'
              onChange={(value) => props.onChangeField('upc', value)}
            />
          )}
        </div>
        {props.type === 'track' ? (
          <div className={styles.trackId}>
            <LabeledInput
              label='Track ISRC'
              placeholder='e.g. CC-XXX-YY-NNNNN'
              defaultValue={props.defaultFields.isrc || ''}
              onChange={(value) => props.onChangeField('isrc', value)}
              size='small'
            />
            <LabeledInput
              label='Track ISWC'
              placeholder='e.g. T-345246800-1'
              defaultValue={props.defaultFields.iswc || ''}
              onChange={(value) => props.onChangeField('iswc', value)}
              size='small'
            />
          </div>
        ) : null}
        <Divider label='License Type' />
        <div className={styles.licenseMenus}>
          <div className={styles.attribution}>
            <Dropdown
              label='Allow Attribution?'
              size='medium'
              variant='border'
              menu={{
                items: [
                  { text: 'Allow Attribution' },
                  { text: 'No Attribution' }
                ]
              }}
              defaultIndex={props.allowAttribution ? 0 : 1}
              onSelect={props.onSelectAllowAttribution}
            />
          </div>
          <div className={styles.commercial}>
            <Dropdown
              label='Commercial Use?'
              size='medium'
              variant='border'
              menu={{
                items: [{ text: 'Commercial Use' }, { text: 'Non Commercial' }]
              }}
              defaultIndex={props.commercialUse ? 0 : 1}
              onSelect={props.onSelectCommercialUse}
            />
          </div>
          <div className={styles.derive}>
            <Dropdown
              label='Derivative Works?'
              size='medium'
              variant='border'
              menu={{
                items: [
                  { text: 'No Selection' },
                  { text: 'Share-Alike' },
                  { text: 'No Derivative Works' }
                ]
              }}
              defaultIndex={
                props.derivativeWorks === null
                  ? 0
                  : props.derivativeWorks
                  ? 1
                  : 2
              }
              onSelect={props.onSelectDerivativeWorks}
            />
          </div>
        </div>
        <div className={styles.licenseInfo}>
          {props.licenseType}
          <br />
          {props.licenseDescription}
        </div>
        {isGatedContentEnabled && renderRemixSettingsModal()}
        {renderAiAttributionModal()}
      </div>
    </>
  )
}

class FormTile extends Component {
  state = {
    advancedShow: false,
    advancedVisible: false,
    advancedAnimationTimeout: null,

    license: {
      licenseType: this.props.defaultFields.license || ALL_RIGHTS_RESERVED_TYPE,
      licenseDescription: getDescriptionForType(
        this.props.defaultFields.license || ALL_RIGHTS_RESERVED_TYPE
      )
    },
    ...computeLicenseVariables(this.props.defaultFields.license),

    children: this.props.children,
    // eslint-disable-next-line
    childrenOrder: Array.apply(null, {
      length: this.props.children ? this.props.children.length : 0
    }).map(Number.call, Number),

    imageProcessingError: false,

    remixSettingsModalVisible: false,
    aiAttributionModalVisible: false,
    isRemix: !!this.props.defaultFields.remix_of
  }

  componentDidMount() {
    this.props.onChangeField('license', this.state.license.licenseType)
  }

  componentWillUnmount() {
    clearTimeout(this.state.advancedAnimationTimeout)
  }

  onSelectAllowAttribution = (value) => {
    let allowAttribution = true
    if (value === 'No Attribution') allowAttribution = false
    const license = computeLicense(
      allowAttribution,
      this.state.commercialUse,
      this.state.derivativeWorks
    )
    this.setState({
      allowAttribution,
      license
    })
    this.props.onChangeField('license', license.licenseType)
  }

  onSelectCommercialUse = (value) => {
    let commercialUse = true
    if (value === 'Non Commercial') commercialUse = false
    const license = computeLicense(
      this.state.allowAttribution,
      commercialUse,
      this.state.derivativeWorks
    )
    this.setState({
      commercialUse,
      license
    })
    this.props.onChangeField('license', license.licenseType)
  }

  onSelectDerivativeWorks = (value) => {
    let derivativeWorks = null
    if (value === 'Share-Alike') derivativeWorks = true
    else if (value === 'No Derivative Works') derivativeWorks = false
    const license = computeLicense(
      this.state.allowAttribution,
      this.state.commercialUse,
      derivativeWorks
    )
    this.setState({
      derivativeWorks,
      license
    })
    this.props.onChangeField('license', license.licenseType)
  }

  onDropArtwork = async (selectedFiles, source) => {
    try {
      let file = selectedFiles[0]
      file = await this.props.transformArtworkFunction(file)
      file.name = selectedFiles[0].name
      const url = URL.createObjectURL(file)
      this.props.onChangeField('artwork', { url, file, source }, false)
      this.setState({ imageProcessingError: false })
    } catch (err) {
      const {
        defaultFields: { artwork }
      } = this.props
      this.props.onChangeField('artwork', { ...artwork }, false)
      this.setState({ imageProcessingError: true })
    }
  }

  toggleAdvanced = () => {
    let advancedAnimationTimeout = null
    if (this.state.advancedShow) {
      clearTimeout(this.state.advancedAnimationTimeout)
      this.setState({ advancedVisible: false })
    } else {
      advancedAnimationTimeout = setTimeout(() => {
        this.setState({ advancedVisible: true })
      }, 180)
    }
    this.setState({
      advancedShow: !this.state.advancedShow,
      advancedAnimationTimeout
    })
  }

  onDragEnd = (result) => {
    const { destination, source, draggableId } = result

    if (!source || !destination) return

    if (
      destination.droppableId === source.droppableId &&
      destination.index === source.index
    )
      return

    const newOrder = Array.from(this.state.childrenOrder)
    newOrder.splice(source.index, 1)
    newOrder.splice(destination.index, 0, parseInt(draggableId))
    this.setState({ childrenOrder: newOrder })
    this.props.onChangeOrder(source.index, destination.index)
  }

  setRemixSettingsModalVisible = (visible) => {
    this.setState({ remixSettingsModalVisible: visible })
  }

  setAiAttributionModalVisible = (visible) => {
    this.setState({ aiAttributionModalVisible: visible })
  }

  setIsRemix = (isRemix) => {
    this.setState({ isRemix })
  }

  render() {
    const {
      advancedShow,
      advancedVisible,
      license,
      imageProcessingError,
      allowAttribution,
      commercialUse,
      derivativeWorks,
      remixSettingsModalVisible,
      aiAttributionModalVisible,
      isRemix
    } = this.state

    const { licenseType, licenseDescription } = license
    return (
      <div className={styles.formTile}>
        <BasicForm
          {...this.props}
          toggleAdvanced={this.toggleAdvanced}
          advancedShow={advancedShow}
          onDropArtwork={this.onDropArtwork}
          imageProcessingError={imageProcessingError}
          remixSettingsModalVisible={remixSettingsModalVisible}
          setRemixSettingsModalVisible={this.setRemixSettingsModalVisible}
          aiAttributionModalVisible={aiAttributionModalVisible}
          setAiAttributionModalVisible={this.setAiAttributionModalVisible}
          isRemix={isRemix}
          setIsRemix={this.setIsRemix}
        />
        <AdvancedForm
          {...this.props}
          toggleAdvanced={this.toggleAdvanced}
          advancedShow={advancedShow}
          advancedVisible={advancedVisible}
          licenseType={licenseType}
          licenseDescription={licenseDescription}
          allowAttribution={allowAttribution}
          commercialUse={commercialUse}
          derivativeWorks={derivativeWorks}
          onSelectAllowAttribution={this.onSelectAllowAttribution}
          onSelectCommercialUse={this.onSelectCommercialUse}
          onSelectDerivativeWorks={this.onSelectDerivativeWorks}
          remixSettingsModalVisible={remixSettingsModalVisible}
          setRemixSettingsModalVisible={this.setRemixSettingsModalVisible}
          aiAttributionModalVisible={aiAttributionModalVisible}
          setAiAttributionModalVisible={this.setAiAttributionModalVisible}
          isRemix={isRemix}
          setIsRemix={this.setIsRemix}
        />
        {this.props.children.length > 0 ? (
          <DragDropContext onDragEnd={this.onDragEnd}>
            <div className={styles.children}>
              <Droppable droppableId='droppable-1' type='TRACK'>
                {(provided, snapshot) => (
                  <div ref={provided.innerRef} {...provided.droppableProps}>
                    {this.state.childrenOrder.map((index, i) => {
                      return (
                        <Draggable
                          key={this.props.children[index].key}
                          draggableId={index.toString()}
                          index={i}
                        >
                          {(provided, snapshot) => (
                            <div
                              {...provided.draggableProps}
                              {...provided.dragHandleProps}
                              ref={provided.innerRef}
                            >
                              {this.props.children[i]}
                            </div>
                          )}
                        </Draggable>
                      )
                    })}
                  </div>
                )}
              </Droppable>
            </div>
          </DragDropContext>
        ) : null}
      </div>
    )
  }
}

FormTile.propTypes = {
  defaultFields: PropTypes.object,
  invalidFields: PropTypes.object,
  requiredFields: PropTypes.object,
  /** The image returned from useTrackCoverArt */
  coverArt: PropTypes.string,
  /** If image processing resulted in an error. */
  imageProcessingError: PropTypes.bool,
  isPlaylist: PropTypes.bool,
  onChangeField: PropTypes.func,
  onChangeOrder: PropTypes.func,
  /** Whether or not to show a preview button. */
  showPreview: PropTypes.bool,
  /** Whether or not the preview is playing. */
  playing: PropTypes.bool,
  type: PropTypes.oneOf(['track', 'album', 'playlist']),
  /** Transform artwork function to apply. */
  transformArtworkFunction: PropTypes.func,

  /** Whether we are in the track upload flow */
  isUpload: PropTypes.bool,

  /** Initial form for in case we are in the edit track modal */
  initialForm: PropTypes.object,

  /** Whether to show the unlisted/public button the modal */
  showUnlistedToggle: PropTypes.bool,
  /** In the unlisted visibility modal, do we let the user toggle
   * unlisted/public, or just set field visibility?
   */
  showHideTrackSectionInModal: PropTypes.bool,

  /**
   * Handle stem selection.
   * Accepts a list of stems.
   */
  onAddStems: PropTypes.func,

  /**
   * Optional array of stems to display
   * in the download selection modal.
   */
  stems: PropTypes.array,

  /**
   * Track length in seconds
   */
  trackLength: PropTypes.number,

  /**
   * Optional callback for selecting a stem category.
   * Of the form (category, stemIndex) => void
   */
  onSelectStemCategory: PropTypes.func,

  /** function of type (index) => void */
  onDeleteStem: PropTypes.func,

  /** callback when artwork popup is opened */
  onOpenArtworkPopup: PropTypes.func,

  /** callback when artwork popup is closed */
  onCloseArtworkPopup: PropTypes.func
}

FormTile.defaultProps = {
  showPreview: true,
  type: 'track',
  isPlaylist: false,
  transformArtworkFunction: resizeImage,
  onChangeOrder: () => {},
  onChangeField: () => {},
  isUpload: true,
  initialForm: {},
  showUnlistedToggle: true,
  showHideTrackSectionInModal: true,
  children: [],
  stems: [],
  onSelectStemCategory: () => {}
}

export default FormTile<|MERGE_RESOLUTION|>--- conflicted
+++ resolved
@@ -8,13 +8,8 @@
   GENRES,
   convertGenreLabelToValue
 } from '@audius/common/utils'
-<<<<<<< HEAD
-import { Switch } from '@audius/harmony'
-import { Button, ButtonType, IconDownload, IconIndent } from '@audius/stems'
-=======
-import { IconCloudDownload, IconIndent } from '@audius/harmony'
+import { Switch, IconCloudDownload, IconIndent } from '@audius/harmony'
 import { Button, ButtonType } from '@audius/stems'
->>>>>>> 9f169e71
 import cn from 'classnames'
 import PropTypes from 'prop-types'
 import { DragDropContext, Droppable, Draggable } from 'react-beautiful-dnd'
