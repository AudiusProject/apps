--- conflicted
+++ resolved
@@ -4,18 +4,12 @@
 import { FeatureFlags } from '@audius/common/services'
 import {
   creativeCommons,
-<<<<<<< HEAD
-  FeatureFlags
-} from '@audius/common'
-import { IconCloudDownload, IconIndent } from '@audius/harmony'
-import { Button, ButtonType } from '@audius/stems'
-=======
   getCanonicalName,
   GENRES,
   convertGenreLabelToValue
 } from '@audius/common/utils'
-import { Button, ButtonType, IconDownload, IconIndent } from '@audius/stems'
->>>>>>> b7cf7b9f
+import { IconCloudDownload, IconIndent } from '@audius/harmony'
+import { Button, ButtonType } from '@audius/stems'
 import cn from 'classnames'
 import PropTypes from 'prop-types'
 import { DragDropContext, Droppable, Draggable } from 'react-beautiful-dnd'
