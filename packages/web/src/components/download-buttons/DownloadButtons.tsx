--- conflicted
+++ resolved
@@ -3,19 +3,12 @@
 import {
   ButtonState,
   ButtonType,
-<<<<<<< HEAD
-  useDownloadTrackButtons,
-  toastActions
-} from '@audius/common'
-import { IconCloudDownload } from '@audius/harmony'
-import { IconButton } from '@audius/stems'
-=======
   useDownloadTrackButtons
 } from '@audius/common/hooks'
 import { ID } from '@audius/common/models'
 import { toastActions } from '@audius/common/store'
-import { IconDownload, IconButton } from '@audius/stems'
->>>>>>> b7cf7b9f
+import { IconCloudDownload } from '@audius/harmony'
+import { IconButton } from '@audius/stems'
 import cn from 'classnames'
 import { useDispatch } from 'react-redux'
 import { useHistory } from 'react-router-dom'
