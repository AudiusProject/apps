--- conflicted
+++ resolved
@@ -5,20 +5,9 @@
   accountSelectors,
   playlistLibraryActions,
   playlistLibraryHelpers
-<<<<<<< HEAD
-} from '@audius/common'
+} from '@audius/common/store'
 import { IconFolder } from '@audius/harmony'
 import { Modal, ModalContent, ModalHeader, ModalTitle } from '@audius/stems'
-=======
-} from '@audius/common/store'
-import {
-  IconFolder,
-  Modal,
-  ModalContent,
-  ModalHeader,
-  ModalTitle
-} from '@audius/stems'
->>>>>>> b7cf7b9f
 import { useDispatch } from 'react-redux'
 
 import { useModalState } from 'common/hooks/useModalState'
