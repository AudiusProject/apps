import { useCallback, useMemo } from 'react'

import { creativeCommons, parseMusicalKey, License } from '@audius/common/utils'
import {
  Box,
  Flex,
  IconCcBy as IconCreativeCommons,
  IconInfo,
  IconRobot,
  Text
} from '@audius/harmony'
import cn from 'classnames'
import { useField } from 'formik'
import { get, set } from 'lodash'
import { z } from 'zod'
import { toFormikValidationSchema } from 'zod-formik-adapter'

import { AiAttributionDropdown } from 'components/ai-attribution-modal/AiAttributionDropdown'
import {
  ContextualMenu,
  SelectedValue,
  SelectedValues
} from 'components/data-entry/ContextualMenu'
import { Divider } from 'components/divider'
import { useTrackField } from 'components/edit-track/hooks'
import { SingleTrackEditValues } from 'components/edit-track/types'
import { computeLicenseIcons } from 'components/edit-track/utils/computeLicenseIcons'
import { TextField } from 'components/form-fields'
import { SegmentedControlField } from 'components/form-fields/SegmentedControlField'
import layoutStyles from 'components/layout/layout.module.css'
import { Tooltip } from 'components/tooltip'
import { env } from 'services/env'

import styles from './AdvancedField.module.css'
import { DatePickerField } from './DatePickerField'
import { KeySelectField } from './KeySelectField'
import { SwitchRowField } from './SwitchRowField'

const { computeLicense, ALL_RIGHTS_RESERVED_TYPE, computeLicenseVariables } =
  creativeCommons

const messages = {
  title: 'Advanced',
  description:
    'Provide detailed metadata to help identify and manage your music.',
  isAiGenerated: 'AI-Generated',
  bpm: {
    header: 'Tempo',
    label: 'BPM',
    validError: 'Must be a valid decimal number'
  },
  musicalKey: 'Key',
  aiGenerated: {
    header: 'Mark this track as AI generated',
    tooltip:
      'If your AI-generated track was trained on an existing Audius artist, you can give them credit here. Only users who have opted-in will appear in this list.',
    placeholder: 'Search for Users',
    requiredError: 'Valid user must be selected.'
  },
  apiAllowed: {
    header: 'Disallow Streaming via the API',
    description:
      'Keep your track from being streamed on third-party apps or services that utilize the Audius API.'
  },
  isrcTooltip: `ISRC is used to identify individual sound recordings and music videos. ISWC is used to identify the underlying musical composition – the music and lyrics`,
  isrc: {
    header: 'ISRC',
    placeholder: 'CC-XXX-YY-NNNNN',
    validError: 'Must be valid ISRC format.'
  },
  iswc: {
    header: 'ISWC',
    placeholder: 'T-345246800-1',
    validError: 'Must be valid ISWC format.'
  },
  licenseType: 'License Type',
  allowAttribution: {
    header: 'Allow Attribution?',
    options: {
      false: 'No Attribution',
      true: 'Allow Attribution'
    }
  },
  commercialUse: {
    header: 'Commercial Use?',
    options: {
      false: 'Non-Commercial Use',
      true: 'Commercial Use'
    }
  },
  derivativeWorks: {
    header: 'Derivative Works?',
    options: {
      false: 'Not-Allowed',
      true: 'Share-Alike',
      null: 'Allowed'
    }
  },
  noLicense: 'All Rights Reserved',
  releaseDate: 'Release Date'
}

const IS_AI_ATTRIBUTED = 'isAiAttribution'
const BLOCK_THIRD_PARTY_STREAMING = 'blockThirdPartyStreaming'
const ALLOWED_API_KEYS = 'allowed_api_keys'
const AI_USER_ID = 'ai_attribution_user_id'
const ISRC = 'isrc'
const ISWC = 'iswc'
const RELEASE_DATE = 'release_date'
const LICENSE = 'license'
const LICENSE_TYPE = 'licenseType'
const ALLOW_ATTRIBUTION = 'licenseType.allowAttribution'
const COMMERCIAL_USE = 'licenseType.commercialUse'
const DERIVATIVE_WORKS = 'licenseType.derivativeWorks'
const BPM = 'bpm'
const MUSICAL_KEY = 'musical_key'
const IS_UNLISTED = 'is_unlisted'

const allowAttributionValues = [
  { key: false, text: messages.allowAttribution.options.false },
  { key: true, text: messages.allowAttribution.options.true }
]

const commercialUseValues = [
  { key: false, text: messages.commercialUse.options.false },
  { key: true, text: messages.commercialUse.options.true }
]

const derivativeWorksValues = [
  { key: false, text: messages.derivativeWorks.options.false },
  { key: true, text: messages.derivativeWorks.options.true },
  { key: null, text: messages.derivativeWorks.options.null }
]

// Use standard ISRC and ISWC formats, but allow for optional periods and hyphens
// ISRC: https://www.wikidata.org/wiki/Property:P1243
// ISWC: https://www.wikidata.org/wiki/Property:P1827
const isrcRegex = /^[A-Z]{2}-?[A-Z\d]{3}-?\d{2}-?\d{5}$/i
const iswcRegex = /^T-?\d{3}.?\d{3}.?\d{3}.?-?\d$/i

const AdvancedFormSchema = z
  .object({
    [IS_AI_ATTRIBUTED]: z.optional(z.boolean()),
    [BLOCK_THIRD_PARTY_STREAMING]: z.optional(z.boolean()),
    [ALLOWED_API_KEYS]: z.optional(z.array(z.string()).nullable()),
    [AI_USER_ID]: z.optional(z.number().nullable()),
    [ISRC]: z.optional(z.string().nullable()),
    [ISWC]: z.optional(z.string().nullable()),
    [ALLOW_ATTRIBUTION]: z.optional(z.boolean()),
    [COMMERCIAL_USE]: z.optional(z.boolean()),
    [DERIVATIVE_WORKS]: z.optional(z.boolean().nullable()),
    [BPM]: z.optional(z.number().nullable()),
    [MUSICAL_KEY]: z.optional(z.string().nullable())
  })
  .refine((form) => !form[IS_AI_ATTRIBUTED] || form[AI_USER_ID], {
    message: messages.aiGenerated.requiredError,
    path: [AI_USER_ID]
  })
  .refine((form) => !form[ISRC] || isrcRegex.test(form[ISRC]), {
    message: messages.isrc.validError,
    path: [ISRC]
  })
  .refine((form) => !form[ISWC] || iswcRegex.test(form[ISWC]), {
    message: messages.iswc.validError,
    path: [ISWC]
  })

export type AdvancedFormValues = z.input<typeof AdvancedFormSchema>

export type AdvancedFieldProps = { isHidden?: boolean }
export const AdvancedField = () => {
  const [{ value: aiUserId }, , { setValue: setAiUserId }] =
    useTrackField<SingleTrackEditValues[typeof AI_USER_ID]>(AI_USER_ID)
  const [{ value: isrcValue }, , { setValue: setIsrc }] =
    useTrackField<SingleTrackEditValues[typeof ISRC]>(ISRC)
  const [{ value: releaseDate }, , { setValue: setReleaseDate }] =
    useTrackField<SingleTrackEditValues[typeof RELEASE_DATE]>(RELEASE_DATE)
  const [{ value: iswcValue }, , { setValue: setIswc }] =
    useTrackField<SingleTrackEditValues[typeof ISWC]>(ISWC)
  const [{ value: license }, , { setValue: setLicense }] =
    useTrackField<License>(LICENSE)
  const [{ value: allowedApiKeys }, , { setValue: setAllowedApiKeys }] =
    useTrackField<SingleTrackEditValues[typeof ALLOWED_API_KEYS]>(
      ALLOWED_API_KEYS
    )
  const [{ value: bpm }, , { setValue: setBpm }] =
    useTrackField<SingleTrackEditValues[typeof BPM]>(BPM)
  const [{ value: musicalKey }, , { setValue: setMusicalKey }] =
    useTrackField<SingleTrackEditValues[typeof MUSICAL_KEY]>(MUSICAL_KEY)
  const [{ value: isHidden }] = useTrackField<boolean>(IS_UNLISTED)

  const initialValues = useMemo(() => {
    const initialValues = {}
    set(initialValues, AI_USER_ID, aiUserId)
    if (aiUserId) {
      set(initialValues, IS_AI_ATTRIBUTED, true)
    }
    set(initialValues, ISRC, isrcValue)
    set(initialValues, ISWC, iswcValue)
    set(initialValues, ALLOWED_API_KEYS, allowedApiKeys)
<<<<<<< HEAD
    set(initialValues, LICENSE_TYPE, computeLicenseVariables(license))
=======
    set(initialValues, COMMERCIAL_USE, commercialUse)
    set(initialValues, DERIVATIVE_WORKS, derivativeWorks)
    set(initialValues, BLOCK_THIRD_PARTY_STREAMING, !!allowedApiKeys)
>>>>>>> 1ee1e384
    set(initialValues, BPM, bpm)
    set(initialValues, MUSICAL_KEY, parseMusicalKey(musicalKey ?? ''))
    set(initialValues, RELEASE_DATE, releaseDate)
    set(initialValues, IS_UNLISTED, isHidden)
    return initialValues as AdvancedFormValues
  }, [
    aiUserId,
    isrcValue,
    iswcValue,
    allowedApiKeys,
    license,
    bpm,
    musicalKey,
    releaseDate,
    isHidden
  ])

  const onSubmit = useCallback(
    (values: AdvancedFormValues) => {
      if (get(values, IS_AI_ATTRIBUTED)) {
        setAiUserId(get(values, AI_USER_ID) ?? aiUserId)
      } else {
        setAiUserId(null)
      }
      if (get(values, BLOCK_THIRD_PARTY_STREAMING)) {
        setAllowedApiKeys([env.API_KEY])
      } else {
        setAllowedApiKeys(null)
      }
      setIsrc(get(values, ISRC) ?? isrcValue)
      setIswc(get(values, ISWC) ?? iswcValue)
      setLicense(
        computeLicense(
          get(values, ALLOW_ATTRIBUTION) ?? false,
          get(values, COMMERCIAL_USE) ?? false,
          get(values, DERIVATIVE_WORKS)
        ).licenseType
      )
      setBpm(get(values, BPM) ?? bpm)
      setMusicalKey(get(values, MUSICAL_KEY) ?? musicalKey)
      setReleaseDate(get(values, RELEASE_DATE) ?? releaseDate)
    },
    [
      setIsrc,
      isrcValue,
      setIswc,
      iswcValue,
      setLicense,
      setBpm,
      bpm,
      setMusicalKey,
      musicalKey,
      setReleaseDate,
      releaseDate,
      setAiUserId,
      aiUserId,
      setAllowedApiKeys
    ]
  )

  const renderValue = useCallback(() => {
    const value = []

    if (!license || license === ALL_RIGHTS_RESERVED_TYPE) {
      value.push(
        <SelectedValue key={messages.noLicense} label={messages.noLicense} />
      )
    }

    const licenseIcons = computeLicenseIcons(license)

    if (licenseIcons) {
      value.push(
        <SelectedValue>
          {licenseIcons.map(([Icon, key]) => (
            <Icon key={key} size='s' color='default' />
          ))}
        </SelectedValue>
      )
    }
    if (isrcValue) {
      value.push(<SelectedValue key={isrcValue} label={isrcValue} />)
    }

    if (iswcValue) {
      value.push(<SelectedValue key={iswcValue} label={iswcValue} />)
    }
    if (aiUserId) {
      value.push(
        <SelectedValue label={messages.isAiGenerated} icon={IconRobot} />
      )
    }
    if (bpm) {
      value.push(
        <SelectedValue
          key={messages.bpm.header}
          label={`${bpm} ${messages.bpm.label}`}
        />
      )
    }
    if (musicalKey) {
      value.push(
        <SelectedValue
          key={messages.musicalKey}
          label={parseMusicalKey(musicalKey)}
        />
      )
    }
    return <SelectedValues key={messages.isAiGenerated}>{value}</SelectedValues>
  }, [license, isrcValue, iswcValue, aiUserId, bpm, musicalKey])

  return (
    <ContextualMenu
      label={messages.title}
      description={messages.description}
      icon={<IconCreativeCommons />}
      initialValues={initialValues}
      onSubmit={onSubmit}
      validationSchema={toFormikValidationSchema(AdvancedFormSchema)}
      menuFields={<AdvancedModalFields />}
      renderValue={renderValue}
    />
  )
}

const AdvancedModalFields = () => {
  const [aiUserIdField, aiUserHelperFields, { setValue: setAiUserId }] =
    useField({
      name: AI_USER_ID,
      type: 'select'
    })
  const [{ value: allowAttribution }] = useField<boolean>(ALLOW_ATTRIBUTION)
  const [{ value: commercialUse }] = useField<boolean>(COMMERCIAL_USE)
  const [{ value: derivativeWorks }] = useField<boolean>(DERIVATIVE_WORKS)
  const [{ value: isHidden }] = useField<boolean>(IS_UNLISTED)

  const { licenseType, licenseDescription } = computeLicense(
    allowAttribution,
    commercialUse,
    derivativeWorks
  )

  const licenseIcons = computeLicenseIcons(licenseType)

  const dropdownHasError =
    aiUserHelperFields.touched && aiUserHelperFields.error

  return (
    <div className={cn(layoutStyles.col, layoutStyles.gap4)}>
      <div className={cn(layoutStyles.col, layoutStyles.gap6)}>
        <Text variant='title' size='l' tag='h3'>
          {messages.licenseType}
        </Text>
        <div className={styles.attributionCommercialRow}>
          <div
            className={cn(
              styles.attributionRowItem,
              layoutStyles.col,
              layoutStyles.gap2
            )}
          >
            <Text variant='title' size='m' tag='label' id='allow-attribution'>
              {messages.allowAttribution.header}
            </Text>
            <SegmentedControlField
              aria-labelledby='allow-attribution'
              name={ALLOW_ATTRIBUTION}
              options={allowAttributionValues}
              fullWidth
            />
          </div>
          <Divider className={styles.verticalDivider} type='vertical' />
          <div
            className={cn(
              styles.attributionRowItem,
              layoutStyles.col,
              layoutStyles.gap2,
              {
                [styles.disabled]: !allowAttribution
              }
            )}
          >
            <Text variant='title' size='m' tag='label' id='commercial'>
              {messages.commercialUse.header}
            </Text>
            <SegmentedControlField
              aria-labelledby='commercial'
              name={COMMERCIAL_USE}
              options={commercialUseValues}
              disabled={!allowAttribution}
              fullWidth
            />
          </div>
        </div>
        <div className={cn(layoutStyles.col, layoutStyles.gap2)}>
          <Text
            className={cn({ [styles.disabled]: !allowAttribution })}
            variant='title'
            size='m'
            tag='label'
            id='derivative-works'
          >
            {messages.derivativeWorks.header}
          </Text>
          <SegmentedControlField
            aria-labelledby='derivative-works'
            name={DERIVATIVE_WORKS}
            fullWidth
            options={derivativeWorksValues}
            disabled={!allowAttribution}
          />
        </div>
      </div>
      <div className={styles.license}>
        <div className={cn(layoutStyles.row, layoutStyles.gap2)}>
          {licenseIcons ? (
            <div className={cn(layoutStyles.row, layoutStyles.gap1)}>
              {licenseIcons.map(([Icon, key]) => (
                <Icon key={key} color='default' />
              ))}
            </div>
          ) : null}
          <Text variant='title' size='m' tag='h4'>
            {licenseType}
          </Text>
        </div>
        {licenseDescription ? <Text size='s'>{licenseDescription}</Text> : null}
      </div>
      <Divider />
      <div className={cn(layoutStyles.col, layoutStyles.gap4)}>
        <Text variant='title' size='l' tag='h3'>
          <Flex alignItems='center' gap='xs'>
            {`${messages.isrc.header} / ${messages.iswc.header}`}
            <Tooltip text={messages.isrcTooltip}>
              <IconInfo size='m' color='subdued' />
            </Tooltip>
          </Flex>
        </Text>
        <span className={cn(layoutStyles.row, layoutStyles.gap6)}>
          <div className={styles.textFieldContainer}>
            <TextField
              name={ISRC}
              label={messages.isrc.header}
              placeholder={messages.isrc.placeholder}
            />
          </div>
          <div className={styles.textFieldContainer}>
            <TextField
              name={ISWC}
              label={messages.iswc.header}
              placeholder={messages.iswc.placeholder}
            />
          </div>
        </span>
        {!isHidden ? (
          <>
            <Divider />
            <Flex gap='m' direction='column'>
              <Text variant='title' size='l' tag='h3'>
                Release Date
              </Text>
              <DatePickerField
                name={RELEASE_DATE}
                label={messages.releaseDate}
              />
            </Flex>
          </>
        ) : null}
        <Divider />
        <span className={cn(layoutStyles.row, layoutStyles.gap6)}>
          <Flex direction='column' w='100%'>
            <Box mb='m'>
              <Text variant='title' size='l' tag='h3'>
                {messages.bpm.header}
              </Text>
            </Box>

            <TextField
              name={BPM}
              type='number'
              label={messages.bpm.header}
              placeholder={messages.bpm.label}
              autoComplete='off'
            />
          </Flex>
          <Flex direction='column' w='100%'>
            <Box mb='m'>
              <Text variant='title' size='l' tag='h3'>
                Key
              </Text>
            </Box>

            <KeySelectField name={MUSICAL_KEY} />
          </Flex>
        </span>
      </div>
      <Divider />
      <SwitchRowField
        name={BLOCK_THIRD_PARTY_STREAMING}
        header={messages.apiAllowed.header}
        description={messages.apiAllowed.description}
      />
      <Divider />
      <SwitchRowField
        name={IS_AI_ATTRIBUTED}
        header={messages.aiGenerated.header}
        tooltipText={messages.aiGenerated.tooltip}
      >
        <AiAttributionDropdown
          {...aiUserIdField}
          error={dropdownHasError}
          helperText={dropdownHasError && aiUserHelperFields.error}
          value={aiUserIdField.value}
          onSelect={(value: SingleTrackEditValues[typeof AI_USER_ID]) => {
            setAiUserId(value ?? null)
          }}
        />
      </SwitchRowField>
      <Divider />
    </div>
  )
}<|MERGE_RESOLUTION|>--- conflicted
+++ resolved
@@ -198,13 +198,8 @@
     set(initialValues, ISRC, isrcValue)
     set(initialValues, ISWC, iswcValue)
     set(initialValues, ALLOWED_API_KEYS, allowedApiKeys)
-<<<<<<< HEAD
     set(initialValues, LICENSE_TYPE, computeLicenseVariables(license))
-=======
-    set(initialValues, COMMERCIAL_USE, commercialUse)
-    set(initialValues, DERIVATIVE_WORKS, derivativeWorks)
     set(initialValues, BLOCK_THIRD_PARTY_STREAMING, !!allowedApiKeys)
->>>>>>> 1ee1e384
     set(initialValues, BPM, bpm)
     set(initialValues, MUSICAL_KEY, parseMusicalKey(musicalKey ?? ''))
     set(initialValues, RELEASE_DATE, releaseDate)
