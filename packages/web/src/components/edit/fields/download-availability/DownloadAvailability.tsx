import { useCallback } from 'react'

import { useFeatureFlag } from '@audius/common/hooks'
import {
  AccessConditions,
  DownloadTrackAvailabilityType,
  Name,
  isContentCollectibleGated,
  isContentFollowGated,
  isContentTipGated,
  isContentUSDCPurchaseGated
} from '@audius/common/models'
import { FeatureFlags } from '@audius/common/services'
import { Nullable } from '@audius/common/utils'
import {
  Box,
  Flex,
  IconUserFollowing,
  IconVisibilityPublic,
  IconCart,
  Text,
  TextLink,
  IconError,
  SegmentedControl,
  Option,
  IconStars,
  Hint
} from '@audius/harmony'
import { useFormikContext } from 'formik'

import { MenuFormCallbackStatus } from 'components/data-entry/ContextualMenu'
import { Divider } from 'components/divider'
import { useTrackField } from 'components/edit-track/hooks'
import { make, track } from 'services/analytics'

import { STREAM_CONDITIONS } from '../types'

import { DownloadPriceField } from './DownloadPriceField'

const WAITLIST_TYPEFORM = 'https://link.audius.co/waitlist'

const getMessages = (props: DownloadAvailabilityProps) => ({
  downloadAvailability: 'Download Availability',
  customize: 'Customize who has access to download your files.',
  public: 'Public',
  followers: 'Followers',
  premium: 'Premium',
  callout: {
    premium: `You're ${
      props.isUpload ? 'uploading' : 'editing'
    } a Premium track. By default, purchasers will be able to download your available files. If you'd like to only sell your files, set your track to Public or Hidden in the`,
    specialAccess: `You're ${
      props.isUpload ? 'uploading' : 'editing'
    } a Special Access track. By default, users who unlock your track will be able to download your available files. If you'd like to only sell your files, set your track to Public or Hidden in the`,
    collectibleGated: `You're ${
      props.isUpload ? 'uploading' : 'editing'
    } a Collectible Gated track. By default, users who unlock your track will be able to download your available files. If you'd like to only sell your files, set your track to Public or Hidden in the`,
    accessAndSale: 'Access & Sale Settings'
  },
  waitlist:
    'Start selling your music on Audius today! Limited access beta now available.',
  join: 'Join the Waitlist'
})

type DownloadAvailabilityProps = {
  isUpload: boolean
  initialDownloadConditions: Nullable<AccessConditions>
  value: DownloadTrackAvailabilityType
  setValue: (value: DownloadTrackAvailabilityType) => void
}

export const DownloadAvailability = (props: DownloadAvailabilityProps) => {
  const { isUpload, initialDownloadConditions, value, setValue } = props
  const messages = getMessages(props)
  const { isEnabled: isUsdcUploadEnabled } = useFeatureFlag(
    FeatureFlags.USDC_PURCHASES_UPLOAD
  )
  const { submitForm, setStatus } = useFormikContext()
  const [{ value: streamConditions }] =
    useTrackField<Nullable<AccessConditions>>(STREAM_CONDITIONS)
  const isUsdcGated = isContentUSDCPurchaseGated(streamConditions)
  const isSpecialAccess =
    isContentFollowGated(streamConditions) ||
    isContentTipGated(streamConditions)
  const isCollectibleGated = isContentCollectibleGated(streamConditions)
  const shouldRenderCallout =
    isUsdcGated || isSpecialAccess || isCollectibleGated

  const getCalloutMessage = useCallback(() => {
    if (isUsdcGated) {
      return messages.callout.premium
    }
    if (isSpecialAccess) {
      return messages.callout.specialAccess
    }
    if (isCollectibleGated) {
      return messages.callout.collectibleGated
    }
    return ''
<<<<<<< HEAD
  }, [isCollectibleGated, isSpecialAccess, isUsdcGated, messages])
=======
  }, [
    isCollectibleGated,
    isSpecialAccess,
    isUsdcGated,
    messages.callout.premium,
    messages.callout.specialAccess,
    messages.callout.collectibleGated
  ])
>>>>>>> d2169877

  const handleCalloutClick = useCallback(() => {
    setStatus(MenuFormCallbackStatus.OPEN_ACCESS_AND_SALE)
    submitForm()
  }, [setStatus, submitForm])

  const isFollowersOptionDisabled =
    !isUpload && !isContentFollowGated(initialDownloadConditions)
  const isPremiumOptionDisabled =
    !isUpload && !isContentUSDCPurchaseGated(initialDownloadConditions)
  const options: Option<DownloadTrackAvailabilityType>[] = [
    {
      key: DownloadTrackAvailabilityType.PUBLIC,
      text: messages.public,
      icon: <IconVisibilityPublic size='s' color='default' />
    },
    {
      key: DownloadTrackAvailabilityType.FOLLOWERS,
      text: messages.followers,
      icon: (
        <IconUserFollowing
          size='s'
          color={isFollowersOptionDisabled ? 'subdued' : 'default'}
        />
      ),
      disabled: isFollowersOptionDisabled
    },
    {
      key: DownloadTrackAvailabilityType.USDC_PURCHASE,
      text: messages.premium,
      icon: (
        <IconCart
          size='s'
          color={
            isPremiumOptionDisabled || !isUsdcUploadEnabled
              ? 'subdued'
              : 'default'
          }
        />
      ),
      disabled: isPremiumOptionDisabled,
      variant:
        isPremiumOptionDisabled || !isUsdcUploadEnabled ? 'subdued' : 'default'
    }
  ]

  const handleOptionSelect = useCallback(
    (option: DownloadTrackAvailabilityType) => {
      setValue(option)
    },
    [setValue]
  )

  const handleClickWaitListLink = useCallback(() => {
    track(
      make({ eventName: Name.TRACK_UPLOAD_CLICK_USDC_DOWNLOAD_WAITLIST_LINK })
    )
  }, [])

  const textCss = shouldRenderCallout
    ? {
        opacity: 0.5
      }
    : {}

  const renderPremiumDownloadsContent = () => {
    return isUsdcUploadEnabled ? (
      <DownloadPriceField disabled={false} />
    ) : (
      <Hint
        icon={IconStars}
        actions={
          <TextLink
            onClick={handleClickWaitListLink}
            href={WAITLIST_TYPEFORM}
            variant='visible'
            isExternal
          >
            {messages.join}
          </TextLink>
        }
      >
        {messages.waitlist}
      </Hint>
    )
  }

  return (
    <>
      <Flex direction='column'>
        <Text variant='title' size='l' css={textCss}>
          {messages.downloadAvailability}
        </Text>
        <Box mt='s'>
          <Text variant='body' css={textCss}>
            {messages.customize}
          </Text>
        </Box>
      </Flex>
      {shouldRenderCallout ? (
        <Hint
          icon={IconError}
          actions={
            <TextLink onClick={handleCalloutClick} variant='visible'>
              {messages.callout.accessAndSale}
            </TextLink>
          }
        >
          {getCalloutMessage()}
        </Hint>
      ) : (
        <>
          <SegmentedControl
            onSelectOption={handleOptionSelect}
            selected={value}
            options={options}
            // Matches 0.18s entry animation
            forceRefreshAfterMs={180}
          />
          {value === DownloadTrackAvailabilityType.USDC_PURCHASE
            ? renderPremiumDownloadsContent()
            : null}
        </>
      )}
      <Divider />
    </>
  )
}<|MERGE_RESOLUTION|>--- conflicted
+++ resolved
@@ -97,9 +97,6 @@
       return messages.callout.collectibleGated
     }
     return ''
-<<<<<<< HEAD
-  }, [isCollectibleGated, isSpecialAccess, isUsdcGated, messages])
-=======
   }, [
     isCollectibleGated,
     isSpecialAccess,
@@ -108,7 +105,6 @@
     messages.callout.specialAccess,
     messages.callout.collectibleGated
   ])
->>>>>>> d2169877
 
   const handleCalloutClick = useCallback(() => {
     setStatus(MenuFormCallbackStatus.OPEN_ACCESS_AND_SALE)
