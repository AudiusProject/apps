import { createContext, useCallback, useEffect, useState } from 'react'

<<<<<<< HEAD
import { useGetUserTracksByHandle, useUser } from '@audius/common/api'
import { ID, UserTrackMetadata } from '@audius/common/models'
=======
import { useGetUserById, useUserTracksByHandle } from '@audius/common/api'
import { ID, Track } from '@audius/common/models'
>>>>>>> 6acff10c
import { PlayerBehavior, playerActions } from '@audius/common/store'
import { useDispatch } from 'react-redux'
import { useUnmount } from 'react-use'

import { audioPlayer } from 'services/audio-player'

type PreviewContextProps = {
  isPlaying: boolean
  nowPlayingArtistId: number
  playPreview: (artistId: ID) => void
  stopPreview: () => void
  togglePreview: (artistId: ID) => void
}

export const SelectArtistsPreviewContext = createContext<PreviewContextProps>({
  isPlaying: false,
  nowPlayingArtistId: -1,
  playPreview: () => {},
  stopPreview: () => {},
  togglePreview: () => {}
})

export const SelectArtistsPreviewContextProvider = (props: {
  children: JSX.Element
}) => {
  const [isPlaying, setIsPlaying] = useState(false)
  const [nowPlayingArtistId, setNowPlayingArtistId] = useState<number>(-1)
  const [track, setTrack] = useState<Track | null>(null)
  const dispatch = useDispatch()

<<<<<<< HEAD
  const { data: artistHandle } = useUser(nowPlayingArtistId, {
    select: (user) => user.handle
  })
  const { data: artistTracks } = useGetUserTracksByHandle(
    {
      handle: artistHandle || '',
      currentUserId: null,
      // Unlikely we cant play an artist's first 3 tracks.
      limit: 3
    },
    { disabled: !artistHandle }
  )
=======
  const { data: artist } = useGetUserById(
    {
      id: nowPlayingArtistId,
      currentUserId: null
    },
    { disabled: nowPlayingArtistId === -1 }
  )
  const { data: artistTracks } = useUserTracksByHandle({
    handle: artist?.handle,
    // We just need one playable track. It's unlikely all 3 of an artist's top tracks are unavailable.
    limit: 3
  })
>>>>>>> 6acff10c

  useEffect(() => {
    const track = artistTracks?.find((track) => track.is_available)
    if (track) {
      setTrack(track)
    }
  }, [artistTracks])

  const togglePlayback = useCallback(() => {
    if (!audioPlayer) {
      return
    }
    if (audioPlayer.isPlaying()) {
      dispatch(playerActions.pause())
      setIsPlaying(false)
    } else {
      dispatch(playerActions.play())
      setIsPlaying(true)
    }
  }, [dispatch])

  const stopPreview = useCallback(() => {
    if (!audioPlayer) {
      return
    }
    audioPlayer.stop()
    setNowPlayingArtistId(-1)
    setTrack(null)
    setIsPlaying(false)
  }, [])

  const playPreview = useCallback(
    (artistId: ID) => {
      if (!audioPlayer) {
        return
      }
      if (audioPlayer.isPlaying()) {
        dispatch(playerActions.stop({}))
      }
      setNowPlayingArtistId(artistId)
      setIsPlaying(true)
    },
    [dispatch]
  )

  const togglePreview = useCallback(
    (artistId: ID) => {
      if (!audioPlayer) {
        return
      }
      if (artistId === nowPlayingArtistId) {
        togglePlayback()
      } else {
        dispatch(playerActions.stop({}))
        setIsPlaying(false)
        setNowPlayingArtistId(artistId)
      }
    },
    [nowPlayingArtistId, togglePlayback, dispatch]
  )

  useEffect(() => {
    if (!audioPlayer) {
      return
    }
    if (!track) return

    const { track_id, preview_cid, duration } = track
    // Sometimes we rerender before the next track starts playing, so we need to double check the track matches the artist
    if (artist?.user_id !== nowPlayingArtistId) return
    const isPreview = !!preview_cid
    const startTime = isPreview
      ? undefined
      : Math.min(30, Math.max(0, duration - 30))

    dispatch(
      playerActions.play({
        trackId: track_id,
        startTime,
        playerBehavior: PlayerBehavior.PREVIEW_OR_FULL
      })
    )
    dispatch(
      playerActions.play({
        trackId: track_id,
        startTime,
        playerBehavior: PlayerBehavior.PREVIEW_OR_FULL,
        onEnd: () => {
          stopPreview()
        }
      })
    )

    setIsPlaying(true)
  }, [nowPlayingArtistId, stopPreview, track, dispatch, artist?.user_id])

  useUnmount(stopPreview)

  return (
    <SelectArtistsPreviewContext.Provider
      value={{
        isPlaying,
        nowPlayingArtistId,
        playPreview,
        stopPreview,
        togglePreview
      }}
    >
      {props.children}
    </SelectArtistsPreviewContext.Provider>
  )
}<|MERGE_RESOLUTION|>--- conflicted
+++ resolved
@@ -1,12 +1,7 @@
 import { createContext, useCallback, useEffect, useState } from 'react'
 
-<<<<<<< HEAD
-import { useGetUserTracksByHandle, useUser } from '@audius/common/api'
+import { useUserTracksByHandle, useUser } from '@audius/common/api'
 import { ID, UserTrackMetadata } from '@audius/common/models'
-=======
-import { useGetUserById, useUserTracksByHandle } from '@audius/common/api'
-import { ID, Track } from '@audius/common/models'
->>>>>>> 6acff10c
 import { PlayerBehavior, playerActions } from '@audius/common/store'
 import { useDispatch } from 'react-redux'
 import { useUnmount } from 'react-use'
@@ -37,33 +32,14 @@
   const [track, setTrack] = useState<Track | null>(null)
   const dispatch = useDispatch()
 
-<<<<<<< HEAD
   const { data: artistHandle } = useUser(nowPlayingArtistId, {
     select: (user) => user.handle
   })
-  const { data: artistTracks } = useGetUserTracksByHandle(
-    {
-      handle: artistHandle || '',
-      currentUserId: null,
-      // Unlikely we cant play an artist's first 3 tracks.
-      limit: 3
-    },
-    { disabled: !artistHandle }
-  )
-=======
-  const { data: artist } = useGetUserById(
-    {
-      id: nowPlayingArtistId,
-      currentUserId: null
-    },
-    { disabled: nowPlayingArtistId === -1 }
-  )
   const { data: artistTracks } = useUserTracksByHandle({
-    handle: artist?.handle,
+    handle: artistHandle,
     // We just need one playable track. It's unlikely all 3 of an artist's top tracks are unavailable.
     limit: 3
   })
->>>>>>> 6acff10c
 
   useEffect(() => {
     const track = artistTracks?.find((track) => track.is_available)
