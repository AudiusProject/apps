--- conflicted
+++ resolved
@@ -19,22 +19,6 @@
 }
 
 // TODO: rename to TextField and replace old usages
-<<<<<<< HEAD
-export const HarmonyTextField = (props: HarmonyTextFieldProps) => {
-  const {
-    name,
-    clearErrorOnChange = true,
-    transformValueOnChange,
-    transformValueOnBlur,
-    debouncedValidationMs = 0,
-    helperText,
-    onChange: propsOnChange,
-    ...other
-  } = props
-  const [field, { touched, error }, { setError }] = useField(name)
-  const { value } = field
-  const { validateField, submitCount } = useFormikContext()
-=======
 export const HarmonyTextField = forwardRef(
   (props: HarmonyTextFieldProps, ref: Ref<HTMLInputElement>) => {
     const {
@@ -44,12 +28,12 @@
       transformValueOnBlur,
       debouncedValidationMs = 0,
       helperText,
+      onChange: propsOnChange,
       ...other
     } = props
     const [field, { touched, error }, { setError }] = useField(name)
     const { value } = field
     const { validateField, submitCount } = useFormikContext()
->>>>>>> ac831b68
 
     const debouncedValidateField = useDebouncedCallback(
       (field: string) => validateField(field),
@@ -65,37 +49,6 @@
 
     const hasError = Boolean(touched && error && submitCount > 0)
 
-<<<<<<< HEAD
-  return (
-    <TextInput
-      {...field}
-      error={hasError}
-      helperText={helperText ?? (hasError ? error : undefined)}
-      onChange={(e) => {
-        if (clearErrorOnChange) {
-          setError(undefined)
-        }
-        if (transformValueOnChange) {
-          e.target.value = transformValueOnChange(e.target.value)
-        }
-        propsOnChange?.(e)
-        field.onChange(e)
-      }}
-      onBlur={(e) => {
-        if (clearErrorOnChange) {
-          setError(undefined)
-        }
-        if (transformValueOnBlur) {
-          e.target.value = transformValueOnBlur(e.target.value)
-        }
-        field.onChange(e)
-        field.onBlur(e)
-      }}
-      {...other}
-    />
-  )
-}
-=======
     return (
       <TextInput
         ref={ref}
@@ -119,11 +72,11 @@
             e.target.value = transformValueOnBlur(e.target.value)
           }
           field.onChange(e)
+          propsOnChange?.(e)
           field.onBlur(e)
         }}
         {...other}
       />
     )
   }
-)
->>>>>>> ac831b68
+)