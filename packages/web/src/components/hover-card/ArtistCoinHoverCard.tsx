import { useCallback, useState } from 'react'

import { useTokenBalance, useUser } from '@audius/common/api'
import { ID } from '@audius/common/models'
import { ASSET_DETAIL_PAGE } from '@audius/common/src/utils/route'
import { formatCount } from '@audius/common/utils'
import {
  Artwork,
  HoverCard,
  HoverCardHeader,
  HoverCardProps,
  IconArrowRight,
  useTheme
} from '@audius/harmony'

import { useNavigateToPage } from 'hooks/useNavigateToPage'

import { HoverCardBody } from './HoverCardBody'

type ArtistCoinHoverCardProps = Pick<
  HoverCardProps,
  | 'children'
  | 'onClose'
  | 'onClick'
  | 'anchorOrigin'
  | 'transformOrigin'
  | 'triggeredBy'
> & {
  /**
   * The user ID to fetch coin data and balance information for
   */
  userId: ID
}

/**
 * A complete HoverCard for artist coin badges that includes both header and body
 */
export const ArtistCoinHoverCard = ({
  children,
  userId,
  onClose,
  anchorOrigin,
  transformOrigin,
  onClick,
  triggeredBy
}: ArtistCoinHoverCardProps) => {
  const navigate = useNavigateToPage()
  const { cornerRadius, spacing } = useTheme()

  // Track hover state to conditionally fetch token balance
  const [isHovered, setIsHovered] = useState(false)

  // Get user data to access artist_coin_badge
  const { data: user } = useUser(userId, {
    select: (user) => ({
      artistCoinBadge: user?.artist_coin_badge
    })
  })

  const { artistCoinBadge } = user ?? {}

  // Only fetch token balance when hovered and we have the mint address
  const { data: tokenBalance } = useTokenBalance({
    mint: artistCoinBadge?.mint ?? '',
    userId,
    enabled: isHovered && !!artistCoinBadge?.mint
  })

  const handleClick = useCallback(() => {
    onClick?.()
<<<<<<< HEAD
    navigate(`${WALLET_PAGE}/${artistCoinBadge?.ticker}`)
  }, [onClick, navigate, artistCoinBadge?.ticker])
=======
    navigate(ASSET_DETAIL_PAGE.replace(':ticker', coin?.ticker ?? ''))
  }, [onClick, navigate, coin?.ticker])
>>>>>>> 838d0f6f

  // Don't render if we don't have the basic coin info
  if (!artistCoinBadge?.ticker || !artistCoinBadge?.logo_uri) {
    return null
  }

  const coinName = artistCoinBadge.ticker || ''
  const formattedBalance = tokenBalance
    ? formatCount(Number(tokenBalance.balance))
    : '...'

  return (
    <HoverCard
      content={
        <>
          <HoverCardHeader
            iconLeft={() =>
              artistCoinBadge?.logo_uri ? (
                <Artwork
                  src={artistCoinBadge.logo_uri}
                  hex
                  w={spacing.unit6}
                  h={spacing.unit6}
                  borderWidth={0}
                />
              ) : null
            }
            title={coinName}
            onClick={handleClick}
            onClose={onClose}
            iconRight={IconArrowRight}
          />
          <HoverCardBody
            icon={
              artistCoinBadge?.logo_uri ? (
                <Artwork
                  src={artistCoinBadge.logo_uri}
                  hex
                  w={spacing.unit16}
                  h={spacing.unit16}
                  borderWidth={0}
                  css={{ borderRadius: cornerRadius.circle }}
                />
              ) : null
            }
            amount={formattedBalance}
            currency={coinName}
          />
        </>
      }
      anchorOrigin={anchorOrigin}
      transformOrigin={transformOrigin}
      onClick={handleClick}
      triggeredBy={triggeredBy}
      onHover={setIsHovered}
    >
      {children}
    </HoverCard>
  )
}<|MERGE_RESOLUTION|>--- conflicted
+++ resolved
@@ -68,13 +68,10 @@
 
   const handleClick = useCallback(() => {
     onClick?.()
-<<<<<<< HEAD
-    navigate(`${WALLET_PAGE}/${artistCoinBadge?.ticker}`)
+    navigate(
+      ASSET_DETAIL_PAGE.replace(':ticker', artistCoinBadge?.ticker ?? '')
+    )
   }, [onClick, navigate, artistCoinBadge?.ticker])
-=======
-    navigate(ASSET_DETAIL_PAGE.replace(':ticker', coin?.ticker ?? ''))
-  }, [onClick, navigate, coin?.ticker])
->>>>>>> 838d0f6f
 
   // Don't render if we don't have the basic coin info
   if (!artistCoinBadge?.ticker || !artistCoinBadge?.logo_uri) {
