--- conflicted
+++ resolved
@@ -80,14 +80,9 @@
   }, [])
 
   const { data: tokenBalance } = useTokenBalance({
-<<<<<<< HEAD
-    mint: TOKEN_LISTING_MAP.AUDIO.address,
+    mint: env.WAUDIO_MINT_ADDRESS,
     userId,
     enabled: isHovered
-=======
-    mint: env.WAUDIO_MINT_ADDRESS,
-    userId
->>>>>>> 838d0f6f
   })
 
   const formattedBalance = tokenBalance
