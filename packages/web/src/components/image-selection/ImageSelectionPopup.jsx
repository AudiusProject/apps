import { useState, useCallback, useRef, useContext } from 'react'

<<<<<<< HEAD
import {
  RandomImage,
  accountSelectors,
  badgeTiers,
  useSelectTierInfo,
  removeNullable
} from '@audius/common'
import { IconSearch } from '@audius/harmony'
=======
import { useSelectTierInfo } from '@audius/common/hooks'
import { RandomImage } from '@audius/common/services'
import { accountSelectors, badgeTiers } from '@audius/common/store'
import { removeNullable } from '@audius/common/utils'
>>>>>>> b7cf7b9f
import { Button, ButtonType, Popup, SegmentedControl } from '@audius/stems'
import cn from 'classnames'
import PropTypes from 'prop-types'
import { useSelector } from 'react-redux'
import { useWindowSize } from 'react-use'

import { Dropzone } from 'components/upload/Dropzone'
import InvalidFileType from 'components/upload/InvalidFileType'
import { MainContentContext } from 'pages/MainContentContext'
import { MIN_COLLECTIBLES_TIER } from 'pages/profile-page/ProfilePageProvider'
import zIndex from 'utils/zIndex'

import styles from './ImageSelectionPopup.module.css'
import { ImageSelectionProps, ImageSelectionDefaults } from './PropTypes'
const getAccountUser = accountSelectors.getAccountUser

const COLLECTIBLES_PER_PAGE = 15
const POPULAR_TERMS = ['neon', 'space', 'beach', 'nature', 'abstract']

const messages = {
  uploadYourOwn: 'Upload',
  findArtwork: 'Find Artwork',
  yourCollectibles: 'Your Collectibles',
  suggestionHeader: 'Suggested Searches',
  search: 'Search',
  searchAgain: 'Search Again',
  fromUnsplash: 'Photos from Unsplash',
  popupTitle: 'Add Artwork'
}

const DropzonePage = ({ error, onSelect }) => {
  const onDropzoneSelect = useCallback(
    (file) => onSelect(file, 'original'),
    [onSelect]
  )
  return (
    <div className={styles.dropzonePage}>
      <Dropzone
        type='image'
        className={styles.dropzone}
        iconClassName={styles.dropzoneIcon}
        allowMultiple={false}
        onDropAccepted={onDropzoneSelect}
      />
      {error ? <InvalidFileType className={styles.invalidFileType} /> : null}
    </div>
  )
}

const RandomPage = ({ onSelect }) => {
  const [randomPhotoQuery, setRandomPhotoQuery] = useState('')
  const [searched, setSearched] = useState(false)
  const inputRef = useRef(null)

  const getRandomPhoto = async (query) => {
    setSearched(true)
    const value = RandomImage.get(query)
    if (value) {
      await onSelect(value, 'unsplash')
    }
  }

  const onKeyDown = (e) => {
    if (e.key === 'Enter') {
      getRandomPhoto(randomPhotoQuery)
    }
  }

  const onClickTerm = (term) => {
    setRandomPhotoQuery(term)
    getRandomPhoto(term)
  }

  return (
    <div className={styles.random}>
      <div className={styles.query}>
        <IconSearch className={styles.iconSearch} />
        <input
          ref={inputRef}
          placeholder='Search Images'
          type='text'
          value={randomPhotoQuery}
          onChange={(e) => {
            setRandomPhotoQuery(e.target.value)
          }}
          onKeyDown={onKeyDown}
        />
      </div>
      <div className={styles.buttonWrapper}>
        <Button
          className={styles.button}
          textClassName={styles.buttonText}
          type={ButtonType.PRIMARY_ALT}
          text={searched ? messages.searchAgain : messages.search}
          onClick={() => getRandomPhoto(randomPhotoQuery)}
        />
      </div>
      <div className={styles.suggestion}>
        <div className={styles.suggestionHeader}>
          {messages.suggestionHeader}
        </div>
        <span className={styles.terms}>
          {POPULAR_TERMS.map((term, i) => {
            return (
              <span key={term}>
                <span className={styles.term} onClick={() => onClickTerm(term)}>
                  {term}
                </span>
                {i !== POPULAR_TERMS.length - 1 && (
                  <span className={styles.comma}>,</span>
                )}
              </span>
            )
          })}
        </span>
        <div className={styles.credit}>{messages.fromUnsplash}</div>
      </div>
    </div>
  )
}

const CollectionPage = ({ onSelect, source }) => {
  const refs = useRef({})
  const [loadedImgs, setLoadedImgs] = useState([])
  const [page, setPage] = useState(1)
  const { collectibles, collectibleList, solanaCollectibleList } =
    useSelector(getAccountUser)
  const allCollectibles = [
    ...(collectibleList || []),
    ...(solanaCollectibleList || [])
  ]
  const collectibleIdMap = allCollectibles.reduce((acc, c) => {
    acc[c.id] = c
    return acc
  }, {})

  const visibleCollectibles = collectibles?.order
    ? collectibles.order
        .map((id) => collectibleIdMap[id])
        .filter(removeNullable)
    : allCollectibles

  const imgs = visibleCollectibles.filter((c) => c.mediaType === 'IMAGE')
  const maxPages = Math.ceil(imgs.length / COLLECTIBLES_PER_PAGE)

  const prevPage = () => {
    if (page > 1) setPage(page - 1)
  }
  const nextPage = () => {
    if (page < maxPages) setPage(page + 1)
  }

  const selectImg = (imageUrl) => {
    onSelect(
      fetch(imageUrl).then((r) => r.blob()),
      'url'
    )
  }

  return (
    <div className={styles.collection}>
      <div className={styles.collectiblesContainer}>
        {imgs
          .slice(
            COLLECTIBLES_PER_PAGE * (page - 1),
            COLLECTIBLES_PER_PAGE * page
          )
          .map((collectible, i) => (
            <img
              ref={(ref) => {
                refs.current[collectible.id + '_' + i] = ref
              }}
              key={collectible.id + '_' + i}
              className={cn(styles.collectibleImg, {
                [styles.profileImg]: source === 'ProfilePicture',
                [styles.fadeIn]:
                  refs.current[collectible.id + '_' + i]?.complete ||
                  loadedImgs.includes(collectible.imageUrl)
              })}
              src={collectible.imageUrl}
              onLoad={() =>
                setLoadedImgs([...loadedImgs, collectible.imageUrl])
              }
              onClick={() => selectImg(collectible.imageUrl)}
            />
          ))}
      </div>
      {maxPages > 1 && (
        <div className={styles.collectiblesControls}>
          {page > 1 ? (
            <div className={styles.prevLabel} onClick={prevPage}>
              PREV
            </div>
          ) : (
            <div />
          )}
          <div className={styles.pageLabel}>
            {page}/{maxPages}
          </div>
          {page < maxPages ? (
            <div className={styles.nextLabel} onClick={nextPage}>
              NEXT
            </div>
          ) : (
            <div />
          )}
        </div>
      )}
    </div>
  )
}

/**
 * A popup that lets a user upload artwork or select a random image.
 */
const ImageSelectionPopup = ({
  anchorRef,
  className,
  isVisible,
  error,
  onClose,
  onAfterClose,
  onSelect,
  source
}) => {
  const { mainContentRef } = useContext(MainContentContext)
  const [page, setPage] = useState(messages.uploadYourOwn)
  const windowSize = useWindowSize()
  const {
    collectibles,
    collectibleList,
    solanaCollectibleList,
    user_id: userId
  } = useSelector(getAccountUser)

  const { tierNumber } = useSelectTierInfo(userId ?? 0)
  const isCollectibleOptionEnabled =
    tierNumber >= badgeTiers.findIndex((t) => t.tier === MIN_COLLECTIBLES_TIER)

  const allCollectibles = [
    ...(collectibleList || []),
    ...(solanaCollectibleList || [])
  ]
  const visibleCollectibles = collectibles?.order
    ? allCollectibles.filter((c) => collectibles?.order?.includes(c.id))
    : allCollectibles

  const handleClose = () => {
    setPage(messages.uploadYourOwn)
    onClose()
  }

  const pageMap = {
    [messages.uploadYourOwn]: (
      <DropzonePage error={error} onSelect={onSelect} />
    ),
    [messages.findArtwork]: <RandomPage onSelect={onSelect} />,
    [messages.yourCollectibles]: (
      <CollectionPage onSelect={onSelect} source={source} />
    )
  }

  const tabSliderOptions = [
    {
      key: messages.uploadYourOwn,
      text: messages.uploadYourOwn
    },
    {
      key: messages.findArtwork,
      text: messages.findArtwork
    }
  ]
  if (isCollectibleOptionEnabled && visibleCollectibles.length) {
    tabSliderOptions.push({
      key: messages.yourCollectibles,
      text: messages.yourCollectibles
    })
  }

  let anchorOrigin = { vertical: 'bottom', horizontal: 'center' }
  let transformOrigin = { vertical: 'top', horizontal: 'center' }

  if (windowSize.width >= 1000 || windowSize.height < 820) {
    anchorOrigin = { vertical: 'center', horizontal: 'left' }
    transformOrigin = { vertical: 'center', horizontal: 'right' }
  }

  return (
    <Popup
      anchorRef={anchorRef}
      anchorOrigin={anchorOrigin}
      transformOrigin={transformOrigin}
      className={cn(styles.popup, className)}
      isVisible={isVisible}
      onClose={handleClose}
      onAfterClose={onAfterClose}
      showHeader={true}
      title={messages.popupTitle}
      zIndex={zIndex.IMAGE_SELECTION_POPUP}
      containerRef={mainContentRef}
    >
      <SegmentedControl
        className={styles.slider}
        options={tabSliderOptions}
        selected={page}
        onSelectOption={setPage}
      />
      {pageMap[page]}
    </Popup>
  )
}

ImageSelectionPopup.propTypes = {
  className: PropTypes.string,
  isVisible: PropTypes.bool.isRequired,
  ...ImageSelectionProps
}

ImageSelectionPopup.defaultProps = {
  isVisible: true,
  ...ImageSelectionDefaults
}

export default ImageSelectionPopup<|MERGE_RESOLUTION|>--- conflicted
+++ resolved
@@ -1,20 +1,10 @@
 import { useState, useCallback, useRef, useContext } from 'react'
 
-<<<<<<< HEAD
-import {
-  RandomImage,
-  accountSelectors,
-  badgeTiers,
-  useSelectTierInfo,
-  removeNullable
-} from '@audius/common'
-import { IconSearch } from '@audius/harmony'
-=======
 import { useSelectTierInfo } from '@audius/common/hooks'
 import { RandomImage } from '@audius/common/services'
 import { accountSelectors, badgeTiers } from '@audius/common/store'
 import { removeNullable } from '@audius/common/utils'
->>>>>>> b7cf7b9f
+import { IconSearch } from '@audius/harmony'
 import { Button, ButtonType, Popup, SegmentedControl } from '@audius/stems'
 import cn from 'classnames'
 import PropTypes from 'prop-types'
