--- conflicted
+++ resolved
@@ -12,12 +12,6 @@
   IconInfo,
   Text
 } from '@audius/harmony'
-
-<<<<<<< HEAD
-import { Icon } from 'components/Icon'
-=======
-import { Text } from 'components/typography'
->>>>>>> 50156e5a
 
 import { HelpCallout } from '../help-callout/HelpCallout'
 
