import { useRef, useCallback, useMemo } from 'react'

import {
  Name,
  PlaybackSource,
  Kind,
  ID,
  UID,
  ModalSource
} from '@audius/common/models'
import { LineupQueryData } from '@audius/common/src/api/tan-query/types'
import {
  LineupBaseActions,
  playerSelectors,
  queueSelectors
} from '@audius/common/store'
import { Nullable } from '@audius/common/utils'
import cn from 'classnames'
import InfiniteScroll from 'react-infinite-scroller'
import { useDispatch, useSelector } from 'react-redux'

import { make } from 'common/store/analytics/actions'
import PlaylistTileDesktop from 'components/track/desktop/ConnectedPlaylistTile'
import TrackTileDesktop from 'components/track/desktop/ConnectedTrackTile'
import PlaylistTileMobile from 'components/track/mobile/ConnectedPlaylistTile'
import TrackTileMobile from 'components/track/mobile/ConnectedTrackTile'
import {
  TrackTileProps,
  PlaylistTileProps,
  TrackTileSize,
  TileProps
} from 'components/track/types'
import { useIsMobile } from 'hooks/useIsMobile'

import styles from './Lineup.module.css'
import { delineateByTime } from './delineate'
import { LineupVariant } from './types'
const { getBuffering } = playerSelectors
const { makeGetCurrent } = queueSelectors

export interface TanQueryLineupProps {
  /** Query data should be fetched one component above and passed through here */
  lineupQueryData: LineupQueryData

  'aria-label'?: string

  // Other props
  variant?: LineupVariant
  scrollParent?: HTMLElement | null
  endOfLineupElement?: JSX.Element

  /**
   * Whether or not to delineate the lineup by time of the `activityTimestamp` prop
   */
  delineate?: boolean

  /**
   * Indicator if a track should be displayed differently (ie. artist pick)
   * The leadingElementId is displayed at the top of the lineup
   */
  leadingElementId?: Nullable<ID>

  /**
   * JSX Element that can be used to delineate the leading element from the rest
   */
  leadingElementDelineator?: JSX.Element | null

  /**
   * Track tile properties to optionally pass to the leading element track tile
   */
  leadingElementTileProps?: Partial<TileProps>

  /**
   * Class name to optionally apply to the leading element
   */
  leadingElementClassName?: string

  /**
   * Class name to optionally apply to the container after the leading element
   */
  laggingContainerClassName?: string

  /**
   * Whether or not to animate the sliding in of the leading element
   */
  animateLeadingElement?: boolean

  /**
   * Whether or not to apply leading element tile props and styles to the
   * skeleton tile rendered in its place
   */
  applyLeadingElementStylesToSkeleton?: boolean

  /**
   * Extra content that preceeds the lineup to be rendered. Can be anything,
   * but is not tied to playback or other lineup pagination logic.
   */
  extraPrecedingElement?: JSX.Element

  ordered?: boolean
  lineupContainerStyles?: string
  tileContainerStyles?: string
  tileStyles?: string
  emptyElement?: JSX.Element
  actions: LineupBaseActions
  /** How many rows to show for a loading playlist tile. Defaults to 0 */
  numPlaylistSkeletonRows?: number

  /** Are we in a trending lineup? Allows tiles to specialize their rendering */
  isTrending?: boolean

  /** Function triggered on click of tile */
  onClickTile?: (trackId: ID) => void
  pageSize?: number
  initialPageSize?: number
  loadMoreThreshold?: number

  /** Starting index to render from */
  start?: number

  /** Whether to load more items when the user scrolls to the bottom of the lineup */
  shouldLoadMore?: boolean

  /** Maximum number of entries to display in the lineup */
  maxEntries?: number
}

const defaultLineup = {
  entries: [] as any[],
  order: {},
  total: 0,
  deleted: 0,
  nullCount: 0,
  hasMore: true,
  inView: true,
  prefix: '',
  page: 0,
  isMetadataLoading: false
}

const DEFAULT_LOAD_MORE_THRESHOLD = 500 // px

/** `TanQueryLineup` encapsulates the logic for displaying a Lineup (e.g. prefetching items)
 * displaying loading states, etc). This is decoupled from the rendering logic, which
 * is controlled by injecting tiles conforming to `Track/Playlist/SkeletonProps interfaces.
 */
export const TanQueryLineup = ({
  lineupQueryData,
  'aria-label': ariaLabel,
  variant = LineupVariant.MAIN,
  ordered = false,
  delineate = false,
  endOfLineupElement: endOfLineup,
  lineupContainerStyles,
  tileContainerStyles,
  tileStyles,
  emptyElement,
  numPlaylistSkeletonRows,
  isTrending = false,
  onClickTile,
  pageSize: propsPageSize,
  initialPageSize,
  scrollParent: externalScrollParent,
  loadMoreThreshold = DEFAULT_LOAD_MORE_THRESHOLD,
  start,
  shouldLoadMore = true,
  maxEntries
}: TanQueryLineupProps) => {
  const dispatch = useDispatch()
  const pageSize = propsPageSize ?? lineupQueryData.pageSize
  const {
    lineup = defaultLineup,
    play,
    pause,
    hasNextPage,
    isPending = true,
    isPlaying = false,
    isFetching = true,
    isError = false
  } = lineupQueryData

  const loadNextPage = useCallback(() => {
    lineupQueryData.loadNextPage()
  }, [lineupQueryData])

  const getCurrentQueueItem = useMemo(() => makeGetCurrent(), [])
  const currentQueueItem = useSelector(getCurrentQueueItem)
  const isBuffering = useSelector(getBuffering)

  const playingUid = currentQueueItem?.uid
  const playingSource = currentQueueItem?.source
  const playingTrackId = currentQueueItem?.track?.track_id ?? null

  const isMobile = useIsMobile()
  const scrollContainer = useRef<HTMLDivElement>(null)

  // Memoize component selection based on device type
<<<<<<< HEAD
  const { TrackTile, PlaylistTile } = useMemo(() => {
    return {
      TrackTile:
        isMobile || variant === LineupVariant.SECTION
          ? TrackTileMobile
          : TrackTileDesktop,
      PlaylistTile: isMobile ? PlaylistTileMobile : PlaylistTileDesktop
    }
  }, [isMobile, variant])
=======
  const { TrackTile, PlaylistTile } = {
    TrackTile:
      isMobile || variant === LineupVariant.SECTION
        ? TrackTileMobile
        : TrackTileDesktop,
    PlaylistTile: isMobile ? PlaylistTileMobile : PlaylistTileDesktop
  }
>>>>>>> 78384b97

  // Memoized scroll parent callback
  const getScrollParent = useCallback(() => {
    if (externalScrollParent) {
      return externalScrollParent
    }
    return document.getElementById('mainContent')
  }, [externalScrollParent])

  // Determine tile size and styles based on variant
  let tileSize: TrackTileSize = TrackTileSize.LARGE // Default value
  let statSize = 'large'
  let containerClassName: string | undefined

  if (variant === LineupVariant.MAIN || variant === LineupVariant.PLAYLIST) {
    tileSize = TrackTileSize.LARGE
  } else if (variant === LineupVariant.GRID) {
    tileSize = TrackTileSize.SMALL
    statSize = 'small'
    containerClassName = styles.searchTrackTileContainer
  } else if (variant === LineupVariant.CONDENSED) {
    tileSize = TrackTileSize.SMALL
  }

<<<<<<< HEAD
  // Memoize lineup style
  const lineupStyle = useMemo(() => {
    if (variant === LineupVariant.MAIN || variant === LineupVariant.PLAYLIST) {
      return styles.main
    } else {
      return styles.section
    }
  }, [variant])
=======
  // Determine lineup style
  const lineupStyle =
    variant === LineupVariant.MAIN || variant === LineupVariant.PLAYLIST
      ? styles.main
      : styles.section
>>>>>>> 78384b97

  const togglePlay = useCallback(
    (uid: UID, trackId: ID, source?: PlaybackSource) => {
      if (uid !== playingUid || (uid === playingUid && !isPlaying)) {
        play(uid)
        dispatch(
          make(Name.PLAYBACK_PLAY, {
            id: trackId,
            source: source || PlaybackSource.TRACK_TILE
          })
        )
      } else if (uid === playingUid && isPlaying) {
        pause()
        dispatch(
          make(Name.PLAYBACK_PAUSE, {
            id: trackId,
            source: source || PlaybackSource.TRACK_TILE
          })
        )
      }
    },
    [playingUid, isPlaying, play, dispatch, pause]
  )

<<<<<<< HEAD
  // Apply offset and maxEntries to the lineup entries
=======
  // Trim lineup based on start & maxEntry props
>>>>>>> 78384b97
  const lineupEntries = useMemo(() => {
    if (pageSize !== undefined && start !== undefined) {
      return lineup.entries.slice(start, start + pageSize)
    } else if (maxEntries !== undefined) {
      return lineup.entries.slice(0, maxEntries)
    }
    return lineup.entries
  }, [lineup.entries, pageSize, start, maxEntries])

<<<<<<< HEAD
  // Memoize the skeleton renderer function
=======
>>>>>>> 78384b97
  const renderSkeletons = useCallback(
    (skeletonCount: number | undefined) => {
      // This means no skeletons are desired
      if (!skeletonCount) {
        return <></>
      }

      const skeletonTileProps = (index: number) => ({
        index,
        size: tileSize,
        ordered,
        isLoading: true,
        numLoadingSkeletonRows: numPlaylistSkeletonRows
      })

      return (
        <>
          {Array(skeletonCount)
            .fill(null)
            .map((_, index) => {
              return (
                <li
                  key={index}
                  className={cn({ [tileStyles!]: !!tileStyles })}
                  css={{ listStyle: 'none' }}
                >
                  {/* @ts-ignore - TODO: these types werent being enforced before */}
                  <TrackTile {...skeletonTileProps(index)} key={index} />
                </li>
              )
            })}
        </>
      )
    },
    [TrackTile, numPlaylistSkeletonRows, ordered, tileSize, tileStyles]
  )

<<<<<<< HEAD
  // Memoize tiles generation
=======
  // Determine how to render our tiles
>>>>>>> 78384b97
  const tiles = useMemo(() => {
    if (isError) {
      return []
    }

    let result = lineupEntries
      .map((entry: any, index: number) => {
        if (entry.kind === Kind.TRACKS || entry.track_id) {
          if (entry._marked_deleted) return null

          const trackProps: TrackTileProps = {
            ...entry,
            index,
            ordered,
            togglePlay,
            size: tileSize,
            statSize,
            containerClassName,
            uid: entry.uid,
<<<<<<< HEAD
            id: entry.id,
=======
>>>>>>> 78384b97
            isLoading: lineupQueryData.data?.[index] === undefined,
            isTrending,
            onClick: onClickTile,
            source: ModalSource.LineUpTrackTile,
            isBuffering,
            playingSource
          }
          // @ts-ignore - TODO: these types werent enforced before - something smelly here
          return <TrackTile {...trackProps} key={entry.uid || index} />
        } else if (entry.kind === Kind.COLLECTIONS || entry.playlist_id) {
          const playlistProps: PlaylistTileProps = {
            ...entry,
            index,
            uid: entry.uid,
<<<<<<< HEAD
            id: entry.id,
=======
>>>>>>> 78384b97
            size: tileSize,
            ordered,
            playTrack: play,
            pauseTrack: pause,
            playingTrackId,
            togglePlay,
            isLoading: lineupQueryData.data?.[index] === undefined,
            numLoadingSkeletonRows: numPlaylistSkeletonRows,
            isTrending,
            source: ModalSource.LineUpCollectionTile,
            isBuffering,
            playingSource
          }
          // @ts-ignore - TODO: these types werent enforced before - something smelly here
          return <PlaylistTile {...playlistProps} key={entry.uid || index} />
        }
        return null
      })
      .filter(Boolean)

    if (delineate) {
      result = delineateByTime(result, isMobile)
    }

    return result
  }, [
    lineupEntries,
    isError,
    delineate,
    isMobile,
    ordered,
    togglePlay,
    tileSize,
    statSize,
    containerClassName,
    lineupQueryData.data,
    isTrending,
    onClickTile,
    isBuffering,
    playingSource,
    play,
    pause,
    playingTrackId,
    numPlaylistSkeletonRows,
    TrackTile,
    PlaylistTile
  ])

<<<<<<< HEAD
  const isInitialLoad = (isFetching && tiles.length === 0) || isLoading
=======
  const isInitialLoad = (isFetching && tiles.length === 0) || isPending
>>>>>>> 78384b97

  return (
    <>
      <div
        className={cn(lineupStyle, {
          [lineupContainerStyles!]: !!lineupContainerStyles
        })}
        css={{ width: '100%' }}
      >
        <div
          ref={scrollContainer}
          className={cn(lineupStyle, {
            [lineupContainerStyles!]: !!lineupContainerStyles
          })}
        >
          <InfiniteScroll
            aria-label={ariaLabel}
            pageStart={0}
            loadMore={loadNextPage}
            hasMore={hasNextPage && shouldLoadMore}
            useWindow={isMobile}
            initialLoad={false}
            getScrollParent={getScrollParent}
            element='ol'
            threshold={loadMoreThreshold}
            className={cn({
              [tileContainerStyles!]: !!tileContainerStyles
            })}
          >
            {tiles.length === 0
              ? isFetching || isInitialLoad
                ? renderSkeletons(initialPageSize ?? pageSize)
                : emptyElement
              : tiles.map((tile: any, index: number) => (
                  <li
                    key={index}
                    className={cn({ [tileStyles!]: !!tileStyles })}
                  >
                    {tile}
                  </li>
                ))}

            {isFetching &&
              shouldLoadMore &&
              hasNextPage &&
              renderSkeletons(pageSize)}
          </InfiniteScroll>
        </div>
      </div>
      {!hasNextPage && endOfLineup ? endOfLineup : null}
    </>
  )
}<|MERGE_RESOLUTION|>--- conflicted
+++ resolved
@@ -195,7 +195,6 @@
   const scrollContainer = useRef<HTMLDivElement>(null)
 
   // Memoize component selection based on device type
-<<<<<<< HEAD
   const { TrackTile, PlaylistTile } = useMemo(() => {
     return {
       TrackTile:
@@ -205,15 +204,6 @@
       PlaylistTile: isMobile ? PlaylistTileMobile : PlaylistTileDesktop
     }
   }, [isMobile, variant])
-=======
-  const { TrackTile, PlaylistTile } = {
-    TrackTile:
-      isMobile || variant === LineupVariant.SECTION
-        ? TrackTileMobile
-        : TrackTileDesktop,
-    PlaylistTile: isMobile ? PlaylistTileMobile : PlaylistTileDesktop
-  }
->>>>>>> 78384b97
 
   // Memoized scroll parent callback
   const getScrollParent = useCallback(() => {
@@ -238,22 +228,11 @@
     tileSize = TrackTileSize.SMALL
   }
 
-<<<<<<< HEAD
-  // Memoize lineup style
-  const lineupStyle = useMemo(() => {
-    if (variant === LineupVariant.MAIN || variant === LineupVariant.PLAYLIST) {
-      return styles.main
-    } else {
-      return styles.section
-    }
-  }, [variant])
-=======
   // Determine lineup style
   const lineupStyle =
     variant === LineupVariant.MAIN || variant === LineupVariant.PLAYLIST
       ? styles.main
       : styles.section
->>>>>>> 78384b97
 
   const togglePlay = useCallback(
     (uid: UID, trackId: ID, source?: PlaybackSource) => {
@@ -278,11 +257,7 @@
     [playingUid, isPlaying, play, dispatch, pause]
   )
 
-<<<<<<< HEAD
-  // Apply offset and maxEntries to the lineup entries
-=======
   // Trim lineup based on start & maxEntry props
->>>>>>> 78384b97
   const lineupEntries = useMemo(() => {
     if (pageSize !== undefined && start !== undefined) {
       return lineup.entries.slice(start, start + pageSize)
@@ -292,10 +267,6 @@
     return lineup.entries
   }, [lineup.entries, pageSize, start, maxEntries])
 
-<<<<<<< HEAD
-  // Memoize the skeleton renderer function
-=======
->>>>>>> 78384b97
   const renderSkeletons = useCallback(
     (skeletonCount: number | undefined) => {
       // This means no skeletons are desired
@@ -333,11 +304,7 @@
     [TrackTile, numPlaylistSkeletonRows, ordered, tileSize, tileStyles]
   )
 
-<<<<<<< HEAD
-  // Memoize tiles generation
-=======
   // Determine how to render our tiles
->>>>>>> 78384b97
   const tiles = useMemo(() => {
     if (isError) {
       return []
@@ -357,10 +324,7 @@
             statSize,
             containerClassName,
             uid: entry.uid,
-<<<<<<< HEAD
             id: entry.id,
-=======
->>>>>>> 78384b97
             isLoading: lineupQueryData.data?.[index] === undefined,
             isTrending,
             onClick: onClickTile,
@@ -375,10 +339,7 @@
             ...entry,
             index,
             uid: entry.uid,
-<<<<<<< HEAD
             id: entry.id,
-=======
->>>>>>> 78384b97
             size: tileSize,
             ordered,
             playTrack: play,
@@ -427,11 +388,7 @@
     PlaylistTile
   ])
 
-<<<<<<< HEAD
-  const isInitialLoad = (isFetching && tiles.length === 0) || isLoading
-=======
   const isInitialLoad = (isFetching && tiles.length === 0) || isPending
->>>>>>> 78384b97
 
   return (
     <>
