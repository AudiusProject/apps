import { useRef, useEffect, useState, useCallback, useMemo } from 'react'

import {
  Name,
  PlaybackSource,
  Kind,
  ID,
  UID,
  ModalSource
} from '@audius/common/models'
import { LineupQueryData } from '@audius/common/src/api/tan-query/types'
import {
  LineupBaseActions,
  playerSelectors,
  queueSelectors
} from '@audius/common/store'
import cn from 'classnames'
import InfiniteScroll from 'react-infinite-scroller'
import { useDispatch, useSelector } from 'react-redux'

import { make } from 'common/store/analytics/actions'
import PlaylistTileDesktop from 'components/track/desktop/ConnectedPlaylistTile'
import TrackTileDesktop from 'components/track/desktop/ConnectedTrackTile'
import PlaylistTileMobile from 'components/track/mobile/ConnectedPlaylistTile'
import TrackTileMobile from 'components/track/mobile/ConnectedTrackTile'
import {
  TrackTileProps,
  PlaylistTileProps,
  TrackTileSize,
  TileProps
} from 'components/track/types'
import { useIsMobile } from 'hooks/useIsMobile'

import styles from './Lineup.module.css'
import { delineateByTime } from './delineate'
import { LineupVariant } from './types'
const { getBuffering } = playerSelectors
const { makeGetCurrent } = queueSelectors

export interface TanQueryLineupProps {
  /** Query data should be fetched one component above and passed through here */
  lineupQueryData: LineupQueryData

  'aria-label'?: string

  // Other props
  variant?: LineupVariant
  scrollParent?: HTMLElement | null
  endOfLineupElement?: JSX.Element

  /**
   * Whether or not to delineate the lineup by time of the `activityTimestamp` prop
   */
  delineate?: boolean

  /**
   * Indicator if a track should be displayed differently (ie. artist pick)
   * The leadingElementId is displayed at the top of the lineup
   */
  leadingElementId?: ID

  /**
   * JSX Element that can be used to delineate the leading element from the rest
   */
  leadingElementDelineator?: JSX.Element | null

  /**
   * Track tile properties to optionally pass to the leading element track tile
   */
  leadingElementTileProps?: Partial<TileProps>

  /**
   * Class name to optionally apply to the leading element
   */
  leadingElementClassName?: string

  /**
   * Class name to optionally apply to the container after the leading element
   */
  laggingContainerClassName?: string

  /**
   * Whether or not to animate the sliding in of the leading element
   */
  animateLeadingElement?: boolean

  /**
   * Whether or not to apply leading element tile props and styles to the
   * skeleton tile rendered in its place
   */
  applyLeadingElementStylesToSkeleton?: boolean

  /**
   * Extra content that preceeds the lineup to be rendered. Can be anything,
   * but is not tied to playback or other lineup pagination logic.
   */
  extraPrecedingElement?: JSX.Element

  ordered?: boolean
  lineupContainerStyles?: string
  tileContainerStyles?: string
  tileStyles?: string
  emptyElement?: JSX.Element
  actions: LineupBaseActions
  /** How many rows to show for a loading playlist tile. Defaults to 0 */
  numPlaylistSkeletonRows?: number

  /** Are we in a trending lineup? Allows tiles to specialize their rendering */
  isTrending?: boolean

  /** Function triggered on click of tile */
  onClickTile?: (trackId: ID) => void
  pageSize: number
  initialPageSize?: number
  loadMoreThreshold?: number

  /** Starting index to render from */
  start?: number

  /** Whether to load more items when the user scrolls to the bottom of the lineup */
  shouldLoadMore?: boolean
}

const defaultLineup = {
  entries: [] as any[],
  order: {},
  total: 0,
  deleted: 0,
  nullCount: 0,
  hasMore: true,
  inView: true,
  prefix: '',
  page: 0,
  isMetadataLoading: false
}

const DEFAULT_LOAD_MORE_THRESHOLD = 700 // px

/** `TanQueryLineup` encapsulates the logic for displaying a Lineup (e.g. prefetching items)
 * displaying loading states, etc). This is decoupled from the rendering logic, which
 * is controlled by injecting tiles conforming to `Track/Playlist/SkeletonProps interfaces.
 */
export const TanQueryLineup = ({
  lineupQueryData,
  'aria-label': ariaLabel,
  variant = LineupVariant.MAIN,
  ordered = false,
  delineate = false,
  endOfLineupElement: endOfLineup,
  lineupContainerStyles,
  tileContainerStyles,
  tileStyles,
  emptyElement,
  numPlaylistSkeletonRows,
  isTrending = false,
  onClickTile,
  pageSize,
  initialPageSize,
  scrollParent: externalScrollParent,
<<<<<<< HEAD
  start,
  shouldLoadMore = true
=======
  loadMoreThreshold = DEFAULT_LOAD_MORE_THRESHOLD,
  start
>>>>>>> 3b4ce0b5
}: TanQueryLineupProps) => {
  const dispatch = useDispatch()
  const {
    lineup = defaultLineup,
    play,
    pause,
    loadNextPage,
    hasNextPage,
    isLoading = true,
    isPlaying = false,
    isFetching = true,
    isError = false
  } = lineupQueryData

  const getCurrentQueueItem = useMemo(() => makeGetCurrent(), [])
  const currentQueueItem = useSelector(getCurrentQueueItem)
  const isBuffering = useSelector(getBuffering)

  const playingUid = currentQueueItem?.uid
  const playingSource = currentQueueItem?.source
  const playingTrackId = currentQueueItem?.track?.track_id ?? null

  const isMobile = useIsMobile()
  const scrollContainer = useRef<HTMLDivElement>(null)

  const TrackTile =
    isMobile || variant === LineupVariant.SECTION
      ? TrackTileMobile
      : TrackTileDesktop
  const PlaylistTile = isMobile ? PlaylistTileMobile : PlaylistTileDesktop
  // State hooks
  const [internalScrollParent, setInternalScrollParent] =
    useState<HTMLElement | null>(externalScrollParent || null)

  // Effects
  useEffect(() => {
    if (
      externalScrollParent &&
      !internalScrollParent &&
      externalScrollParent !== internalScrollParent
    ) {
      setInternalScrollParent(externalScrollParent)
    }
  }, [externalScrollParent, internalScrollParent, lineup.hasMore, loadNextPage])

  // Callbacks
  const togglePlay = useCallback(
    (uid: UID, trackId: ID, source?: PlaybackSource) => {
      if (uid !== playingUid || (uid === playingUid && !isPlaying)) {
        play(uid)
        dispatch(
          make(Name.PLAYBACK_PLAY, {
            id: `${trackId}`,
            source: source || PlaybackSource.TRACK_TILE
          })
        )
      } else if (uid === playingUid && isPlaying) {
        pause()
        dispatch(
          make(Name.PLAYBACK_PAUSE, {
            id: `${trackId}`,
            source: source || PlaybackSource.TRACK_TILE
          })
        )
      }
    },
    [playingUid, isPlaying, play, dispatch, pause]
  )

  // Render logic
  let tileSize: TrackTileSize
  let lineupStyle = {}
  let containerClassName: string | undefined
  let statSize = 'large'

  if (variant === LineupVariant.MAIN || variant === LineupVariant.PLAYLIST) {
    tileSize = TrackTileSize.LARGE
    lineupStyle = styles.main
  } else if (variant === LineupVariant.GRID) {
    tileSize = TrackTileSize.SMALL
    lineupStyle = styles.section
    statSize = 'small'
    containerClassName = styles.searchTrackTileContainer
  } else if (variant === LineupVariant.CONDENSED) {
    tileSize = TrackTileSize.SMALL
    lineupStyle = styles.section
  }

  // Apply offset and maxEntries to the lineup entries
  const slicedLineup = {
    ...lineup,
    entries:
      pageSize !== undefined && start !== undefined
        ? lineup.entries.slice(start, start + pageSize)
        : lineup.entries
  }

  let tiles = slicedLineup.entries
    .map((entry: any, index: number) => {
      if (entry.kind === Kind.TRACKS || entry.track_id) {
        if (entry._marked_deleted) return null

        const trackProps: TrackTileProps = {
          ...entry,
          index,
          ordered,
          togglePlay,
          size: tileSize,
          statSize,
          containerClassName,
          uid: entry.uid,
          isLoading: slicedLineup.entries[index] === undefined,
          isTrending,
          onClick: onClickTile,
          source: ModalSource.LineUpTrackTile,
          isBuffering,
          playingSource
        }
        // @ts-ignore - TODO: these types werent enforced before - something smelly here
        return <TrackTile {...trackProps} key={index} />
      } else if (entry.kind === Kind.COLLECTIONS || entry.playlist_id) {
        const playlistProps: PlaylistTileProps = {
          ...entry,
          index,
          uid: entry.uid,
          size: tileSize,
          ordered,
          playTrack: play,
          pauseTrack: pause,
          playingTrackId,
          togglePlay,
          isLoading: slicedLineup.entries[index] === undefined,
          numLoadingSkeletonRows: numPlaylistSkeletonRows,
          isTrending,
          source: ModalSource.LineUpCollectionTile,
          isBuffering,
          playingSource
        }
        // @ts-ignore - TODO: these types werent enforced before - something smelly here
        return <PlaylistTile {...playlistProps} key={index} />
      }
      return null
    })
    .filter(Boolean)

  // Renders TrackTile skeletons based on the number of tiles to render
  // NOTE: We don't know if the tiles will be a track or a playlist - we default to showing track skeletons
  const renderSkeletons = (skeletonCount: number | undefined) => {
    const skeletonTileProps = (index: number) => ({
      index: tiles.length + index,
      size: tileSize,
      ordered,
      isLoading: true,
      numLoadingSkeletonRows: numPlaylistSkeletonRows
    })

    // This means no skeletons are desired
    if (!skeletonCount) {
      return <></>
    }

    return (
      <>
        {Array(skeletonCount)
          .fill(null)
          .map((_, index) => {
            // @ts-ignore - TODO: these types werent being enforced before - something smelly here
            return <TrackTile {...skeletonTileProps(index)} key={index} />
          })}
      </>
    )
  }

  // On initial load we won't have any data loaded so we show skeletons based on the initial page size
  if ((isFetching && tiles.length === 0) || isLoading) {
    return renderSkeletons(initialPageSize ?? pageSize)
  }

  if (isError) {
    tiles = []
  }

  if (delineate) {
    tiles = delineateByTime(tiles, isMobile)
  }

  return (
    <>
      <div
        className={cn(lineupStyle, {
          [lineupContainerStyles!]: !!lineupContainerStyles
        })}
        css={{ width: '100%' }}
      >
        <div
          ref={scrollContainer}
          style={{
            display: 'flex',
            flexDirection: 'column'
          }}
        >
          {tiles.length === 0 && !isFetching ? (
            emptyElement
          ) : (
            <InfiniteScroll
              aria-label={ariaLabel}
              pageStart={0}
              className={cn({
                [tileContainerStyles!]: !!tileContainerStyles
              })}
              loadMore={loadNextPage}
              hasMore={hasNextPage && shouldLoadMore}
              useWindow={isMobile}
              initialLoad={false}
              getScrollParent={() => {
                if (internalScrollParent?.id === 'mainContent') {
                  return document.getElementById('mainContent')
                }
                return internalScrollParent
              }}
              element='ol'
              loader={renderSkeletons(pageSize)}
              threshold={loadMoreThreshold}
            >
              {tiles.map((tile: any, index: number) => (
                <li key={index} className={cn({ [tileStyles!]: !!tileStyles })}>
                  {tile}
                </li>
              ))}
            </InfiniteScroll>
          )}
        </div>
      </div>
      {!hasNextPage && endOfLineup ? endOfLineup : null}
    </>
  )
}<|MERGE_RESOLUTION|>--- conflicted
+++ resolved
@@ -157,13 +157,9 @@
   pageSize,
   initialPageSize,
   scrollParent: externalScrollParent,
-<<<<<<< HEAD
+  loadMoreThreshold = DEFAULT_LOAD_MORE_THRESHOLD,
   start,
   shouldLoadMore = true
-=======
-  loadMoreThreshold = DEFAULT_LOAD_MORE_THRESHOLD,
-  start
->>>>>>> 3b4ce0b5
 }: TanQueryLineupProps) => {
   const dispatch = useDispatch()
   const {
