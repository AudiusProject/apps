--- conflicted
+++ resolved
@@ -194,11 +194,7 @@
         </Scrollbar>
       </Flex>
       <Flex direction='column' alignItems='center' pt='l' borderTop='default'>
-<<<<<<< HEAD
         <ProfileCompletionPanel />
-=======
-        <ConnectedProfileCompletionPane />
->>>>>>> ada39720
         <LeftNavCTA />
         <NowPlayingArtworkTile />
       </Flex>
