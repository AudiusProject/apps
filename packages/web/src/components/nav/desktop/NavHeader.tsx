--- conflicted
+++ resolved
@@ -19,10 +19,6 @@
 import { NotificationsButton } from './NotificationsButton'
 
 const { HOME_PAGE, SETTINGS_PAGE, DASHBOARD_PAGE } = route
-<<<<<<< HEAD
-const { getIsAccountComplete } = accountSelectors
-=======
->>>>>>> 6f3aab8e
 const { getTheme } = themeSelectors
 const { getHasAccount, getIsAccountComplete } = accountSelectors
 
@@ -76,10 +72,6 @@
 
 export const NavHeader = () => {
   const { spacing } = useTheme()
-<<<<<<< HEAD
-  const isAccountComplete = useSelector(getIsAccountComplete)
-=======
->>>>>>> 6f3aab8e
 
   const isMatrix = useSelector((state) => getTheme(state) === Theme.MATRIX)
 
@@ -107,25 +99,6 @@
           ]}
         />
       </Link>
-<<<<<<< HEAD
-      {isAccountComplete ? (
-        <Flex justifyContent='center' alignItems='center' gap='s'>
-          <Link to={DASHBOARD_PAGE}>
-            <NavHeaderButton
-              icon={IconDashboard}
-              aria-label={messages.dashboardLabel}
-            />
-          </Link>
-          <Link to={SETTINGS_PAGE}>
-            <NavHeaderButton
-              icon={IconSettings}
-              aria-label={messages.settingsLabel}
-            />
-          </Link>
-          <NotificationsButton />
-        </Flex>
-      ) : null}
-=======
       <Flex justifyContent='center' alignItems='center'>
         <RestrictedLink to={DASHBOARD_PAGE} restriction='account'>
           <NavHeaderButton
@@ -143,7 +116,6 @@
         </RestrictedLink>
         <NotificationsButton />
       </Flex>
->>>>>>> 6f3aab8e
     </Flex>
   )
 }