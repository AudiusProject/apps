--- conflicted
+++ resolved
@@ -6,17 +6,13 @@
   accountSelectors,
   notificationsSelectors,
   themeSelectors
-<<<<<<< HEAD
-} from '@audius/common'
+} from '@audius/common/store'
+import { formatCount } from '@audius/common/utils'
 import {
   IconAudiusLogoHorizontal,
   useTheme,
   IconNotificationOn as IconNotification
 } from '@audius/harmony'
-=======
-} from '@audius/common/store'
-import { formatCount } from '@audius/common/utils'
->>>>>>> b7cf7b9f
 import cn from 'classnames'
 import { useDispatch } from 'react-redux'
 import { Link } from 'react-router-dom'
