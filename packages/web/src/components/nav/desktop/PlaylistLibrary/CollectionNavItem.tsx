--- conflicted
+++ resolved
@@ -33,11 +33,6 @@
 import { LeftNavDroppable } from '../LeftNavDroppable'
 import { LeftNavLink } from '../LeftNavLink'
 
-<<<<<<< HEAD
-import { DeleteCollectionConfirmationModal } from './DeleteCollectionConfirmationModal'
-=======
-import styles from './CollectionNavItem.module.css'
->>>>>>> c1f7e7eb
 import { NavItemKebabButton } from './NavItemKebabButton'
 import { PlaylistUpdateDot } from './PlaylistUpdateDot'
 
