import { useMemo } from 'react'

import { useCollection } from '@audius/common/api'
import { PlaylistLibraryID } from '@audius/common/models'
import {
  playerSelectors,
  queueSelectors,
  QueueSource
} from '@audius/common/store'
import { Uid } from '@audius/common/utils'
import { useSelector } from 'react-redux'

const { getTrackId, getPlaying } = playerSelectors
const { getSource, getUid } = queueSelectors

/**
 * Used to determine if a track from a specific playlist is currently playing.
 *
 * @param {PlaylistLibraryID} id - The ID of the playlist to check against.
 * @returns {boolean} - Returns true if the current track is from the specified playlist and is playing, otherwise false.
 */
export const usePlaylistPlayingStatus = (id: PlaylistLibraryID) => {
  const currentTrackId = useSelector(getTrackId)
  const isPlaying = useSelector(getPlaying)
  const queueSource = useSelector(getSource)
  const currentUid = useSelector(getUid)

<<<<<<< HEAD
  const { data: collectionTracks } = useCollection(
=======
  const { data: collectionTrackIds } = useCollection(
>>>>>>> 409faa89
    typeof id === 'string' ? null : id,
    {
      select: (collection) => collection?.playlist_contents.track_ids,
      // ensure read only so we dont fetch all collections in left-nav
      enabled: false
    }
  )

  return useMemo(() => {
<<<<<<< HEAD
    if (!collectionTracks || !currentTrackId || !isPlaying) return false

    const hasTrack = collectionTracks.some(
=======
    if (!collectionTrackIds || !currentTrackId || !isPlaying) return false

    const hasTrack = collectionTrackIds.some(
>>>>>>> 409faa89
      (trackItem) => trackItem.track === currentTrackId
    )

    const isSource =
      currentUid &&
      queueSource === QueueSource.COLLECTION_TRACKS &&
      Uid.fromString(currentUid).source === `collection:${id}`

    return hasTrack && isSource
<<<<<<< HEAD
  }, [collectionTracks, currentTrackId, isPlaying, currentUid, queueSource, id])
=======
  }, [
    collectionTrackIds,
    currentTrackId,
    isPlaying,
    currentUid,
    queueSource,
    id
  ])
>>>>>>> 409faa89
}<|MERGE_RESOLUTION|>--- conflicted
+++ resolved
@@ -25,11 +25,7 @@
   const queueSource = useSelector(getSource)
   const currentUid = useSelector(getUid)
 
-<<<<<<< HEAD
-  const { data: collectionTracks } = useCollection(
-=======
   const { data: collectionTrackIds } = useCollection(
->>>>>>> 409faa89
     typeof id === 'string' ? null : id,
     {
       select: (collection) => collection?.playlist_contents.track_ids,
@@ -39,15 +35,9 @@
   )
 
   return useMemo(() => {
-<<<<<<< HEAD
-    if (!collectionTracks || !currentTrackId || !isPlaying) return false
-
-    const hasTrack = collectionTracks.some(
-=======
     if (!collectionTrackIds || !currentTrackId || !isPlaying) return false
 
     const hasTrack = collectionTrackIds.some(
->>>>>>> 409faa89
       (trackItem) => trackItem.track === currentTrackId
     )
 
@@ -57,9 +47,6 @@
       Uid.fromString(currentUid).source === `collection:${id}`
 
     return hasTrack && isSource
-<<<<<<< HEAD
-  }, [collectionTracks, currentTrackId, isPlaying, currentUid, queueSource, id])
-=======
   }, [
     collectionTrackIds,
     currentTrackId,
@@ -68,5 +55,4 @@
     queueSource,
     id
   ])
->>>>>>> 409faa89
 }