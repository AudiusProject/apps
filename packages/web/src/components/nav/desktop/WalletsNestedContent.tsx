import {
  useUSDCBalance,
  useTotalBalanceWithFallback,
  useSelectTierInfo
} from '@audius/common/hooks'
import { BNUSDC } from '@audius/common/models'
import { accountSelectors } from '@audius/common/store'
import {
  formatWei,
  formatUSDCWeiToFloorCentsNumber,
  route,
  formatCount
} from '@audius/common/utils'
import {
  BalancePill,
  Flex,
  Text,
  IconLogoCircleUSDCPng,
  IconTokenBronze,
  IconTokenSilver,
  IconTokenGold,
  IconTokenPlatinum,
  IconTokenNoTier
} from '@audius/harmony'
import BN from 'bn.js'
import { useSelector } from 'react-redux'

import { useIsUSDCEnabled } from 'hooks/useIsUSDCEnabled'

import { LeftNavLink } from './LeftNavLink'

const { AUDIO_PAGE, PAYMENTS_PAGE } = route
const { getIsAccountComplete, getUserId } = accountSelectors

const messages = {
  audio: '$AUDIO',
  usdc: 'USDC'
}

export const WalletsNestedContent = () => {
  const isAccountComplete = useSelector(getIsAccountComplete)
  const isUSDCEnabled = useIsUSDCEnabled()
  const { data: usdcBalance } = useUSDCBalance()
  const audioBalance = useTotalBalanceWithFallback()
  const userId = useSelector(getUserId)
  const { tier } = useSelectTierInfo(userId ?? 0)
  const usdcCentBalance =
    formatUSDCWeiToFloorCentsNumber((usdcBalance ?? new BN(0)) as BNUSDC) / 100

  const TierIcon = {
    none: IconTokenNoTier,
    bronze: IconTokenBronze,
    silver: IconTokenSilver,
    gold: IconTokenGold,
    platinum: IconTokenPlatinum
  }[tier]

  const audioBalanceFormatted = audioBalance
    ? formatCount(parseFloat(formatWei(audioBalance, true, 0)))
    : '0'

  const usdcBalanceFormatted = usdcBalance ? formatCount(usdcCentBalance) : '0'

  return (
    <Flex direction='column'>
      <LeftNavLink
        to={AUDIO_PAGE}
        rightIcon={
          <BalancePill balance={audioBalanceFormatted}>
            <TierIcon size='l' />
          </BalancePill>
        }
        restriction='account'
        disabled={!isAccountComplete}
        textSize='m'
      >
        <Flex pl='s'>
          <Text>{messages.audio}</Text>
        </Flex>
      </LeftNavLink>
      {isUSDCEnabled ? (
        <LeftNavLink
          to={PAYMENTS_PAGE}
          rightIcon={
<<<<<<< HEAD
            <BalancePill
              balance={
                formatUSDCWeiToFloorCentsNumber(
                  (usdcBalance ?? new BN(0)) as BNUSDC
                ) / 100
              }
            >
              <IconLogoCircleUSDCPng />
=======
            <BalancePill balance={usdcBalanceFormatted}>
              <IconLogoCircleUSDC />
>>>>>>> e05b63b2
            </BalancePill>
          }
          restriction='account'
          disabled={!isAccountComplete}
          textSize='m'
        >
          <Flex pl='s'>
            <Text>{messages.usdc}</Text>
          </Flex>
        </LeftNavLink>
      ) : null}
    </Flex>
  )
}<|MERGE_RESOLUTION|>--- conflicted
+++ resolved
@@ -82,19 +82,8 @@
         <LeftNavLink
           to={PAYMENTS_PAGE}
           rightIcon={
-<<<<<<< HEAD
-            <BalancePill
-              balance={
-                formatUSDCWeiToFloorCentsNumber(
-                  (usdcBalance ?? new BN(0)) as BNUSDC
-                ) / 100
-              }
-            >
+            <BalancePill balance={usdcBalanceFormatted}>
               <IconLogoCircleUSDCPng />
-=======
-            <BalancePill balance={usdcBalanceFormatted}>
-              <IconLogoCircleUSDC />
->>>>>>> e05b63b2
             </BalancePill>
           }
           restriction='account'
