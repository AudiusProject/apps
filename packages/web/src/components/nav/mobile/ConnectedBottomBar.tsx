--- conflicted
+++ resolved
@@ -17,12 +17,7 @@
 import { isDarkMode, isMatrix } from 'utils/theme/theme'
 const { FEED_PAGE, TRENDING_PAGE, EXPLORE_PAGE, profilePage, LIBRARY_PAGE } =
   route
-<<<<<<< HEAD
-const { getUserHandle } = accountSelectors
-=======
-const { setTab } = explorePageActions
 const { getUserHandle, getIsGuestAccount } = accountSelectors
->>>>>>> a3c6a017
 
 type ConnectedBottomBarProps = ReturnType<typeof mapStateToProps> &
   ReturnType<typeof mapDispatchToProps> &
@@ -72,21 +67,12 @@
   }, [goToRoute])
 
   const goToLibrary = useCallback(() => {
-<<<<<<< HEAD
-    if (!handle) {
-=======
-    resetExploreTab()
     if (!handle && !isGuestAccount) {
->>>>>>> a3c6a017
       openSignOn()
     } else {
       goToRoute(LIBRARY_PAGE)
     }
-<<<<<<< HEAD
-  }, [goToRoute, handle, openSignOn])
-=======
-  }, [goToRoute, handle, isGuestAccount, openSignOn, resetExploreTab])
->>>>>>> a3c6a017
+  }, [goToRoute, handle, isGuestAccount, openSignOn])
 
   const goToProfile = useCallback(() => {
     if (!handle) {
