import { useCallback, useContext } from 'react'

import { Name, Status } from '@audius/common/models'
import {
  accountSelectors,
  notificationsSelectors,
  searchResultsPageSelectors
} from '@audius/common/store'
import { route } from '@audius/common/utils'
import { connect } from 'react-redux'
import { Dispatch } from 'redux'

import { make, useRecord } from 'common/store/analytics/actions'
import {
  RouterContext,
  SlideDirection
} from 'components/animated-switch/RouterContextProvider'
import { AppState } from 'store/types'
import { getIsIOS } from 'utils/browser'
import { push, goBack } from 'utils/navigation'
<<<<<<< HEAD
import { withRouter, RouteComponentProps } from 'utils/withRouter'
=======
>>>>>>> 8b06f213

import NavBar from './NavBar'

const { NOTIFICATION_PAGE, SETTINGS_PAGE, AUDIO_PAGE } = route
const { getSearchStatus } = searchResultsPageSelectors
const { getNotificationUnviewedCount } = notificationsSelectors
const { getHasAccount, getAccountStatus } = accountSelectors

type ConnectedNavBarProps = ReturnType<typeof mapStateToProps> &
  ReturnType<typeof mapDispatchToProps> &
  RouteComponentProps

const ConnectedNavBar = ({
  goToRoute,
  hasAccount,
  accountStatus,
  history,
  searchStatus,
  notificationCount,
  goBack
}: ConnectedNavBarProps) => {
  const { setStackReset, setSlideDirection } = useContext(RouterContext)

  const search = (query: string) => {
    history.push({
      pathname: history.location.pathname,
      search: query ? new URLSearchParams({ query }).toString() : undefined
    })
  }

  const record = useRecord()
  const goToNotificationPage = useCallback(() => {
    if (getIsIOS()) {
      setSlideDirection(SlideDirection.FROM_RIGHT)
    } else {
      setStackReset(true)
    }
    setImmediate(() => goToRoute(NOTIFICATION_PAGE))
    record(make(Name.NOTIFICATIONS_OPEN, { source: 'button' }))
  }, [goToRoute, setStackReset, setSlideDirection, record])

  const goToSettingsPage = useCallback(() => {
    setStackReset(true)
    setImmediate(() => goToRoute(SETTINGS_PAGE))
  }, [goToRoute, setStackReset])

  const signUp = useCallback(() => {
    setStackReset(true)
  }, [setStackReset])

  const goToAudioPage = useCallback(() => {
    setStackReset(true)
    setImmediate(() => goToRoute(AUDIO_PAGE))
  }, [goToRoute, setStackReset])

  return (
    <NavBar
      isSignedIn={hasAccount}
      isLoading={accountStatus === Status.LOADING}
      signUp={signUp}
      notificationCount={notificationCount}
      goToNotificationPage={goToNotificationPage}
      goToSettingsPage={goToSettingsPage}
      search={search}
      searchStatus={searchStatus}
      goBack={goBack}
      history={history}
      goToAudioPage={goToAudioPage}
    />
  )
}

function mapStateToProps(state: AppState) {
  return {
    hasAccount: getHasAccount(state),
    accountStatus: getAccountStatus(state),
    searchStatus: getSearchStatus(state),
    notificationCount: getNotificationUnviewedCount(state)
  }
}

function mapDispatchToProps(dispatch: Dispatch) {
  return {
    goToRoute: (route: string) => dispatch(push(route)),
    goBack: () => dispatch(goBack())
  }
}

export default withRouter(
  connect(mapStateToProps, mapDispatchToProps)(ConnectedNavBar)
)<|MERGE_RESOLUTION|>--- conflicted
+++ resolved
@@ -18,10 +18,7 @@
 import { AppState } from 'store/types'
 import { getIsIOS } from 'utils/browser'
 import { push, goBack } from 'utils/navigation'
-<<<<<<< HEAD
 import { withRouter, RouteComponentProps } from 'utils/withRouter'
-=======
->>>>>>> 8b06f213
 
 import NavBar from './NavBar'
 
@@ -32,7 +29,7 @@
 
 type ConnectedNavBarProps = ReturnType<typeof mapStateToProps> &
   ReturnType<typeof mapDispatchToProps> &
-  RouteComponentProps
+  RouteComponentProps<any>
 
 const ConnectedNavBar = ({
   goToRoute,
