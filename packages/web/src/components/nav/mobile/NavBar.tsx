import { useContext, useCallback } from 'react'

import { useNotificationUnreadCount } from '@audius/common/api'
import { formatCount, route } from '@audius/common/utils'
import {
  IconAudiusLogoHorizontal,
  IconCaretLeft,
  IconClose,
  IconNotificationOn,
  IconButton,
  Flex,
  IconKebabHorizontal
} from '@audius/harmony'
import cn from 'classnames'
import { History } from 'history'
import { Link } from 'react-router-dom'
// eslint-disable-next-line no-restricted-imports -- TODO: migrate to @react-spring/web

import {
  RouterContext,
  SlideDirection
} from 'components/animated-switch/RouterContextProvider'
import NavContext, {
  LeftPreset,
  CenterPreset,
  RightPreset
} from 'components/nav/mobile/NavContext'
import { getIsIOS } from 'utils/browser'

import styles from './NavBar.module.css'
import { NavBarActionDrawer } from './NavBarActionDrawer'

const { SIGN_UP_PAGE, TRENDING_PAGE } = route

interface NavBarProps {
  isLoading: boolean
  isSignedIn: boolean
  rewardsCount: number
  signUp: () => void
  goToNotificationPage: () => void
  search: (term: string) => void
  goBack: () => void
  history: History<any>
}

const messages = {
  signUp: 'Sign Up',
  searchPlaceholderV2: 'What do you want to listen to?'
}

const NavBar = ({
  isLoading,
  isSignedIn,
  rewardsCount,
  search,
  signUp,
  goToNotificationPage,
  goBack,
  history: {
    location: { pathname }
  }
}: NavBarProps) => {
<<<<<<< HEAD
  const { history } = useHistoryContext()

  const { leftElement, centerElement, rightElement } = useContext(NavContext)!
  const { data: notificationCount = 0 } = useNotificationUnreadCount()

  const { setStackReset } = useContext(RouterContext)
  const handleOpenSearch = useCallback(() => {
    history.push(`/explore`)
  }, [history])
=======
  const { leftElement, centerElement, rightElement } = useContext(NavContext)!
  const { data: notificationCount = 0 } = useNotificationUnreadCount()

  const [isSearching, setIsSearching] = useState(false)

  const { setStackReset } = useContext(RouterContext)

  const [isActionDrawerOpen, setIsActionDrawerOpen] = useState(false)

  useEffect(() => {
    const splitPath = pathname.split('/')
    const isSearch = splitPath.length > 1 && splitPath[1] === 'search'
    setIsSearching(isSearch)
  }, [pathname])

  const logoTransitions = useTransition(!isSearching, null, {
    from: {
      opacity: 0,
      transform: 'scale(0.9)'
    },
    enter: {
      opacity: 1,
      transform: 'scale(1)'
    },
    leave: {
      opacity: 0,
      transform: 'scale(0.9)'
    },
    config: {
      duration: 150
    }
  })
>>>>>>> e0ee5332

  const { setSlideDirection } = useContext(RouterContext)

  const goBackAndResetSlide = useCallback(() => {
    goBack()
    setSlideDirection(SlideDirection.FROM_LEFT)
  }, [goBack, setSlideDirection])

  const goBackAndDoNotAnimate = useCallback(() => {
    setStackReset(true)
    setImmediate(goBack)
  }, [setStackReset, goBack])

  let left = null
  if (leftElement === LeftPreset.BACK) {
    left = (
      <IconButton
        aria-label='go back'
        icon={IconCaretLeft}
        color='subdued'
        onClick={goBack}
      />
    )
  } else if (leftElement === LeftPreset.CLOSE) {
    left = (
      <IconButton
        aria-label='close'
        color='subdued'
        icon={IconClose}
        size='m'
        onClick={getIsIOS() ? goBackAndResetSlide : goBackAndDoNotAnimate}
      />
    )
  } else if (leftElement === LeftPreset.CLOSE_NO_ANIMATION) {
    left = (
      <IconButton
        aria-label='close'
        color='subdued'
        icon={IconClose}
        size='m'
        onClick={goBackAndDoNotAnimate}
      />
    )
  } else if (leftElement === LeftPreset.NOTIFICATION && !isSignedIn) {
    left = (
      <Link className={styles.signUpButton} onClick={signUp} to={SIGN_UP_PAGE}>
        {messages.signUp}
      </Link>
    )
  } else if (leftElement === LeftPreset.NOTIFICATION && isSignedIn) {
    left = (
      <Flex gap='s'>
        <Flex>
          <IconButton
            aria-label='notifications'
            color={notificationCount > 0 ? 'warning' : 'subdued'}
            icon={IconNotificationOn}
            onClick={goToNotificationPage}
          />
          {notificationCount > 0 && (
            <Flex
              css={{
                position: 'absolute',
                top: 0,
                right: 6,
                backgroundColor: 'var(--harmony-red)',
                color: 'var(--harmony-white)',
                fontSize: '11px',
                fontWeight: 'bold',
                letterSpacing: '0.07px',
                lineHeight: '14px',
                textTransform: 'uppercase',
                padding: '0px 6px',
                transform: 'translateX(50%)',
                borderRadius: '8px'
              }}
            >
              {formatCount(notificationCount)}
            </Flex>
          )}
        </Flex>
      </Flex>
    )
  } else {
    left = leftElement
  }

  return (
<<<<<<< HEAD
    <div className={cn(styles.container)}>
      <div
=======
    <Flex
      className={cn(styles.container, {
        [styles.containerNoBorder]: isSearching
      })}
    >
      <Flex
>>>>>>> e0ee5332
        className={cn(styles.leftElement, {
          [styles.isLoading]: isLoading
        })}
      >
        {left}
      </Flex>
      {centerElement === CenterPreset.LOGO ? (
        <Link to={TRENDING_PAGE} className={styles.logo}>
          <IconAudiusLogoHorizontal sizeH='l' color='subdued' width='auto' />
        </Link>
      ) : null}
      {typeof centerElement === 'string' &&
        !Object.values(CenterPreset).includes(centerElement as any) && (
          <Flex className={styles.centerText}> {centerElement} </Flex>
        )}
      <Flex
        className={cn(styles.rightElement, {
          [styles.isLoading]: isLoading
        })}
      >
<<<<<<< HEAD
        {rightElement === RightPreset.SEARCH ? (
          <SearchBar
            onOpen={handleOpenSearch}
            onClose={() => {}}
            onSearch={() => {}}
            placeholder={messages.searchPlaceholderV2}
            showHeader={false}
            className={cn(styles.searchBar)}
            iconClassname={styles.searchIcon}
            beginSearch={() => {}}
            open={false}
            value={''}
          />
=======
        {rightElement === RightPreset.KEBAB ? (
          <Flex mr='s'>
            <IconButton
              aria-label='menu'
              icon={IconKebabHorizontal}
              color-='subdued'
              onClick={() => setIsActionDrawerOpen(true)}
            />
          </Flex>
>>>>>>> e0ee5332
        ) : (
          rightElement
        )}
      </Flex>
      <NavBarActionDrawer
        isOpen={isActionDrawerOpen}
        onClose={() => setIsActionDrawerOpen(false)}
      />
    </Flex>
  )
}

export default NavBar<|MERGE_RESOLUTION|>--- conflicted
+++ resolved
@@ -1,4 +1,4 @@
-import { useContext, useCallback } from 'react'
+import { useContext, useCallback, useState } from 'react'
 
 import { useNotificationUnreadCount } from '@audius/common/api'
 import { formatCount, route } from '@audius/common/utils'
@@ -16,6 +16,7 @@
 import { Link } from 'react-router-dom'
 // eslint-disable-next-line no-restricted-imports -- TODO: migrate to @react-spring/web
 
+import { useHistoryContext } from 'app/HistoryProvider'
 import {
   RouterContext,
   SlideDirection
@@ -25,6 +26,7 @@
   CenterPreset,
   RightPreset
 } from 'components/nav/mobile/NavContext'
+import SearchBar from 'components/search-bar/SearchBar'
 import { getIsIOS } from 'utils/browser'
 
 import styles from './NavBar.module.css'
@@ -60,50 +62,17 @@
     location: { pathname }
   }
 }: NavBarProps) => {
-<<<<<<< HEAD
   const { history } = useHistoryContext()
 
-  const { leftElement, centerElement, rightElement } = useContext(NavContext)!
-  const { data: notificationCount = 0 } = useNotificationUnreadCount()
-
-  const { setStackReset } = useContext(RouterContext)
   const handleOpenSearch = useCallback(() => {
     history.push(`/explore`)
   }, [history])
-=======
   const { leftElement, centerElement, rightElement } = useContext(NavContext)!
   const { data: notificationCount = 0 } = useNotificationUnreadCount()
 
-  const [isSearching, setIsSearching] = useState(false)
-
   const { setStackReset } = useContext(RouterContext)
 
   const [isActionDrawerOpen, setIsActionDrawerOpen] = useState(false)
-
-  useEffect(() => {
-    const splitPath = pathname.split('/')
-    const isSearch = splitPath.length > 1 && splitPath[1] === 'search'
-    setIsSearching(isSearch)
-  }, [pathname])
-
-  const logoTransitions = useTransition(!isSearching, null, {
-    from: {
-      opacity: 0,
-      transform: 'scale(0.9)'
-    },
-    enter: {
-      opacity: 1,
-      transform: 'scale(1)'
-    },
-    leave: {
-      opacity: 0,
-      transform: 'scale(0.9)'
-    },
-    config: {
-      duration: 150
-    }
-  })
->>>>>>> e0ee5332
 
   const { setSlideDirection } = useContext(RouterContext)
 
@@ -192,17 +161,8 @@
   }
 
   return (
-<<<<<<< HEAD
-    <div className={cn(styles.container)}>
-      <div
-=======
-    <Flex
-      className={cn(styles.container, {
-        [styles.containerNoBorder]: isSearching
-      })}
-    >
+    <Flex className={cn(styles.container)}>
       <Flex
->>>>>>> e0ee5332
         className={cn(styles.leftElement, {
           [styles.isLoading]: isLoading
         })}
@@ -223,7 +183,6 @@
           [styles.isLoading]: isLoading
         })}
       >
-<<<<<<< HEAD
         {rightElement === RightPreset.SEARCH ? (
           <SearchBar
             onOpen={handleOpenSearch}
@@ -237,8 +196,7 @@
             open={false}
             value={''}
           />
-=======
-        {rightElement === RightPreset.KEBAB ? (
+        ) : rightElement === RightPreset.KEBAB ? (
           <Flex mr='s'>
             <IconButton
               aria-label='menu'
@@ -247,7 +205,6 @@
               onClick={() => setIsActionDrawerOpen(true)}
             />
           </Flex>
->>>>>>> e0ee5332
         ) : (
           rightElement
         )}
