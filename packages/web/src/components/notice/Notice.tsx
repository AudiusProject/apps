import { useCallback, useEffect, useState } from 'react'

<<<<<<< HEAD
import { StringKeys } from '@audius/common'
import { IconRemove } from '@audius/harmony'
=======
import { StringKeys } from '@audius/common/services'
import { IconRemove } from '@audius/stems'
>>>>>>> b7cf7b9f
import cn from 'classnames'

import { useRemoteVar } from 'hooks/useRemoteConfig'

import styles from './Notice.module.css'

const Notice = ({ shouldPadTop }: { shouldPadTop: boolean }) => {
  const [isVisible, setIsVisible] = useState(false)
  const hide = useCallback(() => setIsVisible(false), [setIsVisible])

  const noticeText = useRemoteVar(StringKeys.APP_WIDE_NOTICE_TEXT)

  useEffect(() => {
    if (noticeText) {
      setIsVisible(true)
    }
  }, [noticeText])

  return (
    <div
      className={cn(styles.notice, {
        [styles.show]: isVisible,
        [styles.shouldPadTop]: shouldPadTop
      })}
    >
      <div
        className={cn(styles.content, {
          [styles.contentShow]: isVisible
        })}
      >
        <IconRemove className={styles.iconRemove} onClick={hide} />
        {noticeText}
      </div>
    </div>
  )
}

export default Notice<|MERGE_RESOLUTION|>--- conflicted
+++ resolved
@@ -1,12 +1,7 @@
 import { useCallback, useEffect, useState } from 'react'
 
-<<<<<<< HEAD
-import { StringKeys } from '@audius/common'
+import { StringKeys } from '@audius/common/services'
 import { IconRemove } from '@audius/harmony'
-=======
-import { StringKeys } from '@audius/common/services'
-import { IconRemove } from '@audius/stems'
->>>>>>> b7cf7b9f
 import cn from 'classnames'
 
 import { useRemoteVar } from 'hooks/useRemoteConfig'
