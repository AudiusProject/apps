--- conflicted
+++ resolved
@@ -1,17 +1,8 @@
 import { useCallback } from 'react'
 
-<<<<<<< HEAD
-import { Name } from '@audius/common/models'
-import {
-  audioRewardsPageSelectors,
-  ChallengeRewardNotification as ChallengeRewardNotificationType
-} from '@audius/common/store'
-import { route } from '@audius/common/utils'
-=======
-import { BNAudio, Name } from '@audius/common/models'
+import { Name, BNAudio } from '@audius/common/models'
 import { ChallengeRewardNotification as ChallengeRewardNotificationType } from '@audius/common/store'
-import { stringWeiToAudioBN } from '@audius/common/utils'
->>>>>>> 49d27163
+import { route, stringWeiToAudioBN } from '@audius/common/utils'
 import { push } from 'connected-react-router'
 import { useDispatch } from 'react-redux'
 
@@ -27,12 +18,8 @@
 import { TwitterShareButton } from './components/TwitterShareButton'
 import { IconRewards } from './components/icons'
 
-<<<<<<< HEAD
 const { AUDIO_PAGE } = route
-const { getUserChallenge } = audioRewardsPageSelectors
 
-=======
->>>>>>> 49d27163
 const messages = {
   amountEarned: (amount: BNAudio) => `You've earned ${amount} $AUDIO`,
   referredText:
