--- conflicted
+++ resolved
@@ -1,11 +1,6 @@
 import { AnnouncementNotification } from '@audius/common/store'
-<<<<<<< HEAD
-import { Scrollbar } from '@audius/harmony'
+import { Scrollbar, IconClose as IconRemove } from '@audius/harmony'
 import { Modal, MarkdownViewer } from '@audius/stems'
-=======
-import { IconClose as IconRemove } from '@audius/harmony'
-import { Modal, Scrollbar, MarkdownViewer } from '@audius/stems'
->>>>>>> 9f169e71
 
 import { IconAnnouncement } from './Notification/components/icons'
 import styles from './NotificationModal.module.css'
