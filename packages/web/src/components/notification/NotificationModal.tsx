<<<<<<< HEAD
import { AnnouncementNotification } from '@audius/common'
import { IconClose as IconRemove } from '@audius/harmony'
=======
import { AnnouncementNotification } from '@audius/common/store'
>>>>>>> b7cf7b9f
import { Modal, Scrollbar, MarkdownViewer } from '@audius/stems'

import { IconAnnouncement } from './Notification/components/icons'
import styles from './NotificationModal.module.css'

type NotificationModalProps = {
  isOpen?: boolean
  onClose: () => void
  notification: AnnouncementNotification | null
}

/** The NotificationModal is a modal that renders the
 * full notification with markdown */
export const NotificationModal = (props: NotificationModalProps) => {
  const { isOpen, onClose, notification } = props

  if (!notification) return null

  return (
    <Modal
      bodyClassName={styles.modalContainer}
      isOpen={!!isOpen}
      showDismissButton
      onClose={onClose}
    >
      <div className={styles.panelContainer}>
        <div className={styles.header}>
          <IconRemove className={styles.iconRemove} onClick={onClose} />
          <IconAnnouncement />
          <div className={styles.title}>
            <MarkdownViewer
              className={styles.titleMarkdown}
              markdown={notification.title}
            />
          </div>
        </div>
        <Scrollbar className={styles.scrollContent}>
          <div className={styles.body}>
            <MarkdownViewer markdown={notification.longDescription ?? ''} />
          </div>
        </Scrollbar>
      </div>
    </Modal>
  )
}<|MERGE_RESOLUTION|>--- conflicted
+++ resolved
@@ -1,9 +1,5 @@
-<<<<<<< HEAD
-import { AnnouncementNotification } from '@audius/common'
+import { AnnouncementNotification } from '@audius/common/store'
 import { IconClose as IconRemove } from '@audius/harmony'
-=======
-import { AnnouncementNotification } from '@audius/common/store'
->>>>>>> b7cf7b9f
 import { Modal, Scrollbar, MarkdownViewer } from '@audius/stems'
 
 import { IconAnnouncement } from './Notification/components/icons'
