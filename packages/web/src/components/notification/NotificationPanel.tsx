--- conflicted
+++ resolved
@@ -7,13 +7,11 @@
   Notification as Notifications
 } from '@audius/common/store'
 import { Nullable } from '@audius/common/utils'
-<<<<<<< HEAD
-import { Scrollbar } from '@audius/harmony'
+import {
+  Scrollbar,
+  IconNotificationOn as IconNotification
+} from '@audius/harmony'
 import { Popup, PopupPosition } from '@audius/stems'
-=======
-import { IconNotificationOn as IconNotification } from '@audius/harmony'
-import { Popup, PopupPosition, Scrollbar } from '@audius/stems'
->>>>>>> 9f169e71
 import InfiniteScroll from 'react-infinite-scroller'
 import { useDispatch, useSelector } from 'react-redux'
 import { useSearchParam } from 'react-use'
