import { useCallback, useEffect, useRef, useState } from 'react'

import { useGatedContentAccess } from '@audius/common/hooks'
import {
  Name,
  ShareSource,
  RepostSource,
  FavoriteSource,
  PlaybackSource,
  ModalSource,
  DogEarType,
  SquareSizes,
  ID
} from '@audius/common/models'
import { FeatureFlags } from '@audius/common/services'
import {
  accountSelectors,
  averageColorSelectors,
  queueActions,
  queueSelectors,
  RepeatMode,
  tracksSocialActions,
  mobileOverflowMenuUIActions,
  shareModalUIActions,
  OverflowAction,
  OverflowSource,
  usePremiumContentPurchaseModal,
  playerActions,
  playerSelectors,
  playbackRateValueMap,
  gatedContentSelectors,
<<<<<<< HEAD
  usePremiumContentPurchaseModal,
  ModalSource,
  FeatureFlags
} from '@audius/common'
import { IconCaretRight as IconCaret } from '@audius/harmony'
=======
  OverflowActionCallbacks
} from '@audius/common/store'
import { Genre } from '@audius/common/utils'
>>>>>>> b7cf7b9f
import { Scrubber } from '@audius/stems'
import { Location } from 'history'
import { connect, useSelector } from 'react-redux'
import { Dispatch } from 'redux'

import { useHistoryContext } from 'app/HistoryProvider'
import { useRecord, make } from 'common/store/analytics/actions'
import CoSign, { Size } from 'components/co-sign/CoSign'
import { DogEar } from 'components/dog-ear'
import DynamicImage from 'components/dynamic-image/DynamicImage'
import PlayButton from 'components/play-bar/PlayButton'
import NextButtonProvider from 'components/play-bar/next-button/NextButtonProvider'
import PreviousButtonProvider from 'components/play-bar/previous-button/PreviousButtonProvider'
import RepeatButtonProvider from 'components/play-bar/repeat-button/RepeatButtonProvider'
import ShuffleButtonProvider from 'components/play-bar/shuffle-button/ShuffleButtonProvider'
import { PlayButtonStatus } from 'components/play-bar/types'
import { GatedConditionsPill } from 'components/track/GatedConditionsPill'
import { LockedStatusBadge } from 'components/track/LockedStatusBadge'
import UserBadges from 'components/user-badges/UserBadges'
import { useAuthenticatedClickCallback } from 'hooks/useAuthenticatedCallback'
import { useFlag } from 'hooks/useRemoteConfig'
import { useTrackCoverArt } from 'hooks/useTrackCoverArt'
import { audioPlayer } from 'services/audio-player'
import { AppState } from 'store/types'
import {
  pushUniqueRoute as pushRoute,
  profilePage,
  collectibleDetailsPage
} from 'utils/route'
import { isDarkMode, isMatrix } from 'utils/theme/theme'
import { trpc } from 'utils/trpcClientWeb'
import { withNullGuard } from 'utils/withNullGuard'

import styles from './NowPlaying.module.css'
import ActionsBar from './components/ActionsBar'
const { makeGetCurrent } = queueSelectors
const { getBuffering, getCounter, getPlaying, getPlaybackRate } =
  playerSelectors

const { seek, reset } = playerActions
const { requestOpen: requestOpenShareModal } = shareModalUIActions
const { open } = mobileOverflowMenuUIActions
const { saveTrack, unsaveTrack, repostTrack, undoRepostTrack } =
  tracksSocialActions
const { next, pause, play, previous, repeat, shuffle } = queueActions
const getDominantColorsByTrack = averageColorSelectors.getDominantColorsByTrack
const getUserId = accountSelectors.getUserId
const { getGatedTrackStatusMap } = gatedContentSelectors

type OwnProps = {
  onClose: () => void
}

type NowPlayingProps = OwnProps &
  ReturnType<ReturnType<typeof makeMapStateToProps>> &
  ReturnType<typeof mapDispatchToProps>

const SEEK_INTERVAL = 200
const RESTART_THRESHOLD_SEC = 3
const SKIP_DURATION_SEC = 15

const messages = {
  nowPlaying: 'Now Playing',
  preview: 'preview'
}

const g = withNullGuard((wide: NowPlayingProps) => {
  const { uid, source, user, track, collectible } = wide.currentQueueItem
  if (
    ((uid !== null && track !== null) || collectible !== null) &&
    source !== null &&
    user !== null
  ) {
    const currentQueueItem = { uid, source, user, track, collectible }
    return {
      ...wide,
      currentQueueItem
    }
  }
})

const NowPlaying = g(
  ({
    onClose,
    currentQueueItem,
    currentUserId,
    playCounter,
    isPlaying,
    isBuffering,
    play,
    pause,
    reset,
    next,
    previous,
    seek,
    repeat,
    share,
    shuffle,
    save,
    unsave,
    repost,
    undoRepost,
    clickOverflow,
    goToRoute,
    dominantColors
  }) => {
    const { isEnabled: isEditAlbumsEnabled } = useFlag(FeatureFlags.EDIT_ALBUMS)

    const { uid, track, user, collectible } = currentQueueItem
    const { history } = useHistoryContext()

    const { data: albumInfo } = trpc.tracks.getAlbumBacklink.useQuery(
      { trackId: track?.track_id ?? 0 },
      { enabled: !!track?.track_id }
    )

    // Keep a ref for the artwork and dynamically resize the width of the
    // image as the height changes (which is flexed).
    const artworkRef = useRef<HTMLDivElement | null>(null)
    useEffect(() => {
      if (artworkRef.current) {
        // 4px accounts for the borders on the image
        artworkRef.current.style.width = `${
          artworkRef.current.offsetHeight - 4
        }px`
      }
    }, [artworkRef, playCounter])

    // Store position and duration together so they only trigger one state change
    const [timing, setTiming] = useState({ position: 0, duration: 0 })
    // Additional media key to refresh scrubber in account for out of sync mobile seek position
    // and UI seek position
    const [mediaKey, setMediaKey] = useState(0)
    const seekInterval = useRef<number | undefined>(undefined)
    const [prevPlayCounter, setPrevPlayCounter] = useState<number | null>(null)

    const playbackRate = useSelector(getPlaybackRate)
    const isLongFormContent =
      track?.genre === Genre.PODCASTS || track?.genre === Genre.AUDIOBOOKS

    const startSeeking = useCallback(() => {
      clearInterval(seekInterval.current)
      seekInterval.current = window.setInterval(async () => {
        if (!audioPlayer) return
        const position = await audioPlayer.getPosition()
        const duration = await audioPlayer.getDuration()
        setTiming({ position, duration })
      }, SEEK_INTERVAL)
    }, [setTiming])

    // Clean up
    useEffect(() => {
      return () => {
        if (seekInterval.current) clearInterval(seekInterval.current)
      }
    }, [seekInterval])

    // The play counter changes (same song again or new song)
    useEffect(() => {
      if (playCounter !== prevPlayCounter) {
        setPrevPlayCounter(playCounter)
        setTiming({ position: 0, duration: timing.duration })
        setMediaKey((mediaKey) => mediaKey + 1)
        startSeeking()
      }
    }, [
      playCounter,
      prevPlayCounter,
      startSeeking,
      timing,
      setTiming,
      setMediaKey
    ])

    const record = useRecord()

    let displayInfo
    if (track) {
      displayInfo = track
    } else {
      displayInfo = {
        title: collectible?.name as string,
        track_id: collectible?.id as string,
        owner_id: user?.user_id,
        _cover_art_sizes: {
          [SquareSizes.SIZE_480_BY_480]:
            collectible?.imageUrl ??
            collectible?.frameUrl ??
            collectible?.gifUrl ??
            ''
        },
        has_current_user_saved: false,
        has_current_user_reposted: false,
        _co_sign: null
      }
    }
    const {
      title,
      track_id,
      owner_id,
      _cover_art_sizes,
      has_current_user_saved,
      has_current_user_reposted,
      _co_sign
    } = displayInfo

    const { name, handle } = user
    const image =
      useTrackCoverArt(
        track_id,
        _cover_art_sizes,
        SquareSizes.SIZE_480_BY_480
      ) || _cover_art_sizes[SquareSizes.SIZE_480_BY_480]

    let playButtonStatus
    if (isBuffering) {
      playButtonStatus = PlayButtonStatus.LOAD
    } else if (isPlaying) {
      playButtonStatus = PlayButtonStatus.PAUSE
    } else {
      playButtonStatus = PlayButtonStatus.PLAY
    }

    const togglePlay = () => {
      if (isPlaying) {
        pause()
        record(
          make(Name.PLAYBACK_PAUSE, {
            id: `${track_id}`,
            source: PlaybackSource.NOW_PLAYING
          })
        )
      } else {
        play()
        record(
          make(Name.PLAYBACK_PLAY, {
            id: `${track_id}`,
            source: PlaybackSource.NOW_PLAYING
          })
        )
      }
    }

    const toggleFavorite = useCallback(() => {
      if (track && track_id && typeof track_id !== 'string') {
        has_current_user_saved ? unsave(track_id) : save(track_id)
      }
    }, [track, track_id, has_current_user_saved, unsave, save])

    const toggleRepost = useCallback(() => {
      if (track && track_id && typeof track_id !== 'string') {
        has_current_user_reposted ? undoRepost(track_id) : repost(track_id)
      }
    }, [track, track_id, has_current_user_reposted, undoRepost, repost])

    const onShare = useCallback(() => {
      if (track && track_id && typeof track_id !== 'string') share(track_id)
    }, [share, track, track_id])

    const goToTrackPage = () => {
      onClose()
      if (track) {
        goToRoute(history.location, track.permalink)
      } else {
        goToRoute(
          history.location,
          collectibleDetailsPage(user.handle, collectible?.id ?? '')
        )
      }
    }

    const goToProfilePage = () => {
      onClose()
      goToRoute(history.location, profilePage(handle))
    }

    const onClickOverflow = useCallback(() => {
      const isOwner = currentUserId === owner_id

      const overflowActions = [
        !collectible && !isOwner
          ? has_current_user_reposted
            ? OverflowAction.UNREPOST
            : OverflowAction.REPOST
          : null,
        !collectible && !isOwner
          ? has_current_user_saved
            ? OverflowAction.UNFAVORITE
            : OverflowAction.FAVORITE
          : null,
        isEditAlbumsEnabled && isOwner ? OverflowAction.ADD_TO_ALBUM : null,
        !collectible && !track?.is_stream_gated
          ? OverflowAction.ADD_TO_PLAYLIST
          : null,
        track && OverflowAction.VIEW_TRACK_PAGE,
        isEditAlbumsEnabled && albumInfo
          ? OverflowAction.VIEW_ALBUM_PAGE
          : null,

        collectible && OverflowAction.VIEW_COLLECTIBLE_PAGE,
        OverflowAction.VIEW_ARTIST_PAGE
      ].filter(Boolean) as OverflowAction[]

      const overflowCallbacks = {
        [OverflowAction.VIEW_TRACK_PAGE]: onClose,
        [OverflowAction.VIEW_COLLECTIBLE_PAGE]: onClose,
        [OverflowAction.VIEW_ARTIST_PAGE]: onClose
      }

      clickOverflow(track_id, overflowActions, overflowCallbacks)
    }, [
      currentUserId,
      owner_id,
      collectible,
      has_current_user_reposted,
      has_current_user_saved,
      isEditAlbumsEnabled,
      track,
      albumInfo,
      onClose,
      clickOverflow,
      track_id
    ])

    const onPrevious = () => {
      const isLongFormContent =
        track?.genre === Genre.PODCASTS || track?.genre === Genre.AUDIOBOOKS
      if (isLongFormContent) {
        const position = timing.position
        const newPosition = position - SKIP_DURATION_SEC
        seek(Math.max(0, newPosition))
        // Update mediakey so scrubber updates
        setTiming({ position: newPosition, duration: timing.duration })
        setMediaKey((mediaKey) => mediaKey + 1)
      } else {
        const shouldGoToPrevious = timing.position < RESTART_THRESHOLD_SEC
        if (shouldGoToPrevious) {
          previous()
        } else {
          reset(true /* shouldAutoplay */)
        }
      }
    }

    const onNext = () => {
      const isLongFormContent =
        track?.genre === Genre.PODCASTS || track?.genre === Genre.AUDIOBOOKS
      if (isLongFormContent) {
        const newPosition = timing.position + SKIP_DURATION_SEC
        seek(Math.min(newPosition, timing.duration))
        // Update mediakey so scrubber updates
        setTiming({ position: newPosition, duration: timing.duration })
        setMediaKey((mediaKey) => mediaKey + 1)
      } else {
        next()
      }
    }

    const dominantColor = dominantColors ? dominantColors[0] : null
    const artworkAverageColor = dominantColor
      ? {
          boxShadow: `0 1px 15px -5px rgba(
          ${dominantColor.r},
          ${dominantColor.g},
          ${dominantColor.b}
          , 1)`
        }
      : {}

    const matrix = isMatrix()
    const darkMode = isDarkMode()

    const gatedTrackStatusMap = useSelector(getGatedTrackStatusMap)
    const gatedTrackStatus =
      track_id &&
      gatedTrackStatusMap[typeof track_id === 'number' ? track_id : -1]
    const { onOpen: openPremiumContentPurchaseModal } =
      usePremiumContentPurchaseModal()
    const onClickPill = useAuthenticatedClickCallback(() => {
      openPremiumContentPurchaseModal(
        {
          contentId: typeof track_id === 'number' ? track_id : -1
        },
        { source: ModalSource.NowPlaying }
      )
    }, [track_id, openPremiumContentPurchaseModal])

    const { hasStreamAccess } = useGatedContentAccess(track)
    const shouldShowPurchasePreview =
      track?.stream_conditions &&
      'usdc_purchase' in track.stream_conditions &&
      !hasStreamAccess

    return (
      <div className={styles.nowPlaying}>
        <div className={styles.header}>
          <div className={styles.caretContainer} onClick={onClose}>
            <IconCaret className={styles.iconCaret} />
          </div>
          <div className={styles.titleContainer}>{messages.nowPlaying}</div>
        </div>
        {_co_sign ? (
          <CoSign
            className={styles.artwork}
            size={Size.XLARGE}
            hasFavorited={_co_sign.has_remix_author_saved}
            hasReposted={_co_sign.has_remix_author_reposted}
            coSignName={_co_sign.user.name}
            forwardRef={artworkRef}
            userId={_co_sign.user.user_id}
          >
            <div
              className={styles.image}
              onClick={goToTrackPage}
              style={artworkAverageColor}
            >
              {shouldShowPurchasePreview ? (
                <div className={styles.borderOffset}>
                  <DogEar
                    type={DogEarType.USDC_PURCHASE}
                    className={styles.dogEar}
                  />
                </div>
              ) : null}
              <DynamicImage image={image} />
            </div>
          </CoSign>
        ) : (
          <div className={styles.artwork}>
            <div
              className={styles.image}
              onClick={goToTrackPage}
              ref={artworkRef}
              style={artworkAverageColor}
            >
              {shouldShowPurchasePreview ? (
                <div className={styles.borderOffset}>
                  <DogEar
                    type={DogEarType.USDC_PURCHASE}
                    className={styles.dogEar}
                  />
                </div>
              ) : null}
              <DynamicImage image={image} />
            </div>
          </div>
        )}
        <div className={styles.info}>
          <div className={styles.trackTitleContainer}>
            <div className={styles.title} onClick={goToTrackPage}>
              {title}
            </div>
            {shouldShowPurchasePreview ? (
              <LockedStatusBadge
                locked
                iconSize='small'
                coloredWhenLocked
                variant='premium'
                text={messages.preview}
              />
            ) : null}
          </div>
          <div className={styles.artist} onClick={goToProfilePage}>
            {name}
            <UserBadges
              userId={owner_id}
              badgeSize={16}
              className={styles.verified}
            />
          </div>
        </div>
        <div className={styles.timeControls}>
          <Scrubber
            // Include the duration in the media key because the play counter can
            // potentially update before the duration coming from the native layer if present
            mediaKey={`${uid}${mediaKey}${timing.duration}`}
            isPlaying={isPlaying && !isBuffering}
            isDisabled={!uid && !collectible}
            isMobile
            elapsedSeconds={timing.position}
            totalSeconds={timing.duration}
            includeTimestamps
            onScrubRelease={seek}
            playbackRate={
              isLongFormContent ? playbackRateValueMap[playbackRate] : 1
            }
            style={{
              railListenedColor: 'var(--track-slider-rail)',
              handleColor: 'var(--track-slider-handle)'
            }}
          />
        </div>
        <div className={styles.controls}>
          <div className={styles.repeatButton}>
            <RepeatButtonProvider
              isMobile
              isMatrix={matrix}
              darkMode={darkMode}
              onRepeatOff={() => repeat(RepeatMode.OFF)}
              onRepeatAll={() => repeat(RepeatMode.ALL)}
              onRepeatSingle={() => repeat(RepeatMode.SINGLE)}
            />
          </div>
          <div className={styles.previousButton}>
            <PreviousButtonProvider isMobile onClick={onPrevious} />
          </div>
          <div className={styles.playButton}>
            <PlayButton
              playable
              status={playButtonStatus}
              onClick={togglePlay}
            />
          </div>
          <div className={styles.nextButton}>
            <NextButtonProvider isMobile onClick={onNext} />
          </div>
          <div className={styles.shuffleButton}>
            <ShuffleButtonProvider
              isMobile
              darkMode={darkMode}
              isMatrix={matrix}
              onShuffleOn={() => shuffle(true)}
              onShuffleOff={() => shuffle(false)}
            />
          </div>
        </div>
        <div className={styles.actions}>
          {shouldShowPurchasePreview && track.stream_conditions ? (
            <GatedConditionsPill
              showIcon={false}
              streamConditions={track.stream_conditions}
              unlocking={gatedTrackStatus === 'UNLOCKING'}
              onClick={onClickPill}
              className={styles.premiumPill}
              buttonSize='large'
            />
          ) : null}
          <ActionsBar
            isOwner={currentUserId === owner_id}
            hasReposted={has_current_user_reposted}
            hasFavorited={has_current_user_saved}
            isCollectible={!!collectible}
            onToggleRepost={toggleRepost}
            onToggleFavorite={toggleFavorite}
            onShare={onShare}
            onClickOverflow={onClickOverflow}
            isDarkMode={isDarkMode()}
            isMatrixMode={matrix}
            showRepost={!shouldShowPurchasePreview}
            showFavorite={!shouldShowPurchasePreview}
          />
        </div>
      </div>
    )
  }
)

function makeMapStateToProps() {
  const getCurrentQueueItem = makeGetCurrent()

  const mapStateToProps = (state: AppState) => {
    const currentQueueItem = getCurrentQueueItem(state)
    return {
      currentQueueItem,
      currentUserId: getUserId(state),
      playCounter: getCounter(state),
      isPlaying: getPlaying(state),
      isBuffering: getBuffering(state),
      dominantColors: getDominantColorsByTrack(state, {
        track: currentQueueItem.track
      })
    }
  }
  return mapStateToProps
}

function mapDispatchToProps(dispatch: Dispatch) {
  return {
    play: () => {
      dispatch(play({}))
    },
    pause: () => {
      dispatch(pause({}))
    },
    next: () => {
      dispatch(next({ skip: true }))
    },
    previous: () => {
      dispatch(previous())
    },
    reset: (shouldAutoplay: boolean) => {
      dispatch(reset({ shouldAutoplay }))
    },
    seek: (position: number) => {
      dispatch(seek({ seconds: position }))
    },
    repeat: (mode: RepeatMode) => {
      dispatch(repeat({ mode }))
    },
    shuffle: (enable: boolean) => {
      dispatch(shuffle({ enable }))
    },
    share: (trackId: ID) =>
      dispatch(
        requestOpenShareModal({
          type: 'track',
          trackId,
          source: ShareSource.NOW_PLAYING
        })
      ),
    save: (trackId: ID) =>
      dispatch(saveTrack(trackId, FavoriteSource.NOW_PLAYING)),
    unsave: (trackId: ID) =>
      dispatch(unsaveTrack(trackId, FavoriteSource.NOW_PLAYING)),
    repost: (trackId: ID) =>
      dispatch(repostTrack(trackId, RepostSource.NOW_PLAYING)),
    undoRepost: (trackId: ID) =>
      dispatch(undoRepostTrack(trackId, RepostSource.NOW_PLAYING)),
    clickOverflow: (
      trackId: ID | string,
      overflowActions: OverflowAction[],
      callbacks: OverflowActionCallbacks
    ) =>
      dispatch(
        open({
          source: OverflowSource.TRACKS,
          id: trackId,
          overflowActions,
          overflowActionCallbacks: callbacks
        })
      ),
    goToRoute: (location: Location, route: string) =>
      dispatch(pushRoute(location, route))
  }
}

export default connect(makeMapStateToProps, mapDispatchToProps)(NowPlaying)<|MERGE_RESOLUTION|>--- conflicted
+++ resolved
@@ -29,17 +29,10 @@
   playerSelectors,
   playbackRateValueMap,
   gatedContentSelectors,
-<<<<<<< HEAD
-  usePremiumContentPurchaseModal,
-  ModalSource,
-  FeatureFlags
-} from '@audius/common'
-import { IconCaretRight as IconCaret } from '@audius/harmony'
-=======
   OverflowActionCallbacks
 } from '@audius/common/store'
 import { Genre } from '@audius/common/utils'
->>>>>>> b7cf7b9f
+import { IconCaretRight as IconCaret } from '@audius/harmony'
 import { Scrubber } from '@audius/stems'
 import { Location } from 'history'
 import { connect, useSelector } from 'react-redux'
