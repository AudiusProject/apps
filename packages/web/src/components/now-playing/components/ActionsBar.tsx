import { memo, MouseEvent } from 'react'

<<<<<<< HEAD
import { useGetCurrentUserId, useTrack } from '@audius/common/api'
=======
import { useCurrentUserId, useGetTrackById } from '@audius/common/api'
>>>>>>> 6c82c79b
import { useGatedContentAccess } from '@audius/common/hooks'
import { ID } from '@audius/common/models'
import {
  IconShare,
  IconKebabHorizontal,
  IconButton,
  Flex
} from '@audius/harmony'

import FavoriteButton from 'components/alt-button/FavoriteButton'
import RepostButton from 'components/alt-button/RepostButton'

import styles from './ActionsBar.module.css'

type ActionsBarProps = {
  trackId: ID
  isCollectible: boolean
  onToggleRepost: () => void
  onToggleFavorite: () => void
  onShare: () => void
  onClickOverflow: () => void
  isDarkMode: boolean
  isMatrixMode: boolean
}

const ActionsBar = ({
  trackId,
  isCollectible = false,
  onToggleRepost,
  onToggleFavorite,
  onShare,
  onClickOverflow,
  isDarkMode,
  isMatrixMode
}: ActionsBarProps) => {
<<<<<<< HEAD
  const { data: track } = useTrack(trackId)
  const { data: currentUserId } = useGetCurrentUserId({})
=======
  const { data: track } = useGetTrackById({ id: trackId })
  const { data: currentUserId } = useCurrentUserId()
>>>>>>> 6c82c79b
  const {
    is_unlisted: isUnlisted,
    owner_id: ownerId,
    has_current_user_reposted: hasReposted,
    has_current_user_saved: hasSaved
  } = track ?? {}
  const isOwner = ownerId === currentUserId
  const { hasStreamAccess } = useGatedContentAccess(track ?? {})
  const shouldShowActions = hasStreamAccess && !isUnlisted

  if (!shouldShowActions) return null

  return (
    <Flex className={styles.actionsBar}>
      <RepostButton
        isDarkMode={isDarkMode}
        isMatrixMode={isMatrixMode}
        isActive={hasReposted}
        isDisabled={isOwner || isCollectible}
        onClick={onToggleRepost}
        wrapperClassName={styles.icon}
        className={styles.repostButton}
        altVariant
      />
      <FavoriteButton
        isActive={hasSaved}
        isDisabled={isOwner || isCollectible}
        isDarkMode={isDarkMode}
        isMatrixMode={isMatrixMode}
        onClick={onToggleFavorite}
        wrapperClassName={styles.icon}
        className={styles.favoriteButton}
        altVariant
      />
      <IconButton
        aria-label='share'
        size='xl'
        color='default'
        disabled={isCollectible}
        icon={IconShare}
        onClick={onShare}
      />
      <IconButton
        aria-label='more actions'
        size='xl'
        color='default'
        icon={IconKebabHorizontal}
        onClick={(event: MouseEvent) => {
          event.stopPropagation()
          onClickOverflow()
        }}
      />
    </Flex>
  )
}

export default memo(ActionsBar)<|MERGE_RESOLUTION|>--- conflicted
+++ resolved
@@ -1,10 +1,6 @@
 import { memo, MouseEvent } from 'react'
 
-<<<<<<< HEAD
-import { useGetCurrentUserId, useTrack } from '@audius/common/api'
-=======
-import { useCurrentUserId, useGetTrackById } from '@audius/common/api'
->>>>>>> 6c82c79b
+import { useCurrentUserId, useTrack } from '@audius/common/api'
 import { useGatedContentAccess } from '@audius/common/hooks'
 import { ID } from '@audius/common/models'
 import {
@@ -40,13 +36,8 @@
   isDarkMode,
   isMatrixMode
 }: ActionsBarProps) => {
-<<<<<<< HEAD
   const { data: track } = useTrack(trackId)
-  const { data: currentUserId } = useGetCurrentUserId({})
-=======
-  const { data: track } = useGetTrackById({ id: trackId })
   const { data: currentUserId } = useCurrentUserId()
->>>>>>> 6c82c79b
   const {
     is_unlisted: isUnlisted,
     owner_id: ownerId,
