<<<<<<< HEAD
import { OnRampProvider } from '@audius/common'
import { IconLogoLinkByStripe as LogoStripeLink } from '@audius/harmony'
=======
import { OnRampProvider } from '@audius/common/store'
>>>>>>> b7cf7b9f
import { Button, ButtonProps, ButtonType } from '@audius/stems'
import cn from 'classnames'

import CoinbasePayLogo from 'assets/img/coinbase-pay/LogoCoinbasePay.svg'

import styles from './OnRampButton.module.css'

const messages = {
  buyWith: 'Buy with',
  buyUsing: 'Buy using'
}

export const OnRampButton = (
  props: Omit<ButtonProps, 'text'> & {
    provider: OnRampProvider
    buttonPrefix?: string
  }
) => {
  const {
    buttonPrefix: buttonPrefixProp,
    className,
    textClassName,
    provider,
    ...otherProps
  } = props
  const isStripe = provider === OnRampProvider.STRIPE
  const isCoinbase = provider === OnRampProvider.COINBASE
  const buttonPrefix =
    buttonPrefixProp || (isStripe ? messages.buyUsing : messages.buyWith)

  return (
    <Button
      aria-label={`${buttonPrefix} ${provider}`}
      text={
        <>
          <span>{buttonPrefix}</span>
          {isStripe ? (
            <LogoStripeLink
              className={styles.logo}
              width={'6em'}
              height={'1.33em'}
            />
          ) : (
            <CoinbasePayLogo
              className={styles.logo}
              width={'5.75em'}
              height={'0.75em'}
            />
          )}
        </>
      }
      includeHoverAnimations
      type={ButtonType.GLASS}
      className={cn(
        styles.button,
        { [styles.stripeButton]: isStripe },
        { [styles.coinbaseButton]: isCoinbase },
        className
      )}
      textClassName={cn(styles.textClassName, textClassName)}
      {...otherProps}
    />
  )
}<|MERGE_RESOLUTION|>--- conflicted
+++ resolved
@@ -1,9 +1,5 @@
-<<<<<<< HEAD
-import { OnRampProvider } from '@audius/common'
+import { OnRampProvider } from '@audius/common/store'
 import { IconLogoLinkByStripe as LogoStripeLink } from '@audius/harmony'
-=======
-import { OnRampProvider } from '@audius/common/store'
->>>>>>> b7cf7b9f
 import { Button, ButtonProps, ButtonType } from '@audius/stems'
 import cn from 'classnames'
 
