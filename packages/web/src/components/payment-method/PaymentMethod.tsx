--- conflicted
+++ resolved
@@ -107,13 +107,8 @@
           ) : (
             <FilterButton
               onSelect={handleSelectVendor}
-<<<<<<< HEAD
               selection={selectedVendor?.toString()}
-              variant={FilterButtonType.REPLACE_LABEL}
-=======
-              initialSelectionIndex={0}
               variant='replaceLabel'
->>>>>>> ab1d3e93
               options={vendorOptions}
               popupZIndex={zIndex.USDC_ADD_FUNDS_FILTER_BUTTON_POPUP}
             />
