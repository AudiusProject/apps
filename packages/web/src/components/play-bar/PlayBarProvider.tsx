import { modalsSelectors, playerSelectors } from '@audius/common'
import cn from 'classnames'
import { connect } from 'react-redux'
import { RouteComponentProps, withRouter } from 'react-router-dom'

import { ClientOnly } from 'components/client-only/ClientOnly'
import NowPlayingDrawer from 'components/now-playing/NowPlayingDrawer'
import { useIsMobile } from 'hooks/useIsMobile'
import { AppState } from 'store/types'

import styles from './PlayBarProvider.module.css'
import DesktopPlayBar from './desktop/PlayBar'
const { getCollectible, getUid: getPlayingUid } = playerSelectors
const { getModalVisibility } = modalsSelectors

type OwnProps = {
  isMobile: boolean
}

type PlayBarProviderProps = OwnProps &
  ReturnType<typeof mapStateToProps> &
  RouteComponentProps

const PlayBarProvider = ({
  playingUid,
  collectible,
  addToCollectionOpen
}: PlayBarProviderProps) => {
  const isMobile = useIsMobile()
  return (
    <div
      className={cn(styles.playBarWrapper, {
        [styles.isMobile]: isMobile
      })}
    >
      {isMobile ? (
<<<<<<< HEAD
        <ClientOnly>
          <NowPlayingDrawer
            isPlaying={!!playingUid || !!collectible}
            shouldClose={addToPlaylistOpen === true}
          />
        </ClientOnly>
=======
        <NowPlayingDrawer
          isPlaying={!!playingUid || !!collectible}
          shouldClose={addToCollectionOpen === true}
        />
>>>>>>> cb181e7b
      ) : (
        <>
          <div className={styles.customHr} />
          <DesktopPlayBar />
        </>
      )}
    </div>
  )
}

function mapStateToProps(state: AppState) {
  return {
    playingUid: getPlayingUid(state),
    collectible: getCollectible(state),
<<<<<<< HEAD
    addToPlaylistOpen: getModalVisibility(state, 'AddToPlaylist')
=======
    isMobile: isMobile(),
    addToCollectionOpen: getModalVisibility(state, 'AddToCollection')
>>>>>>> cb181e7b
  }
}

export default withRouter(connect(mapStateToProps)(PlayBarProvider))<|MERGE_RESOLUTION|>--- conflicted
+++ resolved
@@ -34,19 +34,12 @@
       })}
     >
       {isMobile ? (
-<<<<<<< HEAD
         <ClientOnly>
           <NowPlayingDrawer
             isPlaying={!!playingUid || !!collectible}
-            shouldClose={addToPlaylistOpen === true}
+            shouldClose={addToCollectionOpen === true}
           />
         </ClientOnly>
-=======
-        <NowPlayingDrawer
-          isPlaying={!!playingUid || !!collectible}
-          shouldClose={addToCollectionOpen === true}
-        />
->>>>>>> cb181e7b
       ) : (
         <>
           <div className={styles.customHr} />
@@ -61,12 +54,7 @@
   return {
     playingUid: getPlayingUid(state),
     collectible: getCollectible(state),
-<<<<<<< HEAD
-    addToPlaylistOpen: getModalVisibility(state, 'AddToPlaylist')
-=======
-    isMobile: isMobile(),
     addToCollectionOpen: getModalVisibility(state, 'AddToCollection')
->>>>>>> cb181e7b
   }
 }
 
