import { useEffect } from 'react'

import {
  PurchasableTrackMetadata,
  PurchaseContentStage,
  Track,
  isTrackPurchasable,
  useGetTrackById,
  usePremiumContentPurchaseModal,
<<<<<<< HEAD
  usePurchaseContentFormConfiguration
=======
  useUSDCBalance,
  buyUSDCActions
>>>>>>> 8ffcd2a0
} from '@audius/common'
import {
  IconCart,
  Modal,
  ModalContent,
  ModalFooter,
  ModalHeader
} from '@audius/stems'
import { Formik } from 'formik'
import { useDispatch } from 'react-redux'
import { toFormikValidationSchema } from 'zod-formik-adapter'

import { Icon } from 'components/Icon'
import { ModalForm } from 'components/modal-form/ModalForm'
import { LockedTrackDetailsTile } from 'components/track/LockedTrackDetailsTile'
import { Text } from 'components/typography'
import { pushUniqueRoute } from 'utils/route'

import styles from './PremiumContentPurchaseModal.module.css'
import { PurchaseContentFormFields } from './components/PurchaseContentFormFields'
import { PurchaseContentFormFooter } from './components/PurchaseContentFormFooter'
import { usePurchaseContentFormState } from './hooks/usePurchaseContentFormState'

const { startRecoveryIfNecessary, cleanup } = buyUSDCActions

const messages = {
  completePurchase: 'Complete Purchase'
}

const RenderForm = ({
  onClose,
  track
}: {
  onClose: () => void
  track: PurchasableTrackMetadata
}) => {
  const dispatch = useDispatch()
  const {
    permalink,
    premium_conditions: {
      usdc_purchase: { price }
    }
  } = track
  const state = usePurchaseContentFormState({ price })
  const { error, isUnlocking, purchaseSummaryValues, stage } = state

  // Navigate to track on successful purchase behind the modal
  useEffect(() => {
    if (stage === PurchaseContentStage.FINISH && permalink) {
      dispatch(pushUniqueRoute(permalink))
    }
  }, [stage, permalink, dispatch])

  return (
    <ModalForm>
      <ModalHeader onClose={onClose} showDismissButton>
        <Text
          variant='label'
          color='neutralLight2'
          size='xLarge'
          strength='strong'
          className={styles.title}
        >
          <Icon size='large' icon={IconCart} />
          {messages.completePurchase}
        </Text>
      </ModalHeader>
      <ModalContent className={styles.content}>
        <>
          <LockedTrackDetailsTile
            track={track as unknown as Track}
            owner={track.user}
          />
          <PurchaseContentFormFields
            stage={stage}
            purchaseSummaryValues={purchaseSummaryValues}
          />
        </>
      </ModalContent>
      <ModalFooter className={styles.footer}>
        <PurchaseContentFormFooter
          error={error}
          isUnlocking={isUnlocking}
          onViewTrackClicked={onClose}
          purchaseSummaryValues={purchaseSummaryValues}
          stage={stage}
          track={track}
        />
      </ModalFooter>
    </ModalForm>
  )
}

export const PremiumContentPurchaseModal = () => {
  const {
    isOpen,
    onClose,
    onClosed,
    data: { contentId: trackId }
  } = usePremiumContentPurchaseModal()

  const { recoveryStatus, refresh } = useUSDCBalance()
  const { data: track } = useGetTrackById(
    { id: trackId! },
    { disabled: !trackId }
  )

<<<<<<< HEAD
  const { initialValues, validationSchema, onSubmit } =
    usePurchaseContentFormConfiguration({ track })
=======
  useEffect(() => {
    if (trackId) {
      dispatch(startRecoveryIfNecessary)
    }
  }, [trackId, dispatch])

  // Refresh the USDC balance if successful recovery
  useEffect(() => {
    if (recoveryStatus === 'success') {
      refresh()
    }
  }, [recoveryStatus, refresh])

  const handleClose = useCallback(() => {
    dispatch(cleanup())
    onClose()
  }, [dispatch, onClose])

  const handleSubmit = useCallback(
    ({ customAmount, amountPreset }: PurchaseContentValues) => {
      if (isUnlocking || !track?.track_id) return

      const extraAmount = getExtraAmount(amountPreset, customAmount)
>>>>>>> 8ffcd2a0

  const isValidTrack = track && isTrackPurchasable(track)

  if (track && !isValidTrack) {
    console.error('PremiumContentPurchaseModal: Track is not purchasable')
  }

  return (
    <Modal
      isOpen={isOpen}
      onClose={handleClose}
      onClosed={onClosed}
      bodyClassName={styles.modal}
      dismissOnClickOutside
    >
      <Formik
        initialValues={initialValues}
        validationSchema={toFormikValidationSchema(validationSchema)}
        onSubmit={onSubmit}
      >
        {isValidTrack ? <RenderForm track={track} onClose={onClose} /> : null}
      </Formik>
    </Modal>
  )
}<|MERGE_RESOLUTION|>--- conflicted
+++ resolved
@@ -1,4 +1,4 @@
-import { useEffect } from 'react'
+import { useCallback, useEffect } from 'react'
 
 import {
   PurchasableTrackMetadata,
@@ -7,12 +7,8 @@
   isTrackPurchasable,
   useGetTrackById,
   usePremiumContentPurchaseModal,
-<<<<<<< HEAD
-  usePurchaseContentFormConfiguration
-=======
-  useUSDCBalance,
+  usePurchaseContentFormConfiguration,
   buyUSDCActions
->>>>>>> 8ffcd2a0
 } from '@audius/common'
 import {
   IconCart,
@@ -36,7 +32,8 @@
 import { PurchaseContentFormFooter } from './components/PurchaseContentFormFooter'
 import { usePurchaseContentFormState } from './hooks/usePurchaseContentFormState'
 
-const { startRecoveryIfNecessary, cleanup } = buyUSDCActions
+const { startRecoveryIfNecessary, cleanup: cleanupUSDCRecovery } =
+  buyUSDCActions
 
 const messages = {
   completePurchase: 'Complete Purchase'
@@ -59,6 +56,16 @@
   const state = usePurchaseContentFormState({ price })
   const { error, isUnlocking, purchaseSummaryValues, stage } = state
 
+  // Attempt recovery once on re-mount of the form
+  useEffect(() => {
+    dispatch(startRecoveryIfNecessary)
+  }, [dispatch])
+
+  const handleClose = useCallback(() => {
+    dispatch(cleanupUSDCRecovery())
+    onClose()
+  }, [dispatch, onClose])
+
   // Navigate to track on successful purchase behind the modal
   useEffect(() => {
     if (stage === PurchaseContentStage.FINISH && permalink) {
@@ -68,7 +75,7 @@
 
   return (
     <ModalForm>
-      <ModalHeader onClose={onClose} showDismissButton>
+      <ModalHeader onClose={handleClose} showDismissButton>
         <Text
           variant='label'
           color='neutralLight2'
@@ -114,40 +121,13 @@
     data: { contentId: trackId }
   } = usePremiumContentPurchaseModal()
 
-  const { recoveryStatus, refresh } = useUSDCBalance()
   const { data: track } = useGetTrackById(
     { id: trackId! },
     { disabled: !trackId }
   )
 
-<<<<<<< HEAD
   const { initialValues, validationSchema, onSubmit } =
     usePurchaseContentFormConfiguration({ track })
-=======
-  useEffect(() => {
-    if (trackId) {
-      dispatch(startRecoveryIfNecessary)
-    }
-  }, [trackId, dispatch])
-
-  // Refresh the USDC balance if successful recovery
-  useEffect(() => {
-    if (recoveryStatus === 'success') {
-      refresh()
-    }
-  }, [recoveryStatus, refresh])
-
-  const handleClose = useCallback(() => {
-    dispatch(cleanup())
-    onClose()
-  }, [dispatch, onClose])
-
-  const handleSubmit = useCallback(
-    ({ customAmount, amountPreset }: PurchaseContentValues) => {
-      if (isUnlocking || !track?.track_id) return
-
-      const extraAmount = getExtraAmount(amountPreset, customAmount)
->>>>>>> 8ffcd2a0
 
   const isValidTrack = track && isTrackPurchasable(track)
 
@@ -158,7 +138,7 @@
   return (
     <Modal
       isOpen={isOpen}
-      onClose={handleClose}
+      onClose={onClose}
       onClosed={onClosed}
       bodyClassName={styles.modal}
       dismissOnClickOutside
