import { useCallback, useEffect } from 'react'

import {
<<<<<<< HEAD
  useGetPlaylistById,
  useUser,
  useCurrentUser,
  useCurrentUserId,
  useTrack
=======
  useCollection,
  useGetTrackById,
  useUser,
  useCurrentUser
  // Removing currentUserId import as it's no longer needed
>>>>>>> 954e931e
} from '@audius/common/api'
import {
  useFeatureFlag,
  usePurchaseContentFormConfiguration,
  usePayExtraPresets,
  isStreamPurchaseable,
  isTrackDownloadPurchaseable,
  PURCHASE_METHOD,
  PurchaseableContentMetadata,
  GUEST_EMAIL
} from '@audius/common/hooks'
import {
  ID,
  PurchaseMethod,
  PurchaseVendor,
  USDCPurchaseConditions
} from '@audius/common/models'
import { FeatureFlags } from '@audius/common/services'
import {
  buyUSDCActions,
  usePremiumContentPurchaseModal,
  purchaseContentActions,
  purchaseContentSelectors,
  PurchaseContentStage,
  PurchaseContentPage as PurchaseContentPageType,
  isContentPurchaseInProgress,
  PurchaseableContentType,
  accountSelectors,
  accountActions
} from '@audius/common/store'
import {
  ModalContentPages,
  ModalHeader,
  ModalFooter,
  IconCart,
  ModalTitle
} from '@audius/harmony'
import cn from 'classnames'
import { Formik, useField, useFormikContext } from 'formik'
import { useDispatch, useSelector } from 'react-redux'
import { useLocalStorage } from 'react-use'
import { z } from 'zod'
import { toFormikValidationSchema } from 'zod-formik-adapter'

import { useHistoryContext } from 'app/HistoryProvider'
import * as signOnActions from 'common/store/pages/signon/actions'
import { ModalForm } from 'components/modal-form/ModalForm'
import { USDCManualTransfer } from 'components/usdc-manual-transfer/USDCManualTransfer'
import { useIsMobile } from 'hooks/useIsMobile'
import { useIsUSDCEnabled } from 'hooks/useIsUSDCEnabled'
import { useManagedAccountNotAllowedCallback } from 'hooks/useManagedAccountNotAllowedRedirect'
import ModalDrawer from 'pages/audio-rewards-page/components/modals/ModalDrawer'
import { pushUniqueRoute } from 'utils/route'
import zIndex from 'utils/zIndex'

import styles from './PremiumContentPurchaseModal.module.css'
import { PurchaseContentFormFooter } from './components/PurchaseContentFormFooter'
import { usePurchaseContentFormState } from './hooks/usePurchaseContentFormState'
import {
  GuestCheckoutFooter,
  GuestCheckoutPage
} from './pages/GuestCheckoutPage'
import { PurchaseContentPage } from './pages/PurchaseContentPage'
const { startRecoveryIfNecessary, cleanup: cleanupUSDCRecovery } =
  buyUSDCActions
const { cleanup, setPurchasePage, eagerCreateUserBank } = purchaseContentActions
const { getPurchaseContentFlowStage, getPurchaseContentError } =
  purchaseContentSelectors
const { getIsAccountComplete, getGuestEmail } = accountSelectors
const { createGuestAccount } = signOnActions

const messages = {
  guestCheckout: 'Guest Checkout',
  completePurchase: 'Complete Purchase'
}

const pageToPageIndex = (page: PurchaseContentPageType) => {
  switch (page) {
    case PurchaseContentPageType.GUEST_CHECKOUT:
      return 0
    case PurchaseContentPageType.PURCHASE:
      return 1
    case PurchaseContentPageType.TRANSFER:
      return 2
  }
}

type PremiumContentPurchaseFormProps = {
  onClose: () => void
  metadata: PurchaseableContentMetadata
  purchaseConditions: USDCPurchaseConditions
  contentId: ID
}

const PremiumContentPurchaseForm = (props: PremiumContentPurchaseFormProps) => {
  const { onClose, metadata, purchaseConditions, contentId } = props
  const dispatch = useDispatch()
  const isMobile = useIsMobile()
  const { permalink } = metadata
  const {
    usdc_purchase: { price }
  } = purchaseConditions
  const { error, isUnlocking, purchaseSummaryValues, stage, page } =
    usePurchaseContentFormState({ price })
  const [, , { setValue: setPurchaseMethod }] = useField(PURCHASE_METHOD)
  const currentPageIndex = pageToPageIndex(page)

  const { submitForm, resetForm } = useFormikContext()
  const { history } = useHistoryContext()
  const isAccountComplete = useSelector(getIsAccountComplete)

  // Reset form on track change
  useEffect(() => {
    resetForm()
  }, [contentId, resetForm])

  // Navigate to track on successful purchase behind the modal
  useEffect(() => {
    if (stage === PurchaseContentStage.FINISH && permalink) {
      dispatch(pushUniqueRoute(history.location, permalink))
    }
  }, [stage, permalink, dispatch, history])

  const handleUSDCManualTransferClose = useCallback(() => {
    dispatch(setPurchasePage({ page: PurchaseContentPageType.PURCHASE }))
  }, [dispatch])

  const handleUSDCManualTransferPurchase = useCallback(() => {
    setPurchaseMethod(PurchaseMethod.BALANCE)
    submitForm()
  }, [submitForm, setPurchaseMethod])
  return (
    <ModalForm className={cn(styles.modalRoot, { [styles.mobile]: isMobile })}>
      <ModalHeader
        className={cn(styles.modalHeader, { [styles.mobile]: isMobile })}
        onClose={onClose}
        showDismissButton={!isMobile}
      >
        <ModalTitle
          icon={<IconCart />}
          title={
            page === PurchaseContentPageType.GUEST_CHECKOUT
              ? messages.guestCheckout
              : messages.completePurchase
          }
        />
      </ModalHeader>
      <ModalContentPages
        contentClassName={styles.content}
        className={styles.content}
        currentPage={
          isAccountComplete ? currentPageIndex - 1 : currentPageIndex
        }
      >
        {!isAccountComplete ? (
          <GuestCheckoutPage
            metadata={metadata}
            price={price}
            onClickSignIn={onClose}
          />
        ) : null}
        <PurchaseContentPage
          stage={stage}
          isUnlocking={isUnlocking}
          purchaseSummaryValues={purchaseSummaryValues}
          price={price}
          metadata={metadata}
        />
        <USDCManualTransfer
          onClose={handleUSDCManualTransferClose}
          amountInCents={price}
          onPurchase={handleUSDCManualTransferPurchase}
        />
      </ModalContentPages>
      <ModalFooter className={styles.footer}>
        {page === PurchaseContentPageType.GUEST_CHECKOUT ? (
          <GuestCheckoutFooter />
        ) : page === PurchaseContentPageType.PURCHASE ? (
          <PurchaseContentFormFooter
            error={error}
            isUnlocking={isUnlocking}
            onViewContentClicked={onClose}
            purchaseSummaryValues={purchaseSummaryValues}
            stage={stage}
            metadata={metadata}
          />
        ) : null}
      </ModalFooter>
    </ModalForm>
  )
}

export const PremiumContentPurchaseModal = () => {
  const dispatch = useDispatch()
  const isMobile = useIsMobile()
  const {
    isOpen,
    onClose,
    onClosed,
    data: { contentId, contentType }
  } = usePremiumContentPurchaseModal()
  const { isEnabled: isCoinflowEnabled, isLoaded: isCoinflowEnabledLoaded } =
    useFeatureFlag(FeatureFlags.BUY_WITH_COINFLOW)
  const isUSDCEnabled = useIsUSDCEnabled()
  const stage = useSelector(getPurchaseContentFlowStage)
  const error = useSelector(getPurchaseContentError)
  const isUnlocking = !error && isContentPurchaseInProgress(stage)
  const presetValues = usePayExtraPresets()
  const { data: currentUser } = useCurrentUser()
  const { isEnabled: guestCheckoutEnabled } = useFeatureFlag(
    FeatureFlags.GUEST_CHECKOUT
  )
  const [, setGuestEmailInLocalStorage] = useLocalStorage(GUEST_EMAIL, '')

  const guestEmail = useSelector(getGuestEmail)

  const isAlbum = contentType === PurchaseableContentType.ALBUM
<<<<<<< HEAD
  const { data: track } = useTrack(contentId)

  const { data: album } = useGetPlaylistById(
    { playlistId: contentId!, currentUserId },
    { disabled: !isAlbum || !contentId }
  )

  const { data: user } = useUser(
    track?.owner_id ?? album?.playlist_owner_id ?? 0
  )
=======
  const { data: track } = useGetTrackById(
    { id: contentId! },
    { disabled: isAlbum || !contentId }
  )
  const { data: album } = useCollection(contentId!, {
    enabled: isAlbum && !!contentId
  })
  const { data: user } = useUser(track?.owner_id ?? album?.playlist_owner_id)
>>>>>>> 954e931e
  const metadata = {
    ...(isAlbum ? album : track),
    user
  } as PurchaseableContentMetadata

  const isValidStreamGated = !!metadata && isStreamPurchaseable(metadata)
  const isValidDownloadGated =
    !!metadata && isTrackDownloadPurchaseable(metadata)

  const purchaseConditions = isValidStreamGated
    ? metadata.stream_conditions
    : isValidDownloadGated
      ? metadata.download_conditions
      : null

  const price = purchaseConditions ? purchaseConditions?.usdc_purchase.price : 0

  const { initialValues, validationSchema, onSubmit } =
    usePurchaseContentFormConfiguration({
      metadata,
      price,
      presetValues,
      purchaseVendor: isCoinflowEnabled
        ? PurchaseVendor.COINFLOW
        : PurchaseVendor.STRIPE
    })
  const handleFormSubmit = useCallback(
    (values: z.input<typeof validationSchema>) => {
      if (values.guestEmail && guestEmail !== values.guestEmail) {
        // only create guest account if email has changed
        // enable multiple purchases with same guest email
        dispatch(createGuestAccount(values.guestEmail))
        setGuestEmailInLocalStorage(values.guestEmail)
        dispatch(
          accountActions.setGuestEmail({ guestEmail: values.guestEmail })
        )
      }
      onSubmit(values)
    },
    [dispatch, guestEmail, onSubmit, setGuestEmailInLocalStorage]
  )

  const showGuestCheckout =
    guestCheckoutEnabled &&
    (!currentUser || (currentUser && !currentUser.handle)) &&
    initialValues.guestEmail === ''

  useEffect(() => {
    if (showGuestCheckout) {
      dispatch(
        setPurchasePage({ page: PurchaseContentPageType.GUEST_CHECKOUT })
      )
    }
  }, [showGuestCheckout, dispatch])

  // On form mount, pre-create user bank if needed and check for any usdc stuck
  // in root wallet from an aborted withdrawal
  useEffect(() => {
    if (showGuestCheckout) return
    dispatch(eagerCreateUserBank())
    dispatch(startRecoveryIfNecessary())
  }, [dispatch, showGuestCheckout])

  const handleClose = useCallback(() => {
    // Don't allow closing if we're in the middle of a purchase
    if (!isUnlocking || stage === PurchaseContentStage.START) {
      onClose()
    }
  }, [isUnlocking, stage, onClose])

  const handleClosed = useCallback(() => {
    onClosed()
    dispatch(cleanup())
    dispatch(cleanupUSDCRecovery())
  }, [onClosed, dispatch])

  useManagedAccountNotAllowedCallback({
    trigger: isOpen,
    callback: handleClose
  })

  if (
    !metadata ||
    !purchaseConditions ||
    !(isValidDownloadGated || isValidStreamGated)
  ) {
    console.error('PremiumContentPurchaseModal: Content is not purchasable')
    return null
  }

  return (
    <ModalDrawer
      isOpen={isOpen}
      onClose={handleClose}
      onClosed={handleClosed}
      bodyClassName={styles.modal}
      isFullscreen
      useGradientTitle={false}
      dismissOnClickOutside
      zIndex={zIndex.PREMIUM_CONTENT_PURCHASE_MODAL}
      wrapperClassName={isMobile ? styles.mobileWrapper : undefined}
    >
      {isCoinflowEnabledLoaded && isUSDCEnabled ? (
        <Formik
          initialValues={initialValues}
          enableReinitialize
          validationSchema={toFormikValidationSchema(validationSchema)}
          validateOnBlur={false}
          validateOnChange={false}
          onSubmit={handleFormSubmit}
        >
          <PremiumContentPurchaseForm
            contentId={contentId}
            metadata={metadata}
            onClose={handleClose}
            purchaseConditions={purchaseConditions}
          />
        </Formik>
      ) : null}
    </ModalDrawer>
  )
}<|MERGE_RESOLUTION|>--- conflicted
+++ resolved
@@ -1,19 +1,10 @@
 import { useCallback, useEffect } from 'react'
 
 import {
-<<<<<<< HEAD
-  useGetPlaylistById,
+  useCollection,
   useUser,
   useCurrentUser,
-  useCurrentUserId,
   useTrack
-=======
-  useCollection,
-  useGetTrackById,
-  useUser,
-  useCurrentUser
-  // Removing currentUserId import as it's no longer needed
->>>>>>> 954e931e
 } from '@audius/common/api'
 import {
   useFeatureFlag,
@@ -231,27 +222,11 @@
   const guestEmail = useSelector(getGuestEmail)
 
   const isAlbum = contentType === PurchaseableContentType.ALBUM
-<<<<<<< HEAD
   const { data: track } = useTrack(contentId)
-
-  const { data: album } = useGetPlaylistById(
-    { playlistId: contentId!, currentUserId },
-    { disabled: !isAlbum || !contentId }
-  )
-
-  const { data: user } = useUser(
-    track?.owner_id ?? album?.playlist_owner_id ?? 0
-  )
-=======
-  const { data: track } = useGetTrackById(
-    { id: contentId! },
-    { disabled: isAlbum || !contentId }
-  )
   const { data: album } = useCollection(contentId!, {
     enabled: isAlbum && !!contentId
   })
   const { data: user } = useUser(track?.owner_id ?? album?.playlist_owner_id)
->>>>>>> 954e931e
   const metadata = {
     ...(isAlbum ? album : track),
     user
