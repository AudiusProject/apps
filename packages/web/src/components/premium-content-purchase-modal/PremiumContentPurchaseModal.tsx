import { useCallback, useEffect } from 'react'

import { useGetTrackById } from '@audius/common/api'
import {
  useFeatureFlag,
  usePurchaseContentFormConfiguration,
  usePayExtraPresets,
  isTrackStreamPurchaseable,
  isTrackDownloadPurchaseable,
  PurchaseableTrackMetadata,
  PURCHASE_METHOD
} from '@audius/common/hooks'
import {
  PurchaseMethod,
  PurchaseVendor,
  Track,
  USDCPurchaseConditions
} from '@audius/common/models'
import { FeatureFlags } from '@audius/common/services'
import {
  buyUSDCActions,
  usePremiumContentPurchaseModal,
  purchaseContentActions,
  purchaseContentSelectors,
  PurchaseContentStage,
  PurchaseContentPage,
  isContentPurchaseInProgress
} from '@audius/common/store'
import { USDC } from '@audius/fixed-decimal'
import {
  ModalContentPages,
  ModalHeader,
  ModalFooter,
  Flex,
  IconCart,
<<<<<<< HEAD
  Text
=======
  ModalTitle
>>>>>>> 50156e5a
} from '@audius/harmony'
import cn from 'classnames'
import { Formik, useField, useFormikContext } from 'formik'
import { useDispatch, useSelector } from 'react-redux'
import { toFormikValidationSchema } from 'zod-formik-adapter'

import { useHistoryContext } from 'app/HistoryProvider'
import { ModalForm } from 'components/modal-form/ModalForm'
import { LockedTrackDetailsTile } from 'components/track/LockedTrackDetailsTile'
import { USDCManualTransfer } from 'components/usdc-manual-transfer/USDCManualTransfer'
import { useIsMobile } from 'hooks/useIsMobile'
import { useIsUSDCEnabled } from 'hooks/useIsUSDCEnabled'
import ModalDrawer from 'pages/audio-rewards-page/components/modals/ModalDrawer'
import { pushUniqueRoute } from 'utils/route'
import zIndex from 'utils/zIndex'

import styles from './PremiumContentPurchaseModal.module.css'
import { AudioMatchSection } from './components/AudioMatchSection'
import { PurchaseContentFormFields } from './components/PurchaseContentFormFields'
import { PurchaseContentFormFooter } from './components/PurchaseContentFormFooter'
import { usePurchaseContentFormState } from './hooks/usePurchaseContentFormState'

const { startRecoveryIfNecessary, cleanup: cleanupUSDCRecovery } =
  buyUSDCActions
const { cleanup, setPurchasePage } = purchaseContentActions
const { getPurchaseContentFlowStage, getPurchaseContentError } =
  purchaseContentSelectors

const messages = {
  completePurchase: 'Complete Purchase'
}

const pageToPageIndex = (page: PurchaseContentPage) => {
  switch (page) {
    case PurchaseContentPage.PURCHASE:
      return 0
    case PurchaseContentPage.TRANSFER:
      return 1
  }
}

// The bulk of the form rendering is in a nested component because we want access
// to the FormikContext, which can only be used in a component which is a descendant
// of the `<Formik />` component
const RenderForm = ({
  onClose,
  track,
  purchaseConditions
}: {
  onClose: () => void
  track: PurchaseableTrackMetadata
  purchaseConditions: USDCPurchaseConditions
}) => {
  const dispatch = useDispatch()
  const isMobile = useIsMobile()
  const { permalink } = track
  const {
    usdc_purchase: { price }
  } = purchaseConditions
  const { error, isUnlocking, purchaseSummaryValues, stage, page } =
    usePurchaseContentFormState({ price })
  const [, , { setValue: setPurchaseMethod }] = useField(PURCHASE_METHOD)
  const currentPageIndex = pageToPageIndex(page)

  const { submitForm, resetForm } = useFormikContext()
  const { history } = useHistoryContext()

  // Reset form on track change
  useEffect(() => resetForm, [track.track_id, resetForm])

  // Navigate to track on successful purchase behind the modal
  useEffect(() => {
    if (stage === PurchaseContentStage.FINISH && permalink) {
      dispatch(pushUniqueRoute(history.location, permalink))
    }
  }, [stage, permalink, dispatch, history])

  const handleUSDCManualTransferClose = useCallback(() => {
    dispatch(setPurchasePage({ page: PurchaseContentPage.PURCHASE }))
  }, [dispatch])

  const handleUSDCManualTransferPurchase = useCallback(() => {
    setPurchaseMethod(PurchaseMethod.BALANCE)
    submitForm()
  }, [submitForm, setPurchaseMethod])

  return (
    <ModalForm className={cn(styles.modalRoot, { [styles.mobile]: isMobile })}>
      <ModalHeader
        className={cn(styles.modalHeader, { [styles.mobile]: isMobile })}
        onClose={onClose}
        showDismissButton={!isMobile}
      >
<<<<<<< HEAD
        <Text
          variant='label'
          color='subdued'
          size='xl'
          strength='strong'
          className={styles.title}
        >
          <Icon size='large' icon={IconCart} />
          {messages.completePurchase}
        </Text>
=======
        <ModalTitle icon={<IconCart />} title={messages.completePurchase} />
>>>>>>> 50156e5a
      </ModalHeader>
      <ModalContentPages
        contentClassName={styles.content}
        className={styles.content}
        currentPage={currentPageIndex}
      >
        <>
          {stage !== PurchaseContentStage.FINISH ? (
            <AudioMatchSection
              amount={USDC(price / 100)
                .round()
                .toShorthand()}
            />
          ) : null}
          <Flex p={isMobile ? 'l' : 'xl'}>
            <Flex direction='column' gap='xl' w='100%'>
              <LockedTrackDetailsTile
                showLabel={false}
                track={track as unknown as Track}
                owner={track.user}
              />
              <PurchaseContentFormFields
                stage={stage}
                purchaseSummaryValues={purchaseSummaryValues}
                isUnlocking={isUnlocking}
                price={price}
                track={track}
              />
            </Flex>
          </Flex>
        </>
        <USDCManualTransfer
          onClose={handleUSDCManualTransferClose}
          amountInCents={price}
          onPurchase={handleUSDCManualTransferPurchase}
        />
      </ModalContentPages>
      <ModalFooter className={styles.footer}>
        {page === PurchaseContentPage.PURCHASE ? (
          <PurchaseContentFormFooter
            error={error}
            isUnlocking={isUnlocking}
            onViewTrackClicked={onClose}
            purchaseSummaryValues={purchaseSummaryValues}
            stage={stage}
            track={track}
          />
        ) : null}
      </ModalFooter>
    </ModalForm>
  )
}

export const PremiumContentPurchaseModal = () => {
  const dispatch = useDispatch()
  const isMobile = useIsMobile()
  const {
    isOpen,
    onClose,
    onClosed,
    data: { contentId: trackId }
  } = usePremiumContentPurchaseModal()
  const { isEnabled: isCoinflowEnabled, isLoaded: isCoinflowEnabledLoaded } =
    useFeatureFlag(FeatureFlags.BUY_WITH_COINFLOW)
  const isUSDCEnabled = useIsUSDCEnabled()
  const stage = useSelector(getPurchaseContentFlowStage)
  const error = useSelector(getPurchaseContentError)
  const isUnlocking = !error && isContentPurchaseInProgress(stage)
  const presetValues = usePayExtraPresets()

  const { data: track } = useGetTrackById(
    { id: trackId! },
    { disabled: !trackId }
  )

  const isValidStreamGatedTrack = !!track && isTrackStreamPurchaseable(track)
  const isValidDownloadGatedTrack =
    !!track && isTrackDownloadPurchaseable(track)

  const purchaseConditions = isValidStreamGatedTrack
    ? track.stream_conditions
    : isValidDownloadGatedTrack
    ? track.download_conditions
    : null

  const price = purchaseConditions ? purchaseConditions?.usdc_purchase.price : 0

  const { initialValues, validationSchema, onSubmit } =
    usePurchaseContentFormConfiguration({
      track,
      price,
      presetValues,
      purchaseVendor: isCoinflowEnabled
        ? PurchaseVendor.COINFLOW
        : PurchaseVendor.STRIPE
    })

  // Attempt recovery once on re-mount of the form
  useEffect(() => {
    dispatch(startRecoveryIfNecessary)
  }, [dispatch])

  const handleClose = useCallback(() => {
    // Don't allow closing if we're in the middle of a purchase
    if (!isUnlocking || stage === PurchaseContentStage.START) {
      onClose()
    }
  }, [isUnlocking, stage, onClose])

  const handleClosed = useCallback(() => {
    onClosed()
    dispatch(cleanup())
    dispatch(cleanupUSDCRecovery())
  }, [onClosed, dispatch])

  if (
    !track ||
    !purchaseConditions ||
    !(isValidDownloadGatedTrack || isValidStreamGatedTrack)
  ) {
    console.error('PremiumContentPurchaseModal: Track is not purchasable')
    return null
  }

  return (
    <ModalDrawer
      isOpen={isOpen}
      onClose={handleClose}
      onClosed={handleClosed}
      bodyClassName={styles.modal}
      isFullscreen
      useGradientTitle={false}
      dismissOnClickOutside
      zIndex={zIndex.PREMIUM_CONTENT_PURCHASE_MODAL}
      wrapperClassName={isMobile ? styles.mobileWrapper : undefined}
    >
      {isCoinflowEnabledLoaded && isUSDCEnabled ? (
        <Formik
          initialValues={initialValues}
          validationSchema={toFormikValidationSchema(validationSchema)}
          onSubmit={onSubmit}
        >
          <RenderForm
            track={track}
            onClose={handleClose}
            purchaseConditions={purchaseConditions}
          />
        </Formik>
      ) : null}
    </ModalDrawer>
  )
}<|MERGE_RESOLUTION|>--- conflicted
+++ resolved
@@ -33,11 +33,7 @@
   ModalFooter,
   Flex,
   IconCart,
-<<<<<<< HEAD
-  Text
-=======
   ModalTitle
->>>>>>> 50156e5a
 } from '@audius/harmony'
 import cn from 'classnames'
 import { Formik, useField, useFormikContext } from 'formik'
@@ -131,20 +127,7 @@
         onClose={onClose}
         showDismissButton={!isMobile}
       >
-<<<<<<< HEAD
-        <Text
-          variant='label'
-          color='subdued'
-          size='xl'
-          strength='strong'
-          className={styles.title}
-        >
-          <Icon size='large' icon={IconCart} />
-          {messages.completePurchase}
-        </Text>
-=======
         <ModalTitle icon={<IconCart />} title={messages.completePurchase} />
->>>>>>> 50156e5a
       </ModalHeader>
       <ModalContentPages
         contentClassName={styles.content}
