--- conflicted
+++ resolved
@@ -70,9 +70,15 @@
     }
   }, [stage, permalink, dispatch])
 
+  const mobile = isMobile()
+
   return (
     <ModalForm>
-      <ModalHeader onClose={handleClose} showDismissButton>
+      <ModalHeader
+        className={cn(styles.modalHeader, { [styles.mobile]: mobile })}
+        onClose={handleClose}
+        showDismissButton={!mobile}
+      >
         <Text
           variant='label'
           color='neutralLight2'
@@ -132,8 +138,6 @@
     console.error('PremiumContentPurchaseModal: Track is not purchasable')
   }
 
-  const mobile = isMobile()
-
   return (
     <ModalDrawer
       isOpen={isOpen}
@@ -144,52 +148,6 @@
       useGradientTitle={false}
       dismissOnClickOutside
     >
-<<<<<<< HEAD
-      <Formik
-        initialValues={initialValues}
-        validationSchema={toFormikValidationSchema(PurchaseContentSchema)}
-        onSubmit={handleSubmit}
-      >
-        <ModalForm>
-          <ModalHeader
-            className={cn(styles.modalHeader, { [styles.mobile]: mobile })}
-            onClose={onClose}
-            showDismissButton={!mobile}
-          >
-            <Text
-              variant='label'
-              color='neutralLight2'
-              size='xLarge'
-              strength='strong'
-              className={styles.title}
-            >
-              <Icon size='large' icon={IconCart} />
-              {messages.completePurchase}
-            </Text>
-          </ModalHeader>
-          <ModalContent className={styles.content}>
-            {track ? (
-              <>
-                <LockedTrackDetailsTile
-                  track={track as unknown as Track}
-                  owner={track.user}
-                />
-                <PurchaseContentFormFields track={track} />
-              </>
-            ) : null}
-          </ModalContent>
-          <ModalFooter className={styles.footer}>
-            {track ? (
-              <PurchaseContentFormFooter
-                track={track}
-                onViewTrackClicked={onClose}
-              />
-            ) : null}
-          </ModalFooter>
-        </ModalForm>
-      </Formik>
-    </ModalDrawer>
-=======
       {isValidTrack ? (
         <Formik
           initialValues={initialValues}
@@ -199,7 +157,6 @@
           <RenderForm track={track} onClose={onClose} />
         </Formik>
       ) : null}
-    </Modal>
->>>>>>> 68272ed5
+    </ModalDrawer>
   )
 }