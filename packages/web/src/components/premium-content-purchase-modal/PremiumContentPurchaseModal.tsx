--- conflicted
+++ resolved
@@ -2,15 +2,10 @@
 
 import {
   useGetPlaylistById,
-<<<<<<< HEAD
-  useGetUserById,
-  useTrack
-=======
-  useGetTrackById,
   useUser,
   useCurrentUser,
-  useCurrentUserId
->>>>>>> 6c82c79b
+  useCurrentUserId,
+  useTrack
 } from '@audius/common/api'
 import {
   useFeatureFlag,
