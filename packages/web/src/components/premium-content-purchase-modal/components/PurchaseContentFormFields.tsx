--- conflicted
+++ resolved
@@ -99,27 +99,6 @@
   }
 
   const options = [
-<<<<<<< HEAD
-    {
-      label: messages.existingBalance,
-      id: PurchaseMethod.EXISTING_BALANCE,
-      icon: IconDonate,
-      disabled: isExistingBalanceDisabled,
-      value: (
-        <Text
-          as='span' // Needed to avoid <p> inside <p> warning
-          variant='title'
-          color={
-            purchaseMethod === PurchaseMethod.EXISTING_BALANCE
-              ? 'secondary'
-              : undefined
-          }
-        >
-          {`$${USDC(balanceUSDC).toFixed(2)}`}
-        </Text>
-      )
-    },
-=======
     hasBalance
       ? {
           label: messages.existingBalance,
@@ -128,6 +107,7 @@
           disabled: isExistingBalanceDisabled,
           value: (
             <Text
+              as='span' // Needed to avoid <p> inside <p> warning
               variant='title'
               color={
                 purchaseMethod === PurchaseMethod.EXISTING_BALANCE
@@ -140,7 +120,6 @@
           )
         }
       : null,
->>>>>>> 5f1e1a80
     {
       label: messages.card,
       id: PurchaseMethod.CARD,
