--- conflicted
+++ resolved
@@ -7,24 +7,12 @@
   usePayExtraPresets,
   PURCHASE_METHOD,
   PURCHASE_VENDOR,
-<<<<<<< HEAD
-  usePurchaseMethod,
-  PurchaseMethod,
-  useFeatureFlag,
-  FeatureFlags,
-  useRemoteVar,
-  IntKeys
-} from '@audius/common'
-import { Flex, IconCheck } from '@audius/harmony'
-=======
   usePurchaseMethod
 } from '@audius/common/hooks'
 import { PurchaseMethod, PurchaseVendor } from '@audius/common/models'
 import { IntKeys, FeatureFlags } from '@audius/common/services'
 import { PurchaseContentStage } from '@audius/common/store'
-import { Flex } from '@audius/harmony'
-import { IconCheck } from '@audius/stems'
->>>>>>> b7cf7b9f
+import { Flex, IconCheck } from '@audius/harmony'
 import { useField } from 'formik'
 
 import { Icon } from 'components/Icon'
