import { useCallback, useEffect } from 'react'

import {
  useFeatureFlag,
  useRemoteVar,
  useUSDCBalance,
  usePayExtraPresets,
  PURCHASE_METHOD,
  PURCHASE_VENDOR,
  usePurchaseMethod,
  PurchaseableTrackMetadata
} from '@audius/common/hooks'
import { PurchaseMethod, PurchaseVendor } from '@audius/common/models'
import { IntKeys, FeatureFlags } from '@audius/common/services'
import { PurchaseContentStage } from '@audius/common/store'
<<<<<<< HEAD
import { Flex, IconCheck, Text } from '@audius/harmony'
=======
import { Flex, IconValidationCheck } from '@audius/harmony'
>>>>>>> 50156e5a
import { useField } from 'formik'

import { PaymentMethod } from 'components/payment-method/PaymentMethod'

import { PurchaseContentFormState } from '../hooks/usePurchaseContentFormState'
import { usePurchaseSummaryValues } from '../hooks/usePurchaseSummaryValues'

import { PayExtraFormSection } from './PayExtraFormSection'
import { PayToUnlockInfo } from './PayToUnlockInfo'
import { PurchaseSummaryTable } from './PurchaseSummaryTable'

const messages = {
  purchaseSuccessful: 'Your Purchase Was Successful!'
}

type PurchaseContentFormFieldsProps = Pick<
  PurchaseContentFormState,
  'purchaseSummaryValues' | 'stage' | 'isUnlocking'
> & {
  price: number
  track: PurchaseableTrackMetadata
}

export const PurchaseContentFormFields = ({
  price,
  purchaseSummaryValues,
  stage,
  isUnlocking,
  track
}: PurchaseContentFormFieldsProps) => {
  const payExtraAmountPresetValues = usePayExtraPresets()
  const coinflowMaximumCents = useRemoteVar(IntKeys.COINFLOW_MAXIMUM_CENTS)
  const { isEnabled: isCoinflowEnabled } = useFeatureFlag(
    FeatureFlags.BUY_WITH_COINFLOW
  )
  const [{ value: purchaseMethod }, , { setValue: setPurchaseMethod }] =
    useField(PURCHASE_METHOD)
  const [{ value: purchaseVendor }, , { setValue: setPurchaseVendor }] =
    useField(PURCHASE_VENDOR)
  const isPurchased = stage === PurchaseContentStage.FINISH

  const { data: balanceBN } = useUSDCBalance({ isPolling: true })
  const { extraAmount } = usePurchaseSummaryValues({
    price,
    currentBalance: balanceBN
  })
  const { isExistingBalanceDisabled, totalPriceInCents } = usePurchaseMethod({
    price,
    extraAmount,
    method: purchaseMethod,
    setMethod: setPurchaseMethod
  })

  const handleChangeMethod = useCallback(
    (method: string) => {
      setPurchaseMethod(method as PurchaseMethod)
    },
    [setPurchaseMethod]
  )

  const handleChangeVendor = useCallback(
    (vendor: string) => {
      setPurchaseVendor(vendor as PurchaseVendor)
    },
    [setPurchaseVendor]
  )

  const showCoinflow =
    isCoinflowEnabled && totalPriceInCents <= coinflowMaximumCents

  useEffect(() => {
    if (purchaseVendor === PurchaseVendor.COINFLOW && !showCoinflow) {
      handleChangeVendor(PurchaseVendor.STRIPE)
    }
  }, [handleChangeVendor, showCoinflow, purchaseVendor])

  if (isPurchased) {
    return (
      <Flex alignItems='center' justifyContent='center' gap='m' p='m'>
<<<<<<< HEAD
        <div className={styles.completionCheck}>
          <Icon icon={IconCheck} size='xxSmall' color='white' />
        </div>
        <Text variant='heading' size='s'>
=======
        <IconValidationCheck size='m' />
        <Text variant='heading' size='small'>
>>>>>>> 50156e5a
          {messages.purchaseSuccessful}
        </Text>
      </Flex>
    )
  }

  const stemsPurchaseCount = track.is_download_gated
    ? track._stems?.length ?? 0
    : 0
  const downloadPurchaseCount =
    track.is_download_gated && track.download?.is_downloadable ? 1 : 0
  const streamPurchaseCount = track.is_stream_gated ? 1 : 0

  return (
    <>
      {isUnlocking || isPurchased ? null : (
        <PayExtraFormSection
          amountPresets={payExtraAmountPresetValues}
          disabled={isUnlocking}
        />
      )}
      <PurchaseSummaryTable
        {...purchaseSummaryValues}
        stemsPurchaseCount={stemsPurchaseCount}
        downloadPurchaseCount={downloadPurchaseCount}
        streamPurchaseCount={streamPurchaseCount}
        totalPriceInCents={totalPriceInCents}
      />
      {isUnlocking || isPurchased ? null : (
        <PaymentMethod
          selectedMethod={purchaseMethod}
          setSelectedMethod={handleChangeMethod}
          selectedVendor={purchaseVendor}
          setSelectedVendor={handleChangeVendor}
          balance={balanceBN}
          isExistingBalanceDisabled={isExistingBalanceDisabled}
          showExistingBalance={!!(balanceBN && !balanceBN.isZero())}
          isCoinflowEnabled={showCoinflow}
        />
      )}
      {isUnlocking ? null : <PayToUnlockInfo />}
    </>
  )
}<|MERGE_RESOLUTION|>--- conflicted
+++ resolved
@@ -13,11 +13,7 @@
 import { PurchaseMethod, PurchaseVendor } from '@audius/common/models'
 import { IntKeys, FeatureFlags } from '@audius/common/services'
 import { PurchaseContentStage } from '@audius/common/store'
-<<<<<<< HEAD
-import { Flex, IconCheck, Text } from '@audius/harmony'
-=======
-import { Flex, IconValidationCheck } from '@audius/harmony'
->>>>>>> 50156e5a
+import { Flex, Text, IconValidationCheck } from '@audius/harmony'
 import { useField } from 'formik'
 
 import { PaymentMethod } from 'components/payment-method/PaymentMethod'
@@ -97,15 +93,8 @@
   if (isPurchased) {
     return (
       <Flex alignItems='center' justifyContent='center' gap='m' p='m'>
-<<<<<<< HEAD
-        <div className={styles.completionCheck}>
-          <Icon icon={IconCheck} size='xxSmall' color='white' />
-        </div>
+        <IconValidationCheck size='m' />
         <Text variant='heading' size='s'>
-=======
-        <IconValidationCheck size='m' />
-        <Text variant='heading' size='small'>
->>>>>>> 50156e5a
           {messages.purchaseSuccessful}
         </Text>
       </Flex>
