import { useCallback } from 'react'

import {
  PurchaseableTrackMetadata,
  usePurchaseContentErrorMessage
} from '@audius/common/hooks'
import { Name } from '@audius/common/models'
import {
  PurchaseContentStage,
  PurchaseContentError
} from '@audius/common/store'
import { formatPrice } from '@audius/common/utils'
<<<<<<< HEAD
import { Button, IconCaretRight, IconError, Text } from '@audius/harmony'
import {
  HarmonyPlainButton,
  HarmonyPlainButtonSize,
  HarmonyPlainButtonType
} from '@audius/stems'
=======
import { Button, IconCaretRight, IconError, PlainButton } from '@audius/harmony'
>>>>>>> 336dc7ac

import { make } from 'common/store/analytics/actions'
import { Icon } from 'components/Icon'
import { TwitterShareButton } from 'components/twitter-share-button/TwitterShareButton'
import { fullTrackPage } from 'utils/route'

import { PurchaseContentFormState } from '../hooks/usePurchaseContentFormState'

import styles from './PurchaseContentFormFooter.module.css'

const messages = {
  buy: 'Buy',
  viewTrack: 'View Track',
  purchasing: 'Purchasing',
  shareButtonContent: 'I just purchased a track on Audius!',
  shareTwitterText: (trackTitle: string, handle: string) =>
    `I bought the track ${trackTitle} by ${handle} on @Audius! #AudiusPremium`,
  purchaseSuccessful: 'Your Purchase Was Successful!'
}

const ContentPurchaseError = ({
  error: { code }
}: {
  error: PurchaseContentError
}) => {
  return (
    <Text variant='body' className={styles.errorContainer} color='danger'>
      <Icon icon={IconError} size='medium' />
      {usePurchaseContentErrorMessage(code)}
    </Text>
  )
}

const getButtonText = (isUnlocking: boolean, amountDue: number) =>
  isUnlocking
    ? messages.purchasing
    : amountDue > 0
    ? `${messages.buy} $${formatPrice(amountDue)}`
    : messages.buy

type PurchaseContentFormFooterProps = Pick<
  PurchaseContentFormState,
  'error' | 'isUnlocking' | 'purchaseSummaryValues' | 'stage'
> & {
  track: PurchaseableTrackMetadata
  onViewTrackClicked: () => void
}

export const PurchaseContentFormFooter = ({
  error,
  track,
  isUnlocking,
  purchaseSummaryValues,
  stage,
  onViewTrackClicked
}: PurchaseContentFormFooterProps) => {
  const {
    title,
    permalink,
    user: { handle }
  } = track
  const isPurchased = stage === PurchaseContentStage.FINISH
  const { totalPrice } = purchaseSummaryValues

  const handleTwitterShare = useCallback(
    (handle: string) => {
      const shareText = messages.shareTwitterText(title, handle)
      const analytics = make(Name.PURCHASE_CONTENT_TWITTER_SHARE, {
        text: shareText
      })
      return { shareText, analytics }
    },
    [title]
  )

  if (isPurchased) {
    return (
      <>
        <TwitterShareButton
          fullWidth
          type='dynamic'
          url={fullTrackPage(permalink)}
          shareData={handleTwitterShare}
          handle={handle}
        />
        <PlainButton
          onClick={onViewTrackClicked}
          iconRight={IconCaretRight}
          variant='subdued'
          size='large'
        >
          {messages.viewTrack}
        </PlainButton>
      </>
    )
  }
  return (
    <>
      <Button
        disabled={isUnlocking}
        color='lightGreen'
        type={'submit'}
        isLoading={isUnlocking}
        fullWidth
      >
        {getButtonText(isUnlocking, totalPrice)}
      </Button>
      {error ? <ContentPurchaseError error={error} /> : null}
    </>
  )
}<|MERGE_RESOLUTION|>--- conflicted
+++ resolved
@@ -10,16 +10,13 @@
   PurchaseContentError
 } from '@audius/common/store'
 import { formatPrice } from '@audius/common/utils'
-<<<<<<< HEAD
-import { Button, IconCaretRight, IconError, Text } from '@audius/harmony'
 import {
-  HarmonyPlainButton,
-  HarmonyPlainButtonSize,
-  HarmonyPlainButtonType
-} from '@audius/stems'
-=======
-import { Button, IconCaretRight, IconError, PlainButton } from '@audius/harmony'
->>>>>>> 336dc7ac
+  Button,
+  IconCaretRight,
+  IconError,
+  Text,
+  PlainButton
+} from '@audius/harmony'
 
 import { make } from 'common/store/analytics/actions'
 import { Icon } from 'components/Icon'
