--- conflicted
+++ resolved
@@ -3,10 +3,6 @@
 import {
   PurchaseableTrackMetadata,
   usePurchaseContentErrorMessage
-<<<<<<< HEAD
-} from '@audius/common'
-import { Button, IconCaretRight, IconError } from '@audius/harmony'
-=======
 } from '@audius/common/hooks'
 import { Name } from '@audius/common/models'
 import {
@@ -14,8 +10,7 @@
   PurchaseContentError
 } from '@audius/common/store'
 import { formatPrice } from '@audius/common/utils'
-import { Button } from '@audius/harmony'
->>>>>>> b7cf7b9f
+import { Button, IconCaretRight, IconError } from '@audius/harmony'
 import {
   HarmonyPlainButton,
   HarmonyPlainButtonSize,
