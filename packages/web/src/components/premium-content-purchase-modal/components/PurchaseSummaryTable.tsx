import { formatPrice } from '@audius/common'

import { SummaryTable, SummaryTableItem } from 'components/summary-table'
import { Text } from 'components/typography'

const messages = {
  summary: 'Transaction Summary',
  premiumTrack: 'Premium Track',
  payExtra: 'Pay Extra',
  total: 'Total',
  youPaid: 'You Paid',
  zero: '$0.00',
  price: (val: string) => `$${val}`
}

type PurchaseSummaryTableProps = {
  totalPriceInCents: number
  basePrice: number
  extraAmount?: number
}

export const PurchaseSummaryTable = ({
  totalPriceInCents,
  basePrice,
  extraAmount
}: PurchaseSummaryTableProps) => {
  const items: SummaryTableItem[] = [
    {
      id: 'premiumTrack',
      label: messages.premiumTrack,
      value: messages.price(formatPrice(basePrice))
    }
  ]
  if (extraAmount != null) {
    items.push({
      id: 'payExtra',
      label: messages.payExtra,
      value: messages.price(formatPrice(extraAmount))
    })
  }

  return (
    <SummaryTable
      collapsible
      items={items}
      title={messages.total}
      secondaryTitle={
<<<<<<< HEAD
        <Text variant='inherit' color='secondary'>
          {messages.price(formatPrice(totalPriceInCents))}
=======
        <Text as='span' variant='inherit' color='secondary'>
          {messages.price(formatPrice(amountDue))}
>>>>>>> ca493ecb
        </Text>
      }
    />
  )
}<|MERGE_RESOLUTION|>--- conflicted
+++ resolved
@@ -45,13 +45,8 @@
       items={items}
       title={messages.total}
       secondaryTitle={
-<<<<<<< HEAD
-        <Text variant='inherit' color='secondary'>
+        <Text as='span' variant='inherit' color='secondary'>
           {messages.price(formatPrice(totalPriceInCents))}
-=======
-        <Text as='span' variant='inherit' color='secondary'>
-          {messages.price(formatPrice(amountDue))}
->>>>>>> ca493ecb
         </Text>
       }
     />
