--- conflicted
+++ resolved
@@ -1,22 +1,11 @@
 import { useCallback } from 'react'
 
-<<<<<<< HEAD
-import type { User } from '@audius/common'
-import {
-  profilePageSelectors,
-  MAX_PROFILE_RELATED_ARTISTS,
-  FeatureFlags,
-  useGetRelatedArtists
-} from '@audius/common'
-import { IconUserGroup } from '@audius/harmony'
-=======
 import { useGetRelatedArtists } from '@audius/common/api'
 import { User } from '@audius/common/models'
 import { FeatureFlags } from '@audius/common/services'
 import { profilePageSelectors } from '@audius/common/store'
 import { MAX_PROFILE_RELATED_ARTISTS } from '@audius/common/utils'
-import { IconUserGroup } from '@audius/stems'
->>>>>>> b7cf7b9f
+import { IconUserGroup } from '@audius/harmony'
 import { useDispatch, useSelector } from 'react-redux'
 
 import { ProfilePageNavSectionTitle } from 'components/profile-page-nav-section-title/ProfilePageNavSectionTitle'
