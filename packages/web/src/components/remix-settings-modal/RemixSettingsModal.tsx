import { useCallback, useState, useEffect, useRef } from 'react'

import {
  SquareSizes,
  isContentCollectibleGated,
  isContentUSDCPurchaseGated,
  ID,
  AccessConditions,
  Track,
<<<<<<< HEAD
  User,
  isContentCollectibleGated,
  isContentUSDCPurchaseGated
} from '@audius/common'
import { IconRemix } from '@audius/harmony'
=======
  User
} from '@audius/common/models'
import { Nullable } from '@audius/common/utils'
>>>>>>> b7cf7b9f
import {
  Modal,
  Button,
  ButtonType,
  ModalContent,
  ModalHeader,
  ModalTitle
} from '@audius/stems'
import cn from 'classnames'
import { debounce } from 'lodash'

import Input from 'components/data-entry/Input'
import DynamicImage from 'components/dynamic-image/DynamicImage'
import { HelpCallout } from 'components/help-callout/HelpCallout'
import Switch from 'components/switch/Switch'
import UserBadges from 'components/user-badges/UserBadges'
import { useTrackCoverArt } from 'hooks/useTrackCoverArt'
import { fullTrackPage } from 'utils/route'
import { withNullGuard } from 'utils/withNullGuard'

import styles from './RemixSettingsModal.module.css'

const INPUT_DEBOUNCE_MS = 1000

const messages = {
  done: 'DONE',
  done2: 'Done',
  title: 'REMIX SETTINGS',
  subtitle: 'Specify what track you remixed here',
  remixOf: 'This is a Remix of: (Paste Audius Track URL)',
  error: 'Please paste a valid Audius track URL',
  by: 'by',
  changeAvailabilityPrefix: 'Availablity is set to ',
  changeAvailabilitySuffix:
    '. To enable these options, change availability to Public.',
  premium: 'Premium (Pay-to-Unlock)',
  collectibleGated: 'Collectible Gated',
  specialAccess: 'Special Access',
  markAsRemix: 'Mark This Track as a Remix',
  pasteLink: 'Paste the link to the Audius track you’ve remixed',
  enterLink: 'Enter an Audius Link',
  hideOtherRemixes: 'Hide Other’s Remixes of this Track',
  preventOtherRemixes:
    'Enabling this option will prevent other user’s remixes from appearing on your track page.'
}

type TrackInfoProps = {
  track: Track | null
  user: User | null
}

const g = withNullGuard(
  ({ track, user, ...p }: TrackInfoProps) =>
    track && user && { ...p, track, user }
)

const TrackInfo = g(({ track, user }) => {
  const image = useTrackCoverArt(
    track.track_id,
    track._cover_art_sizes,
    SquareSizes.SIZE_150_BY_150
  )
  return (
    <div className={styles.track}>
      <DynamicImage wrapperClassName={styles.artwork} image={image} />
      {track.title}
      <div className={styles.by}>{messages.by}</div>
      <div className={styles.artistName}>
        {user.name}
        <UserBadges
          className={styles.iconVerified}
          userId={user.user_id}
          badgeSize={8}
        />
      </div>
    </div>
  )
})

type RemixSettingsModalProps = {
  isOpen: boolean
  onClose: (trackId: ID | null) => void
  onEditUrl: (url: string) => void
  isStreamGated: boolean
  streamConditions: Nullable<AccessConditions>
  isRemix: boolean
  setIsRemix: (isRemix: boolean) => void
  onChangeField: (field: string, value: any) => void
  reset: () => void
  isInvalidTrack: boolean
  track: Track | null
  user: User | null
  hideRemixes?: boolean
  onToggleHideRemixes?: () => void
}

const RemixSettingsModal = ({
  isOpen,
  onClose,
  onEditUrl,
  isStreamGated,
  streamConditions,
  isRemix,
  setIsRemix,
  onChangeField,
  reset,
  track,
  user,
  isInvalidTrack,
  hideRemixes,
  onToggleHideRemixes
}: RemixSettingsModalProps) => {
  const inputRef = useRef<HTMLInputElement>(null)

  const [url, setUrl] = useState<string | null>(null)

  const isUSDCPurchaseGated = isContentUSDCPurchaseGated(streamConditions)
  const isHideRemixesDisabled = isStreamGated && !isUSDCPurchaseGated

  useEffect(() => {
    if (url === null && track && isOpen) {
      setUrl(fullTrackPage(track.permalink))
    }
  }, [isOpen, track, url, setUrl])

  useEffect(() => {
    if (!isOpen) setUrl(null)
  }, [isOpen])

  useEffect(() => {
    if (isOpen && inputRef.current) {
      inputRef.current.focus()
    }
  }, [isOpen, inputRef])

  const onChange = useCallback(
    (url: string) => {
      // Need to decode the URL
      // here to properly show pasted
      // URLS with non-ascii chars
      const decoded = decodeURI(url)
      setUrl(decoded)
      debounce(() => onEditUrl(decoded), INPUT_DEBOUNCE_MS, {
        leading: true,
        trailing: false
      })()
      // Turn toggle on if remix link input is not empty
      if (url) {
        setIsRemix(true)
      }
    },
    [onEditUrl, setUrl, setIsRemix]
  )

  const onCloseModal = useCallback(() => {
    const trackId = url && track && !isInvalidTrack ? track.track_id : null
    onClose(trackId)
  }, [onClose, track, isInvalidTrack, url])

  return (
    <Modal
      isOpen={isOpen}
      onClose={onCloseModal}
      wrapperClassName={styles.remixSettingsModalContainer}
      dismissOnClickOutside
    >
      <ModalHeader
        className={styles.remixSettingsModalHeader}
        onClose={onCloseModal}
        showDismissButton
        dismissButtonClassName={styles.remixSettingsModalHeaderDismissButton}
      >
        <ModalTitle
          title={messages.title}
          icon={<IconRemix className={styles.remixSettingsModalTitleIcon} />}
        />
      </ModalHeader>
      <ModalContent>
        {isStreamGated ? (
          <HelpCallout
            className={styles.disableInfo}
            content={`${messages.changeAvailabilityPrefix} ${
              isUSDCPurchaseGated
                ? messages.premium
                : isContentCollectibleGated(streamConditions)
                ? messages.collectibleGated
                : messages.specialAccess
            }${messages.changeAvailabilitySuffix}`}
          />
        ) : null}
        <div className={styles.toggleRow}>
          <span className={cn({ [styles.remixDisabled]: isStreamGated })}>
            {messages.markAsRemix}
          </span>
          <Switch
            isOn={isRemix}
            handleToggle={(e) => {
              setIsRemix(!isRemix)
              if (isRemix) {
                onChangeField('remix_of', null)
                reset()
                setUrl(null)
              }
            }}
            isDisabled={isStreamGated}
          />
        </div>

        <div
          className={cn(styles.subtext, {
            [styles.remixDisabled]: isStreamGated
          })}
        >
          {messages.pasteLink}
        </div>
        <Input
          inputRef={inputRef}
          value={url}
          placeholder={messages.enterLink}
          size='large'
          onChange={onChange}
          disabled={isStreamGated}
        />
        {url && (
          <div className={styles.bottom}>
            {isInvalidTrack ? (
              <div className={styles.error}>{messages.error}</div>
            ) : (
              <TrackInfo user={user} track={track} />
            )}
          </div>
        )}

        <div className={styles.divider} />

        <div className={styles.toggleRow}>
          <span
            className={cn({ [styles.remixDisabled]: isHideRemixesDisabled })}
          >
            {messages.hideOtherRemixes}
          </span>
          <Switch
            isOn={!!hideRemixes || isHideRemixesDisabled}
            handleToggle={() => onToggleHideRemixes?.()}
            isDisabled={isHideRemixesDisabled}
            allowCheckedWhileDisabled
          />
        </div>
        <div
          className={cn(styles.subtext, {
            [styles.remixDisabled]: isHideRemixesDisabled
          })}
        >
          {messages.preventOtherRemixes}
        </div>

        <div className={styles.doneButtonContainer}>
          <Button
            textClassName={styles.doneButton2}
            text={messages.done2}
            type={ButtonType.PRIMARY_ALT}
            onClick={onCloseModal}
          />
        </div>
      </ModalContent>
    </Modal>
  )
}

export default RemixSettingsModal<|MERGE_RESOLUTION|>--- conflicted
+++ resolved
@@ -7,17 +7,10 @@
   ID,
   AccessConditions,
   Track,
-<<<<<<< HEAD
-  User,
-  isContentCollectibleGated,
-  isContentUSDCPurchaseGated
-} from '@audius/common'
-import { IconRemix } from '@audius/harmony'
-=======
   User
 } from '@audius/common/models'
 import { Nullable } from '@audius/common/utils'
->>>>>>> b7cf7b9f
+import { IconRemix } from '@audius/harmony'
 import {
   Modal,
   Button,
