--- conflicted
+++ resolved
@@ -1,11 +1,7 @@
 import { useCallback, MouseEvent } from 'react'
 
-<<<<<<< HEAD
-import { pluralize, formatCount } from '@audius/common'
+import { formatCount, pluralize } from '@audius/common/utils'
 import { IconHeart as IconFavorite, IconRepost } from '@audius/harmony'
-=======
-import { formatCount, pluralize } from '@audius/common/utils'
->>>>>>> b7cf7b9f
 import cn from 'classnames'
 
 import styles from './RepostFavoritesStats.module.css'
