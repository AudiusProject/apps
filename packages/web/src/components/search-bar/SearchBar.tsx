--- conflicted
+++ resolved
@@ -1,11 +1,7 @@
 import { ChangeEvent, KeyboardEvent } from 'react'
 
-<<<<<<< HEAD
-import { Status } from '@audius/common'
+import { Status } from '@audius/common/models'
 import { IconSearch } from '@audius/harmony'
-=======
-import { Status } from '@audius/common/models'
->>>>>>> b7cf7b9f
 import cn from 'classnames'
 import Lottie from 'react-lottie'
 
