import {
  ChangeEvent,
  ReactNode,
  useCallback,
  useEffect,
  useRef,
  useState
} from 'react'

import { useProxySelector } from '@audius/common/hooks'
import { Status, ID, User } from '@audius/common/models'
import {
  cacheUsersSelectors,
  searchUsersModalActions,
<<<<<<< HEAD
  useProxySelector,
  User,
  ID,
  Status
} from '@audius/common'
import { IconRemove, IconSearch } from '@audius/harmony'
=======
  searchUsersModalSelectors
} from '@audius/common/store'
>>>>>>> b7cf7b9f
import {
  Modal,
  ModalHeader,
  ModalProps,
  ModalTitle,
  IconButton,
  ModalTitleProps,
  Scrollbar
} from '@audius/stems'
import InfiniteScroll from 'react-infinite-scroller'
import { useDispatch, useSelector } from 'react-redux'
import { useDebounce } from 'react-use'

import {
  InputV2,
  InputV2Size,
  InputV2Variant
} from 'components/data-entry/InputV2'
import LoadingSpinner from 'components/loading-spinner/LoadingSpinner'

import styles from './SearchUsersModal.module.css'

const messages = {
  searchUsers: 'Search Users'
}

const DEBOUNCE_MS = 100

const { searchUsers } = searchUsersModalActions
const { getUserList, getLastSearchQuery } = searchUsersModalSelectors
const { getUsers } = cacheUsersSelectors

type SearchUsersModalProps = {
  titleProps: ModalTitleProps
  debounceMs?: number
  defaultUserList?: {
    userIds: ID[]
    loadMore: () => void
    loading: boolean
    hasMore: boolean
  }
  renderEmpty?: () => ReactNode
  renderUser: (user: User, closeParentModal: () => void) => ReactNode
  onCancel?: () => void
} & Omit<ModalProps, 'children'>

export const SearchUsersModal = (props: SearchUsersModalProps) => {
  const {
    titleProps,
    debounceMs = DEBOUNCE_MS,
    defaultUserList = {
      userIds: [],
      loading: false,
      loadMore: () => {},
      hasMore: false
    },
    renderUser,
    renderEmpty = () => null,
    isOpen,
    onClose,
    onClosed,
    onCancel
  } = props
  const dispatch = useDispatch()
  const [query, setQuery] = useState('')
  const [hasQuery, setHasQuery] = useState(false)
  const scrollParentRef = useRef<HTMLElement | null>(null)

  const { userIds, hasMore, status } = useSelector(getUserList)
  const lastSearchQuery = useSelector(getLastSearchQuery)
  const users = useProxySelector(
    (state) => {
      const ids = hasQuery ? userIds : defaultUserList.userIds
      const users = getUsers(state, { ids })
      return ids.map((id) => users[id])
    },
    [hasQuery, userIds, isOpen]
  )

  useDebounce(
    () => {
      dispatch(searchUsers({ query }))
      setHasQuery(!!query)
    },
    debounceMs,
    [query, setHasQuery, dispatch]
  )

  const handleClose = useCallback(() => {
    setQuery('')
    onClose()
  }, [onClose])

  const handleCancel = useCallback(() => {
    handleClose()
    onCancel?.()
  }, [handleClose, onCancel])

  const handleChange = useCallback(
    (e: ChangeEvent<HTMLInputElement>) => {
      setQuery(e.target.value)
    },
    [setQuery]
  )

  const handleLoadMore = useCallback(() => {
    if (status === Status.LOADING || defaultUserList.loading) {
      return
    }
    if (hasQuery) {
      dispatch(searchUsers({ query }))
    } else {
      defaultUserList.loadMore()
    }
  }, [hasQuery, query, status, defaultUserList, dispatch])

  // Clear the query if something else resets our search state
  useEffect(() => {
    if (!lastSearchQuery) {
      setQuery('')
    }
  }, [lastSearchQuery, setQuery])

  return (
    <Modal isOpen={isOpen} onClose={handleClose} onClosed={onClosed}>
      <ModalHeader onClose={handleCancel}>
        <ModalTitle {...titleProps}></ModalTitle>
      </ModalHeader>
      <div className={styles.modalContent}>
        <div className={styles.search}>
          <InputV2
            inputRef={(el) => el?.focus()}
            variant={InputV2Variant.ELEVATED_PLACEHOLDER}
            label={messages.searchUsers}
            size={InputV2Size.LARGE}
            value={query}
            onChange={handleChange}
          >
            {query ? (
              <IconButton
                icon={<IconRemove className={styles.iconLight} />}
                aria-label='Clear Search'
                onClick={() => {
                  setQuery('')
                }}
              />
            ) : (
              <IconSearch className={styles.iconLight} />
            )}
          </InputV2>
        </div>
        <Scrollbar
          className={styles.results}
          containerRef={(containerRef) => {
            scrollParentRef.current = containerRef
          }}
        >
          <InfiniteScroll
            loadMore={handleLoadMore}
            useWindow={false}
            initialLoad
            hasMore={hasQuery ? hasMore : defaultUserList.hasMore}
            getScrollParent={() => scrollParentRef.current}
            loader={<LoadingSpinner className={styles.spinner} />}
            threshold={48}
          >
            {!hasQuery &&
            !defaultUserList.loading &&
            defaultUserList.userIds.length === 0
              ? renderEmpty()
              : users.map((user) => renderUser(user, handleClose))}
          </InfiniteScroll>
        </Scrollbar>
      </div>
    </Modal>
  )
}<|MERGE_RESOLUTION|>--- conflicted
+++ resolved
@@ -12,17 +12,9 @@
 import {
   cacheUsersSelectors,
   searchUsersModalActions,
-<<<<<<< HEAD
-  useProxySelector,
-  User,
-  ID,
-  Status
-} from '@audius/common'
-import { IconRemove, IconSearch } from '@audius/harmony'
-=======
   searchUsersModalSelectors
 } from '@audius/common/store'
->>>>>>> b7cf7b9f
+import { IconRemove, IconSearch } from '@audius/harmony'
 import {
   Modal,
   ModalHeader,
