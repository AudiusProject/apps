import { useCallback, useEffect, useState } from 'react'

import { Name, Status } from '@audius/common/models'
import { BooleanKeys } from '@audius/common/services'
import {
  accountActions,
  accountSelectors,
  InstagramProfile,
  TwitterProfile,
  TikTokProfile
<<<<<<< HEAD
} from '@audius/common'
import { IconValidationX } from '@audius/harmony'
=======
} from '@audius/common/store'
>>>>>>> b7cf7b9f
import { useDispatch, useSelector } from 'react-redux'

import { useModalState } from 'common/hooks/useModalState'
import { make, TrackEvent, useRecord } from 'common/store/analytics/actions'
import { InstagramAuthButton } from 'components/instagram-auth/InstagramAuthButton'
import LoadingSpinner from 'components/loading-spinner/LoadingSpinner'
import { TikTokAuthButton } from 'components/tiktok-auth/TikTokAuthButton'
import { TwitterAuthButton } from 'components/twitter-auth/TwitterAuthButton'
import { useRemoteVar } from 'hooks/useRemoteConfig'
import ModalDrawer from 'pages/audio-rewards-page/components/modals/ModalDrawer'

import styles from './SocialProof.module.css'

const {
  instagramLogin: instagramLoginAction,
  twitterLogin: twitterLoginAction,
  tikTokLogin: tikTokLoginAction
} = accountActions
const getUserHandle = accountSelectors.getUserHandle

const messages = {
  modalTitle: 'Confirm Your Identity',
  description: 'Please confirm your identity before you can continue',
  failure:
    'Sorry, unable to retrieve information or the account is already used',
  errorTwitter: 'Unable to confirm your Twitter account',
  errorInstagram: 'Unable to confirm your Instagram account',
  twitterConfirm: 'Confirm with Twitter',
  instagramConfirm: 'Confirm with Instagram',
  tiktokConfirm: 'Confirm with TikTok'
}

type VerifyBodyProps = {
  handle: string
  onClick: () => void
  onFailure: (kind: 'instagram' | 'twitter' | 'tiktok', error: Error) => void
  onTwitterLogin: (uuid: string, profile: TwitterProfile) => void
  onInstagramLogin: (uuid: string, profile: InstagramProfile) => void
  onTikTokLogin: (uuid: string, profile: TikTokProfile) => void
  error?: string
}

const VerifyBody = ({
  error,
  handle,
  onClick,
  onTwitterLogin,
  onInstagramLogin,
  onTikTokLogin,
  onFailure
}: VerifyBodyProps) => {
  const isTwitterEnabled = useRemoteVar(
    BooleanKeys.DISPLAY_TWITTER_VERIFICATION_WEB_AND_DESKTOP
  )
  const isInstagramEnabled = useRemoteVar(
    BooleanKeys.DISPLAY_INSTAGRAM_VERIFICATION_WEB_AND_DESKTOP
  )
  const isTikTokEnabled = useRemoteVar(
    BooleanKeys.DISPLAY_TIKTOK_VERIFICATION_WEB_AND_DESKTOP
  )

  const record = useRecord()
  const handleClickTwitter = useCallback(() => {
    onClick()
    const trackEvent: TrackEvent = make(Name.SOCIAL_PROOF_OPEN, {
      handle,
      kind: 'twitter'
    })
    record(trackEvent)
  }, [record, handle, onClick])

  const handleClickInstagram = useCallback(() => {
    onClick()
    const trackEvent: TrackEvent = make(Name.SOCIAL_PROOF_OPEN, {
      handle,
      kind: 'instagram'
    })
    record(trackEvent)
  }, [record, handle, onClick])

  const handleClickTikTok = useCallback(() => {
    onClick()
    const trackEvent: TrackEvent = make(Name.SOCIAL_PROOF_OPEN, {
      handle,
      kind: 'tiktok'
    })
    record(trackEvent)
  }, [record, handle, onClick])

  return (
    <div className={styles.container}>
      <p>{messages.description}</p>
      <div className={styles.btnContainer}>
        {isTwitterEnabled ? (
          <TwitterAuthButton
            onSuccess={onTwitterLogin}
            onFailure={(error: Error) => onFailure('twitter', error)}
            onClick={handleClickTwitter}
            text={messages.twitterConfirm}
          />
        ) : null}
        {isInstagramEnabled && (
          <InstagramAuthButton
            onClick={handleClickInstagram}
            onSuccess={onInstagramLogin}
            onFailure={(error: Error) => onFailure('instagram', error)}
            text={messages.instagramConfirm}
          />
        )}
        {isTikTokEnabled ? (
          <TikTokAuthButton
            onClick={handleClickTikTok}
            onFailure={(error: Error) => onFailure('tiktok', error)}
            onSuccess={onTikTokLogin}
            text={messages.tiktokConfirm}
          />
        ) : null}
      </div>
      {error && (
        <div className={styles.error}>
          <IconValidationX className={styles.validationIcon} />
          {error}
        </div>
      )}
    </div>
  )
}

const LoadingBody = () => {
  return (
    <div className={styles.container}>
      <LoadingSpinner className={styles.loadingContainer} />
    </div>
  )
}

type SocialProofProps = {
  onSuccess: () => void
}

/**
 * A modal that verifies social proof of a user.
 * When proof is made, the modal closes. There are no
 * callbacks so that a server may determine proof.
 */
const SocialProof = ({ onSuccess }: SocialProofProps) => {
  const dispatch = useDispatch()
  const onInstagramLogin = useCallback(
    (uuid: string, profile: InstagramProfile) => {
      dispatch(instagramLoginAction({ uuid, profile }))
    },
    [dispatch]
  )
  const onTwitterLogin = useCallback(
    (uuid: string, profile: TwitterProfile) => {
      dispatch(twitterLoginAction({ uuid, profile }))
    },
    [dispatch]
  )
  const onTikTokLogin = useCallback(
    (uuid: string, profile: TikTokProfile) => {
      dispatch(tikTokLoginAction({ uuid, profile }))
    },
    [dispatch]
  )

  const [error, setError] = useState<string | undefined>()
  const [status, setStatus] = useState(Status.IDLE)
  const [isOpen, setIsOpen] = useModalState('SocialProof')
  const handle = useSelector(getUserHandle)

  const onClick = useCallback(() => setStatus(Status.LOADING), [setStatus])
  const record = useRecord()
  const onFailure = useCallback(
    (kind: 'instagram' | 'twitter' | 'tiktok', error: Error) => {
      // We should have an account handle by this point
      if (!handle) return

      setError(messages.failure)
      setStatus(Status.ERROR)

      const trackEvent = make(Name.SOCIAL_PROOF_ERROR, {
        handle,
        kind,
        error: error.message
      })
      record(trackEvent)
    },
    [record, setError, setStatus, handle]
  )

  const handleInstagramLogin = useCallback(
    (uuid: string, profile: InstagramProfile) => {
      // We should have an account handle by this point
      if (!handle) return

      setStatus(Status.SUCCESS)
      onInstagramLogin(uuid, profile)
      setIsOpen(false)

      const trackEvent: TrackEvent = make(Name.SOCIAL_PROOF_SUCCESS, {
        handle,
        kind: 'instagram',
        screenName: profile.username
      })
      record(trackEvent)
    },
    [record, handle, onInstagramLogin, setIsOpen]
  )

  const handleTwitterLogin = useCallback(
    (uuid: string, profile: TwitterProfile) => {
      // We should have an account handle by this point
      if (!handle) return

      setStatus(Status.SUCCESS)
      onTwitterLogin(uuid, profile)
      setIsOpen(false)

      const trackEvent: TrackEvent = make(Name.SOCIAL_PROOF_SUCCESS, {
        handle,
        kind: 'twitter',
        screenName: profile.screen_name
      })
      record(trackEvent)
    },
    [record, handle, onTwitterLogin, setIsOpen]
  )

  const handleTikTokLogin = useCallback(
    (uuid: string, profile: TikTokProfile) => {
      // We should have an account handle by this point
      if (!handle) return

      setStatus(Status.SUCCESS)
      onTikTokLogin(uuid, profile)
      setIsOpen(false)

      const trackEvent: TrackEvent = make(Name.SOCIAL_PROOF_SUCCESS, {
        handle,
        kind: 'tiktok',
        screenName: profile.username
      })
      record(trackEvent)
    },
    [record, handle, onTikTokLogin, setIsOpen]
  )

  useEffect(() => {
    if (status === Status.SUCCESS) {
      onSuccess()
    }
  }, [onSuccess, status])

  let body = null
  if (status === Status.LOADING || handle === null) {
    body = <LoadingBody />
  } else if (status === Status.IDLE || status === Status.ERROR) {
    body = (
      <VerifyBody
        handle={handle}
        onClick={onClick}
        onFailure={onFailure}
        onInstagramLogin={handleInstagramLogin}
        onTwitterLogin={handleTwitterLogin}
        onTikTokLogin={handleTikTokLogin}
        error={error}
      />
    )
  }

  return (
    <ModalDrawer
      isOpen={isOpen}
      onClose={() => setIsOpen(false)}
      title={messages.modalTitle}
      showTitleHeader
      useGradientTitle={false}
      bodyClassName={styles.modalBodyStyle}
    >
      {body}
    </ModalDrawer>
  )
}

export default SocialProof<|MERGE_RESOLUTION|>--- conflicted
+++ resolved
@@ -8,12 +8,8 @@
   InstagramProfile,
   TwitterProfile,
   TikTokProfile
-<<<<<<< HEAD
-} from '@audius/common'
+} from '@audius/common/store'
 import { IconValidationX } from '@audius/harmony'
-=======
-} from '@audius/common/store'
->>>>>>> b7cf7b9f
 import { useDispatch, useSelector } from 'react-redux'
 
 import { useModalState } from 'common/hooks/useModalState'
