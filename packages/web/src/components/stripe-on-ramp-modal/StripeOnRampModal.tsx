import { MouseEvent, useCallback, useEffect, useState, useRef } from 'react'

import { stripeModalUISelectors, stripeModalUIActions } from '@audius/common'
import { loadStripeOnramp, OnrampSession } from '@stripe/crypto'
import cn from 'classnames'
import { useDispatch, useSelector } from 'react-redux'

import { useModalState } from 'common/hooks/useModalState'

import styles from './StripeOnRampModal.module.css'

const STRIPE_PUBLISHABLE_KEY =
  process.env.REACT_APP_STRIPE_CLIENT_PUBLISHABLE_KEY

const { getStripeModalState } = stripeModalUISelectors
const { cancelStripeOnramp, stripeSessionStatusChanged } = stripeModalUIActions

const MountStripeSession = ({ session }: { session: OnrampSession }) => {
  const dispatch = useDispatch()
  const el = useRef<HTMLDivElement>(null)

  const handleSessionUpdate = useCallback(
    (e: any) => {
<<<<<<< HEAD
      if (e?.payload?.session?.status) {
        dispatch(
          // @ts-ignore
          stripeSessionStatusChanged({ status: e.payload.session.status })
        )
=======
      if (e?.payload?.session) {
        dispatch(stripeSessionStatusChanged({ session: e.payload.session }))
>>>>>>> 924c0276
      }
    },
    [dispatch]
  )
  useEffect(() => {
    const mountedFrame = el.current?.querySelector('iframe')
    if (mountedFrame) {
      el.current?.removeChild(mountedFrame)
    }
    session.mount('#stripe-onramp-modal')
    session.addEventListener('onramp_session_updated', handleSessionUpdate)
  }, [session, handleSessionUpdate])

  return (
    <div id='stripe-onramp-modal' ref={el} className={styles.stripeModal}></div>
  )
}

export const StripeOnRampModal = () => {
  const [isOpen] = useModalState('StripeOnRamp')
  const { stripeSessionStatus, stripeClientSecret } =
    useSelector(getStripeModalState)
  const [session, setSession] = useState<OnrampSession>()
  const dispatch = useDispatch()

  const handleBackgroundClicked = useCallback(
    (e: MouseEvent<HTMLDivElement>) => {
      if (stripeSessionStatus !== 'fulfillment_processing') {
        dispatch(cancelStripeOnramp())
        e.stopPropagation()
      }
    },
    [stripeSessionStatus, dispatch]
  )

  useEffect(() => {
    if (isOpen && stripeClientSecret) {
      const initializeStripeSession = async () => {
        if (!STRIPE_PUBLISHABLE_KEY) {
          throw new Error('Stripe publishable key not found')
        }
        const stripeOnRampInstance = await loadStripeOnramp(
          STRIPE_PUBLISHABLE_KEY
        )
        if (!stripeOnRampInstance) {
          throw new Error('Stripe onramp instance not found')
        }
        return stripeOnRampInstance.createSession({
          clientSecret: stripeClientSecret
        })
      }
      initializeStripeSession().then(setSession)
    }
  }, [isOpen, stripeClientSecret])

  return (
    <div
      className={cn(styles.stripeModalWrapper, { [styles.visible]: isOpen })}
      onClick={handleBackgroundClicked}
    >
      {isOpen && session ? <MountStripeSession session={session} /> : null}
    </div>
  )
}<|MERGE_RESOLUTION|>--- conflicted
+++ resolved
@@ -21,16 +21,8 @@
 
   const handleSessionUpdate = useCallback(
     (e: any) => {
-<<<<<<< HEAD
-      if (e?.payload?.session?.status) {
-        dispatch(
-          // @ts-ignore
-          stripeSessionStatusChanged({ status: e.payload.session.status })
-        )
-=======
       if (e?.payload?.session) {
         dispatch(stripeSessionStatusChanged({ session: e.payload.session }))
->>>>>>> 924c0276
       }
     },
     [dispatch]
