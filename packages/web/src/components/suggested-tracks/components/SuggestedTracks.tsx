import { useCallback } from 'react'

<<<<<<< HEAD
import { ID, SquareSizes, Track, cacheUsersSelectors } from '@audius/common'
import type { SuggestedTrack } from '@audius/common'
import { IconCaretDown, IconRefresh } from '@audius/harmony'
import { Button, ButtonSize, ButtonType, IconButton } from '@audius/stems'
=======
import { SuggestedTrack } from '@audius/common/api'
import { SquareSizes, ID, Track } from '@audius/common/models'
import { cacheUsersSelectors } from '@audius/common/store'
import {
  Button,
  ButtonSize,
  ButtonType,
  IconButton,
  IconRefresh
} from '@audius/stems'
>>>>>>> b7cf7b9f
import { animated, useSpring } from '@react-spring/web'
import cn from 'classnames'
import { useToggle } from 'react-use'

import { Divider } from 'components/divider'
import DynamicImage from 'components/dynamic-image/DynamicImage'
import LoadingSpinner from 'components/loading-spinner/LoadingSpinner'
import Skeleton from 'components/skeleton/Skeleton'
import { Tile } from 'components/tile'
import { UserNameAndBadges } from 'components/user-name-and-badges/UserNameAndBadges'
import { useTrackCoverArt2 } from 'hooks/useTrackCoverArt'
import { useSelector } from 'utils/reducer'

import styles from './SuggestedTracks.module.css'

const { getUser } = cacheUsersSelectors

const messages = {
  title: 'Add some tracks',
  addTrack: 'Add',
  refresh: 'Refresh',
  expandLabel: 'Expand suggested tracks panel',
  collapseLabel: 'Collapse suggested tracks panel',
  trackAdded: (isAlbum: boolean) => `Added to ${isAlbum ? 'Album' : 'Playlist'}`
}

type SuggestedTrackProps = {
  collectionId: ID
  track: Track
  onAddTrack: (trackId: ID) => void
}

const SuggestedTrackRow = (props: SuggestedTrackProps) => {
  const { track, onAddTrack } = props
  const { track_id, title, owner_id } = track
  const user = useSelector((state) => getUser(state, { id: owner_id }))
  const image = useTrackCoverArt2(track_id, SquareSizes.SIZE_150_BY_150)

  const handleAddTrack = useCallback(() => {
    onAddTrack(track_id)
  }, [onAddTrack, track_id])

  return (
    <div className={styles.suggestedTrack}>
      <div className={styles.trackDetails}>
        <DynamicImage wrapperClassName={styles.trackArtwork} image={image} />
        <div className={styles.trackInfo}>
          <p className={styles.trackName}>{title}</p>
          {user ? (
            <UserNameAndBadges
              classes={{ name: styles.artistName }}
              user={user}
            />
          ) : null}
        </div>
      </div>
      <Button
        type={ButtonType.COMMON}
        text={messages.addTrack}
        size={ButtonSize.SMALL}
        onClick={handleAddTrack}
      />
    </div>
  )
}

const SuggestedTrackSkeleton = () => {
  return (
    <div className={styles.suggestedTrackSkeleton}>
      <div className={styles.trackDetails}>
        <Skeleton className={styles.trackArtwork} />
        <div className={styles.trackInfo}>
          <Skeleton height='12px' width='150px' />
          <Skeleton height='12px' width='100px' />
        </div>
      </div>
    </div>
  )
}

type SuggestedTracksProps = {
  collectionId: ID
  suggestedTracks: SuggestedTrack[]
  onRefresh: () => void
  onAddTrack: (trackId: ID) => void
  isRefreshing: boolean
}

export const SuggestedTracks = (props: SuggestedTracksProps) => {
  const { collectionId, suggestedTracks, onRefresh, onAddTrack, isRefreshing } =
    props
  const [isExpanded, toggleIsExpanded] = useToggle(false)

  const divider = <Divider className={styles.trackDivider} />

  const contentHeight = 66 + suggestedTracks.length * 74
  const contentStyles = useSpring({
    height: isExpanded ? contentHeight : 0
  })

  return (
    <Tile className={styles.root} elevation='mid'>
      <div className={styles.heading} onClick={toggleIsExpanded}>
        <div className={styles.headingText}>
          <h4 className={styles.title}>{messages.title}</h4>
        </div>
        <IconButton
          aria-label={
            isExpanded ? messages.collapseLabel : messages.expandLabel
          }
          icon={
            <IconCaretDown
              className={cn(styles.caret, {
                [styles.caretExpanded]: isExpanded
              })}
            />
          }
        />
      </div>
      <animated.div className={styles.content} style={contentStyles}>
        <ul>
          {divider}
          {!suggestedTracks ? (
            <LoadingSpinner className={styles.loading} />
          ) : null}
          {suggestedTracks?.map((suggestedTrack) => (
            <li key={suggestedTrack.key}>
              {!isRefreshing && 'track' in suggestedTrack ? (
                <SuggestedTrackRow
                  track={suggestedTrack.track}
                  collectionId={collectionId}
                  onAddTrack={onAddTrack}
                />
              ) : (
                <SuggestedTrackSkeleton />
              )}
              {divider}
            </li>
          ))}
        </ul>
        <button className={styles.refreshButton} onClick={onRefresh}>
          <div className={styles.refreshContent}>
            <IconRefresh className={styles.refreshIcon} />
            <span className={styles.refreshText}>{messages.refresh}</span>
          </div>
        </button>
      </animated.div>
    </Tile>
  )
}<|MERGE_RESOLUTION|>--- conflicted
+++ resolved
@@ -1,22 +1,10 @@
 import { useCallback } from 'react'
 
-<<<<<<< HEAD
-import { ID, SquareSizes, Track, cacheUsersSelectors } from '@audius/common'
-import type { SuggestedTrack } from '@audius/common'
-import { IconCaretDown, IconRefresh } from '@audius/harmony'
-import { Button, ButtonSize, ButtonType, IconButton } from '@audius/stems'
-=======
 import { SuggestedTrack } from '@audius/common/api'
 import { SquareSizes, ID, Track } from '@audius/common/models'
 import { cacheUsersSelectors } from '@audius/common/store'
-import {
-  Button,
-  ButtonSize,
-  ButtonType,
-  IconButton,
-  IconRefresh
-} from '@audius/stems'
->>>>>>> b7cf7b9f
+import { IconCaretDown, IconRefresh } from '@audius/harmony'
+import { Button, ButtonSize, ButtonType, IconButton } from '@audius/stems'
 import { animated, useSpring } from '@react-spring/web'
 import cn from 'classnames'
 import { useToggle } from 'react-use'
