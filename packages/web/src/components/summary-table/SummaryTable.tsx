import { ChangeEvent, ReactNode, useCallback, useState } from 'react'

import { Box, Flex, IconCaretDown, IconComponent } from '@audius/harmony'
import { ColorValue, RadioButton, RadioButtonGroup } from '@audius/stems'
import { ResizeObserver } from '@juggle/resize-observer'
import cn from 'classnames'
import useMeasure from 'react-use-measure'

import { Text } from 'components/typography'

import styles from './SummaryTable.module.css'

export type SummaryTableItem = {
  id: string
  label: ReactNode
  icon?: IconComponent
  value?: ReactNode
  disabled?: boolean
}

const Expandable = ({
  expanded,
  children
}: {
  expanded: boolean
  children: React.ReactNode
}) => {
  const [ref, bounds] = useMeasure({
    polyfill: ResizeObserver,
    offsetSize: true
  })

  return (
    <Flex
      direction='column'
      alignSelf='stretch'
      className={styles.expandableContainer}
      style={{ height: expanded ? bounds.height : 0 }}
    >
      <Flex direction='column' ref={ref}>
        {children}
      </Flex>
    </Flex>
  )
}

export type SummaryTableProps = {
  /** Enables an expand/collapse interaction. Only the title shows when collapsed. */
  collapsible?: boolean
  items: SummaryTableItem[]
  summaryItem?: SummaryTableItem
  title: ReactNode
  secondaryTitle?: ReactNode
  summaryLabelColor?: ColorValue
  summaryValueColor?: ColorValue
  withRadioOptions?: boolean
  selectedRadioOption?: string
  onRadioChange?: (e: ChangeEvent<HTMLInputElement>) => void
}

export const SummaryTable = ({
  collapsible = false,
  items,
  summaryItem,
  title,
  secondaryTitle,
  summaryLabelColor,
  summaryValueColor = 'secondary',
  withRadioOptions,
  selectedRadioOption,
  onRadioChange
}: SummaryTableProps) => {
  // Collapsible is collapsed by default
  const [expanded, setExpanded] = useState(!collapsible)
  const onToggleExpand = useCallback(() => setExpanded((val) => !val), [])

  const body = (
<<<<<<< HEAD
    <Flex
      alignItems='center'
      alignSelf='stretch'
      justifyContent='center'
      direction='column'
      border='default'
      borderRadius='xs'
      className={styles.container}
    >
      <Flex
        alignItems='center'
        alignSelf='stretch'
        justifyContent='space-between'
        pv='m'
        ph='xl'
        className={styles.row}
      >
        <Text variant='title' size='large'>
          {title}
        </Text>
        <Text variant='title' size='large'>
          {secondaryTitle}
        </Text>
      </Flex>
      {items.map(({ id, label, icon: Icon, value, disabled }) => (
        <Flex
          key={id}
          alignItems='center'
          alignSelf='stretch'
          justifyContent='space-between'
          pv='m'
          ph='xl'
          className={styles.row}
          css={{ opacity: disabled ? 0.5 : 1 }}
        >
=======
    <>
      {items.map(({ id, label, icon: Icon, value }) => (
        <div key={id} className={styles.row}>
>>>>>>> 682e5725
          <Flex alignItems='center' gap='s'>
            {withRadioOptions ? (
              <RadioButton value={id} disabled={disabled} />
            ) : null}
            {Icon ? (
              <Box ml='s'>
                <Icon color='default' />
              </Box>
            ) : null}
            <Text>{label}</Text>
          </Flex>
          <Text>{value}</Text>
        </Flex>
      ))}
      {summaryItem !== undefined ? (
<<<<<<< HEAD
        <Flex
          className={cn(styles.row, styles.rowGrayBackground)}
          alignItems='center'
          alignSelf='stretch'
          justifyContent='space-between'
          pv='m'
          ph='xl'
        >
=======
        <div className={cn(styles.row, styles.highlightRow)}>
>>>>>>> 682e5725
          <Text variant='title' size='medium' color={summaryLabelColor}>
            {summaryItem.label}
          </Text>
          <Text variant='title' size='medium' color={summaryValueColor}>
            {summaryItem.value}
          </Text>
        </Flex>
      ) : null}
<<<<<<< HEAD
    </Flex>
=======
    </>
  )

  const content = (
    <div className={styles.container}>
      <Text
        as='div'
        variant='title'
        className={cn(styles.row, styles.highlightRow, styles.titleRow)}
      >
        <Flex gap='s'>
          {collapsible ? (
            <IconCaretDown
              onClick={onToggleExpand}
              className={cn(styles.expander, { [styles.expanded]: expanded })}
              size='m'
              color='default'
            />
          ) : null}
          {title}
        </Flex>
        {secondaryTitle}
      </Text>
      {collapsible ? <Expandable expanded={expanded}>{body}</Expandable> : body}
    </div>
>>>>>>> 682e5725
  )

  return withRadioOptions && onRadioChange ? (
    <RadioButtonGroup
      name={`summaryTable-label-${title}`}
      value={selectedRadioOption}
      onChange={onRadioChange}
      className={styles.radioGroup}
    >
      {content}
    </RadioButtonGroup>
  ) : (
    content
  )
}<|MERGE_RESOLUTION|>--- conflicted
+++ resolved
@@ -1,6 +1,12 @@
 import { ChangeEvent, ReactNode, useCallback, useState } from 'react'
 
-import { Box, Flex, IconCaretDown, IconComponent } from '@audius/harmony'
+import {
+  Box,
+  Flex,
+  IconCaretDown,
+  IconComponent,
+  useTheme
+} from '@audius/harmony'
 import { ColorValue, RadioButton, RadioButtonGroup } from '@audius/stems'
 import { ResizeObserver } from '@juggle/resize-observer'
 import cn from 'classnames'
@@ -70,12 +76,60 @@
   selectedRadioOption,
   onRadioChange
 }: SummaryTableProps) => {
+  const { color } = useTheme()
   // Collapsible is collapsed by default
   const [expanded, setExpanded] = useState(!collapsible)
   const onToggleExpand = useCallback(() => setExpanded((val) => !val), [])
 
   const body = (
-<<<<<<< HEAD
+    <>
+      {items.map(({ id, label, icon: Icon, value, disabled }) => (
+        <Flex
+          key={id}
+          alignItems='center'
+          alignSelf='stretch'
+          justifyContent='space-between'
+          pv='m'
+          ph='xl'
+          className={styles.row}
+          css={{ opacity: disabled ? 0.5 : 1 }}
+        >
+          <Flex alignItems='center' gap='s'>
+            {withRadioOptions ? (
+              <RadioButton value={id} disabled={disabled} />
+            ) : null}
+            {Icon ? (
+              <Box ml='s'>
+                <Icon color='default' />
+              </Box>
+            ) : null}
+            <Text>{label}</Text>
+          </Flex>
+          <Text>{value}</Text>
+        </Flex>
+      ))}
+      {summaryItem !== undefined ? (
+        <Flex
+          className={styles.row}
+          css={{ backgroundColor: color.background.surface1 }}
+          alignItems='center'
+          alignSelf='stretch'
+          justifyContent='space-between'
+          pv='m'
+          ph='xl'
+        >
+          <Text variant='title' size='medium' color={summaryLabelColor}>
+            {summaryItem.label}
+          </Text>
+          <Text variant='title' size='medium' color={summaryValueColor}>
+            {summaryItem.value}
+          </Text>
+        </Flex>
+      ) : null}
+    </>
+  )
+
+  const content = (
     <Flex
       alignItems='center'
       alignSelf='stretch'
@@ -91,78 +145,7 @@
         justifyContent='space-between'
         pv='m'
         ph='xl'
-        className={styles.row}
-      >
-        <Text variant='title' size='large'>
-          {title}
-        </Text>
-        <Text variant='title' size='large'>
-          {secondaryTitle}
-        </Text>
-      </Flex>
-      {items.map(({ id, label, icon: Icon, value, disabled }) => (
-        <Flex
-          key={id}
-          alignItems='center'
-          alignSelf='stretch'
-          justifyContent='space-between'
-          pv='m'
-          ph='xl'
-          className={styles.row}
-          css={{ opacity: disabled ? 0.5 : 1 }}
-        >
-=======
-    <>
-      {items.map(({ id, label, icon: Icon, value }) => (
-        <div key={id} className={styles.row}>
->>>>>>> 682e5725
-          <Flex alignItems='center' gap='s'>
-            {withRadioOptions ? (
-              <RadioButton value={id} disabled={disabled} />
-            ) : null}
-            {Icon ? (
-              <Box ml='s'>
-                <Icon color='default' />
-              </Box>
-            ) : null}
-            <Text>{label}</Text>
-          </Flex>
-          <Text>{value}</Text>
-        </Flex>
-      ))}
-      {summaryItem !== undefined ? (
-<<<<<<< HEAD
-        <Flex
-          className={cn(styles.row, styles.rowGrayBackground)}
-          alignItems='center'
-          alignSelf='stretch'
-          justifyContent='space-between'
-          pv='m'
-          ph='xl'
-        >
-=======
-        <div className={cn(styles.row, styles.highlightRow)}>
->>>>>>> 682e5725
-          <Text variant='title' size='medium' color={summaryLabelColor}>
-            {summaryItem.label}
-          </Text>
-          <Text variant='title' size='medium' color={summaryValueColor}>
-            {summaryItem.value}
-          </Text>
-        </Flex>
-      ) : null}
-<<<<<<< HEAD
-    </Flex>
-=======
-    </>
-  )
-
-  const content = (
-    <div className={styles.container}>
-      <Text
-        as='div'
-        variant='title'
-        className={cn(styles.row, styles.highlightRow, styles.titleRow)}
+        css={{ backgroundColor: color.background.surface1 }}
       >
         <Flex gap='s'>
           {collapsible ? (
@@ -173,13 +156,12 @@
               color='default'
             />
           ) : null}
-          {title}
+          <Text variant='title'>{title}</Text>
         </Flex>
-        {secondaryTitle}
-      </Text>
+        <Text variant='title'>{secondaryTitle}</Text>
+      </Flex>
       {collapsible ? <Expandable expanded={expanded}>{body}</Expandable> : body}
-    </div>
->>>>>>> 682e5725
+    </Flex>
   )
 
   return withRadioOptions && onRadioChange ? (
