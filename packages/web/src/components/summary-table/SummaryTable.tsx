import { ChangeEvent, ReactNode, useCallback, useState } from 'react'

<<<<<<< HEAD
import { Flex, IconCaretDown, IconComponent } from '@audius/harmony'
=======
import { Box, Flex, IconComponent } from '@audius/harmony'
>>>>>>> 5061bee1
import { ColorValue, RadioButton, RadioButtonGroup } from '@audius/stems'
import { ResizeObserver } from '@juggle/resize-observer'
import cn from 'classnames'
import useMeasure from 'react-use-measure'

import { Text } from 'components/typography'

import styles from './SummaryTable.module.css'

export type SummaryTableItem = {
  id: string
  label: ReactNode
  icon?: IconComponent
  value?: ReactNode
}

const Expandable = ({
  expanded,
  children
}: {
  expanded: boolean
  children: React.ReactNode
}) => {
  const [ref, bounds] = useMeasure({
    polyfill: ResizeObserver,
    offsetSize: true
  })

  return (
    <Flex
      direction='column'
      alignSelf='stretch'
      className={styles.expandableContainer}
      style={{ height: expanded ? bounds.height : 0 }}
    >
      <Flex direction='column' ref={ref}>
        {children}
      </Flex>
    </Flex>
  )
}

export type SummaryTableProps = {
  /** Enables an expand/collapse interaction. Only the title shows when collapsed. */
  collapsible?: boolean
  items: SummaryTableItem[]
  summaryItem?: SummaryTableItem
  title: ReactNode
  secondaryTitle?: ReactNode
  summaryLabelColor?: ColorValue
  summaryValueColor?: ColorValue
  withRadioOptions?: boolean
  selectedRadioOption?: string
  onRadioChange?: (e: ChangeEvent<HTMLInputElement>) => void
}

export const SummaryTable = ({
  collapsible = false,
  items,
  summaryItem,
  title,
  secondaryTitle,
  summaryLabelColor,
  summaryValueColor = 'secondary',
  withRadioOptions,
  selectedRadioOption,
  onRadioChange
}: SummaryTableProps) => {
  // Collapsible is collapsed by default
  const [expanded, setExpanded] = useState(!collapsible)
  const onToggleExpand = useCallback(() => setExpanded((val) => !val), [])

  const body = (
    <>
      {items.map(({ id, label, icon: Icon, value }) => (
        <div key={id} className={styles.row}>
          <Flex alignItems='center' gap='s'>
            {withRadioOptions ? <RadioButton value={id} /> : null}
            {Icon ? (
              <Box ml='s'>
                <Icon
                  color='default'
                />
              </Box>
            ) : null}
            <Text>{label}</Text>
          </Flex>
          <Text>{value}</Text>
        </div>
      ))}
      {summaryItem !== undefined ? (
        <div className={cn(styles.row, styles.highlightRow)}>
          <Text variant='title' size='medium' color={summaryLabelColor}>
            {summaryItem.label}
          </Text>
          <Text variant='title' size='medium' color={summaryValueColor}>
            {summaryItem.value}
          </Text>
        </div>
      ) : null}
    </>
  )

  const content = (
    <div className={styles.container}>
      <Text
        as='div'
        variant='title'
        className={cn(styles.row, styles.highlightRow, styles.titleRow)}
      >
        <Flex gap='s'>
          {collapsible ? (
            <IconCaretDown
              onClick={onToggleExpand}
              className={cn(styles.expander, { [styles.expanded]: expanded })}
              size='m'
              color='default'
            />
          ) : null}
          {title}
        </Flex>
        {secondaryTitle}
      </Text>
      {collapsible ? <Expandable expanded={expanded}>{body}</Expandable> : body}
    </div>
  )

  return withRadioOptions && onRadioChange ? (
    <RadioButtonGroup
      name={`summaryTable-label-${title}`}
      value={selectedRadioOption}
      onChange={onRadioChange}
      className={styles.radioGroup}
    >
      {content}
    </RadioButtonGroup>
  ) : (
    content
  )
}<|MERGE_RESOLUTION|>--- conflicted
+++ resolved
@@ -1,10 +1,6 @@
 import { ChangeEvent, ReactNode, useCallback, useState } from 'react'
 
-<<<<<<< HEAD
-import { Flex, IconCaretDown, IconComponent } from '@audius/harmony'
-=======
-import { Box, Flex, IconComponent } from '@audius/harmony'
->>>>>>> 5061bee1
+import { Box, Flex, IconCaretDown, IconComponent } from '@audius/harmony'
 import { ColorValue, RadioButton, RadioButtonGroup } from '@audius/stems'
 import { ResizeObserver } from '@juggle/resize-observer'
 import cn from 'classnames'
@@ -85,9 +81,7 @@
             {withRadioOptions ? <RadioButton value={id} /> : null}
             {Icon ? (
               <Box ml='s'>
-                <Icon
-                  color='default'
-                />
+                <Icon color='default' />
               </Box>
             ) : null}
             <Text>{label}</Text>
