import {
  CSSProperties,
  MouseEvent,
  useCallback,
  useEffect,
  useMemo,
  useState
} from 'react'

<<<<<<< HEAD
import { ID, Kind, TrackMetadata } from '@audius/common'
import {
  IconCaretDown,
  IconCaretLeft,
  IconCaretRight,
  IconCaretUp
} from '@audius/harmony'
=======
import { Kind, ID, TrackMetadata } from '@audius/common/models'
>>>>>>> b7cf7b9f
import cn from 'classnames'
import { debounce, range } from 'lodash'
import moment from 'moment'
import {
  Cell,
  Row,
  TableRowProps,
  useFlexLayout,
  useResizeColumns,
  useSortBy,
  useTable
} from 'react-table'
import {
  AutoSizer,
  InfiniteLoader,
  List,
  WindowScroller
} from 'react-virtualized'

import { Draggable, Droppable } from 'components/dragndrop'
import Skeleton from 'components/skeleton/Skeleton'
import Tooltip from 'components/tooltip/Tooltip'

import styles from './Table.module.css'
import { TableLoadingSpinner } from './components/TableLoadingSpinner'

// - Infinite scroll constants -
// Fetch the next group of rows when the user scroll within X rows of the bottom
const FETCH_THRESHOLD = 40
// Number of rows to fetch in each batch
const FETCH_BATCH_SIZE = 80

// Column Sort Functions
export const numericSorter = (accessor: string) => (rowA: any, rowB: any) => {
  return rowA[accessor] - rowB[accessor]
}

export const alphaSorter = (accessor: string) => (rowA: any, rowB: any) => {
  if (
    rowA[accessor].trim().toLowerCase() < rowB[accessor].trim().toLowerCase()
  ) {
    return -1
  }
  if (
    rowA[accessor].trim().toLowerCase() > rowB[accessor].trim().toLowerCase()
  ) {
    return 1
  }
  return 0
}

export const dateSorter = (accessor: string) => (rowA: any, rowB: any) => {
  if (moment(rowB[accessor]).isAfter(rowA[accessor])) return 1
  if (moment(rowA[accessor]).isAfter(rowB[accessor])) return -1
  return 0
}

// Used in TracksTable, CollectiblesPlaylistTable
const isEmptyRowDefault = (row: any) => {
  return Boolean(!row?.original?.uid || row?.original?.kind === Kind.EMPTY)
}

type TableProps = {
  activeIndex?: number
  columns: any[]
  data: any[]
  defaultSorter?: (a: any, b: any) => number
  fetchBatchSize?: number
  fetchMore?: (offset: number, limit: number) => void
  fetchPage?: (page: number) => void
  fetchThreshold?: number
  getRowClassName?: (rowIndex: number) => string
  isPaginated?: boolean
  isReorderable?: boolean
  isTracksTable?: boolean
  isVirtualized?: boolean
  loading?: boolean
  onClickRow?: (
    e: MouseEvent<HTMLTableRowElement>,
    rowInfo: any,
    index: number
  ) => void
  onReorder?: (source: number, destination: number) => void
  onShowMoreToggle?: (setting: boolean) => void
  onSort?: (...props: any[]) => void
  isEmptyRow?: (row: any) => boolean
  pageSize?: number
  scrollRef?: React.MutableRefObject<HTMLDivElement | undefined>
  showMoreLimit?: number
  tableClassName?: string
  totalRowCount?: number
  useLocalSort?: boolean
  wrapperClassName?: string
}

export const Table = ({
  activeIndex = -1,
  columns,
  data,
  defaultSorter,
  fetchBatchSize = FETCH_BATCH_SIZE,
  fetchMore,
  fetchPage,
  fetchThreshold = FETCH_THRESHOLD,
  getRowClassName,
  isPaginated = false,
  isReorderable = false,
  isTracksTable = false,
  isVirtualized = false,
  loading = false,
  onClickRow,
  onReorder,
  onShowMoreToggle,
  onSort,
  isEmptyRow = isEmptyRowDefault,
  pageSize = 50,
  scrollRef,
  showMoreLimit,
  tableClassName,
  totalRowCount,
  useLocalSort = false,
  wrapperClassName
}: TableProps) => {
  useEffect(() => {
    if (totalRowCount == null && isPaginated) {
      console.error(
        'Programming error - need to specify the `totalRowCount` if using paginated Table component (i.e .if `isPaginated` is `true`)'
      )
    }
  }, [isPaginated, totalRowCount])
  const defaultColumn = useMemo(
    () => ({
      // Default resizing column props
      minWidth: 64,
      width: 64,
      maxWidth: 200
    }),
    []
  )
  const debouncedFetchMore = useMemo(
    () => (fetchMore ? debounce(fetchMore, 0) : null),
    [fetchMore]
  )

  // Pagination page
  const [currentPage, setCurrentPage] = useState<number>(0)
  const maxPage = useMemo(() => {
    if (totalRowCount == null) {
      return 0
    }
    return Math.floor(totalRowCount / pageSize)
  }, [pageSize, totalRowCount])

  const {
    getTableProps,
    getTableBodyProps,
    headerGroups,
    rows,
    prepareRow,
    state: { sortBy }
  } = useTable(
    {
      columns,
      data,
      defaultColumn,
      autoResetSortBy: false,
      autoResetResize: false,
      manualSortBy: Boolean(onSort)
    },
    useSortBy,
    useResizeColumns,
    useFlexLayout
  )

  const [showMore, setShowMore] = useState(
    !showMoreLimit || pageSize < showMoreLimit
  )

  // NOTE: react-table allows for multple sorters, but we are only checking the first here
  // - This can be updated if we need multiple sorters in the future
  const handleSortChange = useCallback(() => {
    if (isVirtualized && !useLocalSort) {
      // Virtualized Table -> Pass back the selected column and direction for backend sorting
      if (sortBy.length === 0) return onSort?.('', '')

      const sortColumn = columns.find((c) => c.id === sortBy[0].id)
      const column = sortColumn.accessor
      const order = sortBy[0]?.desc ? 'desc' : 'asc'

      onSort?.(column, order)
    } else {
      // Non-virtualized table -> Pass back the sorter from the selected column for manual frontend sorting
      let sorter = null
      let sortColumn
      let order = 'ascend'

      if (sortBy.length === 0) {
        // Use defaultSorter if sortBy array is empty
        sorter = defaultSorter
      } else {
        // Use the sorter from the column
        sortColumn = columns.find((c) => c.id === sortBy[0].id)
        sorter = sortColumn?.sorter
        order = sortBy[0]?.desc ? 'descend' : 'ascend'
      }

      if (sorter) {
        onSort?.({ column: { sorter }, order })
      } else {
        onSort?.({ column: null, order })
      }
    }
  }, [columns, defaultSorter, isVirtualized, onSort, sortBy, useLocalSort])

  // eslint-disable-next-line react-hooks/exhaustive-deps
  useEffect(() => handleSortChange(), [sortBy])

  const renderTableHeader = useCallback((column: any, endHeader?: boolean) => {
    return (
      <th
        className={cn(styles.tableHeader, {
          [styles.titleHeader]: Boolean(column.accessor),
          [styles.hasSorter]: column.disableSortBy !== true,
          [styles.leftAlign]: column.align === 'left',
          [styles.rightAlign]: column.align === 'right',
          [styles.cellSectionEnd]: endHeader
        })}
        {...column.getHeaderProps()}
        key={column.id}
      >
        {/* Sorting Container */}
        <div {...column.getSortByToggleProps()} title=''>
          <div className={styles.textCell}>
            <Tooltip text={column.sortTitle} mount='page'>
              {column.render('Header')}
            </Tooltip>
          </div>
          {!column.disableSortBy ? (
            <div className={styles.sortCaretContainer}>
              {!column.isSorted || !column.isSortedDesc ? (
                <IconCaretUp className={styles.sortCaret} />
              ) : null}
              {!column.isSorted || column.isSortedDesc ? (
                <IconCaretDown className={styles.sortCaret} />
              ) : null}
            </div>
          ) : null}
        </div>
        {/* Resizing Container */}
        {!column.disableResizing ? (
          <div
            onClick={(e) => {
              e.preventDefault()
              e.stopPropagation()
            }}
            {...column.getResizerProps()}
            className={cn(styles.resizer, {
              [styles.isResizing]: column.isResizing
            })}
          />
        ) : null}
      </th>
    )
  }, [])

  const renderHeaders = useCallback(() => {
    return headerGroups.map((headerGroup) => {
      const headers = headerGroup.headers.filter(
        (header) => header.id !== 'trackActions' && header.id !== 'overflowMenu'
      )
      // Should only be one or the other
      const endHeaders = headerGroup.headers.filter(
        (header) => header.id === 'trackActions' || header.id === 'overflowMenu'
      )

      const { key: headerGroupKey, ...headerGroupProps } =
        headerGroup.getHeaderGroupProps()
      return (
        <tr
          className={styles.tableHeadRow}
          {...headerGroupProps}
          key={headerGroupKey}
        >
          {headers.map((header) => renderTableHeader(header, false))}
          {endHeaders.length
            ? endHeaders.map((endHeader) => renderTableHeader(endHeader, true))
            : null}
        </tr>
      )
    })
  }, [headerGroups, renderTableHeader])

  const renderCell = useCallback(
    (cell: Cell, isEnd?: boolean) => {
      const Cell = isVirtualized ? 'div' : 'td'

      return (
        <Cell
          className={cn(styles.tableCell, {
            [styles.leftAlign]: cell.column.align === 'left',
            [styles.rightAlign]: cell.column.align === 'right',
            [styles.cellSectionEnd]: isEnd
          })}
          {...cell.getCellProps()}
          key={`${cell.row.id}_${cell.getCellProps().key}`}
        >
          {cell.render('Cell')}
        </Cell>
      )
    },
    [isVirtualized]
  )

  const renderSkeletonCell = useCallback(
    (cell: Cell) => (
      <td
        className={cn(styles.tableCell)}
        {...cell.getCellProps()}
        key={`${cell.row.id}_skeletonCell_${cell.getCellProps().key}`}
      >
        <Skeleton />
      </td>
    ),
    []
  )

  const renderTableRow = useCallback(
    (row: Row, key: string, props: TableRowProps, className = '') => {
      const cells = row.cells.filter(
        (cell: Cell) =>
          cell.column.id !== 'trackActions' && cell.column.id !== 'overflowMenu'
      )
      // Should only be one or the other
      const endCells = row.cells.filter(
        (cell: Cell) =>
          cell.column.id === 'trackActions' || cell.column.id === 'overflowMenu'
      )

      const Row = isVirtualized ? 'div' : 'tr'

      return (
        <Row
          className={cn(
            styles.tableRow,
            getRowClassName?.(row.index),
            className,
            {
              [styles.active]: row.index === activeIndex
            }
          )}
          {...props}
          key={key}
          onClick={(e: MouseEvent<HTMLTableRowElement>) =>
            onClickRow?.(e, row, row.index)
          }
        >
          {cells.map((cell) => renderCell(cell))}
          {endCells.length
            ? endCells.map((endCell) => renderCell(endCell, true))
            : null}
        </Row>
      )
    },
    [activeIndex, getRowClassName, onClickRow, renderCell, isVirtualized]
  )

  const renderSkeletonRow = useCallback(
    (row: Row, key: string, props: TableRowProps, className = '') => {
      return (
        <tr
          className={cn(
            styles.tableRow,
            styles.skeletonRow,
            className,
            getRowClassName?.(row.index),
            {
              [styles.active]: row.index === activeIndex
            }
          )}
          {...props}
          key={key}
        >
          {row.cells.map(renderSkeletonCell)}
        </tr>
      )
    },
    [activeIndex, getRowClassName, renderSkeletonCell]
  )

  const onDragEnd = useCallback(
    ({ source, destination }: { source: number; destination: number }) => {
      if (source === destination) return
      onReorder?.(source, source < destination ? destination - 1 : destination)
    },
    [onReorder]
  )

  const renderDraggableRow = useCallback(
    (row: any, key: string, props: TableRowProps, className = '') => {
      return (
        <Draggable
          key={key}
          id={isTracksTable ? row.original.track_id : row.id}
          index={row.id}
          text={row.original.title}
          isOwner
          kind={isTracksTable ? 'track' : 'table-row'}
          asChild
        >
          {renderTableRow(row, key, props, className)}
        </Draggable>
      )
    },
    [isTracksTable, renderTableRow]
  )

  const renderReorderableRow = useCallback(
    (row: any, key: string, props: TableRowProps, className = '') => {
      return (
        <Draggable
          key={key}
          id={isTracksTable ? row.original.track_id : row.id}
          index={row.id}
          text={row.original.title}
          isOwner
          kind={isTracksTable ? 'track' : 'table-row'}
          asChild
        >
          <Droppable
            className={styles.droppable}
            hoverClassName={styles.droppableHover}
            onDrop={(id: ID | string, draggingKind: string, index: number) => {
              onDragEnd({ source: index, destination: row.index })
            }}
            acceptedKinds={['track', 'table-row']}
            asChild
          >
            {renderTableRow(
              row,
              key,
              props,
              cn(styles.reorderableRow, className)
            )}
          </Droppable>
        </Draggable>
      )
    },
    [isTracksTable, onDragEnd, renderTableRow]
  )

  const renderRow = useCallback(
    ({
      index,
      key,
      style
    }: {
      index: number
      key: string
      style: CSSProperties
    }) => {
      const row = rows[index]
      if (!row) return

      prepareRow(row)
      const rowProps = { ...row.getRowProps({ style }) }
      const isStreamGated = (row.original as TrackMetadata).is_stream_gated

      if (isEmptyRow(row)) {
        return renderSkeletonRow(row, key, rowProps)
      }
      if (isReorderable) {
        return renderReorderableRow(row, key, rowProps)
      }
      // Cannot drag stream gated tracks
      if (isTracksTable && !isStreamGated) {
        return renderDraggableRow(row, key, rowProps)
      }
      return renderTableRow(row, key, rowProps)
    },
    [
      rows,
      prepareRow,
      isEmptyRow,
      renderSkeletonRow,
      isReorderable,
      renderReorderableRow,
      isTracksTable,
      renderDraggableRow,
      renderTableRow
    ]
  )

  const renderRows = useCallback(() => {
    const displayRows = !showMore ? rows.slice(0, showMoreLimit) : rows
    return displayRows.map((row) => {
      prepareRow(row)

      const rowProps = { ...row.getRowProps() }
      const isStreamGated = (row.original as TrackMetadata).is_stream_gated

      if (isReorderable) {
        return renderReorderableRow(row, row.id, rowProps)
      }
      // Cannot drag stream gated tracks
      if (isTracksTable && !isStreamGated) {
        return renderDraggableRow(row, row.id, rowProps)
      }
      return renderTableRow(row, row.id, rowProps)
    })
  }, [
    showMore,
    rows,
    showMoreLimit,
    prepareRow,
    isReorderable,
    renderReorderableRow,
    isTracksTable,
    renderDraggableRow,
    renderTableRow
  ])

  // TODO: This is supposed to return a promise that resolves when the row data has been fetched.
  // It currently does not, but there are no issues with this currently so will fix if issues pop up
  const loadMoreRows = useCallback(
    async ({ startIndex }: { startIndex: number }) => {
      if (!debouncedFetchMore) return null
      const offset = startIndex
      const limit = fetchBatchSize
      debouncedFetchMore(offset, limit)
      return null
    },
    [debouncedFetchMore, fetchBatchSize]
  )

  const isRowLoaded = useCallback(
    ({ index }: { index: number }) => !isEmptyRow(rows[index]),
    [rows, isEmptyRow]
  )

  // Pagination Functions
  const goToPage = useCallback(
    (page: number) => {
      if (page !== currentPage) setCurrentPage(page)
    },
    [currentPage]
  )

  const nextPage = useCallback(() => {
    if (currentPage < maxPage) goToPage(currentPage + 1)
  }, [currentPage, goToPage, maxPage])

  const prevPage = useCallback(() => {
    if (currentPage > 0) goToPage(currentPage - 1)
  }, [currentPage, goToPage])

  useEffect(() => {
    fetchPage?.(currentPage)
  }, [currentPage, fetchPage])

  const renderPaginationControls = useCallback(() => {
    if (!isPaginated || maxPage === 0 || !showMore) return null

    return (
      <div className={styles.pageButtonContainer}>
        <IconCaretLeft
          className={cn(styles.pageCaret, {
            [styles.disabled]: currentPage <= 0
          })}
          onClick={prevPage}
        />
        {range(maxPage + 1).map((idx) => (
          <div
            key={`pageButton_${idx}`}
            className={cn(styles.pageButton, {
              [styles.active]: currentPage === idx
            })}
            onClick={() => goToPage(idx)}
          >
            {idx + 1}
          </div>
        ))}
        <IconCaretRight
          className={cn(styles.pageCaret, {
            [styles.disabled]: currentPage >= maxPage
          })}
          onClick={nextPage}
        />
      </div>
    )
  }, [
    currentPage,
    goToPage,
    isPaginated,
    maxPage,
    nextPage,
    prevPage,
    showMore
  ])

  const renderShowMoreControl = useCallback(() => {
    if (!showMoreLimit || rows.length <= showMoreLimit) return null

    const handleShowMoreToggle = () => {
      onShowMoreToggle?.(!showMore)
      setShowMore(!showMore)
    }

    return (
      <div className={styles.showMoreContainer} onClick={handleShowMoreToggle}>
        <p className={styles.showMoreText}>
          {showMore ? 'Show Less' : 'Show More'}
        </p>
        {showMore ? (
          <IconCaretUp className={styles.showMoreCaret} />
        ) : (
          <IconCaretDown className={styles.showMoreCaret} />
        )}
      </div>
    )
  }, [onShowMoreToggle, rows.length, showMore, showMoreLimit])

  const renderContent = useCallback(() => {
    return (
      <div className={cn(styles.tableWrapper, wrapperClassName)}>
        <table
          className={cn(styles.table, tableClassName)}
          {...getTableProps()}
        >
          <thead className={styles.tableHead}>{renderHeaders()}</thead>
          <tbody className={styles.tableBody} {...getTableBodyProps()}>
            {loading ? <TableLoadingSpinner /> : renderRows()}
          </tbody>
        </table>
        {renderPaginationControls()}
        {renderShowMoreControl()}
      </div>
    )
  }, [
    getTableBodyProps,
    getTableProps,
    loading,
    renderHeaders,
    renderPaginationControls,
    renderRows,
    renderShowMoreControl,
    tableClassName,
    wrapperClassName
  ])

  const renderVirtualizedContent = useCallback(() => {
    return (
      <InfiniteLoader
        isRowLoaded={isRowLoaded}
        loadMoreRows={loadMoreRows}
        rowCount={totalRowCount == null ? rows.length : totalRowCount}
        threshold={fetchThreshold}
        minimumBatchSize={fetchBatchSize}
      >
        {({ onRowsRendered, registerChild: registerListChild }) => (
          <WindowScroller scrollElement={scrollRef?.current}>
            {({
              height,
              registerChild,
              isScrolling,
              onChildScroll,
              scrollTop
            }) => (
              <div className={cn(styles.tableWrapper, wrapperClassName)}>
                <table
                  className={cn(styles.table, tableClassName)}
                  {...getTableProps()}
                >
                  <thead className={styles.tableHead}>{renderHeaders()}</thead>
                  <tbody>{loading ? <TableLoadingSpinner /> : null}</tbody>
                </table>
                <div
                  className={styles.tableBody}
                  {...getTableBodyProps()}
                  ref={
                    registerChild as (
                      instance: HTMLTableSectionElement | null
                    ) => void
                  }
                >
                  {loading ? null : (
                    <AutoSizer disableHeight>
                      {({ width }) => (
                        <List
                          role='Tabpanel'
                          autoHeight
                          height={height}
                          width={width}
                          isScrolling={isScrolling}
                          onScroll={onChildScroll}
                          scrollTop={scrollTop}
                          onRowsRendered={(info) => onRowsRendered(info)}
                          ref={registerListChild}
                          overscanRowsCount={2}
                          rowCount={
                            debouncedFetchMore && totalRowCount != null
                              ? totalRowCount
                              : rows.length
                          }
                          rowHeight={64}
                          rowRenderer={renderRow}
                        />
                      )}
                    </AutoSizer>
                  )}
                </div>
              </div>
            )}
          </WindowScroller>
        )}
      </InfiniteLoader>
    )
  }, [
    debouncedFetchMore,
    fetchBatchSize,
    fetchThreshold,
    getTableBodyProps,
    getTableProps,
    isRowLoaded,
    loadMoreRows,
    loading,
    renderHeaders,
    renderRow,
    rows.length,
    scrollRef,
    tableClassName,
    totalRowCount,
    wrapperClassName
  ])

  return isVirtualized ? renderVirtualizedContent() : renderContent()
}<|MERGE_RESOLUTION|>--- conflicted
+++ resolved
@@ -7,17 +7,13 @@
   useState
 } from 'react'
 
-<<<<<<< HEAD
-import { ID, Kind, TrackMetadata } from '@audius/common'
+import { Kind, ID, TrackMetadata } from '@audius/common/models'
 import {
   IconCaretDown,
   IconCaretLeft,
   IconCaretRight,
   IconCaretUp
 } from '@audius/harmony'
-=======
-import { Kind, ID, TrackMetadata } from '@audius/common/models'
->>>>>>> b7cf7b9f
 import cn from 'classnames'
 import { debounce, range } from 'lodash'
 import moment from 'moment'
