--- conflicted
+++ resolved
@@ -1,24 +1,14 @@
 import { useCallback } from 'react'
 
-<<<<<<< HEAD
-import {
-  profilePageSelectors,
-  MAX_PROFILE_SUPPORTING_TILES,
-  useRankedSupportingForUser,
-  User,
-  formatCount
-} from '@audius/common'
+import { useRankedSupportingForUser } from '@audius/common/hooks'
+import { User } from '@audius/common/models'
+import { profilePageSelectors } from '@audius/common/store'
+import { formatCount, MAX_PROFILE_SUPPORTING_TILES } from '@audius/common/utils'
 import {
   IconTipping as IconTip,
   IconArrowRight as IconArrow
 } from '@audius/harmony'
-=======
-import { useRankedSupportingForUser } from '@audius/common/hooks'
-import { User } from '@audius/common/models'
-import { profilePageSelectors } from '@audius/common/store'
-import { formatCount, MAX_PROFILE_SUPPORTING_TILES } from '@audius/common/utils'
 import { IconArrow } from '@audius/stems'
->>>>>>> b7cf7b9f
 import { useDispatch } from 'react-redux'
 
 import { useSelector } from 'common/hooks/useSelector'
