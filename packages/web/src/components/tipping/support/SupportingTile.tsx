--- conflicted
+++ resolved
@@ -8,21 +8,11 @@
   SquareSizes,
   WidthSizes,
   Supporting,
-<<<<<<< HEAD
-  User,
-  Nullable,
-  cacheUsersSelectors,
-  imageCoverPhotoBlank,
-  imageProfilePicEmpty as profilePicEmpty
-} from '@audius/common'
-import { IconTrophy } from '@audius/harmony'
-=======
   User
 } from '@audius/common/models'
 import { cacheUsersSelectors } from '@audius/common/store'
 import { Nullable } from '@audius/common/utils'
-import { IconTrophy } from '@audius/stems'
->>>>>>> b7cf7b9f
+import { IconTrophy } from '@audius/harmony'
 import cn from 'classnames'
 import { push as pushRoute } from 'connected-react-router'
 import { useDispatch, useSelector } from 'react-redux'
