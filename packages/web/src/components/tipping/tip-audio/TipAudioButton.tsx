--- conflicted
+++ resolved
@@ -1,9 +1,5 @@
-<<<<<<< HEAD
-import { profilePageSelectors, tippingActions } from '@audius/common'
+import { profilePageSelectors, tippingActions } from '@audius/common/store'
 import { IconTokenGold } from '@audius/harmony'
-=======
-import { profilePageSelectors, tippingActions } from '@audius/common/store'
->>>>>>> b7cf7b9f
 import { Button, ButtonType } from '@audius/stems'
 import cn from 'classnames'
 import { useDispatch } from 'react-redux'
