import { useCallback, useEffect } from 'react'

import { StringKeys } from '@audius/common/services'
import {
  accountSelectors,
  tippingSelectors,
  tippingActions,
  walletActions,
<<<<<<< HEAD
  StringKeys,
  accountSelectors
} from '@audius/common'
import { IconVerified as IconSuccess, IconTokenGold } from '@audius/harmony'
=======
  TippingSendStatus
} from '@audius/common/store'
import { Nullable } from '@audius/common/utils'
>>>>>>> b7cf7b9f
import { Modal, ModalHeader, ModalTitle } from '@audius/stems'
import cn from 'classnames'
import { useDispatch } from 'react-redux'
// eslint-disable-next-line no-restricted-imports -- TODO: migrate to @react-spring/web
import { animated, Transition } from 'react-spring/renderprops.cjs'
import { usePrevious } from 'react-use'

import { useSelector } from 'common/hooks/useSelector'
import { useRemoteVar } from 'hooks/useRemoteConfig'

import { ConfirmSendTip } from './ConfirmSendTip'
import { SendTip } from './SendTip'
import styles from './TipAudio.module.css'
import { TipSent } from './TipSent'
const { getBalance } = walletActions
const { resetSend } = tippingActions
const { getSendStatus, getSendTipData } = tippingSelectors

const messages = {
  sendATip: 'Send Tip',
  confirm: 'Confirm',
  sending: 'Sending',
  tipSent: 'Tip Sent',
  holdOn: '⚠️ Hold On a Moment'
}

const GoldBadgeIconImage = () => (
  <IconTokenGold size='l' aria-label='Gold badge' />
)

const titleMessagesMap: { [key in TippingSendStatus]?: string } = {
  SEND: messages.sendATip,
  CONFIRM: messages.confirm,
  SENDING: messages.sending,
  CONVERTING: messages.holdOn,
  ERROR: messages.confirm,
  SUCCESS: messages.tipSent
}

const titleIconsMap: { [key in TippingSendStatus]?: Nullable<JSX.Element> } = {
  SEND: <GoldBadgeIconImage />,
  CONFIRM: <GoldBadgeIconImage />,
  SENDING: <GoldBadgeIconImage />,
  CONVERTING: null,
  ERROR: <GoldBadgeIconImage />,
  SUCCESS: <IconSuccess width={24} height={24} className={styles.iconSuccess} />
}

const renderModalContent = (pageNumber: number) => {
  switch (pageNumber) {
    case 0:
      return <SendTip />
    case 1:
      return <ConfirmSendTip />
    case 2:
      return <TipSent />
    default:
      return null
  }
}

const statusOrder = {
  SEND: 0,
  CONFIRM: 1,
  SENDING: 1,
  CONVERTING: 1,
  ERROR: 1,
  SUCCESS: 2
}

const defaultTransitions = {
  initial: { opacity: 1, transform: 'translate3d(0%, 0, 0)' },
  enter: { opacity: 1, transform: 'translate3d(0%, 0 ,0)' }
}

const nextScreenTransition = {
  ...defaultTransitions,
  // Next screen enters from right
  from: { opacity: 0, transform: 'translate3d(100%, 0, 0)' },
  // Current screen leaves on left
  leave: { opacity: 0, transform: 'translate3d(-100%, 0, 0)' }
}

const previousScreenTransition = {
  ...defaultTransitions,
  // Previous screen enters from left
  from: { opacity: 0, transform: 'translate3d(-100%, 0, 0)' },
  // Current screen leaves on right
  leave: { opacity: 0, transform: 'translate3d(100%, 0, 0)' }
}

export const TipAudioModal = () => {
  const dispatch = useDispatch()
  const sendStatus = useSelector(getSendStatus)
  const previousSendStatus = usePrevious(sendStatus)
  const { user: recipient, onSuccessActions } = useSelector(getSendTipData)
  const currentUserId = useSelector(accountSelectors.getUserId)

  const audioFeaturesDegradedText = useRemoteVar(
    StringKeys.AUDIO_FEATURES_DEGRADED_TEXT
  )

  const onClose = useCallback(() => {
    // After success + close, take the user to the chat they were
    // attempting to make if they were unlocking DMs by tipping.
    // The saga will create the chat once the tip is confirmed
    if (
      onSuccessActions &&
      sendStatus === 'SUCCESS' &&
      recipient?.user_id &&
      currentUserId
    ) {
      for (const action of onSuccessActions) {
        dispatch(action)
      }
    }
    dispatch(resetSend())
  }, [
    currentUserId,
    dispatch,
    onSuccessActions,
    recipient?.user_id,
    sendStatus
  ])

  useEffect(() => {
    if (sendStatus !== null) {
      dispatch(getBalance())
    }
  }, [dispatch, sendStatus])

  const transitions =
    !previousSendStatus ||
    !sendStatus ||
    statusOrder[sendStatus] >= statusOrder[previousSendStatus]
      ? nextScreenTransition
      : previousScreenTransition

  return (
    <Modal
      isOpen={sendStatus !== null}
      onClose={onClose}
      bodyClassName={cn(styles.modalBody, {
        [styles.biggerModalBody]: !!audioFeaturesDegradedText
      })}
      dismissOnClickOutside={
        sendStatus !== 'SENDING' && sendStatus !== 'CONVERTING'
      }
    >
      <ModalHeader
        className={styles.modalHeader}
        onClose={onClose}
        dismissButtonClassName={styles.dismissButton}
        showDismissButton={
          sendStatus !== 'SENDING' && sendStatus !== 'CONVERTING'
        }
      >
        <ModalTitle
          title={sendStatus ? titleMessagesMap[sendStatus] : ''}
          icon={sendStatus ? titleIconsMap[sendStatus] : null}
          iconClassName={styles.modalTitleIcon}
        />
      </ModalHeader>
      <div className={styles.modalContentContainer}>
        <Transition
          items={sendStatus !== null ? statusOrder[sendStatus] : 0}
          initial={transitions.initial}
          from={transitions.from}
          enter={transitions.enter}
          leave={transitions.leave}
          unique={true}
        >
          {(item) => (style) =>
            (
              <animated.div style={{ ...style }}>
                {renderModalContent(item)}
              </animated.div>
            )}
        </Transition>
      </div>
    </Modal>
  )
}<|MERGE_RESOLUTION|>--- conflicted
+++ resolved
@@ -6,16 +6,10 @@
   tippingSelectors,
   tippingActions,
   walletActions,
-<<<<<<< HEAD
-  StringKeys,
-  accountSelectors
-} from '@audius/common'
-import { IconVerified as IconSuccess, IconTokenGold } from '@audius/harmony'
-=======
   TippingSendStatus
 } from '@audius/common/store'
 import { Nullable } from '@audius/common/utils'
->>>>>>> b7cf7b9f
+import { IconVerified as IconSuccess, IconTokenGold } from '@audius/harmony'
 import { Modal, ModalHeader, ModalTitle } from '@audius/stems'
 import cn from 'classnames'
 import { useDispatch } from 'react-redux'
