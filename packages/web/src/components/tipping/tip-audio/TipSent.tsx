import { useCallback } from 'react'

<<<<<<< HEAD
import {
  Name,
  formatNumberCommas,
  accountSelectors,
  tippingSelectors,
  deriveUserBankAddress
} from '@audius/common'
import { IconTwitter, IconCheck } from '@audius/harmony'
import { Button, ButtonType } from '@audius/stems'
=======
import { Name } from '@audius/common/models'
import { deriveUserBankAddress } from '@audius/common/services'
import { accountSelectors, tippingSelectors } from '@audius/common/store'
import { formatNumberCommas } from '@audius/common/utils'
import { Button, ButtonType, IconTwitterBird, IconCheck } from '@audius/stems'
>>>>>>> b7cf7b9f
import cn from 'classnames'

import { useSelector } from 'common/hooks/useSelector'
import { useRecord, make } from 'common/store/analytics/actions'
import { audiusBackendInstance } from 'services/audius-backend/audius-backend-instance'
import { openTwitterLink } from 'utils/tweet'

import { ProfileInfo } from '../../profile-info/ProfileInfo'

import styles from './TipAudio.module.css'
const { getSendTipData } = tippingSelectors
const getAccountUser = accountSelectors.getAccountUser

const messages = {
  sending: 'SENDING',
  sentSuccessfully: 'SENT SUCCESSFULLY',
  supportOnTwitter: 'Share your support on Twitter!',
  shareToTwitter: 'Share to Twitter',
  twitterCopyPrefix: 'I just tipped ',
  twitterCopySuffix: ' $AUDIO on @audius #Audius #AUDIOTip'
}

export const TipSent = () => {
  const record = useRecord()
  const account = useSelector(getAccountUser)
  const sendTipData = useSelector(getSendTipData)
  const { user: recipient, amount: sendAmount, source } = sendTipData

  const handleShareClick = useCallback(async () => {
    const formattedSendAmount = formatNumberCommas(sendAmount)
    if (account && recipient) {
      let recipientAndAmount = `${recipient.name} ${formattedSendAmount}`
      if (recipient.twitter_handle) {
        recipientAndAmount = `@${recipient.twitter_handle} ${formattedSendAmount}`
      }
      const message = `${messages.twitterCopyPrefix}${recipientAndAmount}${messages.twitterCopySuffix}`
      openTwitterLink(null, message)

      const [senderWallet, recipientWallet] = await Promise.all([
        deriveUserBankAddress(audiusBackendInstance, {
          ethAddress: account.erc_wallet
        }),
        deriveUserBankAddress(audiusBackendInstance, {
          ethAddress: recipient.erc_wallet
        })
      ])

      record(
        make(Name.TIP_AUDIO_TWITTER_SHARE, {
          senderWallet,
          recipientWallet,
          senderHandle: account.handle,
          recipientHandle: recipient.handle,
          amount: sendAmount,
          device: 'web',
          source
        })
      )
    }
  }, [account, recipient, record, sendAmount, source])

  const renderSentAudio = () => (
    <div className={styles.modalContentHeader}>
      <div className={cn(styles.flexCenter, styles.modalContentHeaderTitle)}>
        <span className={styles.sentSuccessfullyIcon}>
          <IconCheck />
        </span>
        {messages.sentSuccessfully}
      </div>
      <div className={cn(styles.flexCenter, styles.modalContentHeaderSubtitle)}>
        <span className={styles.sendAmount}>{sendAmount}</span>
        $AUDIO
      </div>
    </div>
  )

  return recipient ? (
    <div className={styles.container}>
      {renderSentAudio()}
      <ProfileInfo
        user={recipient}
        className={styles.confirmReceiver}
        imgClassName={styles.smallDynamicPhoto}
      />
      <div className={cn(styles.flexCenter, styles.support)}>
        {messages.supportOnTwitter}
      </div>
      <div className={styles.flexCenter}>
        <Button
          className={styles.shareButton}
          type={ButtonType.PRIMARY}
          text={messages.shareToTwitter}
          onClick={handleShareClick}
          leftIcon={<IconTwitter width={24} height={24} />}
        />
      </div>
    </div>
  ) : null
}<|MERGE_RESOLUTION|>--- conflicted
+++ resolved
@@ -1,22 +1,11 @@
 import { useCallback } from 'react'
 
-<<<<<<< HEAD
-import {
-  Name,
-  formatNumberCommas,
-  accountSelectors,
-  tippingSelectors,
-  deriveUserBankAddress
-} from '@audius/common'
-import { IconTwitter, IconCheck } from '@audius/harmony'
-import { Button, ButtonType } from '@audius/stems'
-=======
 import { Name } from '@audius/common/models'
 import { deriveUserBankAddress } from '@audius/common/services'
 import { accountSelectors, tippingSelectors } from '@audius/common/store'
 import { formatNumberCommas } from '@audius/common/utils'
-import { Button, ButtonType, IconTwitterBird, IconCheck } from '@audius/stems'
->>>>>>> b7cf7b9f
+import { IconTwitter, IconCheck } from '@audius/harmony'
+import { Button, ButtonType } from '@audius/stems'
 import cn from 'classnames'
 
 import { useSelector } from 'common/hooks/useSelector'
