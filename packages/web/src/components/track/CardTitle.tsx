import {
  isContentCollectibleGated,
<<<<<<< HEAD
  isContentUSDCPurchaseGated
} from '@audius/common'
import { IconCart, IconCollectible, IconSpecialAccess } from '@audius/harmony'
=======
  isContentUSDCPurchaseGated,
  AccessConditions
} from '@audius/common/models'
import { FeatureFlags } from '@audius/common/services'
import { Nullable } from '@audius/common/utils'
import { IconCart, IconCollectible, IconSpecialAccess } from '@audius/stems'
>>>>>>> b7cf7b9f
import cn from 'classnames'

import Tooltip from 'components/tooltip/Tooltip'
import typeStyles from 'components/typography/typography.module.css'
import { useFlag } from 'hooks/useRemoteConfig'
import HiddenTrackHeader from 'pages/track-page/components/HiddenTrackHeader'

import styles from './GiantTrackTile.module.css'

const messages = {
  trackTitle: 'TRACK',
  podcastTitle: 'PODCAST',
  remixTitle: 'REMIX',
  hiddenTrackTooltip: 'Anyone with a link to this page will be able to see it',
  collectibleGated: 'COLLECTIBLE GATED',
  specialAccess: 'SPECIAL ACCESS',
  premiumTrack: 'PREMIUM TRACK'
}

type CardTitleProps = {
  className?: string
  isUnlisted: boolean
  isScheduledRelease: boolean
  isRemix: boolean
  isStreamGated: boolean
  isPodcast: boolean
  streamConditions: Nullable<AccessConditions>
}

export const CardTitle = ({
  className,
  isScheduledRelease,
  isUnlisted,
  isRemix,
  isStreamGated,
  isPodcast,
  streamConditions
}: CardTitleProps) => {
  const { isEnabled: isNewPodcastControlsEnabled } = useFlag(
    FeatureFlags.PODCAST_CONTROL_UPDATES_ENABLED,
    FeatureFlags.PODCAST_CONTROL_UPDATES_ENABLED_FALLBACK
  )
  let content
  const extraStyles = []

  if (isStreamGated) {
    extraStyles.push(styles.gatedContent)
    let icon
    let message
    if (isContentCollectibleGated(streamConditions)) {
      icon = <IconCollectible />
      message = messages.collectibleGated
    } else if (isContentUSDCPurchaseGated(streamConditions)) {
      icon = <IconCart />
      message = messages.premiumTrack
    } else {
      icon = <IconSpecialAccess />
      message = messages.specialAccess
    }
    content = (
      <div className={cn(styles.typeLabel, styles.gatedContentLabel)}>
        {icon}
        {message}
      </div>
    )
  } else {
    content =
      isUnlisted && !isScheduledRelease ? (
        <Tooltip
          text={messages.hiddenTrackTooltip}
          mouseEnterDelay={0}
          shouldWrapContent={false}
        >
          <div>
            <HiddenTrackHeader />
          </div>
        </Tooltip>
      ) : (
        <div className={styles.typeLabel}>
          {isRemix
            ? messages.remixTitle
            : isPodcast && isNewPodcastControlsEnabled
            ? messages.podcastTitle
            : messages.trackTitle}
        </div>
      )
  }

  return (
    <div
      className={cn(
        typeStyles.titleSmall,
        typeStyles.titleWeak,
        styles.headerContainer,
        className,
        ...extraStyles
      )}
    >
      {content}
    </div>
  )
}<|MERGE_RESOLUTION|>--- conflicted
+++ resolved
@@ -1,17 +1,11 @@
 import {
   isContentCollectibleGated,
-<<<<<<< HEAD
-  isContentUSDCPurchaseGated
-} from '@audius/common'
-import { IconCart, IconCollectible, IconSpecialAccess } from '@audius/harmony'
-=======
   isContentUSDCPurchaseGated,
   AccessConditions
 } from '@audius/common/models'
 import { FeatureFlags } from '@audius/common/services'
 import { Nullable } from '@audius/common/utils'
-import { IconCart, IconCollectible, IconSpecialAccess } from '@audius/stems'
->>>>>>> b7cf7b9f
+import { IconCart, IconCollectible, IconSpecialAccess } from '@audius/harmony'
 import cn from 'classnames'
 
 import Tooltip from 'components/tooltip/Tooltip'
