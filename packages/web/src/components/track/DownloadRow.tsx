--- conflicted
+++ resolved
@@ -1,20 +1,6 @@
-<<<<<<< HEAD
-import { useCallback } from 'react'
-
-import {
-  CommonState,
-  ID,
-  cacheTracksSelectors,
-  DownloadQuality,
-  useDownloadableContentAccess,
-  toastActions,
-  formatBytes
-} from '@audius/common'
-=======
 import { useDownloadableContentAccess } from '@audius/common/hooks'
 import { ID } from '@audius/common/models'
 import { cacheTracksSelectors, CommonState } from '@audius/common/store'
->>>>>>> 967eeebb
 import { Flex, IconReceive, PlainButton, Text } from '@audius/harmony'
 import { shallowEqual, useSelector } from 'react-redux'
 
