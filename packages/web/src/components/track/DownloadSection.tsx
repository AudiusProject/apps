import { useCallback, useState } from 'react'

import {
  useCurrentStems,
  useFileSizes,
  useDownloadableContentAccess,
  useGatedContentAccess,
  useUploadingStems
} from '@audius/common/hooks'
import {
  Name,
  ModalSource,
  DownloadQuality,
  ID,
  StemCategory
} from '@audius/common/models'
import {
  cacheTracksSelectors,
  usePremiumContentPurchaseModal,
  CommonState,
  useWaitForDownloadModal,
  toastActions
} from '@audius/common/store'
import { USDC } from '@audius/fixed-decimal'
import {
  Flex,
  Box,
  Text,
  IconReceive,
  Button,
  IconCaretDown,
  IconLockUnlocked,
  SegmentedControl
} from '@audius/harmony'
import { shallowEqual, useDispatch, useSelector } from 'react-redux'

import { useModalState } from 'common/hooks/useModalState'
<<<<<<< HEAD
import { TrackEvent, make } from 'common/store/analytics/actions'
=======
import { make, useRecord } from 'common/store/analytics/actions'
import { Icon } from 'components/Icon'
>>>>>>> 5c877747
import { Expandable } from 'components/expandable/Expandable'
import {
  useAuthenticatedCallback,
  useAuthenticatedClickCallback
} from 'hooks/useAuthenticatedCallback'
import { useIsMobile } from 'hooks/useIsMobile'
import { audiusSdk } from 'services/audius-sdk'

import { DownloadRow } from './DownloadRow'

const { getTrack } = cacheTracksSelectors
const { toast } = toastActions

const ORIGINAL_TRACK_INDEX = 1
const STEM_INDEX_OFFSET_WITHOUT_ORIGINAL_TRACK = 1
const STEM_INDEX_OFFSET_WITH_ORIGINAL_TRACK = 2

const messages = {
  title: 'Stems & Downloads',
  choose: 'Choose File Quality',
  mp3: 'MP3',
  lossless: 'Lossless',
  downloadAll: 'Download All',
  unlockAll: (price: string) => `Unlock All $${price}`,
  purchased: 'purchased',
  followToDownload: 'Must follow artist to download.',
  purchaseableIsOwner: (price: string) =>
    `Fans can unlock & download these files for a one time purchase of $${price}`
}

type DownloadSectionProps = {
  trackId: ID
}

export const DownloadSection = ({ trackId }: DownloadSectionProps) => {
  const dispatch = useDispatch()
  const record = useRecord()
  const isMobile = useIsMobile()
  const track = useSelector(
    (state: CommonState) => getTrack(state, { id: trackId }),
    shallowEqual
  )
  const { stemTracks } = useCurrentStems({ trackId })
  const { hasDownloadAccess } = useGatedContentAccess(track)
  const { uploadingTracks: uploadingStems } = useUploadingStems({ trackId })
  const {
    price,
    shouldDisplayPremiumDownloadLocked,
    shouldDisplayPremiumDownloadUnlocked,
    shouldDisplayDownloadFollowGated,
    shouldDisplayOwnerPremiumDownloads
  } = useDownloadableContentAccess({ trackId })

  const shouldDisplayDownloadAll =
    (track?.is_downloadable ? 1 : 0) + stemTracks.length > 1 &&
    hasDownloadAccess

  const shouldHideDownload =
    !track?.access.download && !shouldDisplayDownloadFollowGated
  const formattedPrice = price
    ? USDC(price / 100).toLocaleString('en-us', {
        roundingMode: 'floor',
        minimumFractionDigits: 2,
        maximumFractionDigits: 2
      })
    : undefined
  const [quality, setQuality] = useState(DownloadQuality.MP3)
  const [expanded, setExpanded] = useState(false)
  const [lockedContentModalVisibility, setLockedContentModalVisibility] =
    useModalState('LockedContent')
  const { onOpen: openPremiumContentPurchaseModal } =
    usePremiumContentPurchaseModal()
  const fileSizes = useFileSizes({
    audiusSdk,
    trackIds: [trackId, ...stemTracks.map((s) => s.id)],
    downloadQuality: quality
  })
  const { onOpen: openWaitForDownloadModal } = useWaitForDownloadModal()

  const onToggleExpand = useCallback(() => setExpanded((val) => !val), [])

  const handlePurchaseClick = useAuthenticatedClickCallback((event) => {
    if (lockedContentModalVisibility) {
      setLockedContentModalVisibility(false)
    }
    openPremiumContentPurchaseModal(
      { contentId: trackId },
      { source: ModalSource.TrackDetails }
    )
  }, [])

  const handleDownload = useAuthenticatedCallback(
    ({ trackIds, parentTrackId }: { trackIds: ID[]; parentTrackId?: ID }) => {
      if (isMobile && shouldDisplayDownloadFollowGated) {
        // On mobile, show a toast instead of a tooltip
        dispatch(toast({ content: messages.followToDownload }))
      } else if (track && track.access.download) {
        openWaitForDownloadModal({
          parentTrackId,
          trackIds,
          quality
        })

        // Track download attempt event
        if (parentTrackId) {
          record(
            make(Name.TRACK_DOWNLOAD_CLICKED_DOWNLOAD_ALL, {
              parentTrackId,
              stemTrackIds: trackIds,
              device: 'web'
            })
          )
        } else {
          record(
            make(Name.TRACK_DOWNLOAD_CLICKED_DOWNLOAD_SINGLE, {
              trackId: trackIds[0],
              device: 'web'
            })
          )
        }
      }
    },
    [
      dispatch,
      isMobile,
      openWaitForDownloadModal,
      record,
      quality,
      shouldDisplayDownloadFollowGated,
      track
    ]
  )

  const options = [
    {
      key: DownloadQuality.MP3,
      text: messages.mp3
    },
    {
      key: DownloadQuality.ORIGINAL,
      text: messages.lossless
    }
  ]

  const downloadAllButton = () => (
    <Button
      variant='secondary'
      size='small'
      iconLeft={IconReceive}
      onClick={() =>
        handleDownload({
          trackIds: stemTracks.map((s) => s.id),
          parentTrackId: trackId
        })
      }
      disabled={
        shouldDisplayDownloadFollowGated || shouldDisplayPremiumDownloadLocked
      }
    >
      {messages.downloadAll}
    </Button>
  )

  return (
    <Box border='default' borderRadius='m' css={{ overflow: 'hidden' }}>
      <Flex direction='column'>
        <Flex
          gap='m'
          direction='row'
          justifyContent='space-between'
          alignItems='center'
          p='l'
          onClick={onToggleExpand}
          css={{
            cursor: 'pointer'
          }}
        >
          <Flex
            justifyContent='space-between'
            wrap='wrap'
            gap='m'
            css={{ flexGrow: 1 }}
          >
            <Flex direction='row' alignItems='center' gap='s'>
              <IconReceive size='l' color='default' />
              <Text variant='label' size='l' strength='strong'>
                {messages.title}
              </Text>
            </Flex>
            <Flex gap='l' alignItems='center'>
              {shouldDisplayPremiumDownloadLocked &&
              formattedPrice !== undefined ? (
                <Button
                  variant='primary'
                  size='small'
                  color='lightGreen'
                  onClick={handlePurchaseClick}
                >
                  {messages.unlockAll(formattedPrice)}
                </Button>
              ) : null}
              {shouldDisplayPremiumDownloadUnlocked ? (
                <Flex gap='s'>
                  <Flex
                    borderRadius='3xl'
                    ph='s'
                    css={{
                      backgroundColor: 'var(--special-light-green)',
                      paddingTop: '1px',
                      paddingBottom: '1px'
                    }}
                  >
                    <IconLockUnlocked color='staticWhite' size='xs' />
                  </Flex>
                  <Text
                    variant='label'
                    size='l'
                    strength='strong'
                    color='subdued'
                  >
                    {messages.purchased}
                  </Text>
                </Flex>
              ) : null}
            </Flex>
          </Flex>
          <IconCaretDown
            css={{
              transition: 'transform var(--harmony-expressive)',
              transform: expanded ? 'rotate(-180deg)' : undefined
            }}
            size='m'
            color='default'
          />
        </Flex>
        {shouldDisplayOwnerPremiumDownloads && formattedPrice ? (
          <Flex pl='l' pr='l' pb='l'>
            <Text variant='body' size='m' strength='strong'>
              {messages.purchaseableIsOwner(formattedPrice)}
            </Text>
          </Flex>
        ) : null}
        <Expandable expanded={expanded}>
          <Box>
            {track?.is_original_available ? (
              <Flex
                p='l'
                direction='row'
                justifyContent='space-between'
                alignItems='center'
                borderTop='default'
              >
                <Flex
                  direction={isMobile ? 'column' : 'row'}
                  alignItems='center'
                  gap='l'
                >
                  <Text variant='title'>{messages.choose}</Text>
                  <SegmentedControl
                    options={options}
                    selected={quality}
                    onSelectOption={(quality: DownloadQuality) =>
                      setQuality(quality)
                    }
                    equalWidth
                  />
                </Flex>
                {shouldDisplayDownloadAll && !isMobile
                  ? downloadAllButton()
                  : null}
              </Flex>
            ) : null}
            {track?.is_downloadable ? (
              <DownloadRow
                trackId={trackId}
                parentTrackId={trackId}
                onDownload={handleDownload}
                index={ORIGINAL_TRACK_INDEX}
                hideDownload={shouldHideDownload}
                size={fileSizes[trackId]?.[quality]}
                isOriginal={quality === DownloadQuality.ORIGINAL}
              />
            ) : null}
            {stemTracks.map((s, i) => (
              <DownloadRow
                trackId={s.id}
                parentTrackId={trackId}
                key={s.id}
                onDownload={handleDownload}
                hideDownload={shouldHideDownload}
                size={fileSizes[s.id]?.[quality]}
                index={
                  i +
                  (track?.is_downloadable
                    ? STEM_INDEX_OFFSET_WITH_ORIGINAL_TRACK
                    : STEM_INDEX_OFFSET_WITHOUT_ORIGINAL_TRACK)
                }
                isOriginal={quality === DownloadQuality.ORIGINAL}
              />
            ))}
            {uploadingStems.map((s, i) => (
              <DownloadRow
                key={`uploading-stem-${i}`}
                onDownload={() => {}}
                hideDownload={shouldHideDownload}
                size={s.size}
                index={
                  i +
                  stemTracks.length +
                  (track?.is_downloadable
                    ? STEM_INDEX_OFFSET_WITH_ORIGINAL_TRACK
                    : STEM_INDEX_OFFSET_WITHOUT_ORIGINAL_TRACK)
                }
                isOriginal={quality === DownloadQuality.ORIGINAL}
                category={s.category ?? StemCategory.OTHER}
                filename={s.name}
                isLoading
              />
            ))}
            {/* Only display this row if original quality is not available,
            because the download all button will not be displayed at the top right. */}
            {(!track?.is_original_available && shouldDisplayDownloadAll) ||
            isMobile ? (
              <Flex borderTop='default' p='l' justifyContent='center'>
                {downloadAllButton()}
              </Flex>
            ) : null}
          </Box>
        </Expandable>
      </Flex>
    </Box>
  )
}<|MERGE_RESOLUTION|>--- conflicted
+++ resolved
@@ -35,12 +35,7 @@
 import { shallowEqual, useDispatch, useSelector } from 'react-redux'
 
 import { useModalState } from 'common/hooks/useModalState'
-<<<<<<< HEAD
-import { TrackEvent, make } from 'common/store/analytics/actions'
-=======
 import { make, useRecord } from 'common/store/analytics/actions'
-import { Icon } from 'components/Icon'
->>>>>>> 5c877747
 import { Expandable } from 'components/expandable/Expandable'
 import {
   useAuthenticatedCallback,
