--- conflicted
+++ resolved
@@ -2,17 +2,12 @@
 
 import {
   useCurrentStems,
+  useFileSizes,
   useDownloadableContentAccess
 } from '@audius/common/hooks'
 import { Name, ModalSource, DownloadQuality, ID } from '@audius/common/models'
 import {
   cacheTracksSelectors,
-<<<<<<< HEAD
-  DownloadQuality,
-  useDownloadableContentAccess,
-  useFileSizes,
-=======
->>>>>>> 967eeebb
   usePremiumContentPurchaseModal,
   CommonState,
   useWaitForDownloadModal,
@@ -36,16 +31,12 @@
 import { TrackEvent, make } from 'common/store/analytics/actions'
 import { Icon } from 'components/Icon'
 import { Expandable } from 'components/expandable/Expandable'
-<<<<<<< HEAD
-import { useAuthenticatedClickCallback } from 'hooks/useAuthenticatedCallback'
 import { audiusSdk } from 'services/audius-sdk'
-=======
 import {
   useAuthenticatedCallback,
   useAuthenticatedClickCallback
 } from 'hooks/useAuthenticatedCallback'
 import { useIsMobile } from 'hooks/useIsMobile'
->>>>>>> 967eeebb
 
 import { DownloadRow } from './DownloadRow'
 
@@ -94,11 +85,8 @@
     useModalState('LockedContent')
   const { onOpen: openPremiumContentPurchaseModal } =
     usePremiumContentPurchaseModal()
-<<<<<<< HEAD
   const fileSizes = useFileSizes({ audiusSdk, trackIds: [trackId, ...stemTracks.map(s => s.id)] })
-=======
   const { onOpen: openWaitForDownloadModal } = useWaitForDownloadModal()
->>>>>>> 967eeebb
 
   const onToggleExpand = useCallback(() => setExpanded((val) => !val), [])
 
@@ -263,20 +251,7 @@
                   />
                 </Flex>
                 <Flex gap='2xl' alignItems='center'>
-<<<<<<< HEAD
-                  {shouldDisplayDownloadAll ? (
-                    <Button
-                      variant='secondary'
-                      size='small'
-                      iconLeft={IconReceive}
-                    >
-                      {messages.downloadAll}
-                    </Button>
-                  ) : null}
-=======
-                  <Text>size</Text>
                   {shouldDisplayDownloadAll ? downloadAllButton() : null}
->>>>>>> 967eeebb
                 </Flex>
               </Flex>
             ) : null}
