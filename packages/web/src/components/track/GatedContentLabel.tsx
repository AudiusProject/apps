import {
  isContentCollectibleGated,
<<<<<<< HEAD
  isContentUSDCPurchaseGated
} from '@audius/common'
import { IconCart, IconCollectible, IconSpecialAccess } from '@audius/harmony'
=======
  isContentUSDCPurchaseGated,
  AccessConditions
} from '@audius/common/models'
import { Nullable } from '@audius/common/utils'
import { IconCart, IconCollectible, IconSpecialAccess } from '@audius/stems'
>>>>>>> b7cf7b9f
import cn from 'classnames'

import styles from './GatedContentLabel.module.css'

const messages = {
  collectibleGated: 'Collectible Gated',
  specialAccess: 'Special Access',
  premium: 'Premium'
}

/** Renders a label indicating a gated content type. If the user does
 * not yet have access or is the owner, the label will be in an accented color.
 */
export const GatedContentLabel = ({
  streamConditions,
  hasStreamAccess,
  isOwner
}: {
  streamConditions?: Nullable<AccessConditions>
  hasStreamAccess: boolean
  isOwner: boolean
}) => {
  const showColor = isOwner || !hasStreamAccess
  let message = messages.specialAccess
  let IconComponent = IconSpecialAccess
  let colorStyle = styles.gatedContent

  if (isContentCollectibleGated(streamConditions)) {
    message = messages.collectibleGated
    IconComponent = IconCollectible
  }
  if (isContentUSDCPurchaseGated(streamConditions)) {
    message = messages.premium
    IconComponent = IconCart
    colorStyle = styles.premiumContent
  }

  return (
    <div className={cn(styles.labelContainer, { [colorStyle]: showColor })}>
      <IconComponent className={styles.icon} />
      {message}
    </div>
  )
}<|MERGE_RESOLUTION|>--- conflicted
+++ resolved
@@ -1,16 +1,10 @@
 import {
   isContentCollectibleGated,
-<<<<<<< HEAD
-  isContentUSDCPurchaseGated
-} from '@audius/common'
-import { IconCart, IconCollectible, IconSpecialAccess } from '@audius/harmony'
-=======
   isContentUSDCPurchaseGated,
   AccessConditions
 } from '@audius/common/models'
 import { Nullable } from '@audius/common/utils'
-import { IconCart, IconCollectible, IconSpecialAccess } from '@audius/stems'
->>>>>>> b7cf7b9f
+import { IconCart, IconCollectible, IconSpecialAccess } from '@audius/harmony'
 import cn from 'classnames'
 
 import styles from './GatedContentLabel.module.css'
