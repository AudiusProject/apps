--- conflicted
+++ resolved
@@ -201,21 +201,12 @@
           >
             {imageUrl && (
               <div className={styles.collectionIconsContainer}>
-<<<<<<< HEAD
                 <img
+                  src={imageUrl}
+                  alt={`${name} nft collection`}
                   className={styles.collectibleImage}
-                  src={streamConditions.nft_collection.imageUrl}
-                  alt={`${streamConditions.nft_collection.name} nft collection`}
                 />
-                {streamConditions.nft_collection.chain === Chain.Eth ? (
-                  <LogoEth className={styles.collectionChainIcon} />
-                ) : (
-                  <LogoSol className={styles.collectionChainIcon} />
-                )}
-=======
-                <img src={imageUrl} alt={`${name} nft collection`} />
                 <ChainIcon css={{ position: 'relative', left: -spacing.s }} />
->>>>>>> 336dc7ac
               </div>
             )}
             <span>{name}</span>
