--- conflicted
+++ resolved
@@ -34,11 +34,8 @@
 import { useDispatch, shallowEqual, useSelector } from 'react-redux'
 
 import IconRobot from 'assets/img/robot.svg'
-<<<<<<< HEAD
 import { ClientOnly } from 'components/client-only/ClientOnly'
-=======
 import DownloadButtons from 'components/download-buttons/DownloadButtons'
->>>>>>> d87e13fb
 import { EntityActionButton } from 'components/entity-page/EntityActionButton'
 import { Link, UserLink } from 'components/link'
 import LoadingSpinner from 'components/loading-spinner/LoadingSpinner'
@@ -696,12 +693,8 @@
         </div>
       </div>
 
-<<<<<<< HEAD
       <ClientOnly>
-        {isStreamGated &&
-        streamConditions &&
-        isLosslessDownloadsEnabled &&
-        !hasDownloadableAssets ? (
+        {isStreamGated && streamConditions ? (
           <GatedTrackSection
             isLoading={isLoading}
             trackId={trackId}
@@ -712,18 +705,6 @@
           />
         ) : null}
       </ClientOnly>
-=======
-      {isStreamGated && streamConditions ? (
-        <GatedTrackSection
-          isLoading={isLoading}
-          trackId={trackId}
-          streamConditions={streamConditions}
-          hasStreamAccess={hasStreamAccess}
-          isOwner={isOwner}
-          ownerId={userId}
-        />
-      ) : null}
->>>>>>> d87e13fb
 
       <ClientOnly>
         {aiAttributionUserId ? (
@@ -759,24 +740,14 @@
             {description}
           </UserGeneratedText>
         ) : null}
-<<<<<<< HEAD
         <ClientOnly>
-          {renderTags()}
+          {!isLosslessDownloadsEnabled ? renderDownloadButtons() : null}
           {isLosslessDownloadsEnabled && hasDownloadableAssets ? (
             <Box pt='l' w='100%'>
               <DownloadSection trackId={trackId} onDownload={onDownload} />
             </Box>
           ) : null}
         </ClientOnly>
-=======
-        {renderTags()}
-        {!isLosslessDownloadsEnabled ? renderDownloadButtons() : null}
-        {isLosslessDownloadsEnabled && hasDownloadableAssets ? (
-          <Box pt='l' w='100%'>
-            <DownloadSection trackId={trackId} onDownload={onDownload} />
-          </Box>
-        ) : null}
->>>>>>> d87e13fb
       </div>
     </Tile>
   )
