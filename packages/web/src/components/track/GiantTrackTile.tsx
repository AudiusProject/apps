import { Suspense, lazy, useCallback, useState } from 'react'

import {
  isContentUSDCPurchaseGated,
  ID,
  CoverArtSizes,
  FieldVisibility,
  Remix,
  AccessConditions
} from '@audius/common/models'
import { FeatureFlags } from '@audius/common/services'
import {
  cacheTracksSelectors,
  publishTrackConfirmationModalUIActions,
<<<<<<< HEAD
  CommonState,
  cacheTracksSelectors
} from '@audius/common'
=======
  CommonState
} from '@audius/common/store'
import {
  Genre,
  getCanonicalName,
  formatSeconds,
  formatDate,
  getDogEarType,
  Nullable
} from '@audius/common/utils'
import { Box, Flex } from '@audius/harmony'
import { Mood } from '@audius/sdk'
>>>>>>> b7cf7b9f
import {
  Box,
  Flex,
  IconRobot,
  IconRepost,
  IconHeart,
  IconKebabHorizontal,
  IconShare,
  IconRocket
} from '@audius/harmony'
import { Mood } from '@audius/sdk'
import { Button, ButtonType } from '@audius/stems'
import cn from 'classnames'
import moment from 'moment'
import { useDispatch, shallowEqual, useSelector } from 'react-redux'

import { ClientOnly } from 'components/client-only/ClientOnly'
import DownloadButtons from 'components/download-buttons/DownloadButtons'
import { EntityActionButton } from 'components/entity-page/EntityActionButton'
import { Link, UserLink } from 'components/link'
import LoadingSpinner from 'components/loading-spinner/LoadingSpinner'
import Menu from 'components/menu/Menu'
import RepostFavoritesStats from 'components/repost-favorites-stats/RepostFavoritesStats'
import { ScheduledReleaseGiantLabel } from 'components/scheduled-release-label/ScheduledReleaseLabel'
import { SearchTag } from 'components/search/SearchTag'
import Skeleton from 'components/skeleton/Skeleton'
import { Tile } from 'components/tile'
import Toast from 'components/toast/Toast'
import Tooltip from 'components/tooltip/Tooltip'
import { ComponentPlacement } from 'components/types'
import { UserGeneratedText } from 'components/user-generated-text'
import { getFeatureEnabled } from 'services/remote-config/featureFlagHelpers'
import { useSsrContext } from 'ssr/SsrContext'
import { moodMap } from 'utils/Moods'
import { trpc } from 'utils/trpcClientWeb'

import { AiTrackSection } from './AiTrackSection'
import Badge from './Badge'
import { CardTitle } from './CardTitle'
import { GatedTrackSection } from './GatedTrackSection'
import GiantArtwork from './GiantArtwork'
import styles from './GiantTrackTile.module.css'
import { GiantTrackTileProgressInfo } from './GiantTrackTileProgressInfo'
import InfoLabel from './InfoLabel'
import { PlayPauseButton } from './PlayPauseButton'

const DownloadSection = lazy(() =>
  import('./DownloadSection').then((module) => ({
    default: module.DownloadSection
  }))
)

const { requestOpen: openPublishTrackConfirmationModal } =
  publishTrackConfirmationModalUIActions
const { getTrack } = cacheTracksSelectors

const BUTTON_COLLAPSE_WIDTHS = {
  first: 1095,
  second: 1190,
  third: 1286
}
// Toast timeouts in ms
const REPOST_TIMEOUT = 1000
const SAVED_TIMEOUT = 1000

const messages = {
  makePublic: 'MAKE PUBLIC',
  releaseNow: 'RELEASE NOW',
  isPublishing: 'PUBLISHING',
  repostButtonText: 'repost',
  repostedButtonText: 'reposted',
  unplayed: 'Unplayed',
  timeLeft: 'left',
  played: 'Played',
  generatedWithAi: 'Generated With AI',
  actionGroupLabel: 'track actions'
}

export type GiantTrackTileProps = {
  aiAttributionUserId: Nullable<number>
  artistHandle: string
  badge: Nullable<string>
  coSign: Nullable<Remix>
  coverArtSizes: Nullable<CoverArtSizes>
  credits: string
  currentUserId: Nullable<ID>
  description: string
  hasStreamAccess: boolean
  hasDownloadAccess: boolean
  duration: number
  fieldVisibility: FieldVisibility
  following: boolean
  genre: string
  isArtistPick: boolean
  isOwner: boolean
  isStreamGated: boolean
  isDownloadGated: boolean
  isPublishing: boolean
  isRemix: boolean
  isReposted: boolean
  isSaved: boolean
  isUnlisted: boolean
  isScheduledRelease: boolean
  listenCount: number
  loading: boolean
  mood: string
  onClickFavorites: () => void
  onClickReposts: () => void
  onDownload: ({
    trackId,
    category,
    original,
    parentTrackId
  }: {
    trackId: ID
    category?: string
    original?: boolean
    parentTrackId?: ID
  }) => void
  onMakePublic: (trackId: ID) => void
  onFollow: () => void
  onPlay: () => void
  onPreview: () => void
  onRepost: () => void
  onSave: () => void
  onShare: () => void
  onUnfollow: () => void
  playing: boolean
  previewing: boolean
  streamConditions: Nullable<AccessConditions>
  downloadConditions: Nullable<AccessConditions>
  released: string
  repostCount: number
  saveCount: number
  tags: string
  trackId: number
  trackTitle: string
  userId: number
}

export const GiantTrackTile = ({
  aiAttributionUserId,
  artistHandle,
  badge,
  coSign,
  coverArtSizes,
  credits,
  description,
  hasStreamAccess,
  hasDownloadAccess,
  duration,
  fieldVisibility,
  following,
  genre,
  isArtistPick,
  isOwner,
  isStreamGated,
  isRemix,
  isReposted,
  isPublishing,
  isSaved,
  isScheduledRelease,
  isUnlisted,
  listenCount,
  loading,
  mood,
  onClickFavorites,
  onClickReposts,
  onDownload,
  onFollow,
  onMakePublic,
  onPlay,
  onPreview,
  onSave,
  onShare,
  onRepost,
  onUnfollow,
  released,
  repostCount,
  saveCount,
  playing,
  previewing,
  streamConditions,
  tags,
  trackId,
  trackTitle,
  userId
}: GiantTrackTileProps) => {
  const dispatch = useDispatch()
  const { isSsrEnabled } = useSsrContext()
  const [artworkLoading, setArtworkLoading] = useState(!isSsrEnabled)
  const onArtworkLoad = useCallback(
    () => setArtworkLoading(false),
    [setArtworkLoading]
  )
  const isLongFormContent =
    genre === Genre.PODCASTS || genre === Genre.AUDIOBOOKS
  const isNewPodcastControlsEnabled = getFeatureEnabled(
    FeatureFlags.PODCAST_CONTROL_UPDATES_ENABLED,
    FeatureFlags.PODCAST_CONTROL_UPDATES_ENABLED_FALLBACK
  )
  const isUSDCPurchaseGated = isContentUSDCPurchaseGated(streamConditions)
  const isEditAlbumsEnabled = getFeatureEnabled(FeatureFlags.EDIT_ALBUMS)
  const isLosslessDownloadsEnabled = getFeatureEnabled(
    FeatureFlags.LOSSLESS_DOWNLOADS_ENABLED
  )
  const track = useSelector(
    (state: CommonState) => getTrack(state, { id: trackId }),
    shallowEqual
  )
  const hasDownloadableAssets =
    track?.is_downloadable || (track?._stems?.length ?? 0) > 0
  // Preview button is shown for USDC-gated tracks if user does not have access
  // or is the owner
  const showPreview = isUSDCPurchaseGated && (isOwner || !hasStreamAccess)
  // Play button is conditionally hidden for USDC-gated tracks when the user does not have access
  const showPlay = isUSDCPurchaseGated ? hasStreamAccess : true
  const { data: albumInfo } = trpc.tracks.getAlbumBacklink.useQuery(
    { trackId },
    { enabled: !!trackId }
  )

  const renderCardTitle = (className: string) => {
    return (
      <CardTitle
        className={className}
        isUnlisted={isUnlisted}
        isScheduledRelease={isScheduledRelease}
        isRemix={isRemix}
        isStreamGated={isStreamGated}
        isPodcast={genre === Genre.PODCASTS}
        streamConditions={streamConditions}
      />
    )
  }

  const renderShareButton = () => {
    const shouldShow =
      (!isUnlisted && !isPublishing) || fieldVisibility.share || isOwner
    return (
      shouldShow && (
        <EntityActionButton
          type={ButtonType.COMMON}
          text='share'
          leftIcon={<IconShare />}
          widthToHideText={BUTTON_COLLAPSE_WIDTHS.first}
          onClick={onShare}
        />
      )
    )
  }

  const renderMakePublicButton = () => {
    let text = messages.isPublishing
    if (isUnlisted && !isPublishing) {
      text = isScheduledRelease ? messages.releaseNow : messages.makePublic
    }
    return (
      (isUnlisted || isPublishing) &&
      isOwner && (
        <EntityActionButton
          type={isPublishing ? ButtonType.DISABLED : ButtonType.COMMON}
          text={text}
          leftIcon={
            isPublishing ? (
              <LoadingSpinner className={styles.spinner} />
            ) : (
              <IconRocket />
            )
          }
          widthToHideText={BUTTON_COLLAPSE_WIDTHS.second}
          onClick={
            isPublishing
              ? undefined
              : () => {
                  dispatch(
                    openPublishTrackConfirmationModal({
                      confirmCallback: () => {
                        onMakePublic(trackId)
                      }
                    })
                  )
                }
          }
        />
      )
    )
  }

  const renderRepostButton = () => {
    return (
      !isUnlisted &&
      !isPublishing &&
      !isOwner && (
        <Toast
          placement={ComponentPlacement.BOTTOM}
          text={'Reposted!'}
          disabled={isReposted}
          delay={REPOST_TIMEOUT}
          fillParent={false}
        >
          <Tooltip
            disabled={isOwner || repostCount === 0}
            text={isReposted ? 'Unrepost' : 'Repost'}
          >
            <div>
              <EntityActionButton
                name='repost'
                type={
                  isOwner
                    ? ButtonType.DISABLED
                    : isReposted
                    ? ButtonType.SECONDARY
                    : ButtonType.COMMON
                }
                widthToHideText={BUTTON_COLLAPSE_WIDTHS.second}
                text={
                  isReposted
                    ? messages.repostedButtonText
                    : messages.repostButtonText
                }
                leftIcon={<IconRepost />}
                onClick={isOwner ? () => {} : onRepost}
              />
            </div>
          </Tooltip>
        </Toast>
      )
    )
  }

  const renderFavoriteButton = () => {
    return (
      !isUnlisted &&
      !isOwner && (
        <Toast
          placement={ComponentPlacement.BOTTOM}
          text={'Favorited!'}
          disabled={isSaved}
          delay={SAVED_TIMEOUT}
          fillParent={false}
        >
          <Tooltip
            disabled={isOwner || saveCount === 0}
            text={isSaved ? 'Unfavorite' : 'Favorite'}
          >
            <div>
              <EntityActionButton
                name='favorite'
                type={
                  isOwner
                    ? ButtonType.DISABLED
                    : isSaved
                    ? ButtonType.SECONDARY
                    : ButtonType.COMMON
                }
                text={isSaved ? 'FAVORITED' : 'FAVORITE'}
                widthToHideText={BUTTON_COLLAPSE_WIDTHS.third}
                leftIcon={<IconHeart />}
                onClick={isOwner ? undefined : onSave}
              />
            </div>
          </Tooltip>
        </Toast>
      )
    )
  }

  const renderMood = () => {
    const shouldShow = !isUnlisted || fieldVisibility.mood
    return (
      shouldShow &&
      mood && (
        <InfoLabel
          className={styles.infoLabelPlacement}
          labelName='mood'
          labelValue={mood in moodMap ? moodMap[mood as Mood] : mood}
        />
      )
    )
  }

  const renderGenre = () => {
    const shouldShow = !isUnlisted || fieldVisibility.genre

    return (
      shouldShow && (
        <InfoLabel
          className={styles.infoLabelPlacement}
          labelName='genre'
          labelValue={getCanonicalName(genre)}
        />
      )
    )
  }

  const renderListenCount = () => {
    const shouldShow =
      isOwner || (!isStreamGated && (isUnlisted || fieldVisibility.play_count))

    if (!shouldShow) {
      return null
    }
    return (
      <div className={styles.listens}>
        {!isOwner && listenCount === 0 ? (
          <span className={styles.firstListen}>
            Be the first to listen to this track!
          </span>
        ) : (
          <>
            <span className={styles.numberOfListens}>
              {listenCount.toLocaleString()}
            </span>
            <span className={styles.listenText}>
              {listenCount === 1 ? 'Play' : 'Plays'}
            </span>
          </>
        )}
      </div>
    )
  }

  const renderTags = () => {
    const shouldShow = !isUnlisted || fieldVisibility.tags
    return (
      shouldShow &&
      tags && (
        <div className={styles.tagSection}>
          {tags
            .split(',')
            .filter((t) => t)
            .map((tag) => (
              <SearchTag
                className={styles.tagFormatting}
                tag={tag}
                key={tag}
                source='track page'
              />
            ))}
        </div>
      )
    )
  }

  const renderAlbum = () => {
    if (!isEditAlbumsEnabled || !albumInfo) return null
    return (
      <InfoLabel
        className={styles.infoLabelPlacement}
        labelName='album'
        labelValue={
          <Link
            to={albumInfo.permalink}
            color='accentPurple'
            size='small'
            css={({ spacing }) => ({
              // the link is too tall
              marginTop: spacing.negativeUnit
            })}
          >
            {albumInfo.playlist_name}
          </Link>
        }
      />
    )
  }

  const renderReleased = () => {
    return (
      !isUnlisted &&
      released && (
        <InfoLabel
          className={styles.infoLabelPlacement}
          labelName='released'
          labelValue={formatDate(released)}
        />
      )
    )
  }

  const renderStatsRow = () => {
    const isLongFormContent =
      genre === Genre.PODCASTS || genre === Genre.AUDIOBOOKS
    const isNewPodcastControlsEnabled = getFeatureEnabled(
      FeatureFlags.PODCAST_CONTROL_UPDATES_ENABLED,
      FeatureFlags.PODCAST_CONTROL_UPDATES_ENABLED_FALLBACK
    )

    return (
      <>
        <RepostFavoritesStats
          isUnlisted={isUnlisted}
          repostCount={repostCount}
          saveCount={saveCount}
          onClickReposts={onClickReposts}
          onClickFavorites={onClickFavorites}
        />
        {isLongFormContent && isNewPodcastControlsEnabled
          ? renderListenCount()
          : null}
      </>
    )
  }

  const renderScheduledReleaseRow = () => {
    return (
      <ScheduledReleaseGiantLabel released={released} isUnlisted={isUnlisted} />
    )
  }

  const renderDownloadButtons = () => {
    return (
      <DownloadButtons
        className={styles.downloadButtonsContainer}
        trackId={trackId}
        isOwner={isOwner}
        following={following}
        hasDownloadAccess={hasDownloadAccess}
        onDownload={onDownload}
      />
    )
  }

  const isLoading = loading || artworkLoading
  // Omitting isOwner and hasStreamAccess so that we always show gated DogEars
  const dogEarType = isLoading
    ? undefined
    : getDogEarType({
        streamConditions,
        isUnlisted:
          isUnlisted && (!released || moment(released).isBefore(moment()))
      })

  const overflowMenuExtraItems = []
  if (!isOwner) {
    overflowMenuExtraItems.push({
      text: following ? 'Unfollow Artist' : 'Follow Artist',
      onClick: () =>
        setTimeout(() => (following ? onUnfollow() : onFollow()), 0)
    })
  }

  const overflowMenu = {
    menu: {
      type: 'track',
      trackId,
      trackTitle,
      genre,
      handle: artistHandle,
      isFavorited: isSaved,
      mount: 'page',
      isOwner,
      includeFavorite: false,
      includeTrackPage: false,
      isArtistPick,
      includeEmbed: !(isUnlisted || isStreamGated),
      includeArtistPick: !isUnlisted,
      includeAddToPlaylist: !(isUnlisted || isStreamGated),
      extraMenuItems: overflowMenuExtraItems
    }
  }

  const fadeIn = {
    [styles.show]: !isLoading,
    [styles.hide]: isLoading
  }

  return (
    <Tile
      className={styles.giantTrackTile}
      dogEar={dogEarType}
      size='large'
      elevation='mid'
    >
      <div className={styles.topSection}>
        <GiantArtwork
          trackId={trackId}
          coverArtSizes={coverArtSizes}
          coSign={coSign}
          callback={onArtworkLoad}
        />
        <div className={styles.infoSection}>
          <div className={styles.infoSectionHeader}>
            {renderCardTitle(cn(fadeIn))}
            <div className={styles.title}>
              <h1 className={cn(fadeIn)}>{trackTitle}</h1>
              {isLoading && <Skeleton className={styles.skeleton} />}
            </div>
            <div className={styles.artistWrapper}>
              <Flex className={cn(fadeIn)} gap='xs' alignItems='center'>
                <span>By </span>
                <UserLink
                  color='secondary'
                  variant='body'
                  size='large'
                  textAs='h2'
                  userId={userId}
                  badgeSize={18}
                  popover
                />
              </Flex>
              {isLoading && (
                <Skeleton className={styles.skeleton} width='60%' />
              )}
            </div>
          </div>

          <ClientOnly>
            <div className={cn(styles.playSection, fadeIn)}>
              {showPlay ? (
                <PlayPauseButton
                  disabled={!hasStreamAccess}
                  playing={playing && !previewing}
                  onPlay={onPlay}
                  trackId={trackId}
                />
              ) : null}
              {showPreview ? (
                <PlayPauseButton
                  playing={playing && previewing}
                  onPlay={onPreview}
                  trackId={trackId}
                  isPreview
                />
              ) : null}
              {isLongFormContent && isNewPodcastControlsEnabled ? (
                <GiantTrackTileProgressInfo
                  duration={duration}
                  trackId={trackId}
                />
              ) : (
                renderListenCount()
              )}
            </div>
          </ClientOnly>

          <div className={cn(styles.statsSection, fadeIn)}>
            {renderStatsRow()}
            {renderScheduledReleaseRow()}
          </div>

          <ClientOnly>
            <div
              className={cn(styles.actionButtons, fadeIn)}
              role='group'
              aria-label={messages.actionGroupLabel}
            >
              {renderShareButton()}
              {renderMakePublicButton()}
              {hasStreamAccess && renderRepostButton()}
              {hasStreamAccess && renderFavoriteButton()}
              <span>
                {/* prop types for overflow menu don't work correctly
              so we need to cast here */}
                <Menu {...(overflowMenu as any)}>
                  {(ref, triggerPopup) => (
                    <div className={cn(styles.menuKebabContainer)} ref={ref}>
                      <Button
                        className={cn(
                          styles.buttonFormatting,
                          styles.moreButton
                        )}
                        leftIcon={<IconKebabHorizontal />}
                        onClick={() => triggerPopup()}
                        text={null}
                        textClassName={styles.buttonTextFormatting}
                        type={ButtonType.COMMON}
                      />
                    </div>
                  )}
                </Menu>
              </span>
            </div>
          </ClientOnly>
        </div>
        <div className={styles.badges}>
          {aiAttributionUserId ? (
            <Badge
              icon={<IconRobot />}
              className={styles.badgeAi}
              textLabel={messages.generatedWithAi}
            />
          ) : null}
          {badge ? (
            <Badge className={styles.badgePlacement} textLabel={badge} />
          ) : null}
        </div>
      </div>

      <ClientOnly>
        {isStreamGated && streamConditions ? (
          <GatedTrackSection
            isLoading={isLoading}
            trackId={trackId}
            streamConditions={streamConditions}
            hasStreamAccess={hasStreamAccess}
            isOwner={isOwner}
            ownerId={userId}
          />
        ) : null}
      </ClientOnly>

      <ClientOnly>
        {aiAttributionUserId ? (
          <AiTrackSection attributedUserId={aiAttributionUserId} />
        ) : null}
      </ClientOnly>

      <div className={cn(styles.bottomSection, fadeIn)}>
        <div className={styles.infoLabelsSection}>
          <InfoLabel
            className={styles.infoLabelPlacement}
            labelName='duration'
            labelValue={`${formatSeconds(duration)}`}
          />
          {renderReleased()}
          {renderGenre()}
          {renderMood()}
          {credits ? (
            <InfoLabel
              className={styles.infoLabelPlacement}
              labelName='credit'
              labelValue={credits}
            />
          ) : null}
          {renderAlbum()}
        </div>
        {description ? (
          <UserGeneratedText
            component='h3'
            size='small'
            className={styles.description}
          >
            {description}
          </UserGeneratedText>
        ) : null}
        <ClientOnly>
          {renderTags()}
          {!isLosslessDownloadsEnabled ? renderDownloadButtons() : null}
          {isLosslessDownloadsEnabled && hasDownloadableAssets ? (
            <Box pt='l' w='100%'>
              <Suspense>
                <DownloadSection trackId={trackId} />
              </Suspense>
            </Box>
          ) : null}
        </ClientOnly>
      </div>
    </Tile>
  )
}<|MERGE_RESOLUTION|>--- conflicted
+++ resolved
@@ -12,11 +12,6 @@
 import {
   cacheTracksSelectors,
   publishTrackConfirmationModalUIActions,
-<<<<<<< HEAD
-  CommonState,
-  cacheTracksSelectors
-} from '@audius/common'
-=======
   CommonState
 } from '@audius/common/store'
 import {
@@ -27,9 +22,6 @@
   getDogEarType,
   Nullable
 } from '@audius/common/utils'
-import { Box, Flex } from '@audius/harmony'
-import { Mood } from '@audius/sdk'
->>>>>>> b7cf7b9f
 import {
   Box,
   Flex,
