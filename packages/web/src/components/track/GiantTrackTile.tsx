import { Suspense, lazy, useCallback, useState } from 'react'

import {
  useIsGatedContentPlaylistAddable,
  useTrackSecondaryStats
} from '@audius/common/hooks'
import {
  isContentUSDCPurchaseGated,
  ID,
  CoverArtSizes,
  FieldVisibility,
  Remix,
  AccessConditions
} from '@audius/common/models'
import {
  cacheTracksSelectors,
  publishTrackConfirmationModalUIActions,
  CommonState,
  PurchaseableContentType
} from '@audius/common/store'
import {
  Genre,
  getDogEarType,
  Nullable,
  formatReleaseDate
} from '@audius/common/utils'
import {
  Text,
  Box,
  Flex,
  IconRepost,
  IconHeart,
  IconKebabHorizontal,
  IconShare,
  IconRocket,
  Button,
  MusicBadge
} from '@audius/harmony'
import IconCalendarMonth from '@audius/harmony/src/assets/icons/CalendarMonth.svg'
import IconRobot from '@audius/harmony/src/assets/icons/Robot.svg'
import IconTrending from '@audius/harmony/src/assets/icons/Trending.svg'
import IconVisibilityHidden from '@audius/harmony/src/assets/icons/VisibilityHidden.svg'
import cn from 'classnames'
import dayjs from 'dayjs'
import { useDispatch, shallowEqual, useSelector } from 'react-redux'
import { generatePath } from 'react-router-dom'

import { TextLink, UserLink } from 'components/link'
import Menu from 'components/menu/Menu'
import RepostFavoritesStats from 'components/repost-favorites-stats/RepostFavoritesStats'
import { SearchTag } from 'components/search/SearchTag'
import Skeleton from 'components/skeleton/Skeleton'
import { Tile } from 'components/tile'
import Toast from 'components/toast/Toast'
import Tooltip from 'components/tooltip/Tooltip'
import { ComponentPlacement } from 'components/types'
import { UserGeneratedText } from 'components/user-generated-text'
<<<<<<< HEAD
=======
import { getFeatureEnabled } from 'services/remote-config/featureFlagHelpers'
import { moodMap } from 'utils/Moods'
import { SEARCH_PAGE } from 'utils/route'
>>>>>>> 50e4eb61
import { trpc } from 'utils/trpcClientWeb'

import { AiTrackSection } from './AiTrackSection'
import { CardTitle } from './CardTitle'
import { GatedContentSection } from './GatedContentSection'
import GiantArtwork from './GiantArtwork'
import styles from './GiantTrackTile.module.css'
import { GiantTrackTileProgressInfo } from './GiantTrackTileProgressInfo'
import { InfoLabel } from './InfoLabel'
import { PlayPauseButton } from './PlayPauseButton'

const DownloadSection = lazy(() =>
  import('./DownloadSection').then((module) => ({
    default: module.DownloadSection
  }))
)

const { requestOpen: openPublishTrackConfirmationModal } =
  publishTrackConfirmationModalUIActions
const { getTrack } = cacheTracksSelectors

const BUTTON_COLLAPSE_WIDTHS = {
  first: 1095,
  second: 1190,
  third: 1286
}
// Toast timeouts in ms
const REPOST_TIMEOUT = 1000
const SAVED_TIMEOUT = 1000

const messages = {
  makePublic: 'MAKE PUBLIC',
  releaseNow: 'RELEASE NOW',
  isPublishing: 'PUBLISHING',
  repostButtonText: 'repost',
  repostedButtonText: 'reposted',
  unplayed: 'Unplayed',
  timeLeft: 'left',
  played: 'Played',
  generatedWithAi: 'Generated With AI',
  actionGroupLabel: 'track actions',
  hidden: 'hidden',
  releases: (releaseDate: string) =>
    `Releases ${formatReleaseDate({ date: releaseDate, withHour: true })}`
}

export type GiantTrackTileProps = {
  aiAttributionUserId: Nullable<number>
  artistHandle: string
  trendingBadgeLabel: Nullable<string>
  coSign: Nullable<Remix>
  coverArtSizes: Nullable<CoverArtSizes>
  credits: string
  currentUserId: Nullable<ID>
  description: string
  hasStreamAccess: boolean
  duration: number
  fieldVisibility: FieldVisibility
  following: boolean
  genre: string
  isArtistPick: boolean
  isOwner: boolean
  isStreamGated: boolean
  isDownloadGated: boolean
  isPublishing: boolean
  isRemix: boolean
  isReposted: boolean
  isSaved: boolean
  isUnlisted: boolean
  isScheduledRelease: boolean
  listenCount: number
  loading: boolean
  mood: string
  onClickFavorites: () => void
  onClickReposts: () => void
  onMakePublic: (trackId: ID) => void
  onFollow: () => void
  onPlay: () => void
  onPreview: () => void
  onRepost: () => void
  onSave: () => void
  onShare: () => void
  onUnfollow: () => void
  playing: boolean
  previewing: boolean
  streamConditions: Nullable<AccessConditions>
  downloadConditions: Nullable<AccessConditions>
  releaseDate: string
  repostCount: number
  saveCount: number
  tags: string
  trackId: number
  trackTitle: string
  userId: number
  ddexApp?: string | null
}

export const GiantTrackTile = ({
  aiAttributionUserId,
  artistHandle,
  trendingBadgeLabel,
  coSign,
  coverArtSizes,
  credits,
  description,
  hasStreamAccess,
  duration,
  fieldVisibility,
  following,
  genre,
  isArtistPick,
  isOwner,
  isStreamGated,
  isRemix,
  isReposted,
  isPublishing,
  isSaved,
  isScheduledRelease,
  isUnlisted,
  listenCount,
  loading,
  mood,
  onClickFavorites,
  onClickReposts,
  onFollow,
  onMakePublic,
  onPlay,
  onPreview,
  onSave,
  onShare,
  onRepost,
  onUnfollow,
  releaseDate,
  repostCount,
  saveCount,
  playing,
  previewing,
  streamConditions,
  tags,
  trackId,
  trackTitle,
  userId,
  ddexApp
}: GiantTrackTileProps) => {
  const dispatch = useDispatch()
  const [artworkLoading, setArtworkLoading] = useState(false)
  const onArtworkLoad = useCallback(
    () => setArtworkLoading(false),
    [setArtworkLoading]
  )
  const isLongFormContent =
    genre === Genre.PODCASTS || genre === Genre.AUDIOBOOKS
  const isUSDCPurchaseGated = isContentUSDCPurchaseGated(streamConditions)
  const track = useSelector(
    (state: CommonState) => getTrack(state, { id: trackId }),
    shallowEqual
  )
  const hasDownloadableAssets =
    track?.is_downloadable || (track?._stems?.length ?? 0) > 0
  // Preview button is shown for USDC-gated tracks if user does not have access
  // or is the owner
  const showPreview = isUSDCPurchaseGated && (isOwner || !hasStreamAccess)
  // Play button is conditionally hidden for USDC-gated tracks when the user does not have access
  const showPlay = isUSDCPurchaseGated ? hasStreamAccess : true
  const isPlaylistAddable = useIsGatedContentPlaylistAddable(track)
  const shouldShowScheduledRelease = dayjs(releaseDate).isAfter(dayjs())
  const { data: albumInfo } = trpc.tracks.getAlbumBacklink.useQuery(
    { trackId },
    { enabled: !!trackId }
  )
  const { labels } = useTrackSecondaryStats({
    duration: track?.duration,
    isUnlisted,
    genre: track?.genre,
    releaseDate: track?.release_date,
    mood: track?.mood
  })

  const renderCardTitle = (className: string) => {
    return (
      <CardTitle
        className={className}
        isUnlisted={isUnlisted}
        isScheduledRelease={isScheduledRelease}
        isRemix={isRemix}
        isStreamGated={isStreamGated}
        isPodcast={genre === Genre.PODCASTS}
        streamConditions={streamConditions}
      />
    )
  }

  const renderShareButton = () => {
    const shouldShow =
      (!isUnlisted && !isPublishing) || fieldVisibility.share || isOwner
    return shouldShow ? (
      <Button
        variant='secondary'
        iconLeft={IconShare}
        widthToHideText={BUTTON_COLLAPSE_WIDTHS.first}
        onClick={onShare}
      >
        share
      </Button>
    ) : null
  }

  const renderMakePublicButton = () => {
    let text = messages.isPublishing
    if (isUnlisted && !isPublishing) {
      text = isScheduledRelease ? messages.releaseNow : messages.makePublic
    }
    return (
      (isUnlisted || isPublishing) &&
      isOwner && (
        <Button
          variant='secondary'
          isLoading={isPublishing}
          iconLeft={IconRocket}
          widthToHideText={BUTTON_COLLAPSE_WIDTHS.second}
          onClick={() => {
            dispatch(
              openPublishTrackConfirmationModal({
                confirmCallback: () => {
                  onMakePublic(trackId)
                }
              })
            )
          }}
        >
          {text}
        </Button>
      )
    )
  }

  const renderRepostButton = () => {
    return (
      !isUnlisted &&
      !isPublishing &&
      !isOwner && (
        <Toast
          placement={ComponentPlacement.BOTTOM}
          text={'Reposted!'}
          disabled={isReposted}
          delay={REPOST_TIMEOUT}
          fillParent={false}
        >
          <Tooltip
            disabled={isOwner || repostCount === 0}
            text={isReposted ? 'Unrepost' : 'Repost'}
          >
            <div>
              <Button
                variant={isReposted ? 'primary' : 'secondary'}
                name='repost'
                disabled={isOwner}
                widthToHideText={BUTTON_COLLAPSE_WIDTHS.second}
                iconLeft={IconRepost}
                onClick={onRepost}
              >
                {isReposted
                  ? messages.repostedButtonText
                  : messages.repostButtonText}
              </Button>
            </div>
          </Tooltip>
        </Toast>
      )
    )
  }

  const renderFavoriteButton = () => {
    return (
      !isUnlisted &&
      !isOwner && (
        <Toast
          placement={ComponentPlacement.BOTTOM}
          text={'Favorited!'}
          disabled={isSaved}
          delay={SAVED_TIMEOUT}
          fillParent={false}
        >
          <Tooltip
            disabled={isOwner || saveCount === 0}
            text={isSaved ? 'Unfavorite' : 'Favorite'}
          >
            <div>
              <Button
                name='favorite'
                disabled={isOwner}
                variant={isSaved ? 'primary' : 'secondary'}
                widthToHideText={BUTTON_COLLAPSE_WIDTHS.third}
                iconLeft={IconHeart}
                onClick={onSave}
              >
                {isSaved ? 'favorited' : 'favorite'}
              </Button>
            </div>
          </Tooltip>
        </Toast>
      )
    )
  }

<<<<<<< HEAD
=======
  const renderMood = () => {
    const shouldShow = !isUnlisted || fieldVisibility.mood
    return (
      shouldShow &&
      mood && (
        <InfoLabel
          labelName='mood'
          labelValue={
            <TextLink
              to={{
                pathname: generatePath(SEARCH_PAGE, { category: 'tracks' }),
                search: new URLSearchParams({ mood }).toString()
              }}
            >
              {mood in moodMap ? moodMap[mood as Mood] : mood}
            </TextLink>
          }
        />
      )
    )
  }

  const renderGenre = () => {
    const shouldShow = !isUnlisted || fieldVisibility.genre

    return (
      shouldShow && (
        <InfoLabel
          labelName='genre'
          labelValue={
            <TextLink
              to={{
                pathname: generatePath(SEARCH_PAGE, { category: 'tracks' }),
                search: new URLSearchParams({ genre }).toString()
              }}
            >
              {getCanonicalName(genre)}
            </TextLink>
          }
        />
      )
    )
  }

>>>>>>> 50e4eb61
  const renderListenCount = () => {
    const shouldShow = isOwner || (!isStreamGated && !isUnlisted)

    if (!shouldShow) {
      return null
    }
    return (
      <div className={styles.listens}>
        {!isOwner && listenCount === 0 ? (
          <span className={styles.firstListen}>
            Be the first to listen to this track!
          </span>
        ) : (
          <>
            <span className={styles.numberOfListens}>
              {listenCount.toLocaleString()}
            </span>
            <span className={styles.listenText}>
              {listenCount === 1 ? 'Play' : 'Plays'}
            </span>
          </>
        )}
      </div>
    )
  }

  const renderTags = () => {
    const shouldShow = !isUnlisted || fieldVisibility.tags
    if (!shouldShow || !tags) return null
    return (
      <Flex pt='m' wrap='wrap' gap='s'>
        {tags
          .split(',')
          .filter((t) => t)
          .map((tag) => (
            <SearchTag key={tag} source='track page'>
              {tag}
            </SearchTag>
          ))}
      </Flex>
    )
  }

  const renderAlbum = () => {
    if (!albumInfo) return null
    return (
      <InfoLabel label='album'>
        <TextLink to={albumInfo.permalink}>{albumInfo.playlist_name}</TextLink>
      </InfoLabel>
    )
  }
  const renderStatsRow = () => {
    const isLongFormContent =
      genre === Genre.PODCASTS || genre === Genre.AUDIOBOOKS

    return (
      <>
        <RepostFavoritesStats
          isUnlisted={isUnlisted}
          repostCount={repostCount}
          saveCount={saveCount}
          onClickReposts={onClickReposts}
          onClickFavorites={onClickFavorites}
        />
        {isLongFormContent ? renderListenCount() : null}
      </>
    )
  }

  const renderTrackLabels = () => {
    return labels.map((infoFact) => {
      return (
        <InfoLabel key={infoFact.label} label={infoFact.label}>
          {infoFact.value}
        </InfoLabel>
      )
    })
  }

  const isLoading = loading || artworkLoading
  // Omitting isOwner and hasStreamAccess so that we always show gated DogEars
  const dogEarType = isLoading
    ? undefined
    : getDogEarType({
        streamConditions
      })

  const overflowMenuExtraItems = []
  if (!isOwner) {
    overflowMenuExtraItems.push({
      text: following ? 'Unfollow Artist' : 'Follow Artist',
      onClick: () =>
        setTimeout(() => (following ? onUnfollow() : onFollow()), 0)
    })
  }

  const overflowMenu = {
    menu: {
      type: 'track',
      trackId,
      trackTitle,
      ddexApp,
      genre,
      handle: artistHandle,
      isFavorited: isSaved,
      mount: 'page',
      isOwner,
      includeFavorite: false,
      includeTrackPage: false,
      isArtistPick,
      isUnlisted,
      includeEmbed: !(isUnlisted || isStreamGated),
      includeArtistPick: !isUnlisted,
      includeAddToPlaylist: isPlaylistAddable,
      includeAddToAlbum: isPlaylistAddable,
      extraMenuItems: overflowMenuExtraItems
    }
  }

  const fadeIn = {
    [styles.show]: !isLoading,
    [styles.hide]: isLoading
  }

  return (
    <Flex className={styles.giantTrackTile}>
      <Tile
        dogEar={dogEarType}
        size='large'
        elevation='mid'
        css={{ width: '100%' }}
      >
        <div className={styles.topSection}>
          <GiantArtwork
            trackId={trackId}
            coverArtSizes={coverArtSizes}
            coSign={coSign}
            callback={onArtworkLoad}
          />
          <div className={styles.infoSection}>
            <div className={styles.infoSectionHeader}>
              {renderCardTitle(cn(fadeIn))}
              <div className={styles.title}>
                <Text variant='heading' size='xl' className={cn(fadeIn)}>
                  {trackTitle}
                </Text>
                {isLoading && <Skeleton className={styles.skeleton} />}
              </div>
              <Flex>
                <Text
                  variant='title'
                  strength='weak'
                  tag='h2'
                  className={cn(fadeIn)}
                >
                  <Text color='subdued'>By </Text>
                  <UserLink userId={userId} popover />
                </Text>
                {isLoading && (
                  <Skeleton className={styles.skeleton} width='60%' />
                )}
              </Flex>
            </div>

            <div className={cn(styles.playSection, fadeIn)}>
              {showPlay ? (
                <PlayPauseButton
                  disabled={!hasStreamAccess}
                  playing={playing && !previewing}
                  onPlay={onPlay}
                  trackId={trackId}
                />
              ) : null}
              {showPreview ? (
                <PlayPauseButton
                  playing={playing && previewing}
                  onPlay={onPreview}
                  trackId={trackId}
                  isPreview
                />
              ) : null}
              {isLongFormContent ? (
                <GiantTrackTileProgressInfo
                  duration={duration}
                  trackId={trackId}
                />
              ) : (
                renderListenCount()
              )}
            </div>

            <div className={cn(styles.statsSection, fadeIn)}>
              {renderStatsRow()}
            </div>

            {isUnlisted && !isOwner ? null : (
              <div
                className={cn(styles.actionButtons, fadeIn)}
                role='group'
                aria-label={messages.actionGroupLabel}
              >
                {renderShareButton()}
                {renderMakePublicButton()}
                {hasStreamAccess && renderRepostButton()}
                {hasStreamAccess && renderFavoriteButton()}
                <span>
                  {/* prop types for overflow menu don't work correctly
              so we need to cast here */}
                  <Menu {...(overflowMenu as any)}>
                    {(ref, triggerPopup) => (
                      <div className={cn(styles.menuKebabContainer)} ref={ref}>
                        <Button
                          variant='secondary'
                          aria-label='More options'
                          iconLeft={IconKebabHorizontal}
                          onClick={() => triggerPopup()}
                        />
                      </div>
                    )}
                  </Menu>
                </span>
              </div>
            )}
          </div>
          <Flex
            gap='s'
            justifyContent='flex-end'
            css={{ position: 'absolute', right: 'var(--harmony-unit-6)' }}
          >
            {aiAttributionUserId ? (
              <MusicBadge icon={IconRobot} color='lightGreen'>
                {messages.generatedWithAi}
              </MusicBadge>
            ) : null}
            {trendingBadgeLabel ? (
              <MusicBadge color='blue' icon={IconTrending}>
                {trendingBadgeLabel}
              </MusicBadge>
            ) : null}
            {shouldShowScheduledRelease ? (
              <MusicBadge variant='accent' icon={IconCalendarMonth}>
                {messages.releases(releaseDate)}
              </MusicBadge>
            ) : isUnlisted ? (
              <MusicBadge icon={IconVisibilityHidden}>
                {messages.hidden}
              </MusicBadge>
            ) : null}
          </Flex>
        </div>

        {isStreamGated && streamConditions ? (
          <Box mb='xl' ph='xl' w='100%'>
            <GatedContentSection
              isLoading={isLoading}
              contentId={trackId}
              contentType={PurchaseableContentType.TRACK}
              streamConditions={streamConditions}
              hasStreamAccess={hasStreamAccess}
              isOwner={isOwner}
              ownerId={userId}
            />
          </Box>
        ) : null}

        {aiAttributionUserId ? (
          <AiTrackSection attributedUserId={aiAttributionUserId} />
        ) : null}

        <div className={cn(styles.bottomSection, fadeIn)}>
          <Flex w='100%' gap='l' wrap='wrap'>
            {renderTrackLabels()}
            {renderAlbum()}
          </Flex>
          {description ? (
            <UserGeneratedText tag='h3' size='s' className={styles.description}>
              {description}
            </UserGeneratedText>
          ) : null}

          {renderTags()}
          {hasDownloadableAssets ? (
            <Box pt='l' w='100%'>
              <Suspense>
                <DownloadSection trackId={trackId} />
              </Suspense>
            </Box>
          ) : null}
        </div>
      </Tile>
    </Flex>
  )
}<|MERGE_RESOLUTION|>--- conflicted
+++ resolved
@@ -22,7 +22,8 @@
   Genre,
   getDogEarType,
   Nullable,
-  formatReleaseDate
+  formatReleaseDate,
+  getCanonicalName
 } from '@audius/common/utils'
 import {
   Text,
@@ -40,6 +41,7 @@
 import IconRobot from '@audius/harmony/src/assets/icons/Robot.svg'
 import IconTrending from '@audius/harmony/src/assets/icons/Trending.svg'
 import IconVisibilityHidden from '@audius/harmony/src/assets/icons/VisibilityHidden.svg'
+import { Mood } from '@audius/sdk'
 import cn from 'classnames'
 import dayjs from 'dayjs'
 import { useDispatch, shallowEqual, useSelector } from 'react-redux'
@@ -55,12 +57,9 @@
 import Tooltip from 'components/tooltip/Tooltip'
 import { ComponentPlacement } from 'components/types'
 import { UserGeneratedText } from 'components/user-generated-text'
-<<<<<<< HEAD
-=======
 import { getFeatureEnabled } from 'services/remote-config/featureFlagHelpers'
 import { moodMap } from 'utils/Moods'
 import { SEARCH_PAGE } from 'utils/route'
->>>>>>> 50e4eb61
 import { trpc } from 'utils/trpcClientWeb'
 
 import { AiTrackSection } from './AiTrackSection'
@@ -366,26 +365,21 @@
     )
   }
 
-<<<<<<< HEAD
-=======
   const renderMood = () => {
     const shouldShow = !isUnlisted || fieldVisibility.mood
     return (
       shouldShow &&
       mood && (
-        <InfoLabel
-          labelName='mood'
-          labelValue={
-            <TextLink
-              to={{
-                pathname: generatePath(SEARCH_PAGE, { category: 'tracks' }),
-                search: new URLSearchParams({ mood }).toString()
-              }}
-            >
-              {mood in moodMap ? moodMap[mood as Mood] : mood}
-            </TextLink>
-          }
-        />
+        <InfoLabel label='mood'>
+          <TextLink
+            to={{
+              pathname: generatePath(SEARCH_PAGE, { category: 'tracks' }),
+              search: new URLSearchParams({ mood }).toString()
+            }}
+          >
+            {mood in moodMap ? moodMap[mood as Mood] : mood}
+          </TextLink>
+        </InfoLabel>
       )
     )
   }
@@ -395,24 +389,20 @@
 
     return (
       shouldShow && (
-        <InfoLabel
-          labelName='genre'
-          labelValue={
-            <TextLink
-              to={{
-                pathname: generatePath(SEARCH_PAGE, { category: 'tracks' }),
-                search: new URLSearchParams({ genre }).toString()
-              }}
-            >
-              {getCanonicalName(genre)}
-            </TextLink>
-          }
-        />
+        <InfoLabel label='genre'>
+          <TextLink
+            to={{
+              pathname: generatePath(SEARCH_PAGE, { category: 'tracks' }),
+              search: new URLSearchParams({ genre }).toString()
+            }}
+          >
+            {getCanonicalName(genre)}
+          </TextLink>
+        </InfoLabel>
       )
     )
   }
 
->>>>>>> 50e4eb61
   const renderListenCount = () => {
     const shouldShow = isOwner || (!isStreamGated && !isUnlisted)
 
