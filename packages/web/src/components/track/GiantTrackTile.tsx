import { Suspense, lazy, useCallback, useState } from 'react'

import { useIsGatedContentPlaylistAddable } from '@audius/common/hooks'
import {
  isContentUSDCPurchaseGated,
  ID,
  CoverArtSizes,
  FieldVisibility,
  Remix,
  AccessConditions
} from '@audius/common/models'
import { FeatureFlags } from '@audius/common/services'
import {
  cacheTracksSelectors,
  publishTrackConfirmationModalUIActions,
  CommonState,
  PurchaseableContentType
} from '@audius/common/store'
import {
  Genre,
  getCanonicalName,
  formatSeconds,
  formatDate,
  getDogEarType,
  Nullable
} from '@audius/common/utils'
import {
  Text,
  Box,
  Flex,
  IconRepost,
  IconHeart,
  IconKebabHorizontal,
  IconShare,
  IconRocket,
  Button,
  MusicBadge
} from '@audius/harmony'
import IconCalendarMonth from '@audius/harmony/src/assets/icons/CalendarMonth.svg'
import IconRobot from '@audius/harmony/src/assets/icons/Robot.svg'
import IconTrending from '@audius/harmony/src/assets/icons/Trending.svg'
import IconVisibilityHidden from '@audius/harmony/src/assets/icons/VisibilityHidden.svg'
import { Mood } from '@audius/sdk'
import cn from 'classnames'
import moment from 'moment'
import { useDispatch, shallowEqual, useSelector } from 'react-redux'

import { TextLink, UserLink } from 'components/link'
import Menu from 'components/menu/Menu'
import RepostFavoritesStats from 'components/repost-favorites-stats/RepostFavoritesStats'
import { SearchTag } from 'components/search/SearchTag'
import Skeleton from 'components/skeleton/Skeleton'
import { Tile } from 'components/tile'
import Toast from 'components/toast/Toast'
import Tooltip from 'components/tooltip/Tooltip'
import { ComponentPlacement } from 'components/types'
import { UserGeneratedText } from 'components/user-generated-text'
import { getFeatureEnabled } from 'services/remote-config/featureFlagHelpers'
import { moodMap } from 'utils/Moods'
import { getLocalTimezone } from 'utils/dateUtils'
import { trpc } from 'utils/trpcClientWeb'

import { AiTrackSection } from './AiTrackSection'
import { CardTitle } from './CardTitle'
import { GatedContentSection } from './GatedContentSection'
import GiantArtwork from './GiantArtwork'
import styles from './GiantTrackTile.module.css'
import { GiantTrackTileProgressInfo } from './GiantTrackTileProgressInfo'
import { InfoLabel } from './InfoLabel'
import { PlayPauseButton } from './PlayPauseButton'

const DownloadSection = lazy(() =>
  import('./DownloadSection').then((module) => ({
    default: module.DownloadSection
  }))
)

const { requestOpen: openPublishTrackConfirmationModal } =
  publishTrackConfirmationModalUIActions
const { getTrack } = cacheTracksSelectors

const BUTTON_COLLAPSE_WIDTHS = {
  first: 1095,
  second: 1190,
  third: 1286
}
// Toast timeouts in ms
const REPOST_TIMEOUT = 1000
const SAVED_TIMEOUT = 1000

const messages = {
  makePublic: 'MAKE PUBLIC',
  releaseNow: 'RELEASE NOW',
  isPublishing: 'PUBLISHING',
  repostButtonText: 'repost',
  repostedButtonText: 'reposted',
  unplayed: 'Unplayed',
  timeLeft: 'left',
  played: 'Played',
  generatedWithAi: 'Generated With AI',
  actionGroupLabel: 'track actions',
  hidden: 'hidden',
  releases: (releaseDate: string) =>
    `Releases ${moment(releaseDate).format(
      'M/D/YY [@] h:mm A'
    )} ${getLocalTimezone()}`
}

export type GiantTrackTileProps = {
  aiAttributionUserId: Nullable<number>
  artistHandle: string
  trendingBadgeLabel: Nullable<string>
  coSign: Nullable<Remix>
  coverArtSizes: Nullable<CoverArtSizes>
  credits: string
  currentUserId: Nullable<ID>
  description: string
  hasStreamAccess: boolean
  duration: number
  fieldVisibility: FieldVisibility
  following: boolean
  genre: string
  isArtistPick: boolean
  isOwner: boolean
  isStreamGated: boolean
  isDownloadGated: boolean
  isPublishing: boolean
  isRemix: boolean
  isReposted: boolean
  isSaved: boolean
  isUnlisted: boolean
  isScheduledRelease: boolean
  listenCount: number
  loading: boolean
  mood: string
  onClickFavorites: () => void
  onClickReposts: () => void
  onMakePublic: (trackId: ID) => void
  onFollow: () => void
  onPlay: () => void
  onPreview: () => void
  onRepost: () => void
  onSave: () => void
  onShare: () => void
  onUnfollow: () => void
  playing: boolean
  previewing: boolean
  streamConditions: Nullable<AccessConditions>
  downloadConditions: Nullable<AccessConditions>
  releaseDate: string
  repostCount: number
  saveCount: number
  tags: string
  trackId: number
  trackTitle: string
  userId: number
  ddexApp?: string | null
}

export const GiantTrackTile = ({
  aiAttributionUserId,
  artistHandle,
  trendingBadgeLabel,
  coSign,
  coverArtSizes,
  credits,
  description,
  hasStreamAccess,
  duration,
  fieldVisibility,
  following,
  genre,
  isArtistPick,
  isOwner,
  isStreamGated,
  isRemix,
  isReposted,
  isPublishing,
  isSaved,
  isScheduledRelease,
  isUnlisted,
  listenCount,
  loading,
  mood,
  onClickFavorites,
  onClickReposts,
  onFollow,
  onMakePublic,
  onPlay,
  onPreview,
  onSave,
  onShare,
  onRepost,
  onUnfollow,
  releaseDate,
  repostCount,
  saveCount,
  playing,
  previewing,
  streamConditions,
  tags,
  trackId,
  trackTitle,
  userId,
  ddexApp
}: GiantTrackTileProps) => {
  const dispatch = useDispatch()
  const [artworkLoading, setArtworkLoading] = useState(false)
  const onArtworkLoad = useCallback(
    () => setArtworkLoading(false),
    [setArtworkLoading]
  )
  const isLongFormContent =
    genre === Genre.PODCASTS || genre === Genre.AUDIOBOOKS
  const isNewPodcastControlsEnabled = getFeatureEnabled(
    FeatureFlags.PODCAST_CONTROL_UPDATES_ENABLED,
    FeatureFlags.PODCAST_CONTROL_UPDATES_ENABLED_FALLBACK
  )
  const isUSDCPurchaseGated = isContentUSDCPurchaseGated(streamConditions)
  const track = useSelector(
    (state: CommonState) => getTrack(state, { id: trackId }),
    shallowEqual
  )
  const hasDownloadableAssets =
    track?.is_downloadable || (track?._stems?.length ?? 0) > 0
  // Preview button is shown for USDC-gated tracks if user does not have access
  // or is the owner
  const showPreview = isUSDCPurchaseGated && (isOwner || !hasStreamAccess)
  // Play button is conditionally hidden for USDC-gated tracks when the user does not have access
  const showPlay = isUSDCPurchaseGated ? hasStreamAccess : true
  const isPlaylistAddable = useIsGatedContentPlaylistAddable(track)
  const shouldShowScheduledRelease = moment(releaseDate).isAfter(moment())
  const { data: albumInfo } = trpc.tracks.getAlbumBacklink.useQuery(
    { trackId },
    { enabled: !!trackId }
  )

  const renderCardTitle = (className: string) => {
    return (
      <CardTitle
        className={className}
        isUnlisted={isUnlisted}
        isScheduledRelease={isScheduledRelease}
        isRemix={isRemix}
        isStreamGated={isStreamGated}
        isPodcast={genre === Genre.PODCASTS}
        streamConditions={streamConditions}
      />
    )
  }

  const renderShareButton = () => {
    const shouldShow =
      (!isUnlisted && !isPublishing) || fieldVisibility.share || isOwner
    return shouldShow ? (
      <Button
        variant='secondary'
        iconLeft={IconShare}
        widthToHideText={BUTTON_COLLAPSE_WIDTHS.first}
        onClick={onShare}
      >
        share
      </Button>
    ) : null
  }

  const renderMakePublicButton = () => {
    let text = messages.isPublishing
    if (isUnlisted && !isPublishing) {
      text = isScheduledRelease ? messages.releaseNow : messages.makePublic
    }
    return (
      (isUnlisted || isPublishing) &&
      isOwner && (
        <Button
          variant='secondary'
          isLoading={isPublishing}
          iconLeft={IconRocket}
          widthToHideText={BUTTON_COLLAPSE_WIDTHS.second}
          onClick={() => {
            dispatch(
              openPublishTrackConfirmationModal({
                confirmCallback: () => {
                  onMakePublic(trackId)
                }
              })
            )
          }}
        >
          {text}
        </Button>
      )
    )
  }

  const renderRepostButton = () => {
    return (
      !isUnlisted &&
      !isPublishing &&
      !isOwner && (
        <Toast
          placement={ComponentPlacement.BOTTOM}
          text={'Reposted!'}
          disabled={isReposted}
          delay={REPOST_TIMEOUT}
          fillParent={false}
        >
          <Tooltip
            disabled={isOwner || repostCount === 0}
            text={isReposted ? 'Unrepost' : 'Repost'}
          >
            <div>
              <Button
                variant={isReposted ? 'primary' : 'secondary'}
                name='repost'
                disabled={isOwner}
                widthToHideText={BUTTON_COLLAPSE_WIDTHS.second}
                iconLeft={IconRepost}
                onClick={onRepost}
              >
                {isReposted
                  ? messages.repostedButtonText
                  : messages.repostButtonText}
              </Button>
            </div>
          </Tooltip>
        </Toast>
      )
    )
  }

  const renderFavoriteButton = () => {
    return (
      !isUnlisted &&
      !isOwner && (
        <Toast
          placement={ComponentPlacement.BOTTOM}
          text={'Favorited!'}
          disabled={isSaved}
          delay={SAVED_TIMEOUT}
          fillParent={false}
        >
          <Tooltip
            disabled={isOwner || saveCount === 0}
            text={isSaved ? 'Unfavorite' : 'Favorite'}
          >
            <div>
              <Button
                name='favorite'
                disabled={isOwner}
                variant={isSaved ? 'primary' : 'secondary'}
                widthToHideText={BUTTON_COLLAPSE_WIDTHS.third}
                iconLeft={IconHeart}
                onClick={onSave}
              >
                {isSaved ? 'favorited' : 'favorite'}
              </Button>
            </div>
          </Tooltip>
        </Toast>
      )
    )
  }

  const renderMood = () => {
    const shouldShow = !isUnlisted || fieldVisibility.mood
    return (
      shouldShow &&
      mood && (
        <InfoLabel
          labelName='mood'
          labelValue={mood in moodMap ? moodMap[mood as Mood] : mood}
        />
      )
    )
  }

  const renderGenre = () => {
    const shouldShow = !isUnlisted || fieldVisibility.genre

    return (
      shouldShow && (
        <InfoLabel labelName='genre' labelValue={getCanonicalName(genre)} />
      )
    )
  }

  const renderListenCount = () => {
    const shouldShow =
      isOwner || (!isStreamGated && (isUnlisted || fieldVisibility.play_count))

    if (!shouldShow) {
      return null
    }
    return (
      <div className={styles.listens}>
        {!isOwner && listenCount === 0 ? (
          <span className={styles.firstListen}>
            Be the first to listen to this track!
          </span>
        ) : (
          <>
            <span className={styles.numberOfListens}>
              {listenCount.toLocaleString()}
            </span>
            <span className={styles.listenText}>
              {listenCount === 1 ? 'Play' : 'Plays'}
            </span>
          </>
        )}
      </div>
    )
  }

  const renderTags = () => {
    const shouldShow = !isUnlisted || fieldVisibility.tags
    if (!shouldShow || !tags) return null
    return (
      <Flex pt='m' wrap='wrap' gap='s'>
        {tags
          .split(',')
          .filter((t) => t)
          .map((tag) => (
            <SearchTag key={tag} source='track page'>
              {tag}
            </SearchTag>
          ))}
      </Flex>
    )
  }

  const renderAlbum = () => {
    if (!albumInfo) return null
    return (
      <InfoLabel
        labelName='album'
        labelValue={
          <TextLink to={albumInfo.permalink}>
            {albumInfo.playlist_name}
          </TextLink>
        }
      />
    )
  }

  const renderReleased = () => {
    return (
      !isUnlisted &&
<<<<<<< HEAD
      released && (
        <InfoLabel labelName='released' labelValue={formatDate(released)} />
=======
      releaseDate && (
        <InfoLabel
          className={styles.infoLabelPlacement}
          labelName='released'
          labelValue={formatDate(releaseDate)}
        />
>>>>>>> a783fdda
      )
    )
  }

  const renderStatsRow = () => {
    const isLongFormContent =
      genre === Genre.PODCASTS || genre === Genre.AUDIOBOOKS
    const isNewPodcastControlsEnabled = getFeatureEnabled(
      FeatureFlags.PODCAST_CONTROL_UPDATES_ENABLED,
      FeatureFlags.PODCAST_CONTROL_UPDATES_ENABLED_FALLBACK
    )

    return (
      <>
        <RepostFavoritesStats
          isUnlisted={isUnlisted}
          repostCount={repostCount}
          saveCount={saveCount}
          onClickReposts={onClickReposts}
          onClickFavorites={onClickFavorites}
        />
        {isLongFormContent && isNewPodcastControlsEnabled
          ? renderListenCount()
          : null}
      </>
    )
  }

  const isLoading = loading || artworkLoading
  // Omitting isOwner and hasStreamAccess so that we always show gated DogEars
  const dogEarType = isLoading
    ? undefined
    : getDogEarType({
        streamConditions
      })

  const overflowMenuExtraItems = []
  if (!isOwner) {
    overflowMenuExtraItems.push({
      text: following ? 'Unfollow Artist' : 'Follow Artist',
      onClick: () =>
        setTimeout(() => (following ? onUnfollow() : onFollow()), 0)
    })
  }

  const overflowMenu = {
    menu: {
      type: 'track',
      trackId,
      trackTitle,
      ddexApp,
      genre,
      handle: artistHandle,
      isFavorited: isSaved,
      mount: 'page',
      isOwner,
      includeFavorite: false,
      includeTrackPage: false,
      isArtistPick,
      isUnlisted,
      includeEmbed: !(isUnlisted || isStreamGated),
      includeArtistPick: !isUnlisted,
      includeAddToPlaylist: isPlaylistAddable,
      includeAddToAlbum: isPlaylistAddable,
      extraMenuItems: overflowMenuExtraItems
    }
  }

  const fadeIn = {
    [styles.show]: !isLoading,
    [styles.hide]: isLoading
  }

  return (
    <Flex className={styles.giantTrackTile}>
      <Tile
        dogEar={dogEarType}
        size='large'
        elevation='mid'
        css={{ width: '100%' }}
      >
        <div className={styles.topSection}>
          <GiantArtwork
            trackId={trackId}
            coverArtSizes={coverArtSizes}
            coSign={coSign}
            callback={onArtworkLoad}
          />
          <div className={styles.infoSection}>
            <div className={styles.infoSectionHeader}>
              {renderCardTitle(cn(fadeIn))}
              <div className={styles.title}>
                <Text variant='heading' size='xl' className={cn(fadeIn)}>
                  {trackTitle}
                </Text>
                {isLoading && <Skeleton className={styles.skeleton} />}
              </div>
              <Flex>
                <Text
                  variant='title'
                  strength='weak'
                  tag='h2'
                  className={cn(fadeIn)}
                >
                  <Text color='subdued'>By </Text>
                  <UserLink userId={userId} popover />
                </Text>
                {isLoading && (
                  <Skeleton className={styles.skeleton} width='60%' />
                )}
              </Flex>
            </div>

            <div className={cn(styles.playSection, fadeIn)}>
              {showPlay ? (
                <PlayPauseButton
                  disabled={!hasStreamAccess}
                  playing={playing && !previewing}
                  onPlay={onPlay}
                  trackId={trackId}
                />
              ) : null}
              {showPreview ? (
                <PlayPauseButton
                  playing={playing && previewing}
                  onPlay={onPreview}
                  trackId={trackId}
                  isPreview
                />
              ) : null}
              {isLongFormContent && isNewPodcastControlsEnabled ? (
                <GiantTrackTileProgressInfo
                  duration={duration}
                  trackId={trackId}
                />
              ) : (
                renderListenCount()
              )}
            </div>

            <div className={cn(styles.statsSection, fadeIn)}>
              {renderStatsRow()}
            </div>

            <div
              className={cn(styles.actionButtons, fadeIn)}
              role='group'
              aria-label={messages.actionGroupLabel}
            >
              {renderShareButton()}
              {renderMakePublicButton()}
              {hasStreamAccess && renderRepostButton()}
              {hasStreamAccess && renderFavoriteButton()}
              <span>
                {/* prop types for overflow menu don't work correctly
              so we need to cast here */}
                <Menu {...(overflowMenu as any)}>
                  {(ref, triggerPopup) => (
                    <div className={cn(styles.menuKebabContainer)} ref={ref}>
                      <Button
                        variant='secondary'
                        aria-label='More options'
                        iconLeft={IconKebabHorizontal}
                        onClick={() => triggerPopup()}
                      />
                    </div>
                  )}
                </Menu>
              </span>
            </div>
          </div>
          <Flex
            gap='s'
            justifyContent='flex-end'
            css={{ position: 'absolute', right: 'var(--harmony-unit-6)' }}
          >
            {aiAttributionUserId ? (
              <MusicBadge icon={IconRobot} color='lightGreen'>
                {messages.generatedWithAi}
              </MusicBadge>
            ) : null}
            {trendingBadgeLabel ? (
              <MusicBadge color='blue' icon={IconTrending}>
                {trendingBadgeLabel}
              </MusicBadge>
            ) : null}
            {shouldShowScheduledRelease ? (
              <MusicBadge variant='accent' icon={IconCalendarMonth}>
                {messages.releases(releaseDate)}
              </MusicBadge>
            ) : isUnlisted ? (
              <MusicBadge icon={IconVisibilityHidden}>
                {messages.hidden}
              </MusicBadge>
            ) : null}
          </Flex>
        </div>

        {isStreamGated && streamConditions ? (
          <Box mb='xl' ph='xl' w='100%'>
            <GatedContentSection
              isLoading={isLoading}
              contentId={trackId}
              contentType={PurchaseableContentType.TRACK}
              streamConditions={streamConditions}
              hasStreamAccess={hasStreamAccess}
              isOwner={isOwner}
              ownerId={userId}
            />
          </Box>
        ) : null}

        {aiAttributionUserId ? (
          <AiTrackSection attributedUserId={aiAttributionUserId} />
        ) : null}

        <div className={cn(styles.bottomSection, fadeIn)}>
          <Flex w='100%' gap='l' wrap='wrap'>
            <InfoLabel
              labelName='duration'
              labelValue={`${formatSeconds(duration)}`}
            />
            {renderReleased()}
            {renderGenre()}
            {renderMood()}
            {credits ? (
              <InfoLabel labelName='credit' labelValue={credits} />
            ) : null}
            {renderAlbum()}
          </Flex>
          {description ? (
            <UserGeneratedText tag='h3' size='s' className={styles.description}>
              {description}
            </UserGeneratedText>
          ) : null}

          {renderTags()}
          {hasDownloadableAssets ? (
            <Box pt='l' w='100%'>
              <Suspense>
                <DownloadSection trackId={trackId} />
              </Suspense>
            </Box>
          ) : null}
        </div>
      </Tile>
    </Flex>
  )
}<|MERGE_RESOLUTION|>--- conflicted
+++ resolved
@@ -446,17 +446,8 @@
   const renderReleased = () => {
     return (
       !isUnlisted &&
-<<<<<<< HEAD
-      released && (
-        <InfoLabel labelName='released' labelValue={formatDate(released)} />
-=======
       releaseDate && (
-        <InfoLabel
-          className={styles.infoLabelPlacement}
-          labelName='released'
-          labelValue={formatDate(releaseDate)}
-        />
->>>>>>> a783fdda
+        <InfoLabel labelName='released' labelValue={formatDate(releaseDate)} />
       )
     )
   }
