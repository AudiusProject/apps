import { useCallback, useState } from 'react'

import {
  getCanonicalName,
  formatDate,
  formatSeconds,
  Genre,
  FeatureFlags,
  Nullable,
  Remix,
  CoverArtSizes,
  ID,
  AccessConditions,
  FieldVisibility,
  getDogEarType,
<<<<<<< HEAD
  isContentUSDCPurchaseGated
=======
  isPremiumContentUSDCPurchaseGated,
  publishTrackConfirmationModalUIActions
>>>>>>> 1b1a1332
} from '@audius/common'
import { Flex } from '@audius/harmony'
import { Mood } from '@audius/sdk'
import {
  Button,
  ButtonType,
  IconShare,
  IconRocket,
  IconRepost,
  IconHeart,
  IconKebabHorizontal
} from '@audius/stems'
import cn from 'classnames'
import moment from 'moment'
import { useDispatch } from 'react-redux'

import IconRobot from 'assets/img/robot.svg'
import DownloadButtons from 'components/download-buttons/DownloadButtons'
import { EntityActionButton } from 'components/entity-page/EntityActionButton'
import { Link, UserLink } from 'components/link'
import LoadingSpinner from 'components/loading-spinner/LoadingSpinner'
import Menu from 'components/menu/Menu'
import RepostFavoritesStats from 'components/repost-favorites-stats/RepostFavoritesStats'
import { ScheduledReleaseGiantLabel } from 'components/scheduled-release-label/ScheduledReleaseLabel'
import { SearchTag } from 'components/search/SearchTag'
import Skeleton from 'components/skeleton/Skeleton'
import { Tile } from 'components/tile'
import Toast from 'components/toast/Toast'
import Tooltip from 'components/tooltip/Tooltip'
import { ComponentPlacement } from 'components/types'
import { UserGeneratedText } from 'components/user-generated-text'
import { getFeatureEnabled } from 'services/remote-config/featureFlagHelpers'
import { moodMap } from 'utils/Moods'
import { trpc } from 'utils/trpcClientWeb'

import { AiTrackSection } from './AiTrackSection'
import Badge from './Badge'
import { CardTitle } from './CardTitle'
import { GatedTrackSection } from './GatedTrackSection'
import GiantArtwork from './GiantArtwork'
import styles from './GiantTrackTile.module.css'
import { GiantTrackTileProgressInfo } from './GiantTrackTileProgressInfo'
import InfoLabel from './InfoLabel'
import { PlayPauseButton } from './PlayPauseButton'

const { requestOpen: openPublishTrackConfirmationModal } =
  publishTrackConfirmationModalUIActions

const BUTTON_COLLAPSE_WIDTHS = {
  first: 1095,
  second: 1190,
  third: 1286
}
// Toast timeouts in ms
const REPOST_TIMEOUT = 1000
const SAVED_TIMEOUT = 1000

const messages = {
  makePublic: 'MAKE PUBLIC',
  releaseNow: 'RELEASE NOW',
  isPublishing: 'PUBLISHING',
  repostButtonText: 'repost',
  repostedButtonText: 'reposted',
  unplayed: 'Unplayed',
  timeLeft: 'left',
  played: 'Played',
  generatedWithAi: 'Generated With AI',
  actionGroupLabel: 'track actions'
}

export type GiantTrackTileProps = {
  aiAttributionUserId: Nullable<number>
  artistHandle: string
  badge: Nullable<string>
  coSign: Nullable<Remix>
  coverArtSizes: Nullable<CoverArtSizes>
  credits: string
  currentUserId: Nullable<ID>
  description: string
  hasStreamAccess: boolean
  hasDownloadAccess: boolean
  duration: number
  fieldVisibility: FieldVisibility
  following: boolean
  genre: string
  isArtistPick: boolean
  isOwner: boolean
  isStreamGated: boolean
  isPublishing: boolean
  isRemix: boolean
  isReposted: boolean
  isSaved: boolean
  isUnlisted: boolean
  isScheduledRelease: boolean
  listenCount: number
  loading: boolean
  mood: string
  onClickFavorites: () => void
  onClickReposts: () => void
  onDownload: (trackId: ID, category?: string, parentTrackId?: ID) => void
  onMakePublic: (trackId: ID) => void
  onFollow: () => void
  onPlay: () => void
  onPreview: () => void
  onRepost: () => void
  onSave: () => void
  onShare: () => void
  onUnfollow: () => void
  playing: boolean
  previewing: boolean
  streamConditions: Nullable<AccessConditions>
  released: string
  repostCount: number
  saveCount: number
  tags: string
  trackId: number
  trackTitle: string
  userId: number
}

export const GiantTrackTile = ({
  aiAttributionUserId,
  artistHandle,
  badge,
  coSign,
  coverArtSizes,
  credits,
  description,
  hasStreamAccess,
  hasDownloadAccess,
  duration,
  fieldVisibility,
  following,
  genre,
  isArtistPick,
  isOwner,
  isStreamGated,
  isRemix,
  isReposted,
  isPublishing,
  isSaved,
  isScheduledRelease,
  isUnlisted,
  listenCount,
  loading,
  mood,
  onClickFavorites,
  onClickReposts,
  onDownload,
  onFollow,
  onMakePublic,
  onPlay,
  onPreview,
  onSave,
  onShare,
  onRepost,
  onUnfollow,
  released,
  repostCount,
  saveCount,
  playing,
  previewing,
  streamConditions,
  tags,
  trackId,
  trackTitle,
  userId
}: GiantTrackTileProps) => {
  const dispatch = useDispatch()
  const [artworkLoading, setArtworkLoading] = useState(true)
  const onArtworkLoad = useCallback(
    () => setArtworkLoading(false),
    [setArtworkLoading]
  )
  const isLongFormContent =
    genre === Genre.PODCASTS || genre === Genre.AUDIOBOOKS
  const isNewPodcastControlsEnabled = getFeatureEnabled(
    FeatureFlags.PODCAST_CONTROL_UPDATES_ENABLED,
    FeatureFlags.PODCAST_CONTROL_UPDATES_ENABLED_FALLBACK
  )
  const isUSDCPurchaseGated = isContentUSDCPurchaseGated(streamConditions)
  const isEditAlbumsEnabled = getFeatureEnabled(FeatureFlags.EDIT_ALBUMS)
  // Preview button is shown for USDC-gated tracks if user does not have access
  // or is the owner
  const showPreview = isUSDCPurchaseGated && (isOwner || !hasStreamAccess)
  // Play button is conditionally hidden for USDC-gated tracks when the user does not have access
  const showPlay = isUSDCPurchaseGated ? hasStreamAccess : true
  const { data: albumInfo } = trpc.tracks.getAlbumBacklink.useQuery(
    { trackId },
    { enabled: !!trackId }
  )

  const renderCardTitle = (className: string) => {
    return (
      <CardTitle
        className={className}
        isUnlisted={isUnlisted}
        isScheduledRelease={isScheduledRelease}
        isRemix={isRemix}
        isStreamGated={isStreamGated}
        isPodcast={genre === Genre.PODCASTS}
        streamConditions={streamConditions}
      />
    )
  }

  const renderShareButton = () => {
    const shouldShow =
      (!isUnlisted && !isPublishing) || fieldVisibility.share || isOwner
    return (
      shouldShow && (
        <EntityActionButton
          type={ButtonType.COMMON}
          text='share'
          leftIcon={<IconShare />}
          widthToHideText={BUTTON_COLLAPSE_WIDTHS.first}
          onClick={onShare}
        />
      )
    )
  }

  const renderMakePublicButton = () => {
    let text = messages.isPublishing
    if (isUnlisted && !isPublishing) {
      text = isScheduledRelease ? messages.releaseNow : messages.makePublic
    }
    return (
      (isUnlisted || isPublishing) &&
      isOwner && (
        <EntityActionButton
          type={isPublishing ? ButtonType.DISABLED : ButtonType.COMMON}
          text={text}
          leftIcon={
            isPublishing ? (
              <LoadingSpinner className={styles.spinner} />
            ) : (
              <IconRocket />
            )
          }
          widthToHideText={BUTTON_COLLAPSE_WIDTHS.second}
          onClick={
            isPublishing
              ? undefined
              : () => {
                  dispatch(
                    openPublishTrackConfirmationModal({
                      confirmCallback: () => {
                        onMakePublic(trackId)
                      }
                    })
                  )
                }
          }
        />
      )
    )
  }

  const renderRepostButton = () => {
    return (
      !isUnlisted &&
      !isPublishing &&
      !isOwner && (
        <Toast
          placement={ComponentPlacement.BOTTOM}
          text={'Reposted!'}
          disabled={isReposted}
          delay={REPOST_TIMEOUT}
          fillParent={false}
        >
          <Tooltip
            disabled={isOwner || repostCount === 0}
            text={isReposted ? 'Unrepost' : 'Repost'}
          >
            <div>
              <EntityActionButton
                name='repost'
                type={
                  isOwner
                    ? ButtonType.DISABLED
                    : isReposted
                    ? ButtonType.SECONDARY
                    : ButtonType.COMMON
                }
                widthToHideText={BUTTON_COLLAPSE_WIDTHS.second}
                text={
                  isReposted
                    ? messages.repostedButtonText
                    : messages.repostButtonText
                }
                leftIcon={<IconRepost />}
                onClick={isOwner ? () => {} : onRepost}
              />
            </div>
          </Tooltip>
        </Toast>
      )
    )
  }

  const renderFavoriteButton = () => {
    return (
      !isUnlisted &&
      !isOwner && (
        <Toast
          placement={ComponentPlacement.BOTTOM}
          text={'Favorited!'}
          disabled={isSaved}
          delay={SAVED_TIMEOUT}
          fillParent={false}
        >
          <Tooltip
            disabled={isOwner || saveCount === 0}
            text={isSaved ? 'Unfavorite' : 'Favorite'}
          >
            <div>
              <EntityActionButton
                name='favorite'
                type={
                  isOwner
                    ? ButtonType.DISABLED
                    : isSaved
                    ? ButtonType.SECONDARY
                    : ButtonType.COMMON
                }
                text={isSaved ? 'FAVORITED' : 'FAVORITE'}
                widthToHideText={BUTTON_COLLAPSE_WIDTHS.third}
                leftIcon={<IconHeart />}
                onClick={isOwner ? undefined : onSave}
              />
            </div>
          </Tooltip>
        </Toast>
      )
    )
  }

  const renderMood = () => {
    const shouldShow = !isUnlisted || fieldVisibility.mood
    return (
      shouldShow &&
      mood && (
        <InfoLabel
          className={styles.infoLabelPlacement}
          labelName='mood'
          labelValue={mood in moodMap ? moodMap[mood as Mood] : mood}
        />
      )
    )
  }

  const renderGenre = () => {
    const shouldShow = !isUnlisted || fieldVisibility.genre

    return (
      shouldShow && (
        <InfoLabel
          className={styles.infoLabelPlacement}
          labelName='genre'
          labelValue={getCanonicalName(genre)}
        />
      )
    )
  }

  const renderListenCount = () => {
    const shouldShow =
      isOwner || (!isStreamGated && (isUnlisted || fieldVisibility.play_count))

    if (!shouldShow) {
      return null
    }
    return (
      <div className={styles.listens}>
        {!isOwner && listenCount === 0 ? (
          <span className={styles.firstListen}>
            Be the first to listen to this track!
          </span>
        ) : (
          <>
            <span className={styles.numberOfListens}>
              {listenCount.toLocaleString()}
            </span>
            <span className={styles.listenText}>
              {listenCount === 1 ? 'Play' : 'Plays'}
            </span>
          </>
        )}
      </div>
    )
  }

  const renderTags = () => {
    const shouldShow = !isUnlisted || fieldVisibility.tags
    return (
      shouldShow &&
      tags && (
        <div className={styles.tagSection}>
          {tags
            .split(',')
            .filter((t) => t)
            .map((tag) => (
              <SearchTag
                className={styles.tagFormatting}
                tag={tag}
                key={tag}
                source='track page'
              />
            ))}
        </div>
      )
    )
  }

  const renderAlbum = () => {
    if (!isEditAlbumsEnabled || !albumInfo) return null
    return (
      <InfoLabel
        className={styles.infoLabelPlacement}
        labelName='album'
        labelValue={
          <Link
            to={albumInfo.permalink}
            color='accentPurple'
            size='small'
            css={({ spacing }) => ({
              // the link is too tall
              marginTop: spacing.negativeUnit
            })}
          >
            {albumInfo.playlist_name}
          </Link>
        }
      />
    )
  }

  const renderReleased = () => {
    return (
      !isUnlisted &&
      released && (
        <InfoLabel
          className={styles.infoLabelPlacement}
          labelName='released'
          labelValue={formatDate(released)}
        />
      )
    )
  }

  const renderStatsRow = () => {
    const isLongFormContent =
      genre === Genre.PODCASTS || genre === Genre.AUDIOBOOKS
    const isNewPodcastControlsEnabled = getFeatureEnabled(
      FeatureFlags.PODCAST_CONTROL_UPDATES_ENABLED,
      FeatureFlags.PODCAST_CONTROL_UPDATES_ENABLED_FALLBACK
    )

    return (
      <>
        <RepostFavoritesStats
          isUnlisted={isUnlisted}
          repostCount={repostCount}
          saveCount={saveCount}
          onClickReposts={onClickReposts}
          onClickFavorites={onClickFavorites}
        />
        {isLongFormContent && isNewPodcastControlsEnabled
          ? renderListenCount()
          : null}
      </>
    )
  }
  const renderScheduledReleaseRow = () => {
    return (
      <ScheduledReleaseGiantLabel released={released} isUnlisted={isUnlisted} />
    )
  }

  const renderDownloadButtons = () => {
    return (
      <DownloadButtons
        className={styles.downloadButtonsContainer}
        trackId={trackId}
        isOwner={isOwner}
        following={following}
        hasDownloadAccess={hasDownloadAccess}
        onDownload={onDownload}
      />
    )
  }

  const isLoading = loading || artworkLoading
  // Omitting isOwner and hasStreamAccess so that we always show gated DogEars
  const dogEarType = isLoading
    ? undefined
    : getDogEarType({
        streamConditions,
        isUnlisted:
          isUnlisted && (!released || moment(released).isBefore(moment()))
      })

  const overflowMenuExtraItems = []
  if (!isOwner) {
    overflowMenuExtraItems.push({
      text: following ? 'Unfollow Artist' : 'Follow Artist',
      onClick: () =>
        setTimeout(() => (following ? onUnfollow() : onFollow()), 0)
    })
  }

  const overflowMenu = {
    menu: {
      type: 'track',
      trackId,
      trackTitle,
      genre,
      handle: artistHandle,
      isFavorited: isSaved,
      mount: 'page',
      isOwner,
      includeFavorite: false,
      includeTrackPage: false,
      isArtistPick,
      includeEmbed: !(isUnlisted || isStreamGated),
      includeArtistPick: !isUnlisted,
      includeAddToPlaylist: !(isUnlisted || isStreamGated),
      extraMenuItems: overflowMenuExtraItems
    }
  }

  const fadeIn = {
    [styles.show]: !isLoading,
    [styles.hide]: isLoading
  }

  return (
    <Tile
      className={styles.giantTrackTile}
      dogEar={dogEarType}
      size='large'
      elevation='mid'
    >
      <div className={styles.topSection}>
        <GiantArtwork
          trackId={trackId}
          coverArtSizes={coverArtSizes}
          coSign={coSign}
          callback={onArtworkLoad}
        />
        <div className={styles.infoSection}>
          <div className={styles.infoSectionHeader}>
            {renderCardTitle(cn(fadeIn))}
            <div className={styles.title}>
              <h1 className={cn(fadeIn)}>{trackTitle}</h1>
              {isLoading && <Skeleton className={styles.skeleton} />}
            </div>
            <div className={styles.artistWrapper}>
              <Flex className={cn(fadeIn)} gap='xs' alignItems='center'>
                <span>By </span>
                <UserLink
                  color='secondary'
                  variant='body'
                  size='large'
                  textAs='h2'
                  userId={userId}
                  badgeSize={18}
                  popover
                />
              </Flex>
              {isLoading && (
                <Skeleton className={styles.skeleton} width='60%' />
              )}
            </div>
          </div>

          <div className={cn(styles.playSection, fadeIn)}>
            {showPlay ? (
              <PlayPauseButton
                disabled={!hasStreamAccess}
                playing={playing && !previewing}
                onPlay={onPlay}
                trackId={trackId}
              />
            ) : null}
            {showPreview ? (
              <PlayPauseButton
                playing={playing && previewing}
                onPlay={onPreview}
                trackId={trackId}
                isPreview
              />
            ) : null}
            {isLongFormContent && isNewPodcastControlsEnabled ? (
              <GiantTrackTileProgressInfo
                duration={duration}
                trackId={trackId}
              />
            ) : (
              renderListenCount()
            )}
          </div>

          <div className={cn(styles.statsSection, fadeIn)}>
            {renderStatsRow()}
            {renderScheduledReleaseRow()}
          </div>

          <div
            className={cn(styles.actionButtons, fadeIn)}
            role='group'
            aria-label={messages.actionGroupLabel}
          >
            {renderShareButton()}
            {renderMakePublicButton()}
            {hasStreamAccess && renderRepostButton()}
            {hasStreamAccess && renderFavoriteButton()}
            <span>
              {/* prop types for overflow menu don't work correctly
              so we need to cast here */}
              <Menu {...(overflowMenu as any)}>
                {(ref, triggerPopup) => (
                  <div className={cn(styles.menuKebabContainer)} ref={ref}>
                    <Button
                      className={cn(styles.buttonFormatting, styles.moreButton)}
                      leftIcon={<IconKebabHorizontal />}
                      onClick={() => triggerPopup()}
                      text={null}
                      textClassName={styles.buttonTextFormatting}
                      type={ButtonType.COMMON}
                    />
                  </div>
                )}
              </Menu>
            </span>
          </div>
        </div>
        <div className={styles.badges}>
          {aiAttributionUserId ? (
            <Badge
              icon={<IconRobot />}
              className={styles.badgeAi}
              textLabel={messages.generatedWithAi}
            />
          ) : null}
          {badge ? (
            <Badge className={styles.badgePlacement} textLabel={badge} />
          ) : null}
        </div>
      </div>

      {isStreamGated && streamConditions ? (
        <GatedTrackSection
          isLoading={isLoading}
          trackId={trackId}
          streamConditions={streamConditions}
          hasStreamAccess={hasStreamAccess}
          isOwner={isOwner}
          ownerId={userId}
        />
      ) : null}

      {aiAttributionUserId ? (
        <AiTrackSection attributedUserId={aiAttributionUserId} />
      ) : null}

      <div className={cn(styles.bottomSection, fadeIn)}>
        <div className={styles.infoLabelsSection}>
          <InfoLabel
            className={styles.infoLabelPlacement}
            labelName='duration'
            labelValue={`${formatSeconds(duration)}`}
          />
          {renderReleased()}
          {renderAlbum()}
          {renderGenre()}
          {renderMood()}
          {credits ? (
            <InfoLabel
              className={styles.infoLabelPlacement}
              labelName='credit'
              labelValue={credits}
            />
          ) : null}
        </div>
        {description ? (
          <UserGeneratedText
            component='h3'
            size='small'
            className={styles.description}
          >
            {description}
          </UserGeneratedText>
        ) : null}
        {renderTags()}
        {renderDownloadButtons()}
      </div>
    </Tile>
  )
}<|MERGE_RESOLUTION|>--- conflicted
+++ resolved
@@ -13,12 +13,8 @@
   AccessConditions,
   FieldVisibility,
   getDogEarType,
-<<<<<<< HEAD
-  isContentUSDCPurchaseGated
-=======
-  isPremiumContentUSDCPurchaseGated,
+  isContentUSDCPurchaseGated,
   publishTrackConfirmationModalUIActions
->>>>>>> 1b1a1332
 } from '@audius/common'
 import { Flex } from '@audius/harmony'
 import { Mood } from '@audius/sdk'
@@ -264,14 +260,14 @@
             isPublishing
               ? undefined
               : () => {
-                  dispatch(
-                    openPublishTrackConfirmationModal({
-                      confirmCallback: () => {
-                        onMakePublic(trackId)
-                      }
-                    })
-                  )
-                }
+                dispatch(
+                  openPublishTrackConfirmationModal({
+                    confirmCallback: () => {
+                      onMakePublic(trackId)
+                    }
+                  })
+                )
+              }
           }
         />
       )
@@ -301,8 +297,8 @@
                   isOwner
                     ? ButtonType.DISABLED
                     : isReposted
-                    ? ButtonType.SECONDARY
-                    : ButtonType.COMMON
+                      ? ButtonType.SECONDARY
+                      : ButtonType.COMMON
                 }
                 widthToHideText={BUTTON_COLLAPSE_WIDTHS.second}
                 text={
@@ -311,7 +307,7 @@
                     : messages.repostButtonText
                 }
                 leftIcon={<IconRepost />}
-                onClick={isOwner ? () => {} : onRepost}
+                onClick={isOwner ? () => { } : onRepost}
               />
             </div>
           </Tooltip>
@@ -342,8 +338,8 @@
                   isOwner
                     ? ButtonType.DISABLED
                     : isSaved
-                    ? ButtonType.SECONDARY
-                    : ButtonType.COMMON
+                      ? ButtonType.SECONDARY
+                      : ButtonType.COMMON
                 }
                 text={isSaved ? 'FAVORITED' : 'FAVORITE'}
                 widthToHideText={BUTTON_COLLAPSE_WIDTHS.third}
@@ -517,10 +513,10 @@
   const dogEarType = isLoading
     ? undefined
     : getDogEarType({
-        streamConditions,
-        isUnlisted:
-          isUnlisted && (!released || moment(released).isBefore(moment()))
-      })
+      streamConditions,
+      isUnlisted:
+        isUnlisted && (!released || moment(released).isBefore(moment()))
+    })
 
   const overflowMenuExtraItems = []
   if (!isOwner) {
