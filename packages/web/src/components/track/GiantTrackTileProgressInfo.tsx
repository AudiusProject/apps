import { ID } from '@audius/common/models'
import {
  accountSelectors,
<<<<<<< HEAD
  playbackPositionSelectors
} from '@audius/common'
import { IconCheck } from '@audius/harmony'
import { ProgressBar } from '@audius/stems'
=======
  playbackPositionSelectors,
  CommonState
} from '@audius/common/store'
import { formatLineupTileDuration } from '@audius/common/utils'
import { IconCheck, ProgressBar } from '@audius/stems'
>>>>>>> b7cf7b9f
import { useSelector } from 'react-redux'

import styles from './GiantTrackTile.module.css'

const { getUserId } = accountSelectors
const { getTrackPosition } = playbackPositionSelectors

const messages = {
  unplayed: 'Unplayed',
  timeLeft: 'left',
  played: 'Played'
}

type GiantTrackTileProgressInfoProps = {
  duration: number
  trackId: ID
}

export const GiantTrackTileProgressInfo = ({
  duration,
  trackId
}: GiantTrackTileProgressInfoProps) => {
  const currentUserId = useSelector(getUserId)
  const trackPositionInfo = useSelector((state: CommonState) =>
    getTrackPosition(state, { trackId, userId: currentUserId })
  )

  if (trackPositionInfo) {
    if (trackPositionInfo.status === 'IN_PROGRESS') {
      const remainingTime = duration - trackPositionInfo.playbackPosition
      return (
        <div>
          <p className={styles.progressText}>
            {`${formatLineupTileDuration(remainingTime, true)} ${
              messages.timeLeft
            }`}
          </p>
          <ProgressBar
            value={(trackPositionInfo.playbackPosition / duration) * 100}
            sliderClassName={styles.progressTextSlider}
          />
        </div>
      )
    } else if (trackPositionInfo.status === 'COMPLETED') {
      return (
        <div>
          <p className={styles.completeText}>
            {messages.played}
            <IconCheck className={styles.completeTextIcon} />
          </p>
        </div>
      )
    }
  }

  return <p className={styles.progressText}>{messages.unplayed}</p>
}<|MERGE_RESOLUTION|>--- conflicted
+++ resolved
@@ -1,18 +1,12 @@
 import { ID } from '@audius/common/models'
 import {
   accountSelectors,
-<<<<<<< HEAD
-  playbackPositionSelectors
-} from '@audius/common'
-import { IconCheck } from '@audius/harmony'
-import { ProgressBar } from '@audius/stems'
-=======
   playbackPositionSelectors,
   CommonState
 } from '@audius/common/store'
 import { formatLineupTileDuration } from '@audius/common/utils'
-import { IconCheck, ProgressBar } from '@audius/stems'
->>>>>>> b7cf7b9f
+import { IconCheck } from '@audius/harmony'
+import { ProgressBar } from '@audius/stems'
 import { useSelector } from 'react-redux'
 
 import styles from './GiantTrackTile.module.css'
