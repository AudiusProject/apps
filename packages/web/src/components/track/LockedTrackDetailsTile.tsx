import {
  SquareSizes,
  isContentCollectibleGated,
  isContentUSDCPurchaseGated,
  ID,
  Track,
  UserMetadata
<<<<<<< HEAD
} from '@audius/common'
import { IconCart, IconCollectible, IconSpecialAccess } from '@audius/harmony'
=======
} from '@audius/common/models'
import { getDogEarType } from '@audius/common/utils'
import { IconCart, IconCollectible, IconSpecialAccess } from '@audius/stems'
>>>>>>> b7cf7b9f
import cn from 'classnames'

import { Icon } from 'components/Icon'
import { DogEar } from 'components/dog-ear'
import DynamicImage from 'components/dynamic-image/DynamicImage'
import typeStyles from 'components/typography/typography.module.css'
import UserBadges from 'components/user-badges/UserBadges'
import { useTrackCoverArt } from 'hooks/useTrackCoverArt'
import { profilePage } from 'utils/route'

import styles from './LockedTrackDetailsTile.module.css'

const messages = {
  collectibleGated: 'COLLECTIBLE GATED',
  specialAccess: 'SPECIAL ACCESS',
  premiumTrack: 'PREMIUM TRACK'
}

export type LockedTrackDetailsTileProps = {
  trackId: ID
}

export const LockedTrackDetailsTile = ({
  track,
  owner
}: {
  track: Track
  owner: UserMetadata
}) => {
  const {
    track_id: trackId,
    title,
    stream_conditions: streamConditions
  } = track
  const image = useTrackCoverArt(
    trackId,
    track._cover_art_sizes ?? null,
    SquareSizes.SIZE_150_BY_150,
    ''
  )

  const dogEarType = getDogEarType({
    streamConditions
  })
  const label = `${title} by ${owner.name}`
  const isCollectibleGated = isContentCollectibleGated(streamConditions)
  const isUSDCPurchaseGated = isContentUSDCPurchaseGated(streamConditions)

  let IconComponent = IconSpecialAccess
  let message = messages.specialAccess

  if (isCollectibleGated) {
    IconComponent = IconCollectible
    message = messages.collectibleGated
  } else if (isUSDCPurchaseGated) {
    IconComponent = IconCart
    message = messages.premiumTrack
  }

  return (
    <div className={styles.trackDetails}>
      <DynamicImage
        wrapperClassName={styles.trackImageWrapper}
        className={styles.trackImage}
        image={image}
        aria-label={label}
      />
      {dogEarType ? (
        <div className={styles.dogEar}>
          <DogEar type={dogEarType} />
        </div>
      ) : null}
      <div className={styles.trackTextWrapper}>
        <div
          className={cn(styles.gatedContentLabel, {
            [styles.usdcContentLabel]: isUSDCPurchaseGated
          })}
        >
          <Icon size='small' icon={IconComponent} />
          <span>{message}</span>
        </div>
        <p className={styles.trackTitle}>{title}</p>
        <div className={styles.trackOwner}>
          <span className={styles.by}>By</span>
          <a
            className={cn(typeStyles.link, styles.trackOwnerName)}
            href={profilePage(owner.handle)}
          >
            {owner.name}
          </a>
          <UserBadges
            userId={owner.user_id}
            className={styles.badgeIcon}
            badgeSize={14}
            useSVGTiers
            inline
          />
        </div>
      </div>
    </div>
  )
}<|MERGE_RESOLUTION|>--- conflicted
+++ resolved
@@ -5,14 +5,9 @@
   ID,
   Track,
   UserMetadata
-<<<<<<< HEAD
-} from '@audius/common'
-import { IconCart, IconCollectible, IconSpecialAccess } from '@audius/harmony'
-=======
 } from '@audius/common/models'
 import { getDogEarType } from '@audius/common/utils'
-import { IconCart, IconCollectible, IconSpecialAccess } from '@audius/stems'
->>>>>>> b7cf7b9f
+import { IconCart, IconCollectible, IconSpecialAccess } from '@audius/harmony'
 import cn from 'classnames'
 
 import { Icon } from 'components/Icon'
