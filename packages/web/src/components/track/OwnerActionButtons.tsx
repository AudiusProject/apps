import { MouseEventHandler, ReactNode, useCallback } from 'react'

import { useGetPlaylistById, useGetTrackById } from '@audius/common/api'
import { ID } from '@audius/common/models'
import {
<<<<<<< HEAD
  trackPageActions,
  useEditTrackModal,
  usePublishConfirmationModal
=======
  publishTrackConfirmationModalUIActions,
  trackPageActions
>>>>>>> cea2bea3
} from '@audius/common/store'
import {
  Flex,
  IconButton,
  IconPencil,
  IconRocket,
  IconShare
} from '@audius/harmony'
import { push as pushRoute } from 'connected-react-router'
import { useDispatch } from 'react-redux'

import Tooltip from 'components/tooltip/Tooltip'

const { makeTrackPublic } = trackPageActions

const messages = {
  share: 'Share',
  edit: 'Edit Track',
  publish: 'Make Public'
}

type OwnerActionButtonProps = {
  contentId: ID // Collection or Track ID
  isDisabled?: boolean
  isLoading?: boolean
  rightActions?: ReactNode
  bottomBar?: ReactNode
  isDarkMode?: boolean
  isMatrixMode: boolean
  showIconButtons?: boolean
  onClickShare: MouseEventHandler<HTMLButtonElement>
}

type EntityDetails = {
  isUnlisted: boolean
  permalink?: string
}

export const OwnerActionButtons = ({
  contentType,
  ...rest
}: OwnerActionButtonProps & { contentType: 'track' | 'collection' }) => {
  return contentType === 'track' ? (
    <TrackOwnerActionButtons {...rest} />
  ) : (
    <CollectionOwnerActionButtons {...rest} />
  )
}

const TrackOwnerActionButtons = ({
  contentId,
  ...rest
}: OwnerActionButtonProps) => {
  const { data: track } = useGetTrackById({ id: contentId })
  return (
    <BaseOwnerActionButtons
      isUnlisted={track?.is_unlisted ?? false}
      permalink={track?.permalink}
      contentId={contentId}
      {...rest}
    />
  )
}

const CollectionOwnerActionButtons = ({
  contentId,
  ...rest
}: OwnerActionButtonProps) => {
  const { data: collection } = useGetPlaylistById({ playlistId: contentId })
  return (
    <BaseOwnerActionButtons
      isUnlisted={collection?.is_private ?? false}
      permalink={collection?.permalink}
      contentId={contentId}
      {...rest}
    />
  )
}

const BaseOwnerActionButtons = ({
  isUnlisted,
  permalink,
  contentId,
  isDisabled,
  isLoading,
  rightActions,
  bottomBar,
  showIconButtons,
  onClickShare
}: OwnerActionButtonProps & EntityDetails) => {
  const dispatch = useDispatch()

  const onStopPropagation = useCallback((e: any) => e.stopPropagation(), [])
  const { onOpen: openPublishConfirmation } = usePublishConfirmationModal()

  const handleEdit = useCallback(() => {
    dispatch(pushRoute(`${permalink}/edit`))
  }, [permalink, dispatch])

  const handlePublishClick = useCallback(() => {
    openPublishConfirmation({
      contentType: 'track',
      confirmCallback: () => {
        dispatch(makeTrackPublic(contentId))
      }
    })
  }, [contentId, dispatch, openPublishConfirmation])

  return (
    <Flex justifyContent='space-between' w='100%' alignItems='center'>
      {bottomBar}
      {!isLoading && showIconButtons ? (
        <Flex gap='2xl'>
          <Tooltip
            text={messages.share}
            disabled={isDisabled}
            placement='top'
            mount='page'
          >
            <Flex css={{ position: 'relative' }} onClick={onStopPropagation}>
              <IconButton
                size='m'
                icon={IconShare}
                onClick={onClickShare}
                aria-label={messages.share}
                color='subdued'
              />
            </Flex>
          </Tooltip>
          <Tooltip
            text={messages.edit}
            disabled={isDisabled}
            placement='top'
            mount='page'
          >
            <Flex css={{ position: 'relative' }} onClick={onStopPropagation}>
              <IconButton
                size='m'
                icon={IconPencil}
                onClick={handleEdit}
                aria-label={messages.edit}
                color='subdued'
              />
            </Flex>
          </Tooltip>
          {isUnlisted ? (
            <Tooltip
              text={messages.publish}
              disabled={isDisabled}
              placement='top'
              mount='page'
            >
              <Flex css={{ position: 'relative' }} onClick={onStopPropagation}>
                <IconButton
                  size='m'
                  icon={IconRocket}
                  aria-label='Publish Collection'
                  color='subdued'
                  disabled={isDisabled}
                  onClick={handlePublishClick}
                />
              </Flex>
            </Tooltip>
          ) : null}
        </Flex>
      ) : null}
      {!isLoading ? <Flex>{rightActions}</Flex> : null}
    </Flex>
  )
}<|MERGE_RESOLUTION|>--- conflicted
+++ resolved
@@ -3,14 +3,8 @@
 import { useGetPlaylistById, useGetTrackById } from '@audius/common/api'
 import { ID } from '@audius/common/models'
 import {
-<<<<<<< HEAD
-  trackPageActions,
-  useEditTrackModal,
-  usePublishConfirmationModal
-=======
-  publishTrackConfirmationModalUIActions,
+  usePublishConfirmationModal,
   trackPageActions
->>>>>>> cea2bea3
 } from '@audius/common/store'
 import {
   Flex,
