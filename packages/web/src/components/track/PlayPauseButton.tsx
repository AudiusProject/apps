import { ID } from '@audius/common/models'
import { FeatureFlags } from '@audius/common/services'
import {
  accountSelectors,
  playerSelectors,
  playbackPositionSelectors,
  CommonState
<<<<<<< HEAD
} from '@audius/common'
import {
  Button,
  IconRepeatOff as IconRepeat,
  IconPause,
  IconPlay
} from '@audius/harmony'
=======
} from '@audius/common/store'
import { Button } from '@audius/harmony'
import { IconPause, IconPlay } from '@audius/stems'
>>>>>>> b7cf7b9f
import { useSelector } from 'react-redux'

import { useFlag } from 'hooks/useRemoteConfig'

const { getUserId } = accountSelectors
const { getTrackId } = playerSelectors
const { getTrackPosition } = playbackPositionSelectors

type PlayPauseButtonProps = {
  disabled?: boolean
  isPreview?: boolean
  playing: boolean
  trackId?: ID
  onPlay: () => void
}

const messages = {
  play: 'play',
  preview: 'preview',
  pause: 'pause',
  resume: 'resume',
  replay: 'replay'
}

export const PlayPauseButton = ({
  disabled,
  isPreview = false,
  playing,
  trackId,
  onPlay
}: PlayPauseButtonProps) => {
  const { isEnabled: isNewPodcastControlsEnabled } = useFlag(
    FeatureFlags.PODCAST_CONTROL_UPDATES_ENABLED,
    FeatureFlags.PODCAST_CONTROL_UPDATES_ENABLED_FALLBACK
  )
  const currentUserId = useSelector(getUserId)
  const trackPlaybackInfo = useSelector((state: CommonState) =>
    getTrackPosition(state, { trackId, userId: currentUserId })
  )
  const isCurrentTrack = useSelector(
    (state: CommonState) => trackId === getTrackId(state)
  )

  let playText
  let PlayIconComponent
  if (isPreview) {
    playText = messages.preview
    PlayIconComponent = IconPlay
  } else {
    playText =
      isNewPodcastControlsEnabled && trackPlaybackInfo
        ? trackPlaybackInfo.status === 'IN_PROGRESS' || isCurrentTrack
          ? messages.resume
          : messages.replay
        : messages.play
    PlayIconComponent =
      isNewPodcastControlsEnabled &&
      trackPlaybackInfo?.status === 'COMPLETED' &&
      !isCurrentTrack
        ? IconRepeat
        : IconPlay
  }

  return (
    <Button
      name={isPreview ? 'preview' : 'play'}
      size='large'
      variant={isPreview ? 'secondary' : 'primary'}
      iconLeft={playing ? IconPause : PlayIconComponent}
      onClick={onPlay}
      minWidth={180}
      disabled={disabled}
    >
      {playing ? messages.pause : playText}
    </Button>
  )
}<|MERGE_RESOLUTION|>--- conflicted
+++ resolved
@@ -5,19 +5,13 @@
   playerSelectors,
   playbackPositionSelectors,
   CommonState
-<<<<<<< HEAD
-} from '@audius/common'
+} from '@audius/common/store'
 import {
   Button,
   IconRepeatOff as IconRepeat,
   IconPause,
   IconPlay
 } from '@audius/harmony'
-=======
-} from '@audius/common/store'
-import { Button } from '@audius/harmony'
-import { IconPause, IconPlay } from '@audius/stems'
->>>>>>> b7cf7b9f
 import { useSelector } from 'react-redux'
 
 import { useFlag } from 'hooks/useRemoteConfig'
