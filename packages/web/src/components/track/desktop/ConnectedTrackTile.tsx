import {
  memo,
  useState,
  useCallback,
  useEffect,
  MouseEvent,
  useRef
} from 'react'

import { useGatedContentAccess } from '@audius/common/hooks'
import {
  ShareSource,
  RepostSource,
  FavoriteSource,
  ID,
  UID
} from '@audius/common/models'
import {
  accountSelectors,
  cacheTracksSelectors,
  cacheUsersSelectors,
  tracksSocialActions,
  shareModalUIActions,
  playerSelectors,
<<<<<<< HEAD
  useGatedContentAccess,
  gatedContentActions,
  Genre
} from '@audius/common'
import { IconKebabHorizontal } from '@audius/harmony'
=======
  gatedContentActions
} from '@audius/common/store'
import { Genre } from '@audius/common/utils'
>>>>>>> b7cf7b9f
import cn from 'classnames'
import { connect, useDispatch } from 'react-redux'
import { Dispatch } from 'redux'

import { useModalState } from 'common/hooks/useModalState'
import { ArtistPopover } from 'components/artist/ArtistPopover'
import { Draggable } from 'components/dragndrop'
import { Link } from 'components/link'
import Menu from 'components/menu/Menu'
import { OwnProps as TrackMenuProps } from 'components/menu/TrackMenu'
import { TrackArtwork } from 'components/track/Artwork'
import UserBadges from 'components/user-badges/UserBadges'
import {
  setUsers,
  setVisibility
} from 'store/application/ui/userListModal/slice'
import {
  UserListType,
  UserListEntityType
} from 'store/application/ui/userListModal/types'
import { AppState } from 'store/types'
import { isDescendantElementOf } from 'utils/domUtils'
import { fullTrackPage, profilePage } from 'utils/route'
import { isDarkMode, isMatrix } from 'utils/theme/theme'

import { getTrackWithFallback, getUserWithFallback } from '../helpers'
import { TrackTileSize } from '../types'

import styles from './ConnectedTrackTile.module.css'
import TrackTile from './TrackTile'
import Stats from './stats/Stats'
import { Flavor } from './stats/StatsText'
const { getUid, getPlaying, getBuffering } = playerSelectors
const { requestOpen: requestOpenShareModal } = shareModalUIActions
const { getTrack } = cacheTracksSelectors
const { getUserFromTrack } = cacheUsersSelectors
const { saveTrack, unsaveTrack, repostTrack, undoRepostTrack } =
  tracksSocialActions
const { getUserHandle } = accountSelectors
const { setLockedContentId } = gatedContentActions

type OwnProps = {
  uid: UID
  index: number
  order: number
  containerClassName?: string
  size: TrackTileSize
  showArtistPick: boolean
  ordered: boolean
  togglePlay: (uid: UID, id: ID) => void
  isLoading: boolean
  hasLoaded: (index: number) => void
  isTrending: boolean
  showRankIcon: boolean
  isFeed: boolean
}

type ConnectedTrackTileProps = OwnProps &
  ReturnType<typeof mapStateToProps> &
  ReturnType<typeof mapDispatchToProps>

const ConnectedTrackTile = ({
  uid,
  index,
  size,
  track,
  user,
  ordered,
  showArtistPick,
  togglePlay,
  isBuffering,
  isPlaying,
  playingUid,
  isLoading,
  hasLoaded,
  containerClassName,
  setRepostUsers,
  setFavoriteUsers,
  setModalVisibility,
  userHandle,
  saveTrack,
  unsaveTrack,
  repostTrack,
  undoRepostTrack,
  shareTrack,
  isTrending,
  isFeed = false,
  showRankIcon
}: ConnectedTrackTileProps) => {
  const trackWithFallback = getTrackWithFallback(track)
  const {
    is_delete,
    is_unlisted: isUnlisted,
    is_scheduled_release: isScheduledRelease,
    is_stream_gated: isStreamGated,
    stream_conditions: streamConditions,
    track_id: trackId,
    title,
    genre,
    permalink,
    repost_count,
    save_count,
    field_visibility: fieldVisibility,
    followee_reposts,
    followee_saves,
    _co_sign: coSign,
    has_current_user_reposted: isReposted,
    has_current_user_saved: isFavorited,
    _cover_art_sizes,
    play_count,
    duration,
    release_date: releaseDate
  } = trackWithFallback

  const {
    artist_pick_track_id,
    name,
    handle,
    is_deactivated: isOwnerDeactivated
  } = getUserWithFallback(user)

  const isActive = uid === playingUid
  const isTrackBuffering = isActive && isBuffering
  const isTrackPlaying = isActive && isPlaying
  const isOwner = handle === userHandle
  const isArtistPick = showArtistPick && artist_pick_track_id === trackId
  const hasPreview = !!track?.preview_cid

  const { isFetchingNFTAccess, hasStreamAccess } =
    useGatedContentAccess(trackWithFallback)
  const loading = isLoading || isFetchingNFTAccess

  const dispatch = useDispatch()
  const [, setLockedContentVisibility] = useModalState('LockedContent')
  const menuRef = useRef<HTMLDivElement>(null)

  const onClickStatRepost = () => {
    setRepostUsers(trackId)
    setModalVisibility()
  }

  const onClickStatFavorite = () => {
    setFavoriteUsers(trackId)
    setModalVisibility()
  }

  const [artworkLoaded, setArtworkLoaded] = useState(false)
  useEffect(() => {
    if (artworkLoaded && !loading && hasLoaded) {
      hasLoaded(index)
    }
  }, [artworkLoaded, hasLoaded, index, loading])

  const renderImage = () => {
    const artworkProps = {
      id: trackId,
      coverArtSizes: _cover_art_sizes,
      coSign: coSign || undefined,
      size: 'large',
      isBuffering: isTrackBuffering,
      isPlaying: isTrackPlaying,
      artworkIconClassName: styles.artworkIcon,
      showArtworkIcon: !loading,
      showSkeleton: loading,
      callback: () => setArtworkLoaded(true),
      label: `${title} by ${name}`,
      hasStreamAccess: hasStreamAccess || hasPreview
    }
    return <TrackArtwork {...artworkProps} />
  }

  const renderOverflowMenu = () => {
    const menu: Omit<TrackMenuProps, 'children'> = {
      extraMenuItems: [],
      handle,
      includeAddToPlaylist: !isStreamGated,
      includeArtistPick: handle === userHandle && !isUnlisted,
      includeEdit: handle === userHandle,
      includeEmbed: !isStreamGated,
      includeFavorite: false,
      includeRepost: false,
      includeShare: false,
      includeTrackPage: true,
      isArtistPick,
      isDeleted: is_delete || isOwnerDeactivated,
      isFavorited,
      isOwner,
      isReposted,
      isUnlisted,
      trackId,
      trackTitle: title,
      genre: genre as Genre,
      trackPermalink: permalink,
      type: 'track'
    }

    return (
      <Menu menu={menu}>
        {(ref, triggerPopup) => (
          <div className={styles.menuContainer} ref={menuRef}>
            <div
              className={cn(styles.menuKebabContainer, {
                [styles.small]: size === TrackTileSize.SMALL,
                [styles.large]: size === TrackTileSize.LARGE
              })}
              onClick={() => triggerPopup()}
            >
              <div ref={ref}>
                <IconKebabHorizontal
                  className={cn(styles.iconKebabHorizontal)}
                />
              </div>
            </div>
          </div>
        )}
      </Menu>
    )
  }

  const renderUserName = () => {
    return (
      <ArtistPopover handle={handle}>
        <Link to={profilePage(handle)} className={styles.name}>
          {name}

          <UserBadges
            userId={user?.user_id ?? 0}
            badgeSize={14}
            className={styles.badgeWrapper}
          />
        </Link>
      </ArtistPopover>
    )
  }

  const renderStats = () => {
    const contentTitle = 'track' // undefined,  playlist or album -  undefined is track
    const statSize = 'large'
    return (
      <div className={cn(styles.socialInfo)}>
        <Stats
          hideImage={size === TrackTileSize.SMALL}
          count={repost_count}
          followeeActions={followee_reposts}
          contentTitle={contentTitle}
          size={statSize}
          onClick={onClickStatRepost}
          flavor={Flavor.REPOST}
        />
        <Stats
          count={save_count}
          followeeActions={followee_saves}
          contentTitle={contentTitle}
          size={statSize}
          onClick={onClickStatFavorite}
          flavor={Flavor.FAVORITE}
        />
      </div>
    )
  }

  const onClickFavorite = useCallback(() => {
    if (isFavorited) {
      unsaveTrack(trackId)
    } else {
      saveTrack(trackId, isFeed)
    }
  }, [isFavorited, unsaveTrack, trackId, saveTrack, isFeed])

  const onClickRepost = useCallback(() => {
    if (isReposted) {
      undoRepostTrack(trackId)
    } else {
      repostTrack(trackId, isFeed)
    }
  }, [repostTrack, undoRepostTrack, trackId, isReposted, isFeed])

  const onClickShare = useCallback(() => {
    shareTrack(trackId)
  }, [shareTrack, trackId])

  const openLockedContentModal = useCallback(() => {
    dispatch(setLockedContentId({ id: trackId }))
    setLockedContentVisibility(true)
  }, [dispatch, trackId, setLockedContentVisibility])

  const onTogglePlay = useCallback(
    (e?: MouseEvent /* click event within TrackTile */) => {
      // Skip toggle play if click event happened within track menu container
      // because clicking on it should not affect corresponding track.
      // We have to do this instead of stopping the event propagation
      // because we need it to bubble up to the document to allow
      // the document click listener to close other track/playlist tile menus
      // that are already open.
      const shouldSkipTogglePlay = isDescendantElementOf(
        e?.target,
        menuRef.current
      )
      if (shouldSkipTogglePlay) return

      // Show the locked content modal if gated track and user does not have access.
      // Also skip toggle play in this case.
      if (trackId && !hasStreamAccess && !hasPreview) {
        openLockedContentModal()
        return
      }

      togglePlay(uid, trackId)
    },
    [
      togglePlay,
      hasPreview,
      uid,
      trackId,
      hasStreamAccess,
      openLockedContentModal
    ]
  )

  if (is_delete || user?.is_deactivated) return null

  const order = ordered && index !== undefined ? index + 1 : undefined
  const artwork = renderImage()
  const stats = renderStats()
  const rightActions = renderOverflowMenu()
  const userName = renderUserName()

  const disableActions = false
  const showSkeleton = loading

  const tileContent = (
    <TrackTile
      size={size}
      order={order}
      standalone
      isFavorited={isFavorited}
      isReposted={isReposted}
      isOwner={isOwner}
      isUnlisted={isUnlisted}
      isScheduledRelease={isScheduledRelease}
      isStreamGated={isStreamGated}
      streamConditions={streamConditions}
      hasStreamAccess={hasStreamAccess}
      isLoading={loading}
      isDarkMode={isDarkMode()}
      isMatrixMode={isMatrix()}
      listenCount={play_count}
      isActive={isActive}
      isArtistPick={isArtistPick}
      isPlaying={isTrackPlaying}
      artwork={artwork}
      rightActions={rightActions}
      title={title}
      genre={genre as Genre}
      userName={userName}
      duration={duration}
      stats={stats}
      fieldVisibility={fieldVisibility}
      containerClassName={cn(styles.container, {
        [containerClassName!]: !!containerClassName,
        [styles.loading]: loading,
        [styles.active]: isActive
      })}
      onClickRepost={onClickRepost}
      onClickFavorite={onClickFavorite}
      onClickShare={onClickShare}
      onClickLocked={openLockedContentModal}
      onTogglePlay={onTogglePlay}
      isTrending={isTrending}
      showRankIcon={showRankIcon}
      permalink={permalink}
      trackId={trackId}
      isTrack
      releaseDate={releaseDate}
    />
  )

  if (isStreamGated) {
    return tileContent
  }

  return (
    <Draggable
      text={title}
      kind='track'
      id={trackId}
      isOwner={isOwner}
      isDisabled={disableActions || showSkeleton}
      link={fullTrackPage(permalink)}
    >
      {tileContent}
    </Draggable>
  )
}

function mapStateToProps(state: AppState, ownProps: OwnProps) {
  return {
    track: getTrack(state, { uid: ownProps.uid }),
    user: getUserFromTrack(state, { uid: ownProps.uid }),
    playingUid: getUid(state),
    isBuffering: getBuffering(state),
    isPlaying: getPlaying(state),
    userHandle: getUserHandle(state)
  }
}

function mapDispatchToProps(dispatch: Dispatch) {
  return {
    shareTrack: (trackId: ID) =>
      dispatch(
        requestOpenShareModal({
          type: 'track',
          trackId,
          source: ShareSource.TILE
        })
      ),
    repostTrack: (trackId: ID, isFeed: boolean) =>
      dispatch(repostTrack(trackId, RepostSource.TILE, isFeed)),
    undoRepostTrack: (trackId: ID) =>
      dispatch(undoRepostTrack(trackId, RepostSource.TILE)),
    saveTrack: (trackId: ID, isFeed: boolean) =>
      dispatch(saveTrack(trackId, FavoriteSource.TILE, isFeed)),
    unsaveTrack: (trackId: ID) =>
      dispatch(unsaveTrack(trackId, FavoriteSource.TILE)),

    setRepostUsers: (trackID: ID) =>
      dispatch(
        setUsers({
          userListType: UserListType.REPOST,
          entityType: UserListEntityType.TRACK,
          id: trackID
        })
      ),
    setFavoriteUsers: (trackID: ID) =>
      dispatch(
        setUsers({
          userListType: UserListType.FAVORITE,
          entityType: UserListEntityType.TRACK,
          id: trackID
        })
      ),
    setModalVisibility: () => dispatch(setVisibility(true))
  }
}

export default connect(
  mapStateToProps,
  mapDispatchToProps
)(memo(ConnectedTrackTile))<|MERGE_RESOLUTION|>--- conflicted
+++ resolved
@@ -22,17 +22,10 @@
   tracksSocialActions,
   shareModalUIActions,
   playerSelectors,
-<<<<<<< HEAD
-  useGatedContentAccess,
-  gatedContentActions,
-  Genre
-} from '@audius/common'
-import { IconKebabHorizontal } from '@audius/harmony'
-=======
   gatedContentActions
 } from '@audius/common/store'
 import { Genre } from '@audius/common/utils'
->>>>>>> b7cf7b9f
+import { IconKebabHorizontal } from '@audius/harmony'
 import cn from 'classnames'
 import { connect, useDispatch } from 'react-redux'
 import { Dispatch } from 'redux'
