--- conflicted
+++ resolved
@@ -1,12 +1,6 @@
 import { memo, ReactNode, useCallback } from 'react'
 
-<<<<<<< HEAD
-import { Scrollbar } from '@audius/harmony'
-import { IconArrow } from '@audius/stems'
-=======
-import { IconArrowRight as IconArrow } from '@audius/harmony'
-import { Scrollbar } from '@audius/stems'
->>>>>>> 9f169e71
+import { Scrollbar, IconArrowRight as IconArrow } from '@audius/harmony'
 import cn from 'classnames'
 
 import {
