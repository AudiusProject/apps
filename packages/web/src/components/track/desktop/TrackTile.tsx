import { memo } from 'react'

import { ModalSource, isContentUSDCPurchaseGated } from '@audius/common/models'
import { FeatureFlags } from '@audius/common/services'
import {
  accountSelectors,
  usePremiumContentPurchaseModal,
  playbackPositionSelectors,
  CommonState,
  PurchaseableContentType
} from '@audius/common/store'
import {
  formatCount,
  Genre,
  formatLineupTileDuration,
  getDogEarType
} from '@audius/common/utils'
import {
  IconVolumeLevel2 as IconVolume,
  IconStar,
  IconCheck,
  IconCrown,
  IconVisibilityHidden,
  Text,
  Flex,
  ProgressBar,
  Paper
} from '@audius/harmony'
import cn from 'classnames'
import { useSelector } from 'react-redux'

import { DogEar } from 'components/dog-ear'
import { TextLink } from 'components/link'
import { ScheduledReleaseLabel } from 'components/scheduled-release-label/ScheduledReleaseLabel'
import Skeleton from 'components/skeleton/Skeleton'
import { useAuthenticatedClickCallback } from 'hooks/useAuthenticatedCallback'
import { useFlag } from 'hooks/useRemoteConfig'

import {
  LockedStatusPill,
  LockedStatusPillProps
} from '../../locked-status-pill'
import { GatedContentLabel } from '../GatedContentLabel'
import { messages } from '../trackTileMessages'
import {
  TrackTileSize,
  DesktopTrackTileProps as TrackTileProps
} from '../types'

import { BottomRow } from './BottomRow'
import styles from './TrackTile.module.css'

const { getUserId } = accountSelectors
const { getTrackPosition } = playbackPositionSelectors

const RankAndIndexIndicator = ({
  hasOrdering,
  showCrownIcon,
  isLoading,
  index
}: {
  hasOrdering: boolean
  showCrownIcon: boolean
  isLoading: boolean
  index: number
}) => {
  return (
    <>
      {hasOrdering && (
        <div className={styles.order}>
          {showCrownIcon && (
            <div className={styles.crownContainer}>
              <IconCrown />
            </div>
          )}
          {!isLoading && index}
        </div>
      )}
    </>
  )
}

const renderLockedContentOrPlayCount = ({
  hasStreamAccess,
  fieldVisibility,
  isOwner,
  isStreamGated,
  listenCount,
  variant
}: Pick<
  TrackTileProps,
  | 'hasStreamAccess'
  | 'fieldVisibility'
  | 'isOwner'
  | 'isStreamGated'
  | 'listenCount'
> &
  Pick<LockedStatusPillProps, 'variant'>) => {
  if (isStreamGated && !isOwner) {
    return <LockedStatusPill locked={!hasStreamAccess} variant={variant} />
  }

  const hidePlays = fieldVisibility
    ? !isOwner && fieldVisibility.play_count === false
    : false

  return (
    listenCount !== undefined &&
    listenCount > 0 && (
      <div
        className={cn(styles.plays, {
          [styles.isHidden]: hidePlays
        })}
      >
        {formatCount(listenCount)}
        {messages.getPlays(listenCount)}
      </div>
    )
  )
}

const TrackTile = ({
  size,
  order,
  standalone,
  isFavorited,
  isReposted,
  isOwner,
  isUnlisted,
  isScheduledRelease,
  isStreamGated,
  streamConditions,
  hasStreamAccess,
  listenCount,
  isActive,
  isArtistPick,
  isDisabled,
  isLoading,
  isPlaying,
  artwork,
  rightActions,
  header,
  title,
  genre,
  userName,
  duration,
  stats,
  fieldVisibility,
  bottomBar,
  isDarkMode,
  isMatrixMode,
  showIconButtons = true,
  containerClassName,
  onClickTitle,
  onClickRepost,
  onClickFavorite,
  onClickShare,
  onClickLocked,
  onTogglePlay,
  showRankIcon,
  permalink,
  isTrack,
  trackId,
  releaseDate,
  source
}: TrackTileProps) => {
  const { isEnabled: isNewPodcastControlsEnabled } = useFlag(
    FeatureFlags.PODCAST_CONTROL_UPDATES_ENABLED,
    FeatureFlags.PODCAST_CONTROL_UPDATES_ENABLED_FALLBACK
  )

  const currentUserId = useSelector(getUserId)
  const trackPositionInfo = useSelector((state: CommonState) =>
    getTrackPosition(state, { trackId, userId: currentUserId })
  )

  const hasOrdering = order !== undefined
  const isLongFormContent =
    genre === Genre.PODCASTS || genre === Genre.AUDIOBOOKS

  const { onOpen: openPremiumContentPurchaseModal } =
    usePremiumContentPurchaseModal()
  const isPurchase = isContentUSDCPurchaseGated(streamConditions)

  const onClickGatedUnlockPill = useAuthenticatedClickCallback(() => {
    if (isPurchase && trackId) {
      openPremiumContentPurchaseModal(
        { contentId: trackId, contentType: PurchaseableContentType.TRACK },
        { source: source ?? ModalSource.TrackTile }
      )
    } else if (trackId && !hasStreamAccess && onClickLocked) {
      onClickLocked()
    }
  }, [
    isPurchase,
    trackId,
    openPremiumContentPurchaseModal,
    hasStreamAccess,
    onClickLocked
  ])

  const getDurationText = () => {
    if (duration === null || duration === undefined) {
      return ''
    } else if (
      isLongFormContent &&
      isNewPodcastControlsEnabled &&
      trackPositionInfo
    ) {
      if (trackPositionInfo.status === 'IN_PROGRESS') {
        const remainingTime = duration - trackPositionInfo.playbackPosition
        return (
          <div className={styles.progressTextContainer}>
            <p className={styles.progressText}>
              {`${formatLineupTileDuration(remainingTime, true, !isTrack)} ${
                messages.timeLeft
              }`}
            </p>
            <ProgressBar
              value={(trackPositionInfo.playbackPosition / duration) * 100}
              sliderClassName={styles.progressTextSlider}
            />
          </div>
        )
      } else if (trackPositionInfo.status === 'COMPLETED') {
        return (
          <div className={styles.completeText}>
            {messages.played}
            <IconCheck className={styles.completeIcon} />
          </div>
        )
      }
    } else {
      return formatLineupTileDuration(duration, isLongFormContent, !isTrack)
    }
  }

  const dogEarType = isLoading
    ? undefined
    : getDogEarType({
        hasStreamAccess,
        isOwner,
        streamConditions
      })

  let specialContentLabel = null
  let scheduledReleaseLabel = null
  if (!isLoading) {
    if (isStreamGated) {
      specialContentLabel = (
        <GatedContentLabel
          streamConditions={streamConditions}
          hasStreamAccess={!!hasStreamAccess}
          isOwner={isOwner}
        />
      )
    } else if (isArtistPick) {
      specialContentLabel = (
        <div className={styles.artistPickLabelContainer}>
          <IconStar className={styles.artistPickIcon} />
          {messages.artistPick}
        </div>
      )
    }
<<<<<<< HEAD
    if (isScheduledReleasesEnabled) {
      scheduledReleaseLabel = (
        <ScheduledReleaseLabel
          releaseDate={releaseDate}
          isUnlisted={isUnlisted}
          isScheduledRelease={isScheduledRelease}
        />
      )
    }
=======
    scheduledReleaseLabel = (
      <ScheduledReleaseLabel released={releaseDate} isUnlisted={isUnlisted} />
    )
>>>>>>> 4b47e216
  }

  const Root = standalone ? Paper : 'div'

  return (
    <Root
      className={cn(styles.container, {
        [containerClassName!]: !!containerClassName,
        // Active indicates that the track is the current queue item
        [styles.isActive]: isActive,
        [styles.isDisabled]: isDisabled,

        [styles.large]: size === TrackTileSize.LARGE,
        [styles.small]: size === TrackTileSize.SMALL,

        // Standalone means that this tile is not w/ a playlist
        [styles.standalone]: !!standalone
      })}
      onClick={!isLoading && !isDisabled ? onTogglePlay : undefined}
    >
      {/* prefix ordering */}
      <RankAndIndexIndicator
        hasOrdering={hasOrdering}
        showCrownIcon={showRankIcon}
        isLoading={!!isLoading}
        index={order ?? 0}
      />
      {/* Track tile image */}
      <div
        className={cn(styles.imageContainer, {
          [styles.leftSpacing]: !hasOrdering
        })}
      >
        {artwork}
      </div>
      {dogEarType ? (
        <div className={styles.borderOffset}>
          <DogEar type={dogEarType} />
        </div>
      ) : null}
      <div className={styles.body}>
        <Flex inline direction='column' h='100%' justifyContent='space-between'>
          {size === TrackTileSize.LARGE ? (
            <Text
              variant='label'
              strength='default'
              textAlign='left'
              color='subdued'
            >
              {isLoading || !header ? null : header}
            </Text>
          ) : null}
          <Flex direction='column' gap='2xs' mb={header ? 'xs' : 's'}>
            {isLoading ? (
              <Skeleton width='80%' height='20px' />
            ) : (
              <Flex css={{ marginRight: 132 }}>
                <TextLink
                  to={permalink}
                  isActive={isActive}
                  textVariant='title'
                  applyHoverStylesToInnerSvg
                  onClick={onClickTitle}
                  disabled={isDisabled}
                  ellipses
                >
                  <Text ellipses>{title}</Text>
                  {isPlaying ? <IconVolume size='m' /> : null}
                </TextLink>
              </Flex>
            )}
            {isLoading ? <Skeleton width='50%' height='20px' /> : userName}
          </Flex>

          <Text variant='body' size='xs' className={styles.socialsRow}>
            {isLoading ? (
              <Skeleton width='30%' className={styles.skeleton} />
            ) : (
              <>
                {specialContentLabel}
                {scheduledReleaseLabel}
                {isUnlisted ? null : stats}
              </>
            )}
          </Text>
          <Text variant='body' size='xs' className={styles.topRight}>
            {isUnlisted && !isScheduledRelease ? (
              <div className={styles.topRightIconLabel}>
                <IconVisibilityHidden className={styles.topRightIcon} />
                {messages.hiddenTrack}
              </div>
            ) : null}
            {!isLoading && duration !== null && duration !== undefined ? (
              <div className={styles.duration}>{getDurationText()}</div>
            ) : null}
          </Text>
          <Text variant='body' size='xs' className={styles.bottomRight}>
            {!isLoading
              ? renderLockedContentOrPlayCount({
                  hasStreamAccess,
                  fieldVisibility,
                  isOwner,
                  isStreamGated,
                  listenCount,
                  variant: isPurchase ? 'premium' : 'gated'
                })
              : null}
          </Text>
        </Flex>
        {isTrack ? (
          <>
            <div className={styles.divider} />
            <BottomRow
              hasStreamAccess={hasStreamAccess}
              isDisabled={isDisabled}
              isLoading={isLoading}
              isFavorited={isFavorited}
              isReposted={isReposted}
              rightActions={rightActions}
              bottomBar={bottomBar}
              isUnlisted={isUnlisted}
              fieldVisibility={fieldVisibility}
              isOwner={isOwner}
              isDarkMode={isDarkMode}
              isMatrixMode={isMatrixMode}
              showIconButtons={showIconButtons}
              onClickRepost={onClickRepost}
              onClickFavorite={onClickFavorite}
              onClickShare={onClickShare}
              onClickGatedUnlockPill={onClickGatedUnlockPill}
              streamConditions={streamConditions}
              trackId={trackId}
            />
          </>
        ) : null}
      </div>
    </Root>
  )
}

export default memo(TrackTile)<|MERGE_RESOLUTION|>--- conflicted
+++ resolved
@@ -244,7 +244,6 @@
       })
 
   let specialContentLabel = null
-  let scheduledReleaseLabel = null
   if (!isLoading) {
     if (isStreamGated) {
       specialContentLabel = (
@@ -262,21 +261,6 @@
         </div>
       )
     }
-<<<<<<< HEAD
-    if (isScheduledReleasesEnabled) {
-      scheduledReleaseLabel = (
-        <ScheduledReleaseLabel
-          releaseDate={releaseDate}
-          isUnlisted={isUnlisted}
-          isScheduledRelease={isScheduledRelease}
-        />
-      )
-    }
-=======
-    scheduledReleaseLabel = (
-      <ScheduledReleaseLabel released={releaseDate} isUnlisted={isUnlisted} />
-    )
->>>>>>> 4b47e216
   }
 
   const Root = standalone ? Paper : 'div'
@@ -357,7 +341,11 @@
             ) : (
               <>
                 {specialContentLabel}
-                {scheduledReleaseLabel}
+                <ScheduledReleaseLabel
+                  releaseDate={releaseDate}
+                  isUnlisted={isUnlisted}
+                  isScheduledRelease={isScheduledRelease}
+                />
                 {isUnlisted ? null : stats}
               </>
             )}
