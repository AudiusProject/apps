import { memo } from 'react'

import {
  formatCount,
  accountSelectors,
  playbackPositionSelectors,
  FeatureFlags,
  formatLineupTileDuration,
  Genre,
  CommonState,
  getDogEarType,
  isPremiumContentUSDCPurchaseGated,
  usePremiumContentPurchaseModal,
  ModalSource
} from '@audius/common'
import { IconCheck, IconCrown, IconHidden, ProgressBar } from '@audius/stems'
import cn from 'classnames'
import moment from 'moment'
import { useSelector } from 'react-redux'

import IconStar from 'assets/img/iconStar.svg'
import IconVolume from 'assets/img/iconVolume.svg'
import { DogEar } from 'components/dog-ear'
import { Link } from 'components/link'
import { ScheduledReleaseLabel } from 'components/scheduled-release-label/ScheduledReleaseLabel'
import Skeleton from 'components/skeleton/Skeleton'
import typeStyles from 'components/typography/typography.module.css'
import { useAuthenticatedClickCallback } from 'hooks/useAuthenticatedCallback'
import { useFlag } from 'hooks/useRemoteConfig'

import { LockedStatusBadge, LockedStatusBadgeProps } from '../LockedStatusBadge'
import { PremiumContentLabel } from '../PremiumContentLabel'
import { messages } from '../trackTileMessages'
import {
  TrackTileSize,
  DesktopTrackTileProps as TrackTileProps
} from '../types'

import { BottomRow } from './BottomRow'
import styles from './TrackTile.module.css'

const { getUserId } = accountSelectors
const { getTrackPosition } = playbackPositionSelectors

const RankAndIndexIndicator = ({
  hasOrdering,
  showCrownIcon,
  isLoading,
  index
}: {
  hasOrdering: boolean
  showCrownIcon: boolean
  isLoading: boolean
  index: number
}) => {
  return (
    <>
      {hasOrdering && (
        <div className={styles.order}>
          {showCrownIcon && (
            <div className={styles.crownContainer}>
              <IconCrown />
            </div>
          )}
          {!isLoading && index}
        </div>
      )}
    </>
  )
}

const renderLockedOrPlaysContent = ({
  doesUserHaveAccess,
  fieldVisibility,
  isOwner,
  isPremium,
  listenCount,
  variant
}: Pick<
  TrackTileProps,
  | 'doesUserHaveAccess'
  | 'fieldVisibility'
  | 'isOwner'
  | 'isPremium'
  | 'listenCount'
> &
  Pick<LockedStatusBadgeProps, 'variant'>) => {
  if (isPremium && !isOwner) {
    return <LockedStatusBadge locked={!doesUserHaveAccess} variant={variant} />
  }

  const hidePlays = fieldVisibility
    ? !isOwner && fieldVisibility.play_count === false
    : false

  return (
    listenCount !== undefined &&
    listenCount > 0 && (
      <div
        className={cn(styles.plays, {
          [styles.isHidden]: hidePlays
        })}
      >
        {formatCount(listenCount)}
        {messages.getPlays(listenCount)}
      </div>
    )
  )
}

const TrackTile = ({
  size,
  order,
  standalone,
  isFavorited,
  isReposted,
  isOwner,
  isUnlisted,
  isPremium,
  premiumConditions,
  doesUserHaveAccess,
  listenCount,
  isActive,
  isArtistPick,
  isDisabled,
  isLoading,
  isPlaying,
  artwork,
  rightActions,
  header,
  title,
  genre,
  userName,
  duration,
  stats,
  fieldVisibility,
  bottomBar,
  isDarkMode,
  isMatrixMode,
  showIconButtons = true,
  containerClassName,
  onClickTitle,
  onClickRepost,
  onClickFavorite,
  onClickShare,
  onClickLocked,
  onTogglePlay,
  showRankIcon,
  permalink,
  isTrack,
  trackId,
  releaseDate
}: TrackTileProps) => {
  const { isEnabled: isNewPodcastControlsEnabled } = useFlag(
    FeatureFlags.PODCAST_CONTROL_UPDATES_ENABLED,
    FeatureFlags.PODCAST_CONTROL_UPDATES_ENABLED_FALLBACK
  )
  const currentUserId = useSelector(getUserId)
  const trackPositionInfo = useSelector((state: CommonState) =>
    getTrackPosition(state, { trackId, userId: currentUserId })
  )

  const hasOrdering = order !== undefined
  const isLongFormContent =
    genre === Genre.PODCASTS || genre === Genre.AUDIOBOOKS

  const { onOpen: openPremiumContentPurchaseModal } =
    usePremiumContentPurchaseModal()
  const isPurchase = isPremiumContentUSDCPurchaseGated(premiumConditions)

  const onClickPremiumPill = useAuthenticatedClickCallback(() => {
    if (isPurchase && trackId) {
      openPremiumContentPurchaseModal(
        { contentId: trackId },
        { source: ModalSource.TrackTile }
      )
    } else if (trackId && !doesUserHaveAccess && onClickLocked) {
      onClickLocked()
    }
  }, [
    isPurchase,
    trackId,
    openPremiumContentPurchaseModal,
    doesUserHaveAccess,
    onClickLocked
  ])

  const getDurationText = () => {
    if (duration === null || duration === undefined) {
      return ''
    } else if (
      isLongFormContent &&
      isNewPodcastControlsEnabled &&
      trackPositionInfo
    ) {
      if (trackPositionInfo.status === 'IN_PROGRESS') {
        const remainingTime = duration - trackPositionInfo.playbackPosition
        return (
          <div className={styles.progressTextContainer}>
            <p className={styles.progressText}>
              {`${formatLineupTileDuration(remainingTime, true)} ${
                messages.timeLeft
              }`}
            </p>
            <ProgressBar
              value={(trackPositionInfo.playbackPosition / duration) * 100}
              sliderClassName={styles.progressTextSlider}
            />
          </div>
        )
      } else if (trackPositionInfo.status === 'COMPLETED') {
        return (
          <div className={styles.completeText}>
            {messages.played}
            <IconCheck className={styles.completeIcon} />
          </div>
        )
      }
    } else {
      return formatLineupTileDuration(duration, isLongFormContent)
    }
  }

  const dogEarType = isLoading
    ? undefined
    : getDogEarType({
        doesUserHaveAccess,
        isArtistPick,
        isOwner,
        isUnlisted:
          isUnlisted &&
          (!releaseDate || moment(releaseDate).isBefore(moment())),
        premiumConditions
      })

  let specialContentLabel = null
  let scheduledReleaseLabel = null
  if (!isLoading) {
    if (isPremium) {
      specialContentLabel = (
        <PremiumContentLabel
          premiumConditions={premiumConditions}
          doesUserHaveAccess={!!doesUserHaveAccess}
          isOwner={isOwner}
        />
      )
    } else if (isArtistPick) {
      specialContentLabel = (
        <div className={styles.artistPickLabelContainer}>
          <IconStar className={styles.artistPickIcon} />
          {messages.artistPick}
        </div>
      )
    }
    scheduledReleaseLabel = (
      <ScheduledReleaseLabel released={releaseDate} isUnlisted={isUnlisted} />
    )
  }

  return (
    <div
      className={cn(styles.container, {
        [containerClassName!]: !!containerClassName,
        // Active indicates that the track is the current queue item
        [styles.isActive]: isActive,
        [styles.isDisabled]: isDisabled,

        [styles.large]: size === TrackTileSize.LARGE,
        [styles.small]: size === TrackTileSize.SMALL,

        // Standalone means that this tile is not w/ a playlist
        [styles.standalone]: !!standalone
      })}
      onClick={!isLoading && !isDisabled ? onTogglePlay : undefined}
    >
      {/* prefix ordering */}
      <RankAndIndexIndicator
        hasOrdering={hasOrdering}
        showCrownIcon={showRankIcon}
        isLoading={!!isLoading}
        index={order ?? 0}
      />
      {/* Track tile image */}
      <div
        className={cn(styles.imageContainer, {
          [styles.leftSpacing]: !hasOrdering
        })}
      >
        {artwork}
      </div>
      {dogEarType ? (
        <div className={styles.borderOffset}>
          <DogEar type={dogEarType} />
        </div>
      ) : null}
      <div
        className={cn(styles.body, {
          // if track and not playlist/album
          [styles.withoutHeader]: true
        })}
      >
        <div className={cn(styles.topSection)}>
          {size === TrackTileSize.LARGE ? (
            <div
              className={cn(
                typeStyles.labelXSmall,
                typeStyles.labelWeak,
                styles.headerRow
              )}
            >
              {!isLoading && header && <div>{header}</div>}
            </div>
          ) : null}
          <div className={styles.titleRow}>
            {isLoading ? (
              <Skeleton width='80%' className={styles.skeleton} />
            ) : (
              <Link
                variant='title'
                to={permalink}
                className={styles.title}
                onClick={onClickTitle}
              >
                {title}
                {isPlaying ? (
                  <IconVolume className={styles.volumeIcon} />
                ) : null}
              </Link>
            )}
          </div>
          <div
            className={cn(
              typeStyles.titleMedium,
              typeStyles.titleWeak,
              styles.creatorRow
            )}
          >
            {isLoading ? (
              <Skeleton width='50%' className={styles.skeleton} />
            ) : (
              userName
            )}
          </div>

          <div
            className={cn(
              typeStyles.body,
              typeStyles.bodyXSmall,
              styles.socialsRow
            )}
          >
            {isLoading ? (
              <Skeleton width='30%' className={styles.skeleton} />
            ) : (
              <>
                {specialContentLabel}
                {scheduledReleaseLabel}
<<<<<<< HEAD
                {!isUnlisted && stats}
=======
                {isUnlisted ? null : stats}
>>>>>>> c4c8b6b4
              </>
            )}
          </div>
          <div
            className={cn(
              typeStyles.body,
              typeStyles.bodyXSmall,
              styles.topRight
            )}
          >
            {isUnlisted ? (
              <div className={styles.topRightIconLabel}>
                <IconHidden className={styles.topRightIcon} />
                {messages.hiddenTrack}
              </div>
            ) : null}
            {!isLoading && duration !== null && duration !== undefined ? (
              <div className={styles.duration}>{getDurationText()}</div>
            ) : null}
          </div>
          <div
            className={cn(
              typeStyles.body,
              typeStyles.bodyXSmall,
              styles.bottomRight
            )}
          >
            {!isLoading
              ? renderLockedOrPlaysContent({
                  doesUserHaveAccess,
                  fieldVisibility,
                  isOwner,
                  isPremium,
                  listenCount,
                  variant: isPurchase ? 'premium' : 'gated'
                })
              : null}
          </div>
        </div>
        <div className={styles.divider} />
        <BottomRow
          doesUserHaveAccess={doesUserHaveAccess}
          isDisabled={isDisabled}
          isLoading={isLoading}
          isFavorited={isFavorited}
          isReposted={isReposted}
          rightActions={rightActions}
          bottomBar={bottomBar}
          isUnlisted={isUnlisted}
          fieldVisibility={fieldVisibility}
          isOwner={isOwner}
          isDarkMode={isDarkMode}
          isMatrixMode={isMatrixMode}
          showIconButtons={showIconButtons}
          onClickRepost={onClickRepost}
          onClickFavorite={onClickFavorite}
          onClickShare={onClickShare}
          onClickPremiumPill={onClickPremiumPill}
          premiumConditions={premiumConditions}
          isTrack={isTrack}
          trackId={trackId}
        />
      </div>
    </div>
  )
}

export default memo(TrackTile)<|MERGE_RESOLUTION|>--- conflicted
+++ resolved
@@ -355,11 +355,7 @@
               <>
                 {specialContentLabel}
                 {scheduledReleaseLabel}
-<<<<<<< HEAD
-                {!isUnlisted && stats}
-=======
                 {isUnlisted ? null : stats}
->>>>>>> c4c8b6b4
               </>
             )}
           </div>
