--- conflicted
+++ resolved
@@ -209,11 +209,7 @@
       // @ts-ignore
       overflowActions
     )
-<<<<<<< HEAD
-  }, [collection, isOwner, clickOverflow, isEditAlbumsEnabled, hasStreamAccess])
-=======
   }, [hasStreamAccess, collection, isOwner, clickOverflow, isEditAlbumsEnabled])
->>>>>>> ae044c03
 
   const togglePlay = useCallback(() => {
     if (uploading) return
