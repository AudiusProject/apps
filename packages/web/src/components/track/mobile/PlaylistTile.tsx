--- conflicted
+++ resolved
@@ -1,18 +1,8 @@
 import { useState, useEffect, MouseEvent } from 'react'
 
-<<<<<<< HEAD
-import {
-  UID,
-  ID,
-  LineupTrack,
-  formatCount,
-  formatLineupTileDuration
-} from '@audius/common'
-import { IconVolumeLevel2 as IconVolume } from '@audius/harmony'
-=======
 import { ID, UID, LineupTrack } from '@audius/common/models'
 import { formatCount, formatLineupTileDuration } from '@audius/common/utils'
->>>>>>> b7cf7b9f
+import { IconVolumeLevel2 as IconVolume } from '@audius/harmony'
 import cn from 'classnames'
 import { range } from 'lodash'
 
