--- conflicted
+++ resolved
@@ -1,7 +1,6 @@
 import { memo, MouseEvent } from 'react'
 
-<<<<<<< HEAD
-import { ID, CoverArtSizes, SquareSizes } from '@audius/common'
+import { SquareSizes, ID, CoverArtSizes } from '@audius/common/models'
 import {
   IconRemove as IconRemoveTrack,
   IconPlaybackPause as IconPause,
@@ -11,10 +10,6 @@
   IconLock
 } from '@audius/harmony'
 import { IconButton } from '@audius/stems'
-=======
-import { SquareSizes, ID, CoverArtSizes } from '@audius/common/models'
-import { IconKebabHorizontal, IconButton, IconLock } from '@audius/stems'
->>>>>>> b7cf7b9f
 import cn from 'classnames'
 import Lottie from 'react-lottie'
 
