--- conflicted
+++ resolved
@@ -37,21 +37,17 @@
 import RepostButton from 'components/alt-button/RepostButton'
 import { DogEar } from 'components/dog-ear'
 import { TextLink, UserLink } from 'components/link'
+import {
+  LockedStatusPill,
+  LockedStatusPillProps
+} from 'components/locked-status-pill'
 import Skeleton from 'components/skeleton/Skeleton'
 import { GatedContentLabel } from 'components/track/GatedContentLabel'
 import { TrackTileProps } from 'components/track/types'
 import UserBadges from 'components/user-badges/UserBadges'
 import { useAuthenticatedClickCallback } from 'hooks/useAuthenticatedCallback'
 
-<<<<<<< HEAD
-import {
-  LockedStatusPill,
-  LockedStatusPillProps
-} from '../../locked-status-pill'
-=======
 import { GatedConditionsPill } from '../GatedConditionsPill'
-import { LockedStatusBadge, LockedStatusBadgeProps } from '../LockedStatusBadge'
->>>>>>> eca7b4e8
 import { messages } from '../trackTileMessages'
 
 import BottomButtons from './BottomButtons'
@@ -88,12 +84,7 @@
   | 'streamConditions'
   | 'listenCount'
 > &
-<<<<<<< HEAD
-  Pick<LockedStatusPillProps, 'variant'>) => {
-  if (isStreamGated && !isOwner) {
-    return <LockedStatusPill locked={!hasStreamAccess} variant={variant} />
-=======
-  Pick<LockedStatusBadgeProps, 'variant'> & {
+  Pick<LockedStatusPillProps, 'variant'> & {
     gatedTrackStatus?: GatedContentStatus
     onClickGatedUnlockPill: (e: MouseEvent) => void
   }
@@ -120,8 +111,7 @@
         />
       )
     }
-    return <LockedStatusBadge locked={!hasStreamAccess} variant={variant} />
->>>>>>> eca7b4e8
+    return <LockedStatusPill locked={!hasStreamAccess} variant={variant} />
   }
 
   const hidePlays = fieldVisibility
