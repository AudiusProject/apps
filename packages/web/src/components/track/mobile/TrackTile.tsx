--- conflicted
+++ resolved
@@ -16,11 +16,8 @@
   Genre,
   formatLineupTileDuration,
   getDogEarType,
-<<<<<<< HEAD
-  isContentUSDCPurchaseGated,
-  usePremiumContentPurchaseModal,
-  ModalSource
-} from '@audius/common'
+  Nullable
+} from '@audius/common/utils'
 import {
   IconVolumeLevel2 as IconVolume,
   IconStar,
@@ -28,11 +25,6 @@
   IconVisibilityHidden,
   IconTrending
 } from '@audius/harmony'
-=======
-  Nullable
-} from '@audius/common/utils'
-import { IconCrown, IconHidden, IconTrending } from '@audius/stems'
->>>>>>> b7cf7b9f
 import cn from 'classnames'
 import { useDispatch, useSelector } from 'react-redux'
 
