import { MouseEvent, useCallback, useMemo, useRef } from 'react'

import { useGatedContentAccessMap } from '@audius/common/hooks'
import {
  UID,
  UserTrack,
  isContentCollectibleGated,
  isContentUSDCPurchaseGated
} from '@audius/common/models'
import { formatCount, formatSeconds } from '@audius/common/utils'
import {
  IconVisibilityHidden,
  IconLock,
  Button,
  Flex,
  IconSpecialAccess,
  IconCollectible
} from '@audius/harmony'
import cn from 'classnames'
import moment from 'moment'
import { Cell, Row } from 'react-table'

import { TextLink, UserLink } from 'components/link'
import {
  Table,
  OverflowMenuButton,
  TableFavoriteButton,
  TablePlayButton,
  TableRepostButton,
  alphaSorter,
  dateSorter,
  numericSorter
} from 'components/table'
import Tooltip from 'components/tooltip/Tooltip'
import { isDescendantElementOf } from 'utils/domUtils'

import styles from './TracksTable.module.css'

const messages = {
  locked: 'Locked'
}

type RowInfo = UserTrack & {
  name: string
  artist: string
  date: string
  time: number
  plays: number
  dateSaved: string
  dateAdded: string
  handle: string
  uid: UID
}

type TrackCell = Cell<RowInfo>

type TrackRow = Row<RowInfo>

export type TracksTableColumn =
  | 'addedDate'
  | 'artistName'
  | 'date'
  | 'length'
  | 'listenDate'
  | 'overflowActions'
  | 'overflowMenu'
  | 'playButton'
  | 'plays'
  | 'releaseDate'
  | 'reposts'
  | 'saves'
  | 'savedDate'
  | 'spacer'
  | 'trackName'

type TracksTableProps = {
  columns?: TracksTableColumn[]
  data: any[]
  defaultSorter?: (a: any, b: any) => number
  disabledTrackEdit?: boolean
  fetchBatchSize?: number
  fetchMoreTracks?: (offset: number, limit: number) => void
  fetchPage?: (page: number) => void
  fetchThreshold?: number
  isVirtualized?: boolean
  isPaginated?: boolean
  isReorderable?: boolean
  isAlbumPage?: boolean
  isPremiumEnabled?: boolean
  loading?: boolean
  onClickFavorite?: (track: any) => void
  onClickPurchase?: (track: any) => void
  onClickRemove?: (
    track: any,
    index: number,
    uid: string,
    timestamp: number
  ) => void
  onClickRepost?: (track: any) => void
  onClickRow?: (track: any, index: number) => void
  onReorderTracks?: (source: number, destination: number) => void
  onShowMoreToggle?: (setting: boolean) => void
  onSortTracks?: (...props: any[]) => void
  pageSize?: number
  playing?: boolean
  playingIndex?: number
  removeText?: string
  scrollRef?: React.MutableRefObject<HTMLDivElement | undefined>
  showMoreLimit?: number
  tableClassName?: string
  tableHeaderClassName?: string
  totalRowCount?: number
  useLocalSort?: boolean
  userId?: number | null
  wrapperClassName?: string
}

const defaultColumns: TracksTableColumn[] = [
  'playButton',
  'trackName',
  'artistName',
  'releaseDate',
  'listenDate',
  'length',
  'plays',
  'reposts',
  'overflowActions'
]

export const TracksTable = ({
  columns = defaultColumns,
  data,
  defaultSorter,
  disabledTrackEdit = false,
  isPaginated = false,
  isReorderable = false,
  isAlbumPage = false,
  fetchBatchSize,
  fetchMoreTracks,
  fetchPage,
  fetchThreshold,
  isVirtualized = false,
  isPremiumEnabled = false,
  loading = false,
  onClickFavorite,
  onClickRemove,
  onClickRepost,
  onClickPurchase,
  onClickRow,
  onReorderTracks,
  onShowMoreToggle,
  onSortTracks,
  pageSize,
  playing = false,
  playingIndex = -1,
  removeText,
  scrollRef,
  showMoreLimit,
  tableClassName,
  tableHeaderClassName,
  totalRowCount,
  useLocalSort = false,
  userId,
  wrapperClassName
}: TracksTableProps) => {
  const trackAccessMap = useGatedContentAccessMap(data)

  // Cell Render Functions
  const renderPlayButtonCell = useCallback(
    (cellInfo: TrackCell) => {
      const index = cellInfo.row.index
      const active = index === playingIndex
      const track = cellInfo.row.original
      const isTrackUnlisted = track.is_unlisted
      const isTrackPremium = isContentUSDCPurchaseGated(track.stream_conditions)
      const { isFetchingNFTAccess, hasStreamAccess } = trackAccessMap[
        track.track_id
      ] ?? { isFetchingNFTAccess: false, hasStreamAccess: true }
      const isLocked = !isFetchingNFTAccess && !hasStreamAccess

      return (
        <>
          <TablePlayButton
            className={cn(styles.tablePlayButton, { [styles.active]: active })}
            paused={!playing}
            playing={active}
            hideDefault={false}
            isTrackPremium={isTrackPremium && isPremiumEnabled}
            isLocked={isLocked}
          />
          {isTrackUnlisted ? (
            <IconVisibilityHidden
              className={cn(styles.hiddenIcon, { [styles.hidden]: active })}
            />
          ) : null}
        </>
      )
    },
    [isPremiumEnabled, playing, playingIndex, trackAccessMap]
  )

  const renderTrackNameCell = useCallback(
    (cellInfo: TrackCell) => {
      const track = cellInfo.row.original
      const { isFetchingNFTAccess, hasStreamAccess } = trackAccessMap[
        track.track_id
      ] ?? { isFetchingNFTAccess: false, hasStreamAccess: true }
      const isLocked = !isFetchingNFTAccess && !hasStreamAccess
      const index = cellInfo.row.index
      const active = index === playingIndex
      const deleted =
        track.is_delete || track._marked_deleted || !!track.user?.is_deactivated
      const isPremium = isContentUSDCPurchaseGated(track.stream_conditions)

      const renderLocked = () => {
        return (
          <div className={styles.locked}>
            <IconLock />
            <span>{messages.locked}</span>
          </div>
        )
      }

      return (
        <div className={styles.textContainer} css={{ overflow: 'hidden' }}>
          <TextLink
            tag={isLocked || deleted ? 'span' : undefined}
            to={isLocked || deleted ? '' : track.permalink}
            isActive={active}
            textVariant='title'
            size='s'
            strength='weak'
            css={{ display: 'block' }}
            ellipses
          >
            {track.name}
            {deleted ? ` [Deleted By Artist]` : ''}
          </TextLink>
          {!deleted && isLocked && !isPremium ? renderLocked() : null}
        </div>
      )
    },
    [trackAccessMap, playingIndex]
  )

  const renderArtistNameCell = useCallback(
    (cellInfo: TrackCell) => {
      const { original: track, index } = cellInfo.row
      const { user } = track
      if (user?.is_deactivated) {
        return `${user?.name} [Deactivated]`
      }

      return (
        <div className={styles.artistCellContainer}>
          <UserLink
            className={styles.textCell}
            userId={user.user_id}
            size='s'
            strength='strong'
            variant={index === playingIndex ? 'visible' : 'default'}
            badgeSize='xs'
            popover
          />
        </div>
      )
    },
    [playingIndex]
  )

  const renderPlaysCell = useCallback(
    (cellInfo: TrackCell) => {
      const track = cellInfo.row.original
      const { plays } = track
      const isOwner = track.owner_id === userId
      // negative plays indicates the track is hidden
      if (plays === -1) return '-'
      if (
        track.is_stream_gated &&
        isContentUSDCPurchaseGated(track.stream_conditions) &&
        !isOwner
      )
        return null
      return formatCount(track.plays)
    },
    [userId]
  )

  const renderRepostsCell = useCallback((cellInfo: TrackCell) => {
    const track = cellInfo.row.original
    return formatCount(track.repost_count)
  }, [])

  const renderLengthCell = useCallback((cellInfo: TrackCell) => {
    const track = cellInfo.row.original
    return formatSeconds(track.time)
  }, [])

  const renderDateCell = useCallback((cellInfo: TrackCell) => {
    const track = cellInfo.row.original
    return moment(track.date).format('M/D/YY')
  }, [])

  const renderAddedDateCell = useCallback((cellInfo: TrackCell) => {
    const track = cellInfo.row.original
    return moment(track.dateAdded).format('M/D/YY')
  }, [])

  const renderSavedDateCell = useCallback((cellInfo: TrackCell) => {
    const track = cellInfo.row.original
    return moment(track.dateSaved).format('M/D/YY')
  }, [])

  const renderSavesCell = useCallback((cellInfo: TrackCell) => {
    const track = cellInfo.row.original
    return formatCount(track.save_count)
  }, [])

  const renderReleaseDateCell = useCallback((cellInfo: TrackCell) => {
    const track = cellInfo.row.original
    let suffix = ''
    if (
      track.release_date &&
      moment(track.release_date).isAfter(moment.now())
    ) {
      suffix = ' (Scheduled)'
    }
    return (
      moment(track.release_date ?? track.created_at).format('M/D/YY') + suffix
    )
  }, [])

  const renderListenDateCell = useCallback((cellInfo: TrackCell) => {
    const track = cellInfo.row.original
    return moment(track.dateListened).format('M/D/YY')
  }, [])

  const favoriteButtonRef = useRef<HTMLDivElement>(null)
  const renderFavoriteButtonCell = useCallback(
    (cellInfo: TrackCell) => {
      const track = cellInfo.row.original
      const { isFetchingNFTAccess, hasStreamAccess } = trackAccessMap[
        track.track_id
      ] ?? { isFetchingNFTAccess: false, hasStreamAccess: true }
      const isLocked = !isFetchingNFTAccess && !hasStreamAccess
      const deleted =
        track.is_delete || track._marked_deleted || !!track.user?.is_deactivated
      const isOwner = track.owner_id === userId
      if (isLocked || deleted || isOwner) {
        return null
      }

      return (
        <Tooltip
          text={track.has_current_user_saved ? 'Unfavorite' : 'Favorite'}
          mount='page'
        >
          <div ref={favoriteButtonRef}>
            <TableFavoriteButton
              className={cn(styles.tableActionButton, {
                [styles.active]: track.has_current_user_saved
              })}
              onClick={() => onClickFavorite?.(track)}
              favorited={track.has_current_user_saved}
            />
          </div>
        </Tooltip>
      )
    },
    [trackAccessMap, onClickFavorite, userId]
  )

  const repostButtonRef = useRef<HTMLDivElement>(null)
  const renderRepostButtonCell = useCallback(
    (cellInfo: TrackCell) => {
      const track = cellInfo.row.original
      const { isFetchingNFTAccess, hasStreamAccess } = trackAccessMap[
        track.track_id
      ] ?? { isFetchingNFTAccess: false, hasStreamAccess: true }
      const isLocked = !isFetchingNFTAccess && !hasStreamAccess
      const deleted =
        track.is_delete || track._marked_deleted || !!track.user?.is_deactivated
      const isOwner = track.owner_id === userId
      if (isLocked || deleted || isOwner) {
        return null
      }

      return (
        <Tooltip
          text={track.has_current_user_reposted ? 'Unrepost' : 'Repost'}
          mount='page'
        >
          <div ref={repostButtonRef}>
            <TableRepostButton
              className={cn(styles.tableActionButton, {
                [styles.active]: track.has_current_user_reposted
              })}
              onClick={(e) => {
                onClickRepost?.(track)
                e.stopPropagation()
              }}
              reposted={track.has_current_user_reposted}
            />
          </div>
        </Tooltip>
      )
    },
    [trackAccessMap, onClickRepost, userId]
  )

  const overflowMenuRef = useRef<HTMLDivElement>(null)
  const renderOverflowMenuCell = useCallback(
    (cellInfo: TrackCell) => {
      const track = cellInfo.row.original
      const { isFetchingNFTAccess, hasStreamAccess } = trackAccessMap[
        track.track_id
      ] ?? { isFetchingNFTAccess: false, hasStreamAccess: true }
      const isLocked = !isFetchingNFTAccess && !hasStreamAccess
      const deleted =
        track.is_delete || track._marked_deleted || !!track.user?.is_deactivated
      const shouldShowIcon = track.is_stream_gated || track.is_unlisted
      const Icon = track.is_unlisted
        ? IconVisibilityHidden
        : isContentUSDCPurchaseGated(track.stream_conditions)
        ? IconLock
        : isContentCollectibleGated(track.stream_conditions)
        ? IconCollectible
        : IconSpecialAccess
      return (
<<<<<<< HEAD
        <div ref={overflowMenuRef}>
          <OverflowMenuButton
            className={styles.tableActionButton}
            isDeleted={deleted}
            includeEdit={!disabledTrackEdit}
            includeAlbumPage={!isAlbumPage}
            includeAddToPlaylist={true}
            includeFavorite={!isLocked}
            onRemove={onClickRemove}
            removeText={removeText}
            handle={track.handle}
            trackId={track.track_id}
            uid={track.uid}
            date={track.date}
            isFavorited={track.has_current_user_saved}
            isOwner={track.owner_id === userId}
            isOwnerDeactivated={!!track.user?.is_deactivated}
            isArtistPick={track.user?.artist_pick_track_id === track.track_id}
            index={cellInfo.row.index}
            trackTitle={track.name}
            trackPermalink={track.permalink}
          />
        </div>
=======
        <>
          {shouldShowIcon ? (
            <Flex className={styles.typeIcon}>
              <Icon color='subdued' size='m' />
            </Flex>
          ) : null}
          <div ref={overflowMenuRef} className={styles.overflowMenu}>
            <OverflowMenuButton
              className={styles.tableActionButton}
              isDeleted={deleted}
              includeEdit={!disabledTrackEdit}
              includeAlbumPage={!isAlbumPage}
              includeAddToPlaylist={!isLocked && !track.is_stream_gated}
              includeFavorite={!isLocked}
              onRemove={onClickRemove}
              removeText={removeText}
              handle={track.handle}
              trackId={track.track_id}
              uid={track.uid}
              date={track.date}
              isFavorited={track.has_current_user_saved}
              isOwner={track.owner_id === userId}
              isOwnerDeactivated={!!track.user?.is_deactivated}
              isArtistPick={track.user?.artist_pick_track_id === track.track_id}
              index={cellInfo.row.index}
              trackTitle={track.name}
              trackPermalink={track.permalink}
            />
          </div>
        </>
>>>>>>> ca479c29
      )
    },
    [
      trackAccessMap,
      disabledTrackEdit,
      isAlbumPage,
      onClickRemove,
      removeText,
      userId
    ]
  )

  const renderPurchaseButton = useCallback(
    (cellInfo: TrackCell) => {
      const track = cellInfo.row.original
      const { isFetchingNFTAccess, hasStreamAccess } = trackAccessMap[
        track.track_id
      ] ?? { isFetchingNFTAccess: false, hasStreamAccess: true }
      const isLocked = !isFetchingNFTAccess && !hasStreamAccess
      const isOwner = track.owner_id === userId
      const deleted =
        track.is_delete || track._marked_deleted || !!track.user?.is_deactivated
      if (!isLocked || deleted || isOwner || !isPremiumEnabled) {
        return null
      }
      // note: wrapping an if with this method does type casting for track.stream_conditions
      if (isContentUSDCPurchaseGated(track.stream_conditions)) {
        return (
          <Button
            size='small'
            color='lightGreen'
            className={styles.purchaseButton}
            onClick={(e) => {
              e.stopPropagation()
              onClickPurchase?.(track)
            }}
          >
            ${track.stream_conditions.usdc_purchase.price / 100}.00
          </Button>
        )
      }
    },
    [isPremiumEnabled, onClickPurchase, trackAccessMap, userId]
  )

  const renderTrackActions = useCallback(
    (cellInfo: TrackCell) => {
      return (
        <Flex
          inline
          alignItems='center'
          justifyContent='flex-end'
          w='100%'
          gap='l'
          mh='l'
          className={styles.trackActionsContainer}
        >
          {renderRepostButtonCell(cellInfo)}
          {renderFavoriteButtonCell(cellInfo)}
          {renderPurchaseButton(cellInfo)}
          {renderOverflowMenuCell(cellInfo)}
        </Flex>
      )
    },
    [
      renderFavoriteButtonCell,
      renderOverflowMenuCell,
      renderPurchaseButton,
      renderRepostButtonCell
    ]
  )

  // Columns
  const tableColumnMap = useMemo(
    () => ({
      addedDate: {
        id: 'dateAdded',
        Header: 'Added',
        accessor: 'dateAdded',
        Cell: renderAddedDateCell,
        maxWidth: 160,
        sortTitle: 'Date Added',
        sorter: dateSorter('dateAdded'),
        align: 'right'
      },
      artistName: {
        id: 'artistName',
        Header: 'Artist',
        accessor: 'artist',
        Cell: renderArtistNameCell,
        maxWidth: 300,
        width: 120,
        sortTitle: 'Artist Name',
        sorter: alphaSorter('artist'),
        align: 'left'
      },
      date: {
        id: 'date',
        Header: 'Date',
        accessor: 'date',
        Cell: renderDateCell,
        maxWidth: 160,
        sortTitle: 'Date Listened',
        sorter: dateSorter('date'),
        align: 'right'
      },
      listenDate: {
        id: 'dateListened',
        Header: 'Played',
        accessor: 'dateListened',
        Cell: renderListenDateCell,
        maxWidth: 160,
        sortTitle: 'Date Listened',
        sorter: dateSorter('dateListened'),
        align: 'right'
      },
      releaseDate: {
        id: 'dateReleased',
        Header: 'Released',
        accessor: 'created_at',
        Cell: renderReleaseDateCell,
        maxWidth: 160,
        sortTitle: 'Date Released',
        sorter: dateSorter('created_at'),
        align: 'right'
      },
      reposts: {
        id: 'reposts',
        Header: 'Reposts',
        accessor: 'repost_count',
        Cell: renderRepostsCell,
        maxWidth: 160,
        sortTitle: 'Reposts',
        sorter: numericSorter('repost_count'),
        align: 'right'
      },
      plays: {
        id: 'plays',
        Header: 'Plays',
        accessor: 'plays',
        Cell: renderPlaysCell,
        maxWidth: 120,
        width: 48,
        minWidth: 48,
        sortTitle: 'Plays',
        sorter: numericSorter('plays'),
        align: 'right'
      },
      playButton: {
        id: 'playButton',
        Cell: renderPlayButtonCell,
        minWidth: 48,
        maxWidth: 48,
        disableResizing: true,
        disableSortBy: true
      },
      saves: {
        id: 'saves',
        Header: 'Favorites',
        accessor: 'save_count',
        Cell: renderSavesCell,
        maxWidth: 160,
        sortTitle: 'Favorites',
        sorter: numericSorter('save_count'),
        align: 'right'
      },
      overflowActions: {
        id: 'trackActions',
        Cell: renderTrackActions,
        minWidth: 140,
        maxWidth: 140,
        width: 140,
        disableResizing: true,
        disableSortBy: true
      },
      overflowMenu: {
        id: 'overflowMenu',
        Cell: renderOverflowMenuCell,
        minWidth: 64,
        maxWidth: 64,
        width: 64,
        disableResizing: true,
        disableSortBy: true
      },
      length: {
        id: 'time',
        Header: 'Length',
        accessor: 'time',
        Cell: renderLengthCell,
        maxWidth: 160,
        sortTitle: 'Track Length',
        sorter: numericSorter('time'),
        disableSortBy: isVirtualized,
        align: 'right'
      },
      trackName: {
        id: 'trackName',
        Header: 'Track Name',
        accessor: 'title',
        Cell: renderTrackNameCell,
        maxWidth: 300,
        width: 120,
        sortTitle: 'Track Name',
        sorter: alphaSorter('title'),
        align: 'left'
      },
      savedDate: {
        id: 'dateSaved',
        Header: 'Saved',
        accessor: 'dateSaved',
        Cell: renderSavedDateCell,
        maxWidth: 160,
        sortTitle: 'Date Saved',
        sorter: dateSorter('dateSaved'),
        align: 'right'
      },
      spacer: {
        id: 'spacer',
        maxWidth: 24,
        minWidth: 24,
        disableSortBy: true,
        disableResizing: true
      }
    }),
    [
      isVirtualized,
      renderAddedDateCell,
      renderArtistNameCell,
      renderDateCell,
      renderLengthCell,
      renderListenDateCell,
      renderOverflowMenuCell,
      renderPlayButtonCell,
      renderPlaysCell,
      renderSavedDateCell,
      renderReleaseDateCell,
      renderRepostsCell,
      renderTrackActions,
      renderTrackNameCell,
      renderSavesCell
    ]
  )

  const tableColumns = useMemo(
    () => columns.map((id) => tableColumnMap[id]),
    [columns, tableColumnMap]
  )

  const handleClickRow = useCallback(
    (e: MouseEvent<HTMLTableRowElement>, rowInfo: TrackRow, index: number) => {
      const track = rowInfo.original
      const { isFetchingNFTAccess, hasStreamAccess } = trackAccessMap[
        track.track_id
      ] ?? { isFetchingNFTAccess: false, hasStreamAccess: true }
      const isLocked = !isFetchingNFTAccess && !hasStreamAccess
      const isPremium = isContentUSDCPurchaseGated(track.stream_conditions)
      const deleted =
        track.is_delete || track._marked_deleted || !!track.user?.is_deactivated
      const clickedActionButton = [
        favoriteButtonRef,
        repostButtonRef,
        overflowMenuRef
      ].some((ref) => isDescendantElementOf(e?.target, ref.current))

      if ((isLocked && !isPremium) || deleted || clickedActionButton) return
      onClickRow?.(track, index)
    },
    [trackAccessMap, onClickRow]
  )

  const getRowClassName = useCallback(
    (rowIndex: number) => {
      const track = data[rowIndex]
      const { isFetchingNFTAccess, hasStreamAccess } = trackAccessMap[
        track.track_id
      ] ?? { isFetchingNFTAccess: false, hasStreamAccess: true }
      const isLocked = !isFetchingNFTAccess && !hasStreamAccess
      const deleted =
        track.is_delete || track._marked_deleted || !!track.user?.is_deactivated
      const isPremium = isContentUSDCPurchaseGated(track.stream_conditions)
      return cn(styles.tableRow, {
        [styles.disabled]: (isLocked && !isPremium) || deleted,
        [styles.lockedRow]: isLocked && !deleted && !isPremium
      })
    },
    [trackAccessMap, data]
  )

  return (
    <Table
      activeIndex={playingIndex}
      columns={tableColumns}
      data={data}
      defaultSorter={defaultSorter}
      fetchBatchSize={fetchBatchSize}
      fetchMore={fetchMoreTracks}
      fetchPage={fetchPage}
      fetchThreshold={fetchThreshold}
      getRowClassName={getRowClassName}
      isPaginated={isPaginated}
      isReorderable={isReorderable}
      isTracksTable
      isVirtualized={isVirtualized}
      loading={loading}
      onClickRow={handleClickRow}
      onReorder={onReorderTracks}
      onShowMoreToggle={onShowMoreToggle}
      onSort={onSortTracks}
      pageSize={pageSize}
      scrollRef={scrollRef}
      showMoreLimit={showMoreLimit}
      tableClassName={tableClassName}
      tableHeaderClassName={tableHeaderClassName}
      totalRowCount={totalRowCount}
      useLocalSort={useLocalSort}
      wrapperClassName={wrapperClassName}
    />
  )
}<|MERGE_RESOLUTION|>--- conflicted
+++ resolved
@@ -427,31 +427,6 @@
         ? IconCollectible
         : IconSpecialAccess
       return (
-<<<<<<< HEAD
-        <div ref={overflowMenuRef}>
-          <OverflowMenuButton
-            className={styles.tableActionButton}
-            isDeleted={deleted}
-            includeEdit={!disabledTrackEdit}
-            includeAlbumPage={!isAlbumPage}
-            includeAddToPlaylist={true}
-            includeFavorite={!isLocked}
-            onRemove={onClickRemove}
-            removeText={removeText}
-            handle={track.handle}
-            trackId={track.track_id}
-            uid={track.uid}
-            date={track.date}
-            isFavorited={track.has_current_user_saved}
-            isOwner={track.owner_id === userId}
-            isOwnerDeactivated={!!track.user?.is_deactivated}
-            isArtistPick={track.user?.artist_pick_track_id === track.track_id}
-            index={cellInfo.row.index}
-            trackTitle={track.name}
-            trackPermalink={track.permalink}
-          />
-        </div>
-=======
         <>
           {shouldShowIcon ? (
             <Flex className={styles.typeIcon}>
@@ -482,7 +457,6 @@
             />
           </div>
         </>
->>>>>>> ca479c29
       )
     },
     [
