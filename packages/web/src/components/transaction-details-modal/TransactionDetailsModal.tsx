--- conflicted
+++ resolved
@@ -4,12 +4,8 @@
 import {
   transactionDetailsActions,
   transactionDetailsSelectors
-<<<<<<< HEAD
-} from '@audius/common'
+} from '@audius/common/store'
 import { IconTransaction } from '@audius/harmony'
-=======
-} from '@audius/common/store'
->>>>>>> b7cf7b9f
 import {
   Button,
   ButtonType,
