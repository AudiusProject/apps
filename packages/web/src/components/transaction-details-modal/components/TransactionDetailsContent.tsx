import { ChallengeRewardID, User } from '@audius/common/models'
import {
  cacheUsersSelectors,
  TransactionType,
  TransactionMethod,
  TransactionDetails
} from '@audius/common/store'
import {
  formatAudio,
  formatCapitalizeString,
<<<<<<< HEAD
  ChallengeRewardID,
  makeSolanaTransactionLink,
  isNullOrUndefined
} from '@audius/common'
import {
  IconExternalLink,
  IconLogoLinkByStripe as LogoStripeLink
} from '@audius/harmony'
=======
  isNullOrUndefined,
  makeSolanaTransactionLink
} from '@audius/common/utils'
>>>>>>> b7cf7b9f
import cn from 'classnames'
import { push as pushRoute } from 'connected-react-router'
import { useSelector, useDispatch } from 'react-redux'

import LogoCoinbasePay from 'assets/img/coinbase-pay/LogoCoinbasePay.svg'
import { useSetVisibility } from 'common/hooks/useModalState'
import { AudioTransactionIcon } from 'components/audio-transaction-icon'
import { isChangePositive } from 'components/audio-transactions-table/AudioTransactionsTable'
import LoadingSpinner from 'components/loading-spinner/LoadingSpinner'
import UserBadges from 'components/user-badges/UserBadges'
import { getChallengeConfig } from 'pages/audio-rewards-page/config'
import { AppState } from 'store/types'
import { profilePage } from 'utils/route'

import { Block, BlockContainer } from './Block'
import styles from './TransactionDetailsContent.module.css'
import { TransactionPurchaseMetadata } from './TransactionPurchaseMetadata'
const { getUsers } = cacheUsersSelectors

const messages = {
  transaction: 'Transaction',
  method: 'Method',
  date: 'Date',
  dateEarned: 'Date Earned',
  dateTransaction: 'Transaction Date',
  change: 'Change ($AUDIO)',
  balance: 'Balance ($AUDIO)',
  purchaseDescription: 'Purchased $AUDIO',
  trendingRewardDescription: 'Trending Competition Award',
  challengeRewardHeader: 'Challenge Completed',
  challengeRewardDescription: '$AUDIO Reward Earned',
  transferDescription: '$AUDIO ',
  transferSentHeader: 'Destination Wallet',
  transferReceivedHeader: 'Origin Wallet',
  tipDescription: 'Tip ',
  tipSentHeader: 'To User',
  tipReceivedHeader: 'From User',
  unknown: 'Unknown'
}

const transactionDescriptions: Record<TransactionType, string> = {
  [TransactionType.PURCHASE]: messages.purchaseDescription,
  [TransactionType.TIP]: messages.tipDescription,
  [TransactionType.TRANSFER]: messages.transferDescription,
  [TransactionType.TRENDING_REWARD]: messages.trendingRewardDescription,
  [TransactionType.CHALLENGE_REWARD]: messages.challengeRewardDescription
}

type UserDetailsProps = {
  userId: number
}

const UserDetails = ({ userId }: UserDetailsProps) => {
  const setVisibility = useSetVisibility()
  const dispatch = useDispatch()
  const usersMap = useSelector<AppState, { [id: number]: User }>((state) =>
    getUsers(state, { ids: [userId] })
  )
  const isLoading = Object.keys(usersMap).length === 0
  return (
    <>
      {isLoading ? (
        <LoadingSpinner className={styles.spinnerSmall} />
      ) : (
        <div
          className={styles.name}
          onClick={() => {
            setVisibility('TransactionDetails')(false)
            dispatch(pushRoute(profilePage(usersMap[userId].handle)))
          }}
        >
          <span>{usersMap[userId].name}</span>
          <UserBadges
            userId={userId}
            className={styles.badge}
            badgeSize={14}
            inline
          />
        </div>
      )}
    </>
  )
}

const dateAndMetadataBlocks = (transactionDetails: TransactionDetails) => {
  switch (transactionDetails.transactionType) {
    case TransactionType.PURCHASE: {
      return (
        <>
          <TransactionPurchaseMetadata metadata={transactionDetails.metadata} />
          <Block header={messages.date}>{transactionDetails.date}</Block>
        </>
      )
    }
    case TransactionType.CHALLENGE_REWARD: {
      const challengeId = transactionDetails.metadata as ChallengeRewardID
      const challengeConfig = getChallengeConfig(challengeId)
      return (
        <>
          <Block
            className={styles.header}
            header={messages.challengeRewardHeader}
          >
            <div className={styles.challengeIcon}>{challengeConfig.icon}</div>
            {challengeConfig.title}
          </Block>
          <Block header={messages.dateEarned}>{transactionDetails.date}</Block>
        </>
      )
    }
    case TransactionType.TRENDING_REWARD: {
      return (
        <>
          <Block header={messages.dateEarned}>{transactionDetails.date}</Block>
        </>
      )
    }
    case TransactionType.TIP: {
      return (
        <>
          <Block header={messages.dateTransaction}>
            {transactionDetails.date}
          </Block>
          <Block
            className={styles.header}
            header={
              transactionDetails.method === TransactionMethod.SEND
                ? messages.tipSentHeader
                : messages.tipReceivedHeader
            }
          >
            <UserDetails userId={Number(transactionDetails.metadata)} />
          </Block>
        </>
      )
    }
    case TransactionType.TRANSFER: {
      return (
        <>
          <Block header={messages.dateTransaction}>
            {transactionDetails.date}
          </Block>
          <Block
            header={
              <a
                className={styles.link}
                href={makeSolanaTransactionLink(transactionDetails.metadata)}
                target='_blank'
                title={transactionDetails.metadata}
                rel='noreferrer'
              >
                {transactionDetails.method === TransactionMethod.SEND
                  ? messages.transferSentHeader
                  : messages.transferReceivedHeader}
                <IconExternalLink />
              </a>
            }
          >
            {transactionDetails.metadata}
          </Block>
        </>
      )
    }
    default:
      return <></>
  }
}

export const TransactionDetailsContent = ({
  transactionDetails
}: {
  transactionDetails: TransactionDetails
}) => {
  const isLoading =
    transactionDetails.transactionType === TransactionType.PURCHASE
      ? transactionDetails.metadata === undefined
      : false
  const isNegative = !isChangePositive(transactionDetails)
  return (
    <>
      {isLoading ? (
        <div className={styles.spinnerContainer}>
          <LoadingSpinner className={styles.spinner} />
        </div>
      ) : (
        <BlockContainer>
          <div className={styles.flexHorizontal}>
            <Block header={messages.transaction}>
              {transactionDescriptions[transactionDetails.transactionType] +
                ([TransactionType.TIP, TransactionType.TRANSFER].includes(
                  transactionDetails.transactionType
                )
                  ? formatCapitalizeString(transactionDetails.method)
                  : '')}
            </Block>
            <AudioTransactionIcon
              type={transactionDetails.transactionType}
              method={transactionDetails.method}
            />
          </div>
          {dateAndMetadataBlocks(transactionDetails)}

          {transactionDetails.transactionType === TransactionType.PURCHASE ? (
            <Block className={styles.header} header={messages.method}>
              {transactionDetails.method === TransactionMethod.COINBASE ? (
                <LogoCoinbasePay
                  className={styles.coinbaseLogo}
                  width={155}
                  height={20}
                />
              ) : transactionDetails.method === TransactionMethod.STRIPE ? (
                <LogoStripeLink
                  width={145}
                  height={32}
                  className={styles.stripeLogo}
                />
              ) : (
                messages.unknown
              )}
            </Block>
          ) : null}

          <Block header={messages.change}>
            <span
              className={cn(styles.change, { [styles.negative]: isNegative })}
            >
              {isNegative ? '-' : '+'}
              {formatAudio(transactionDetails.change)}
            </span>
          </Block>
          {/* If user's balance is still loading or failed to load, don't show it. */}
          {isNullOrUndefined(transactionDetails.balance) ? null : (
            <Block header={messages.balance}>
              {formatAudio(transactionDetails.balance, 2)}
            </Block>
          )}
        </BlockContainer>
      )}
    </>
  )
}<|MERGE_RESOLUTION|>--- conflicted
+++ resolved
@@ -8,20 +8,13 @@
 import {
   formatAudio,
   formatCapitalizeString,
-<<<<<<< HEAD
-  ChallengeRewardID,
-  makeSolanaTransactionLink,
-  isNullOrUndefined
-} from '@audius/common'
+  isNullOrUndefined,
+  makeSolanaTransactionLink
+} from '@audius/common/utils'
 import {
   IconExternalLink,
   IconLogoLinkByStripe as LogoStripeLink
 } from '@audius/harmony'
-=======
-  isNullOrUndefined,
-  makeSolanaTransactionLink
-} from '@audius/common/utils'
->>>>>>> b7cf7b9f
 import cn from 'classnames'
 import { push as pushRoute } from 'connected-react-router'
 import { useSelector, useDispatch } from 'react-redux'
