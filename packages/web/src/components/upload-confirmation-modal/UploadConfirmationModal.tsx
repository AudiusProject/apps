import { useCallback } from 'react'

<<<<<<< HEAD
import { uploadConfirmationModalUISelectors } from '@audius/common'
import { IconCloudUpload as IconUpload } from '@audius/harmony'
=======
import { uploadConfirmationModalUISelectors } from '@audius/common/store'
>>>>>>> b7cf7b9f
import {
  Button,
  ButtonType,
  Modal,
  ModalContent,
  ModalContentText,
  ModalFooter,
  ModalHeader,
  ModalTitle
} from '@audius/stems'

import { useModalState } from 'common/hooks/useModalState'
import { useSelector } from 'common/hooks/useSelector'
import { Text } from 'components/typography'

import styles from './UploadConfirmationModal.module.css'

const { getConfirmCallback, getHasPublicTracks } =
  uploadConfirmationModalUISelectors

const messages = {
  title: 'Confirm Upload',
  publicDescription:
    'Ready to begin uploading? Your followers will be notified once your upload is complete.',
  hiddenDescription: 'Ready to begin uploading?',
  cancel: 'Go Back',
  upload: 'Upload'
}

export const UploadConfirmationModal = () => {
  const confirmCallback = useSelector(getConfirmCallback)
  const hasPublicTracks = useSelector(getHasPublicTracks)
  const [isOpen, setIsOpen] = useModalState('UploadConfirmation')

  const onClose = useCallback(() => {
    setIsOpen(false)
  }, [setIsOpen])

  const handleConfirm = useCallback(() => {
    confirmCallback()
    onClose()
  }, [confirmCallback, onClose])

  return (
    <Modal isOpen={isOpen} onClose={onClose} size='small'>
      <ModalHeader>
        <ModalTitle
          icon={<IconUpload className={styles.titleIcon} />}
          title={
            <Text
              variant='label'
              size='xLarge'
              strength='strong'
              color='neutralLight2'
            >
              {messages.title}
            </Text>
          }
        />
      </ModalHeader>
      <ModalContent>
        <ModalContentText className={styles.modalText}>
          {hasPublicTracks
            ? messages.publicDescription
            : messages.hiddenDescription}
        </ModalContentText>
      </ModalContent>
      <ModalFooter className={styles.modalFooter}>
        <Button
          textClassName={styles.modalButton}
          fullWidth
          text={messages.cancel}
          type={ButtonType.COMMON}
          onClick={onClose}
        />
        <Button
          textClassName={styles.modalButton}
          fullWidth
          text={messages.upload}
          type={ButtonType.PRIMARY}
          onClick={handleConfirm}
        />
      </ModalFooter>
    </Modal>
  )
}<|MERGE_RESOLUTION|>--- conflicted
+++ resolved
@@ -1,11 +1,7 @@
 import { useCallback } from 'react'
 
-<<<<<<< HEAD
-import { uploadConfirmationModalUISelectors } from '@audius/common'
+import { uploadConfirmationModalUISelectors } from '@audius/common/store'
 import { IconCloudUpload as IconUpload } from '@audius/harmony'
-=======
-import { uploadConfirmationModalUISelectors } from '@audius/common/store'
->>>>>>> b7cf7b9f
 import {
   Button,
   ButtonType,
