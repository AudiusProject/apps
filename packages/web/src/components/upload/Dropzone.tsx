--- conflicted
+++ resolved
@@ -1,8 +1,10 @@
-<<<<<<< HEAD
-import { TextLink, IconCloudUpload as IconUpload } from '@audius/harmony'
-=======
-import { Flex, Text, TextLink, useTheme } from '@audius/harmony'
->>>>>>> b7cf7b9f
+import {
+  Flex,
+  Text,
+  TextLink,
+  useTheme,
+  IconCloudUpload as IconUpload
+} from '@audius/harmony'
 import cn from 'classnames'
 import ReactDropzone from 'react-dropzone'
 
