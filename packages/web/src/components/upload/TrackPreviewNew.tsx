--- conflicted
+++ resolved
@@ -1,18 +1,8 @@
 import { useState } from 'react'
 
-<<<<<<< HEAD
-import { useFeatureFlag } from '@audius/common/hooks'
 import { StemCategory, stemCategoryFriendlyNames } from '@audius/common/models'
 import { FeatureFlags } from '@audius/common/services'
-import { Box, FilterButton, Flex, IconPenSquare } from '@audius/harmony'
-=======
-import {
-  FeatureFlags,
-  StemCategory,
-  stemCategoryFriendlyNames
-} from '@audius/common'
 import { Box, FilterButton, Flex, IconCompose } from '@audius/harmony'
->>>>>>> 513b1419
 import { HarmonyPlainButton, IconTrash } from '@audius/stems'
 import cn from 'classnames'
 import numeral from 'numeral'
