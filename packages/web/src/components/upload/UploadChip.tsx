import { Ref, useCallback, useMemo } from 'react'

import {
  CreatePlaylistSource,
  FeatureFlags,
  Name,
  cacheCollectionsActions
} from '@audius/common'
import {
  Box,
  HTMLButtonProps,
  IconCloudUpload,
  IconPlaylists,
  IconPlus,
  Text
} from '@audius/harmony'
import { PopupMenu, PopupMenuItem } from '@audius/stems'
import cn from 'classnames'
import { push as pushRoute } from 'connected-react-router'
import { capitalize } from 'lodash'
import { useDispatch } from 'react-redux'

import IconUpload from 'assets/img/iconUpload.svg'
import { Tile } from 'components/tile'
import { useFlag } from 'hooks/useRemoteConfig'
import { track, make } from 'services/analytics'
import { UPLOAD_PAGE } from 'utils/route'

import styles from './UploadChip.module.css'
const { createAlbum, createPlaylist } = cacheCollectionsActions

const getMessages = (type: 'track' | 'album' | 'playlist') => ({
  track: 'Upload Track',
  aTrack: 'Upload A Track',
  createNewCollection: (isFirst: boolean) =>
    `Create ${isFirst ? 'Your First' : 'New'} ${capitalize(type)}`,
  uploadCollection: `Upload ${type}`,
  createCollection: `Create ${type}`
})

type UploadChipProps = {
  type?: 'track' | 'album' | 'playlist'
  /**
   * nav: For display in a nav-like column
   *
   * card: Looks like a 'Card'
   *
   * tile: Looks like a 'TrackTile'
   */
  variant?: 'nav' | 'card' | 'tile'
  /**
   * Is this upload the user's first of this type
   * */
  source: 'nav' | 'profile' | CreatePlaylistSource
  isFirst?: boolean
}

const UploadChip = ({
  type = 'track',
  variant = 'tile',
  isFirst = false,
  source
}: UploadChipProps) => {
  const { isEnabled: isEditAlbumsEnabled } = useFlag(FeatureFlags.EDIT_ALBUMS)
  const messages = getMessages(type)
  const icon =
    type === 'track' ? (
      <IconUpload className={styles.iconUpload} />
    ) : (
      <IconPlus className={styles.iconPlus} color='subdued' />
    )

  let text: string
  switch (type) {
    case 'track':
      text = variant === 'nav' ? messages.track : messages.aTrack
      break
    case 'album':
    case 'playlist':
      text = messages.createNewCollection(isFirst)
      break
    default:
      break
  }

  const dispatch = useDispatch()

  const handleClickUpload = useCallback(() => {
    dispatch(pushRoute(UPLOAD_PAGE))
    track(
      make({
        eventName: Name.TRACK_UPLOAD_OPEN,
        source: source as 'nav' | 'profile'
      })
    )
  }, [dispatch, source])

  const handleCreateCollection = useCallback(() => {
    dispatch(
      (type === 'album' ? createAlbum : createPlaylist)(
        { playlist_name: `New ${type}` },
        source as CreatePlaylistSource,
        undefined,
        'route'
      )
    )
  }, [dispatch, source, type])

  const items: PopupMenuItem[] = useMemo(
    () =>
      type === 'track'
        ? []
        : [
            {
              text: messages.uploadCollection,
              icon: <IconCloudUpload />,
              onClick: handleClickUpload
            },
            {
              text: messages.createCollection,
              icon: <IconPlaylists />,
              onClick: handleCreateCollection
            }
          ],
    [type, messages, handleClickUpload, handleCreateCollection]
  )

  const renderTile = (props: HTMLButtonProps, ref?: Ref<HTMLButtonElement>) => (
    <Tile
      className={cn(styles.root, {
        [styles.nav]: variant === 'nav',
        [styles.card]: variant === 'card',
        [styles.tile]: variant === 'tile'
      })}
      as='button'
      ref={ref}
      {...props}
    >
      <span>{icon}</span>
<<<<<<< HEAD
      <Box w={variant === 'card' ? 100 : 'auto'}>
=======
      <Box w={100}>
>>>>>>> 336c47df
        <Text variant='title' size='m' color='subdued' strength='default'>
          {text}
        </Text>
      </Box>
    </Tile>
  )

  return !isEditAlbumsEnabled || type === 'track' ? (
    renderTile({ onClick: handleClickUpload })
  ) : (
    <PopupMenu
      items={items}
      anchorOrigin={{ horizontal: 'right', vertical: 'center' }}
      transformOrigin={{ horizontal: 'center', vertical: 'center' }}
      renderTrigger={(anchorRef, onClick, triggerProps) =>
        renderTile({ onClick: () => onClick(), ...triggerProps }, anchorRef)
      }
    />
  )
}

export default UploadChip<|MERGE_RESOLUTION|>--- conflicted
+++ resolved
@@ -137,11 +137,7 @@
       {...props}
     >
       <span>{icon}</span>
-<<<<<<< HEAD
-      <Box w={variant === 'card' ? 100 : 'auto'}>
-=======
       <Box w={100}>
->>>>>>> 336c47df
         <Text variant='title' size='m' color='subdued' strength='default'>
           {text}
         </Text>
