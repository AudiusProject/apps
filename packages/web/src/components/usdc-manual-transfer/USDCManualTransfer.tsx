--- conflicted
+++ resolved
@@ -113,30 +113,16 @@
             <Button variant='primary' fullWidth onClick={handleCopy}>
               {messages.copy}
             </Button>
-<<<<<<< HEAD
             {isMobile ? null : (
-              <Button variant={ButtonType.TERTIARY} fullWidth onClick={onClose}>
-=======
-            {mobile ? null : (
               <Button variant='tertiary' fullWidth onClick={onClose}>
->>>>>>> ab1d3e93
                 {messages.goBack}
               </Button>
             )}
           </>
         ) : (
           <>
-<<<<<<< HEAD
             {isMobile ? null : (
-              <Button
-                variant={ButtonType.SECONDARY}
-                fullWidth
-                onClick={onClose}
-              >
-=======
-            {mobile ? null : (
               <Button variant='secondary' fullWidth onClick={onClose}>
->>>>>>> ab1d3e93
                 {messages.goBack}
               </Button>
             )}
