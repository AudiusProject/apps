import { useCallback } from 'react'

import { USDCPurchaseDetails } from '@audius/common/models'
import { FeatureFlags } from '@audius/common/services'
import {
  chatActions,
  chatSelectors,
  useInboxUnavailableModal,
  CommonState
} from '@audius/common/store'
import { makeSolanaTransactionLink } from '@audius/common/utils'
import {
  ModalContent,
  ModalHeader,
  ModalTitle,
  ModalFooter,
  Button,
  Flex,
  IconCart,
  IconExternalLink,
  IconMessage,
  TextLink,
  Text
} from '@audius/harmony'
import moment from 'moment'
import { useDispatch, useSelector } from 'react-redux'

<<<<<<< HEAD
import { ExternalTextLink, UserLink } from 'components/link'
import { DynamicTrackArtwork } from 'components/track/DynamicTrackArtwork'
=======
import { ExternalLink, UserLink } from 'components/link'
import {
  DynamicTrackArtwork,
  DynamicTrackArtworkSize
} from 'components/track/DynamicTrackArtwork'
>>>>>>> 853aebd1
import { UserNameAndBadges } from 'components/user-name-and-badges/UserNameAndBadges'
import { useFlag } from 'hooks/useRemoteConfig'

import { ContentLink } from './ContentLink'
import { DetailSection } from './DetailSection'
import { TransactionSummary } from './TransactionSummary'
import styles from './styles.module.css'

const { getCanCreateChat } = chatSelectors
const { createChat } = chatActions

const messages = {
  by: 'by',
  date: 'Date',
  done: 'Done',
  messageBuyer: 'Message Buyer',
  purchasedBy: 'Purchased By',
  saleDetails: 'Sale Details',
  trackPurchased: 'Track Purchased',
  transaction: 'Explore Transaction',
  transactionDate: 'Transaction Date',
  track: 'Track',
  sayThanks: 'Say Thanks'
}

export const SaleModalContent = ({
  purchaseDetails,
  onClose
}: {
  purchaseDetails: USDCPurchaseDetails
  onClose: () => void
}) => {
  const { isEnabled: isPremiumAlbumsEnabled } = useFlag(
    FeatureFlags.PREMIUM_ALBUMS_ENABLED
  )
  const dispatch = useDispatch()
  const { onOpen: openInboxUnavailableModal } = useInboxUnavailableModal()

  const { canCreateChat } = useSelector((state: CommonState) =>
    getCanCreateChat(state, { userId: purchaseDetails.buyerUserId })
  )

  const handleClickMessageBuyer = useCallback(() => {
    onClose()
    if (canCreateChat) {
      dispatch(createChat({ userIds: [purchaseDetails.buyerUserId] }))
    } else {
      openInboxUnavailableModal({ userId: purchaseDetails.buyerUserId })
    }
  }, [
    canCreateChat,
    onClose,
    openInboxUnavailableModal,
    purchaseDetails,
    dispatch
  ])

  return isPremiumAlbumsEnabled ? (
    <>
      <ModalHeader>
        <ModalTitle title={messages.saleDetails} />
      </ModalHeader>
      <ModalContent className={styles.content}>
        <Flex borderBottom='default' gap='l' w='100%' pb='xl'>
          <DynamicTrackArtwork
            id={purchaseDetails.contentId}
            size={DynamicTrackArtworkSize.LARGE}
          />
          <DetailSection label={messages.track}>
            {/* <ContentLink onClick={onClose} lin /> */}
            <Flex gap='xs'>
              <Text variant='body' size='l'>
                {messages.by}
              </Text>
              <UserLink
                userId={purchaseDetails.sellerUserId}
                popover
                textVariant='body'
                size='l'
              />
            </Flex>
          </DetailSection>
        </Flex>
        <Flex borderBottom='default' w='100%' pb='xl'>
          <DetailSection
            label={messages.purchasedBy}
            actionButton={
              <Button
                iconLeft={IconMessage}
                variant='secondary'
                size='small'
                onClick={handleClickMessageBuyer}
              >
                {messages.sayThanks}
              </Button>
            }
          >
            <UserLink
              userId={purchaseDetails.buyerUserId}
              popover
              textVariant='body'
              size='l'
            />
          </DetailSection>
        </Flex>
        <DetailSection
          label={messages.transactionDate}
          actionButton={
            <Button
              iconLeft={IconExternalLink}
              variant='secondary'
              size='small'
              asChild
            >
              <ExternalLink
                to={makeSolanaTransactionLink(purchaseDetails.signature)}
              >
                {messages.transaction}
              </ExternalLink>
            </Button>
          }
        >
          <Text variant='body' size='l'>
            {moment(purchaseDetails.createdAt).format('MMM DD, YYYY')}
          </Text>
        </DetailSection>
        <TransactionSummary transaction={purchaseDetails} />
      </ModalContent>
      <ModalFooter style={{ paddingTop: 0 }}>
        <Button onClick={onClose} fullWidth>
          {messages.done}
        </Button>
      </ModalFooter>
    </>
  ) : (
    <>
      <ModalHeader>
        <ModalTitle icon={<IconCart />} title={messages.saleDetails} />
      </ModalHeader>
      <ModalContent className={styles.content}>
        <div className={styles.trackRow}>
          <DetailSection label={messages.trackPurchased}>
            <ContentLink onClick={onClose} id={purchaseDetails.contentId} />
          </DetailSection>
          <DynamicTrackArtwork id={purchaseDetails.contentId} />
        </div>
        <DetailSection label={messages.purchasedBy}>
          <Text variant='body' size='l' color='accent'>
            <UserNameAndBadges
              onNavigateAway={onClose}
              userId={purchaseDetails.buyerUserId}
            />
          </Text>
        </DetailSection>
        <DetailSection label={messages.date}>
          <Text variant='body' size='l'>
            {moment(purchaseDetails.createdAt).format('MMM DD, YYYY')}
          </Text>
        </DetailSection>
        <DetailSection
          label={
            <TextLink
              variant='subdued'
              href={makeSolanaTransactionLink(purchaseDetails.signature)}
              isExternal
              applyHoverStylesToInnerSvg
            >
              <Flex gap='xs'>
                {messages.transaction}
                <IconExternalLink size='s' color='subdued' />
              </Flex>
            </TextLink>
          }
        />
        <TransactionSummary transaction={purchaseDetails} />
      </ModalContent>
      <ModalFooter className={styles.footer}>
        <Button
          className={styles.button}
          iconLeft={IconMessage}
          variant='secondary'
          onClick={handleClickMessageBuyer}
        >
          {messages.messageBuyer}
        </Button>
        <Button className={styles.button} onClick={onClose}>
          {messages.done}
        </Button>
      </ModalFooter>
    </>
  )
}<|MERGE_RESOLUTION|>--- conflicted
+++ resolved
@@ -25,16 +25,11 @@
 import moment from 'moment'
 import { useDispatch, useSelector } from 'react-redux'
 
-<<<<<<< HEAD
-import { ExternalTextLink, UserLink } from 'components/link'
-import { DynamicTrackArtwork } from 'components/track/DynamicTrackArtwork'
-=======
 import { ExternalLink, UserLink } from 'components/link'
 import {
   DynamicTrackArtwork,
   DynamicTrackArtworkSize
 } from 'components/track/DynamicTrackArtwork'
->>>>>>> 853aebd1
 import { UserNameAndBadges } from 'components/user-name-and-badges/UserNameAndBadges'
 import { useFlag } from 'hooks/useRemoteConfig'
 
@@ -99,6 +94,10 @@
       </ModalHeader>
       <ModalContent className={styles.content}>
         <Flex borderBottom='default' gap='l' w='100%' pb='xl'>
+          <DynamicImage
+            image={isTrack ? trackArtwork : albumArtwork}
+            wrapperClassName={styles.artworkContainer}
+          />
           <DynamicTrackArtwork
             id={purchaseDetails.contentId}
             size={DynamicTrackArtworkSize.LARGE}
