--- conflicted
+++ resolved
@@ -1,7 +1,8 @@
 import { cloneElement, ReactElement } from 'react'
 
-<<<<<<< HEAD
-import { ID, BadgeTier, Nullable, useSelectTierInfo } from '@audius/common'
+import { useSelectTierInfo } from '@audius/common/hooks'
+import { BadgeTier, ID } from '@audius/common/models'
+import { Nullable } from '@audius/common/utils'
 import {
   IconTokenBronze as IconBronzeBadgeSVG,
   IconTokenGold as IconGoldBadgeSVG,
@@ -9,11 +10,6 @@
   IconTokenSilver as IconSilverBadgeSVG,
   IconVerified
 } from '@audius/harmony'
-=======
-import { useSelectTierInfo } from '@audius/common/hooks'
-import { BadgeTier, ID } from '@audius/common/models'
-import { Nullable } from '@audius/common/utils'
->>>>>>> b7cf7b9f
 import cn from 'classnames'
 
 import styles from './UserBadges.module.css'
