--- conflicted
+++ resolved
@@ -81,11 +81,7 @@
         strength
       }
     }),
-<<<<<<< HEAD
-    [linkSource, size, strength, variant, onClickLink]
-=======
     [linkSource, onClickLink, variant, size, strength]
->>>>>>> cca8b425
   )
 
   const children =
