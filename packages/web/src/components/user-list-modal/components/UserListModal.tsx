--- conflicted
+++ resolved
@@ -24,21 +24,15 @@
   RELATED_ARTISTS_USER_LIST_TAG as RELATED_ARTISTS_TAG,
   UserListStoreState
 } from '@audius/common/store'
-import { Scrollbar } from '@audius/harmony'
 import {
-<<<<<<< HEAD
-  Modal,
-  IconTrophy,
-  IconFollowing,
-=======
+  Scrollbar,
   IconTipping as IconTip,
->>>>>>> 9f169e71
   IconUser,
   IconUserGroup,
   IconTrophy,
   IconUserFollowing as IconFollowing
 } from '@audius/harmony'
-import { Modal, Scrollbar } from '@audius/stems'
+import { Modal } from '@audius/stems'
 
 import { useSelector } from 'common/hooks/useSelector'
 import UserList from 'components/user-list/UserList'
