import { useCallback, useEffect } from 'react'

import { DownloadQuality } from '@audius/common/models'
import {
  CommonState,
  useWaitForDownloadModal,
  cacheTracksSelectors,
  tracksSocialActions,
  downloadsSelectors
} from '@audius/common/store'
import { getDownloadFilename } from '@audius/common/utils'
<<<<<<< HEAD
import { ModalHeader, Flex, IconReceive, Text } from '@audius/harmony'
=======
import {
  Flex,
  Hint,
  IconError,
  IconReceive,
  Text,
  TextLink
} from '@audius/harmony'
import { ModalHeader } from '@audius/stems'
>>>>>>> 58fd090a
import cn from 'classnames'
import { shallowEqual, useDispatch, useSelector } from 'react-redux'

import { Icon } from 'components/Icon'
import LoadingSpinner from 'components/loading-spinner/LoadingSpinner'
import { useIsMobile } from 'hooks/useIsMobile'
import ModalDrawer from 'pages/audio-rewards-page/components/modals/ModalDrawer'

import styles from './WaitForDownloadModal.module.css'

const { getTrack } = cacheTracksSelectors
const { getDownloadError } = downloadsSelectors

const messages = {
  title: 'Downloading...',
  somethingWrong:
    'Something went wrong. Please check your connection and storage and try again.',
  tryAgain: 'Try again.'
}

export const WaitForDownloadModal = () => {
  const isMobile = useIsMobile()
  const {
    isOpen,
    onClose,
    onClosed,
    data: { parentTrackId, trackIds, quality }
  } = useWaitForDownloadModal()
  const dispatch = useDispatch()
  const track = useSelector(
    (state: CommonState) =>
      getTrack(state, { id: parentTrackId ?? trackIds[0] }),
    shallowEqual
  )

  const downloadError = useSelector(getDownloadError)

  const handleClosed = useCallback(() => {
    dispatch(tracksSocialActions.cancelDownloads())
    onClosed()
  }, [onClosed, dispatch])

  const performDownload = useCallback(() => {
    dispatch(
      tracksSocialActions.downloadTrack({
        trackIds,
        parentTrackId,
        original: quality === DownloadQuality.ORIGINAL
      })
    )
  }, [trackIds, parentTrackId, quality, dispatch])

  useEffect(() => {
    performDownload()
  }, [performDownload])

  const trackName =
    !parentTrackId && track?.orig_filename && track?.orig_filename?.length > 0
      ? getDownloadFilename({
          filename: track.orig_filename,
          isOriginal: quality === DownloadQuality.ORIGINAL
        })
      : track?.title

  return (
    <ModalDrawer
      isOpen={isOpen}
      onClose={onClose}
      onClosed={handleClosed}
      bodyClassName={styles.modal}
      isFullscreen
      useGradientTitle={false}
      dismissOnClickOutside
      wrapperClassName={isMobile ? styles.mobileWrapper : undefined}
    >
      <ModalHeader
        onClose={onClose}
        showDismissButton={!isMobile}
        className={cn(styles.modalHeader, { [styles.mobile]: isMobile })}
      >
        <Flex justifyContent='center' gap='s'>
          <Icon size='large' icon={IconReceive} />
          <Text variant='label' size='xl' strength='strong'>
            {messages.title}
          </Text>
        </Flex>
      </ModalHeader>
      <Flex direction='column' p='xl' gap='xl' alignItems='center'>
        <Text variant='body' size='l' strength='strong'>
          {trackName}
        </Text>
        {downloadError ? (
          <Hint icon={IconError}>
            <Flex direction='column' gap='m'>
              <Text variant='body' color='default'>
                {messages.somethingWrong}
              </Text>
              <TextLink
                variant='visible'
                textVariant='body'
                onClick={performDownload}
              >
                {messages.tryAgain}
              </TextLink>
            </Flex>
          </Hint>
        ) : (
          <LoadingSpinner className={styles.spinner} />
        )}
      </Flex>
    </ModalDrawer>
  )
}<|MERGE_RESOLUTION|>--- conflicted
+++ resolved
@@ -9,19 +9,15 @@
   downloadsSelectors
 } from '@audius/common/store'
 import { getDownloadFilename } from '@audius/common/utils'
-<<<<<<< HEAD
-import { ModalHeader, Flex, IconReceive, Text } from '@audius/harmony'
-=======
 import {
+  ModalHeader,
   Flex,
+  IconReceive,
+  Text,
   Hint,
   IconError,
-  IconReceive,
-  Text,
   TextLink
 } from '@audius/harmony'
-import { ModalHeader } from '@audius/stems'
->>>>>>> 58fd090a
 import cn from 'classnames'
 import { shallowEqual, useDispatch, useSelector } from 'react-redux'
 
