--- conflicted
+++ resolved
@@ -30,24 +30,22 @@
 import { useSelector } from 'utils/reducer'
 import { UPLOAD_PAGE } from 'utils/route'
 
-const { getUserId } = accountSelectors
+const { getUserId, getUserName } = accountSelectors
 
 export const WelcomeModal = () => {
   const { isMobile } = useMedia()
-  const { value: userName } = useSelector(getNameField)
-<<<<<<< HEAD
-  const { value: signOnProfileImage } = { ...useSelector(getProfileImageField) }
+  const { value: nameField } = useSelector(getNameField)
+  const accountName = useSelector(getUserName)
+  const profileImageField = useSelector(getProfileImageField)
   const userId = useSelector(getUserId) ?? {}
   const presavedProfilePic = useProfilePicture(
     userId as number,
     SquareSizes.SIZE_150_BY_150
   )
-=======
-  const profileImage = useSelector(getProfileImageField)
->>>>>>> ba711b64
+  const userName = nameField ?? accountName
   const [isOpen, setIsOpen] = useModalState('Welcome')
 
-  const profileImage = signOnProfileImage?.url ?? presavedProfilePic
+  const profileImage = profileImageField?.url ?? presavedProfilePic
 
   const Root = isMobile ? Drawer : Modal
   const onClose = useCallback(() => {
