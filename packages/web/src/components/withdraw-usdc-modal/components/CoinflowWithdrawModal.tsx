import { useCallback } from 'react'

import { useCoinflowAdapter } from '@audius/common/hooks'
import {
<<<<<<< HEAD
  useCoinflowWithdrawalAdapter,
  useCoinflowWithdrawModal,
  withdrawUSDCActions
} from '@audius/common'
=======
  withdrawUSDCActions,
  useCoinflowWithdrawModal
} from '@audius/common/store'
>>>>>>> eb9655c9
import { CoinflowWithdraw } from '@coinflowlabs/react'
import { useDispatch } from 'react-redux'

import ModalDrawer from 'pages/audio-rewards-page/components/modals/ModalDrawer'
import { env } from 'services/env'
import zIndex from 'utils/zIndex'

import styles from './CoinflowWithdrawModal.module.css'

const { coinflowWithdrawalCanceled, coinflowWithdrawalSucceeded } =
  withdrawUSDCActions

const parseTransactionFromSuccessParams = (params: string) => {
  try {
    const parsed = JSON.parse(params)
    return parsed.data as string
  } catch (e) {
    console.error(
      `Failed to parse transaction from params: ${params}, received error: ${e}`
    )
    return ''
  }
}

const MERCHANT_ID = env.COINFLOW_MERCHANT_ID
const IS_PRODUCTION = env.ENVIRONMENT === 'production'

export const CoinflowWithdrawModal = () => {
  const {
    data: { amount },
    isOpen,
    onClose,
    onClosed
  } = useCoinflowWithdrawModal()

  const adapter = useCoinflowWithdrawalAdapter()
  const dispatch = useDispatch()

  const handleClose = useCallback(() => {
    dispatch(coinflowWithdrawalCanceled())
    onClose()
  }, [dispatch, onClose])

  const handleSuccess = useCallback(
    (params: string) => {
      const transaction = parseTransactionFromSuccessParams(params)
      dispatch(coinflowWithdrawalSucceeded({ transaction }))
      onClose()
    },
    [dispatch, onClose]
  )

  const showContent = isOpen && adapter

  return (
    <ModalDrawer
      bodyClassName={styles.modalBody}
      wrapperClassName={styles.modalWrapper}
      zIndex={zIndex.COINFLOW_ONRAMP_MODAL}
      isFullscreen
      isOpen={isOpen}
      onClose={handleClose}
      onClosed={onClosed}
    >
      {showContent ? (
        <CoinflowWithdraw
          amount={amount}
          lockAmount={true}
          wallet={adapter.wallet}
          connection={adapter.connection}
          onSuccess={handleSuccess}
          merchantId={MERCHANT_ID || ''}
          env={IS_PRODUCTION ? 'prod' : 'sandbox'}
          blockchain='solana'
        />
      ) : null}
    </ModalDrawer>
  )
}<|MERGE_RESOLUTION|>--- conflicted
+++ resolved
@@ -1,17 +1,10 @@
 import { useCallback } from 'react'
 
-import { useCoinflowAdapter } from '@audius/common/hooks'
+import { useCoinflowWithdrawalAdapter } from '@audius/common/hooks'
 import {
-<<<<<<< HEAD
-  useCoinflowWithdrawalAdapter,
   useCoinflowWithdrawModal,
   withdrawUSDCActions
-} from '@audius/common'
-=======
-  withdrawUSDCActions,
-  useCoinflowWithdrawModal
 } from '@audius/common/store'
->>>>>>> eb9655c9
 import { CoinflowWithdraw } from '@coinflowlabs/react'
 import { useDispatch } from 'react-redux'
 
