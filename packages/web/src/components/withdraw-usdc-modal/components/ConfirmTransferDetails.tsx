--- conflicted
+++ resolved
@@ -11,12 +11,12 @@
   decimalIntegerToHumanReadable,
   formatUSDCWeiToFloorCentsNumber
 } from '@audius/common/utils'
-<<<<<<< HEAD
-import { Button, IconQuestionCircle, Switch } from '@audius/harmony'
-=======
-import { Button, IconQuestionCircle, IconCaretLeft } from '@audius/harmony'
-import { Switch } from '@audius/stems'
->>>>>>> 9f169e71
+import {
+  Button,
+  IconQuestionCircle,
+  Switch,
+  IconCaretLeft
+} from '@audius/harmony'
 import BN from 'bn.js'
 import { useField, useFormikContext } from 'formik'
 
