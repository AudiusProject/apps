import {
  ChangeEventHandler,
  FocusEventHandler,
  useCallback,
  useState
} from 'react'

import {
  useUSDCBalance,
  BNUSDC,
  useWithdrawUSDCModal,
  WithdrawUSDCModalPages,
  formatUSDCWeiToFloorCentsNumber,
  filterDecimalString,
  padDecimalValue,
  decimalIntegerToHumanReadable,
  Name,
  WithdrawalMethod,
  FeatureFlags,
  useFeatureFlag
} from '@audius/common'
<<<<<<< HEAD
import { Button, ButtonType } from '@audius/harmony'
import { SegmentedControl } from '@audius/stems'
=======
import { Button, IconQuestionCircle } from '@audius/harmony'
>>>>>>> a0a5c010
import BN from 'bn.js'
import { useField, useFormikContext } from 'formik'

import { Divider } from 'components/divider'
import { TextField } from 'components/form-fields'
import { Text } from 'components/typography'
import { make, track } from 'services/analytics'

import { ADDRESS, AMOUNT, METHOD, WithdrawFormValues } from '../types'

import styles from './EnterTransferDetails.module.css'
import { TextRow } from './TextRow'

const messages = {
  currentBalance: 'Current Balance',
  amountToWithdraw: 'Amount to Withdraw',
  destinationAddress: 'Destination Address',
  specify: `Specify how much USDC you’d like to withdraw from your Audius Account.`,
  destinationDetails: 'Provide a Solana Wallet address to transfer funds to.',
  solanaWallet: 'USDC Wallet (Solana)',
  amountInputLabel: 'Amount of USDC to withdraw',
  continue: 'Continue',
  dollars: '$',
  transferMethod: 'Transfer Method',
  cash: 'Cash',
  crypto: 'Crypto',
  cashTransferDescription:
    'Transfer your USDC earnings to your bank account or debit card. $5 minimum for cash withdrawals.',
  usdc: '(USDC)'
}

const withdrawalMethodOptions = [
  { key: WithdrawalMethod.COINFLOW, text: messages.cash },
  { key: WithdrawalMethod.MANUAL_TRANSFER, text: messages.crypto }
]

export const EnterTransferDetails = () => {
  const { validateForm } = useFormikContext<WithdrawFormValues>()
  const { data: balance } = useUSDCBalance()
  const { setData } = useWithdrawUSDCModal()

  const { isEnabled: isCoinflowEnabled } = useFeatureFlag(
    FeatureFlags.COINFLOW_OFFRAMP_ENABLED
  )

  const balanceNumber = formatUSDCWeiToFloorCentsNumber(
    (balance ?? new BN(0)) as BNUSDC
  )
  const analyticsBalance = balanceNumber / 100
  const balanceFormatted = decimalIntegerToHumanReadable(balanceNumber)

  const [
    { value },
    _ignoredAmountMeta,
    { setValue: setAmount, setTouched: setAmountTouched }
  ] = useField(AMOUNT)
  const [{ value: methodValue }, _ignoredMethodMeta, { setValue: setMethod }] =
    useField<WithdrawalMethod>(METHOD)
  const [humanizedValue, setHumanizedValue] = useState(
    decimalIntegerToHumanReadable(value || balanceNumber)
  )
  const handleAmountChange: ChangeEventHandler<HTMLInputElement> = useCallback(
    (e) => {
      const { human, value } = filterDecimalString(e.target.value)
      setHumanizedValue(human)
      setAmount(value)
    },
    [setAmount, setHumanizedValue]
  )
  const handleAmountBlur: FocusEventHandler<HTMLInputElement> = useCallback(
    (e) => {
      setHumanizedValue(padDecimalValue(e.target.value))
    },
    [setHumanizedValue]
  )

  const [
    { value: address },
    _ignoredAddressMeta,
    { setTouched: setAddressTouched }
  ] = useField(ADDRESS)

  const disableContinue =
    methodValue === WithdrawalMethod.COINFLOW
      ? !!balance?.isZero()
      : !!(!address || balance?.isZero())

  const handlePasteAddress = useCallback(
    (event: React.ClipboardEvent) => {
      const pastedAddress = event.clipboardData.getData('text/plain')
      track(
        make({
          eventName: Name.WITHDRAW_USDC_ADDRESS_PASTED,
          destinationAddress: pastedAddress,
          currentBalance: analyticsBalance
        })
      )
    },
    [analyticsBalance]
  )

  const handleContinue = useCallback(async () => {
    try {
      setAmountTouched(true)
      if (methodValue === WithdrawalMethod.MANUAL_TRANSFER) {
        setAddressTouched(true)
      }
      const errors = await validateForm()
      if (errors[AMOUNT] || errors[ADDRESS]) return
      setData({ page: WithdrawUSDCModalPages.CONFIRM_TRANSFER_DETAILS })
    } catch {}
  }, [setData, methodValue, validateForm, setAmountTouched, setAddressTouched])

  return (
    <div className={styles.root}>
      <TextRow left={messages.currentBalance} right={`$${balanceFormatted}`} />
      <Divider style={{ margin: 0 }} />
      <div className={styles.amount}>
        <div className={styles.amountText}>
          <TextRow left={messages.amountToWithdraw} />
          <Text variant='body' size='medium' strength='default'>
            {messages.specify}
          </Text>
        </div>
        <TextField
          title={messages.amountToWithdraw}
          label={messages.amountToWithdraw}
          aria-label={messages.amountToWithdraw}
          name={AMOUNT}
          value={humanizedValue}
          onChange={handleAmountChange}
          onBlur={handleAmountBlur}
          startAdornment={messages.dollars}
          endAdornment={messages.usdc}
        />
      </div>
      <Divider style={{ margin: 0 }} />
      {isCoinflowEnabled ? (
        <SegmentedControl
          fullWidth
          label={messages.transferMethod}
          options={withdrawalMethodOptions}
          onSelectOption={setMethod}
          selected={methodValue}
        />
      ) : null}
      {methodValue === WithdrawalMethod.COINFLOW ? (
        <Text variant='body' size='medium'>
          {messages.cashTransferDescription}
        </Text>
      ) : (
        <div className={styles.destination}>
          <div className={styles.destinationText}>
            <TextRow left={messages.destinationAddress} />
            <Text variant='body' size='medium' strength='default'>
              {messages.destinationDetails}
            </Text>
          </div>
          <TextField
            title={messages.destinationAddress}
            onPaste={handlePasteAddress}
            label={messages.solanaWallet}
            aria-label={messages.destinationAddress}
            name={ADDRESS}
            placeholder=''
          />
        </div>
      )}

      <Button
        variant='secondary'
        fullWidth
        disabled={disableContinue}
        onClick={handleContinue}
      >
        {messages.continue}
      </Button>
    </div>
  )
}<|MERGE_RESOLUTION|>--- conflicted
+++ resolved
@@ -19,12 +19,8 @@
   FeatureFlags,
   useFeatureFlag
 } from '@audius/common'
-<<<<<<< HEAD
-import { Button, ButtonType } from '@audius/harmony'
+import { Button } from '@audius/harmony'
 import { SegmentedControl } from '@audius/stems'
-=======
-import { Button, IconQuestionCircle } from '@audius/harmony'
->>>>>>> a0a5c010
 import BN from 'bn.js'
 import { useField, useFormikContext } from 'formik'
 
