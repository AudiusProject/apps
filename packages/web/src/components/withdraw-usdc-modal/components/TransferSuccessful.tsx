import { useCallback } from 'react'

import { useUSDCBalance } from '@audius/common/hooks'
import { Name, Status, BNUSDC } from '@audius/common/models'
import { withdrawUSDCSelectors, WithdrawMethod } from '@audius/common/store'
import {
  decimalIntegerToHumanReadable,
  formatUSDCWeiToFloorCentsNumber,
  makeSolanaTransactionLink
} from '@audius/common/utils'
import {
  Button,
  Flex,
  IconExternalLink,
<<<<<<< HEAD
  IconCheck,
  Text,
  PlainButton
=======
  PlainButton,
  IconValidationCheck
>>>>>>> 50156e5a
} from '@audius/harmony'
import BN from 'bn.js'
import { useField } from 'formik'
import { useSelector } from 'react-redux'

import { Divider } from 'components/divider'
import { make, track } from 'services/analytics'

import { ADDRESS, AMOUNT, METHOD } from '../types'

import { TextRow } from './TextRow'
import styles from './TransferSuccessful.module.css'

const { getWithdrawTransaction } = withdrawUSDCSelectors

const messages = {
  priorBalance: 'Prior Balance',
  newBalance: 'New Balance',
  amountWithdrawn: 'Amount Withdrawn',
  destinationAddress: 'Destination Address',
  viewOn: 'View On Solana Block Explorer',
  success: 'Your Withdrawal Was Successful!',
  done: 'Done'
}

const openExplorer = (signature: string) => {
  window.open(
    makeSolanaTransactionLink(signature),
    '_blank',
    'noreferrer,noopener'
  )
}

export const TransferSuccessful = ({
  priorBalanceCents,
  onClickDone
}: {
  priorBalanceCents: number
  onClickDone: () => void
}) => {
  const { data: balance, status: balanceStatus } = useUSDCBalance()
  const signature = useSelector(getWithdrawTransaction)
  const balanceNumber = formatUSDCWeiToFloorCentsNumber(
    (balance ?? new BN(0)) as BNUSDC
  )
  const balanceFormatted = decimalIntegerToHumanReadable(balanceNumber)

  const [{ value: methodValue }] = useField<string>(METHOD)
  const [{ value: amountValue }] = useField<number>(AMOUNT)
  const [{ value: addressValue }] = useField<string>(ADDRESS)

  const handleClickTransactionLink = useCallback(() => {
    if (!signature) return
    openExplorer(signature)
    track(
      make({
        eventName: Name.WITHDRAW_USDC_TRANSACTION_LINK_CLICKED,
        priorBalance: priorBalanceCents / 100,
        currentBalance: balanceNumber / 100,
        amount: amountValue / 100,
        destinationAddress: addressValue,
        signature
      })
    )
  }, [signature, balanceNumber, priorBalanceCents, amountValue, addressValue])

  return (
    <div className={styles.root}>
      <TextRow
        left={messages.priorBalance}
        right={`$${decimalIntegerToHumanReadable(priorBalanceCents)}`}
      />
      <Divider style={{ margin: 0 }} />
      <TextRow
        left={messages.amountWithdrawn}
        right={`-$${decimalIntegerToHumanReadable(amountValue)}`}
      />
      <Divider style={{ margin: 0 }} />
      <TextRow
        left={messages.newBalance}
        right={
          balanceStatus === Status.SUCCESS ? `$${balanceFormatted}` : undefined
        }
      />
      {methodValue === WithdrawMethod.MANUAL_TRANSFER && signature ? (
        <>
          <Divider style={{ margin: 0 }} />
          <div className={styles.destination}>
            <TextRow left={messages.destinationAddress} />
            <Text variant='body' size='m' strength='default'>
              {addressValue}
            </Text>
            <PlainButton
              css={{ padding: 0 }}
              onClick={handleClickTransactionLink}
              iconRight={IconExternalLink}
              variant='subdued'
              size='default'
            >
              {messages.viewOn}
            </PlainButton>
          </div>
        </>
      ) : null}
      <div className={styles.success}>
<<<<<<< HEAD
        <div className={styles.completionCheck}>
          <Icon icon={IconCheck} size='xxSmall' color='white' />
        </div>
        <Text variant={'heading'} size='s' strength='default'>
=======
        <IconValidationCheck size='m' />
        <Text variant={'heading'} size='small' strength='default'>
>>>>>>> 50156e5a
          {messages.success}
        </Text>
      </div>
      <Flex alignItems='center' justifyContent='center' gap='m'>
        <Button fullWidth variant='primary' onClick={onClickDone}>
          {messages.done}
        </Button>
      </Flex>
    </div>
  )
}<|MERGE_RESOLUTION|>--- conflicted
+++ resolved
@@ -12,14 +12,9 @@
   Button,
   Flex,
   IconExternalLink,
-<<<<<<< HEAD
-  IconCheck,
   Text,
-  PlainButton
-=======
   PlainButton,
   IconValidationCheck
->>>>>>> 50156e5a
 } from '@audius/harmony'
 import BN from 'bn.js'
 import { useField } from 'formik'
@@ -125,15 +120,8 @@
         </>
       ) : null}
       <div className={styles.success}>
-<<<<<<< HEAD
-        <div className={styles.completionCheck}>
-          <Icon icon={IconCheck} size='xxSmall' color='white' />
-        </div>
-        <Text variant={'heading'} size='s' strength='default'>
-=======
         <IconValidationCheck size='m' />
-        <Text variant={'heading'} size='small' strength='default'>
->>>>>>> 50156e5a
+        <Text variant='heading' size='s' strength='default'>
           {messages.success}
         </Text>
       </div>
