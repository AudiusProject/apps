import { useCallback } from 'react'

import { useUSDCBalance } from '@audius/common/hooks'
import { Name, Status, BNUSDC } from '@audius/common/models'
import { withdrawUSDCSelectors, WithdrawMethod } from '@audius/common/store'
import {
  decimalIntegerToHumanReadable,
<<<<<<< HEAD
  Status,
  withdrawUSDCSelectors,
  Name,
  WithdrawMethod
} from '@audius/common'
import { Button, Flex, IconExternalLink, IconCheck } from '@audius/harmony'
=======
  formatUSDCWeiToFloorCentsNumber,
  makeSolanaTransactionLink
} from '@audius/common/utils'
import { Button, Flex } from '@audius/harmony'
>>>>>>> b7cf7b9f
import {
  HarmonyPlainButton,
  HarmonyPlainButtonSize,
  HarmonyPlainButtonType
} from '@audius/stems'
import BN from 'bn.js'
import { useField } from 'formik'
import { useSelector } from 'react-redux'

import { Icon } from 'components/Icon'
import { Divider } from 'components/divider'
import { Text } from 'components/typography'
import { make, track } from 'services/analytics'

import { ADDRESS, AMOUNT, METHOD } from '../types'

import { TextRow } from './TextRow'
import styles from './TransferSuccessful.module.css'

const { getWithdrawTransaction } = withdrawUSDCSelectors

const messages = {
  priorBalance: 'Prior Balance',
  newBalance: 'New Balance',
  amountWithdrawn: 'Amount Withdrawn',
  destinationAddress: 'Destination Address',
  viewOn: 'View On Solana Block Explorer',
  success: 'Your Withdrawal Was Successful!',
  done: 'Done'
}

const openExplorer = (signature: string) => {
  window.open(
    makeSolanaTransactionLink(signature),
    '_blank',
    'noreferrer,noopener'
  )
}

export const TransferSuccessful = ({
  priorBalanceCents,
  onClickDone
}: {
  priorBalanceCents: number
  onClickDone: () => void
}) => {
  const { data: balance, status: balanceStatus } = useUSDCBalance()
  const signature = useSelector(getWithdrawTransaction)
  const balanceNumber = formatUSDCWeiToFloorCentsNumber(
    (balance ?? new BN(0)) as BNUSDC
  )
  const balanceFormatted = decimalIntegerToHumanReadable(balanceNumber)

  const [{ value: methodValue }] = useField<string>(METHOD)
  const [{ value: amountValue }] = useField<number>(AMOUNT)
  const [{ value: addressValue }] = useField<string>(ADDRESS)

  const handleClickTransactionLink = useCallback(() => {
    if (!signature) return
    openExplorer(signature)
    track(
      make({
        eventName: Name.WITHDRAW_USDC_TRANSACTION_LINK_CLICKED,
        priorBalance: priorBalanceCents / 100,
        currentBalance: balanceNumber / 100,
        amount: amountValue / 100,
        destinationAddress: addressValue,
        signature
      })
    )
  }, [signature, balanceNumber, priorBalanceCents, amountValue, addressValue])

  return (
    <div className={styles.root}>
      <TextRow
        left={messages.priorBalance}
        right={`$${decimalIntegerToHumanReadable(priorBalanceCents)}`}
      />
      <Divider style={{ margin: 0 }} />
      <TextRow
        left={messages.amountWithdrawn}
        right={`-$${decimalIntegerToHumanReadable(amountValue)}`}
      />
      <Divider style={{ margin: 0 }} />
      <TextRow
        left={messages.newBalance}
        right={
          balanceStatus === Status.SUCCESS ? `$${balanceFormatted}` : undefined
        }
      />
      {methodValue !== WithdrawMethod.MANUAL_TRANSFER && signature ? (
        <>
          <Divider style={{ margin: 0 }} />
          <div className={styles.destination}>
            <TextRow left={messages.destinationAddress} />
            <Text variant='body' size='medium' strength='default'>
              {addressValue}
            </Text>
            <HarmonyPlainButton
              style={{ padding: 0 }}
              onClick={handleClickTransactionLink}
              iconRight={IconExternalLink}
              variant={HarmonyPlainButtonType.SUBDUED}
              size={HarmonyPlainButtonSize.DEFAULT}
              text={messages.viewOn}
            />
          </div>
        </>
      ) : null}
      <div className={styles.success}>
        <div className={styles.completionCheck}>
          <Icon icon={IconCheck} size='xxSmall' color='white' />
        </div>
        <Text variant={'heading'} size='small' strength='default'>
          {messages.success}
        </Text>
      </div>
      <Flex alignItems='center' justifyContent='center' gap='m'>
        <Button fullWidth variant='primary' onClick={onClickDone}>
          {messages.done}
        </Button>
      </Flex>
    </div>
  )
}<|MERGE_RESOLUTION|>--- conflicted
+++ resolved
@@ -5,19 +5,10 @@
 import { withdrawUSDCSelectors, WithdrawMethod } from '@audius/common/store'
 import {
   decimalIntegerToHumanReadable,
-<<<<<<< HEAD
-  Status,
-  withdrawUSDCSelectors,
-  Name,
-  WithdrawMethod
-} from '@audius/common'
-import { Button, Flex, IconExternalLink, IconCheck } from '@audius/harmony'
-=======
   formatUSDCWeiToFloorCentsNumber,
   makeSolanaTransactionLink
 } from '@audius/common/utils'
-import { Button, Flex } from '@audius/harmony'
->>>>>>> b7cf7b9f
+import { Button, Flex, IconExternalLink, IconCheck } from '@audius/harmony'
 import {
   HarmonyPlainButton,
   HarmonyPlainButtonSize,
