import { type Coin } from '@audius/common/adapters'
import {
  getArtistCoinQueryKey,
<<<<<<< HEAD
  useCurrentAccountUser,
  useQueryContext
=======
  useQueryContext,
  QUERY_KEYS
>>>>>>> 3e680184
} from '@audius/common/api'
import { Feature } from '@audius/common/models'
import type { Provider as SolanaProvider } from '@reown/appkit-adapter-solana/react'
import { VersionedTransaction } from '@solana/web3.js'
import {
  useMutation,
  UseMutationOptions,
  useQueryClient
} from '@tanstack/react-query'

import { appkitModal } from 'app/ReownAppKitModal'
import { reportToSentry } from 'store/errors/reportToSentry'

export type UseClaimFeesParams = {
  tokenMint: string
  ownerWalletAddress: string
}

export type ClaimFeesResponse = {
  claimFeesTx: string
  signature: string
}

/**
 * Hook for claiming creator trading fees from a dynamic bonding curve pool.
 * This gets the TX from solana relay, then signs and sends the claim fees transaction.
 * NOTE: This is a web feature only because the user must sign with the same external wallet they used to launch the coin (wallet connect wallet).
 */
export const useClaimFees = (
  options?: UseMutationOptions<ClaimFeesResponse, Error, UseClaimFeesParams>
) => {
  const { audiusSdk } = useQueryContext()
  const queryClient = useQueryClient()
  const { data: currentUser } = useCurrentAccountUser()

  return useMutation<ClaimFeesResponse, Error, UseClaimFeesParams>({
    mutationFn: async ({
      tokenMint,
      ownerWalletAddress
    }: UseClaimFeesParams): Promise<ClaimFeesResponse> => {
      const sdk = await audiusSdk()
      const solanaProvider = appkitModal.getProvider<SolanaProvider>('solana')
      if (!solanaProvider) {
        throw new Error('Missing SolanaProvider')
      }
      if (!ownerWalletAddress) {
        throw new Error('Missing owner wallet address')
      }
      let splWallet = currentUser?.spl_wallet?.toString()
      if (!splWallet) {
        const { userBank } =
          await sdk.services.claimableTokensClient.getOrCreateUserBank({
            ethWallet: currentUser?.erc_wallet,
            mint: 'wAUDIO'
          })
        splWallet = userBank.toBase58()
      }

      if (!splWallet) {
        throw new Error('Unable to get or create wAUDIO SPL wallet address')
      }
      // Get the claim fee transaction from the relay
      const claimFeesResponse = await sdk.services.solanaRelay.claimFees({
        tokenMint,
        ownerWalletAddress,
        receiverWalletAddress: splWallet.toString()
      })

      const { claimFeesTx: claimFeesTxSerialized } = claimFeesResponse

      // Transaction is sent from the backend as a serialized base64 string
      const deserializedTx = VersionedTransaction.deserialize(
        Buffer.from(claimFeesTxSerialized, 'base64')
      )

      // Triggers 3rd party wallet to sign and send the transaction
      const signature =
        await solanaProvider.signAndSendTransaction(deserializedTx)

      // Confirm the transaction
      await sdk.services.solanaClient.connection.confirmTransaction(
        signature,
        'confirmed'
      )

      return {
        claimFeesTx: claimFeesTxSerialized,
        signature
      }
    },
    ...options,
    onError: (error, params) => {
      // Call the original onError if provided
      reportToSentry({
        error,
        feature: Feature.ArtistCoins,
        name: 'Artist coin fees claim error',
        additionalInfo: {
          ...params
        }
      })
    },
    onSuccess: (data, variables, context) => {
      // Optimistically update the unclaimed fees data
      const queryKey = getArtistCoinQueryKey(variables.tokenMint)
      queryClient.setQueryData<Coin>(queryKey, (existingCoin) => {
        if (!existingCoin) return existingCoin
        return {
          ...existingCoin,
          dynamicBondingCurve: {
            ...existingCoin?.dynamicBondingCurve,
            creatorQuoteFee: 0
          }
        }
      })

      // Invalidate audio balance queries to refresh user's AUDIO balance
      queryClient.invalidateQueries({
        queryKey: [QUERY_KEYS.audioBalance]
      })

      // Call the original onSuccess if provided
      options?.onSuccess?.(data, variables, context)
    }
  })
}<|MERGE_RESOLUTION|>--- conflicted
+++ resolved
@@ -1,13 +1,9 @@
 import { type Coin } from '@audius/common/adapters'
 import {
   getArtistCoinQueryKey,
-<<<<<<< HEAD
   useCurrentAccountUser,
-  useQueryContext
-=======
   useQueryContext,
   QUERY_KEYS
->>>>>>> 3e680184
 } from '@audius/common/api'
 import { Feature } from '@audius/common/models'
 import type { Provider as SolanaProvider } from '@reown/appkit-adapter-solana/react'
