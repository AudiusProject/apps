--- conflicted
+++ resolved
@@ -1,11 +1,7 @@
 import { useEffect, useContext } from 'react'
 
-<<<<<<< HEAD
-import { User } from '@audius/common'
+import { User } from '@audius/common/models'
 import { IconRobot } from '@audius/harmony'
-=======
-import { User } from '@audius/common/models'
->>>>>>> b7cf7b9f
 import cn from 'classnames'
 
 import Header from 'components/header/mobile/Header'
