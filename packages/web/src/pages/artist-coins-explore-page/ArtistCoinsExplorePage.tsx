--- conflicted
+++ resolved
@@ -170,17 +170,8 @@
                   <Button
                     onClick={handleGetStarted}
                     fullWidth
-<<<<<<< HEAD
                     disabled={!canLaunchCoin}
-                    css={{
-                      background: canLaunchCoin
-                        ? 'var(--harmony-coin-gradient)'
-                        : undefined
-                    }}
-=======
-                    disabled={!isVerified}
                     color={isVerified ? 'coinGradient' : undefined}
->>>>>>> d005b343
                   >
                     {messages.getStarted}
                   </Button>
