--- conflicted
+++ resolved
@@ -425,24 +425,10 @@
       const audioAmountBigNumber = formValues.payAmount
         ? wAUDIO(formValues.payAmount).value
         : undefined
-<<<<<<< HEAD
       const initialBuyAmountAudio =
         audioAmountBigNumber && audioAmountBigNumber > 0
           ? audioAmountBigNumber.toString()
           : undefined
-      launchCoin({
-        userId: user.user_id,
-        name: formValues.coinName,
-        symbol: formValues.coinSymbol,
-        image: formValues.coinImage!,
-        description: LAUNCHPAD_COIN_DESCRIPTION(
-          user.handle,
-          formValues.coinSymbol
-        ),
-        walletPublicKey: connectedWallet.address,
-        initialBuyAmountAudio
-      })
-=======
 
       // Check if we've already attempted to submit and need to retry the first buy transaction instead of creating a new pool
       if (isFirstBuyError) {
@@ -487,10 +473,9 @@
             formValues.coinSymbol
           ),
           walletPublicKey: connectedWallet.address,
-          initialBuyAmountAudio: audioAmountBigNumber
+          initialBuyAmountAudio
         })
       }
->>>>>>> 630108d7
     },
     [
       connectedWallets,
