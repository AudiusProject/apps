--- conflicted
+++ resolved
@@ -10,31 +10,15 @@
   useUserCreatedCoins
 } from '@audius/common/api'
 import { launchpadMessages } from '@audius/common/messages'
-<<<<<<< HEAD
 import { Feature } from '@audius/common/models'
 import { TOKEN_LISTING_MAP, useCoinSuccessModal } from '@audius/common/store'
 import { shortenSPLAddress, route } from '@audius/common/utils'
 import { FixedDecimal, wAUDIO } from '@audius/fixed-decimal'
-=======
-import { toast } from '@audius/common/src/store/ui/toast/slice'
-import {
-  COINS_EXPLORE_PAGE,
-  ASSET_DETAIL_PAGE
-} from '@audius/common/src/utils/route'
-import { useCoinSuccessModal } from '@audius/common/store'
-import { shortenSPLAddress } from '@audius/common/utils'
-import { wAUDIO } from '@audius/fixed-decimal'
->>>>>>> 41e3f897
 import { Flex, IconArtistCoin, IconCheck, Text } from '@audius/harmony'
 import { solana } from '@reown/appkit/networks'
 import { useQueryClient } from '@tanstack/react-query'
 import { Form, Formik, useFormikContext } from 'formik'
-<<<<<<< HEAD
-import { useNavigate } from 'react-router-dom-v5-compat'
-=======
-import { useDispatch } from 'react-redux'
 import { Navigate, useNavigate } from 'react-router-dom-v5-compat'
->>>>>>> 41e3f897
 
 import { appkitModal } from 'app/ReownAppKitModal'
 import { Header } from 'components/header/desktop/Header'
@@ -283,8 +267,6 @@
 }
 
 export const LaunchpadPage = () => {
-<<<<<<< HEAD
-=======
   // const { data: currentUser } = useCurrentAccountUser()
   const { data: currentUserId } = useCurrentUserId()
   const { data: createdCoins } = useUserCreatedCoins({
@@ -295,14 +277,6 @@
   const isVerified = true // currentUser?.is_verified ?? false
   const hasExistingArtistCoin = (createdCoins?.length ?? 0) > 0
 
-  const {
-    mutate: launchCoin,
-    isPending,
-    isSuccess: isLaunchCoinFinished,
-    data: launchCoinResponse,
-    isError: uncaughtLaunchCoinError
-  } = useLaunchCoin()
->>>>>>> 41e3f897
   const [isModalOpen, setIsModalOpen] = useState(false)
   const { toast } = useContext(ToastContext)
   const { data: user } = useCurrentAccountUser()
@@ -513,7 +487,7 @@
 
   // Redirect if user is not verified or already has an artist coin
   if (!isVerified || hasExistingArtistCoin) {
-    return <Navigate to={COINS_EXPLORE_PAGE} replace />
+    return <Navigate to={route.COINS_EXPLORE_PAGE} replace />
   }
 
   return (
