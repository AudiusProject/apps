import { useCallback, useMemo, useState } from 'react'

import {
  ConnectedWallet,
  getWalletSolBalanceOptions,
  useConnectedWallets,
  useCurrentAccountUser,
  useQueryContext
} from '@audius/common/api'
import { toast } from '@audius/common/src/store/ui/toast/slice'
import { shortenSPLAddress } from '@audius/common/utils'
import { wAUDIO } from '@audius/fixed-decimal'
import { Flex, IconArtistCoin, Text } from '@audius/harmony'
import { solana } from '@reown/appkit/networks'
import { useQueryClient } from '@tanstack/react-query'
import { Form, Formik, useFormikContext } from 'formik'
import { useDispatch } from 'react-redux'

import { appkitModal } from 'app/ReownAppKitModal'
import { Header } from 'components/header/desktop/Header'
import { useMobileHeader } from 'components/header/mobile/hooks'
import Page from 'components/page/Page'
import {
  useConnectAndAssociateWallets,
  AlreadyAssociatedError
} from 'hooks/useConnectAndAssociateWallets'
import { useLaunchCoin } from 'hooks/useLaunchCoin'

import { ConnectedWalletHeader } from './components'
import {
  InsufficientBalanceModal,
  LaunchpadSubmitModal
} from './components/LaunchpadModals'
import type { SetupFormValues } from './components/types'
import { LAUNCHPAD_COIN_DESCRIPTION, MIN_SOL_BALANCE, Phase } from './constants'
import { BuyCoinPage, ReviewPage, SetupPage, SplashPage } from './pages'
import { getLatestConnectedWallet } from './utils'
import { useLaunchpadFormSchema } from './validation'

const messages = {
  title: 'Create Your Artist Coin',
  walletAdded: 'Wallet connected successfully'
}

const LaunchpadPageContent = () => {
  const [phase, setPhase] = useState(Phase.SPLASH)
  const { resetForm, validateForm } = useFormikContext()
  const queryClient = useQueryClient()
  const queryContext = useQueryContext()
  const { data: connectedWallets } = useConnectedWallets()
  const connectedWallet = useMemo(
    () => getLatestConnectedWallet(connectedWallets),
    [connectedWallets]
  )
  const [isInsufficientBalanceModalOpen, setIsInsufficientBalanceModalOpen] =
    useState(false)
  const dispatch = useDispatch()

  // Set up mobile header with icon
  useMobileHeader({
    title: messages.title
  })

  const header = (
    <Header
      primary={messages.title}
      icon={IconArtistCoin}
      rightDecorator={
        connectedWallet && phase !== Phase.SPLASH ? (
          <ConnectedWalletHeader connectedWallet={connectedWallet} />
        ) : null
      }
    />
  )

  const getIsValidWalletBalance = useCallback(
    async (walletAddress: string) => {
      // Check if wallet has sufficient SOL balance
      const balanceData = await queryClient.fetchQuery(
        getWalletSolBalanceOptions(queryContext, {
          walletAddress
        })
      )

      const walletBalanceLamports = balanceData.balanceLamports
      return walletBalanceLamports > MIN_SOL_BALANCE
    },
    [queryClient, queryContext]
  )

  // NOTE: this hook specifically is after the wallet is both added & has sufficient balance
  const handleWalletAddSuccess = useCallback(
    (wallet: ConnectedWallet) => {
      setPhase(Phase.SETUP)
      dispatch(
        toast({
          content: (
            <Flex gap='xs' direction='column'>
              <Text>{messages.walletAdded}</Text>
              <Text>{shortenSPLAddress(wallet.address)}</Text>
            </Flex>
          )
        })
      )
    },
    [setPhase, dispatch]
  )

  // Wallet connection handlers
  const handleWalletConnectSuccess = useCallback(
    async (wallets: ConnectedWallet[]) => {
      const newWallet = wallets[0]

      const isValidWalletBalance = await getIsValidWalletBalance(
        newWallet.address
      )
      try {
        if (isValidWalletBalance) {
          handleWalletAddSuccess(newWallet)
        } else {
          setIsInsufficientBalanceModalOpen(true)
        }
      } catch (error) {
        alert('Failed to check wallet balance. Please try again.')
      }
    },
    [
      getIsValidWalletBalance,
      handleWalletAddSuccess,
      setIsInsufficientBalanceModalOpen
    ]
  )

  const handleWalletConnectError = useCallback(
    async (error: unknown) => {
      // If wallet is already linked, continue with the flow
      if (error instanceof AlreadyAssociatedError) {
        const lastConnectedWallet = getLatestConnectedWallet(connectedWallets)
        if (lastConnectedWallet) {
          const isValidWalletBalance = await getIsValidWalletBalance(
            lastConnectedWallet?.address
          )
          if (isValidWalletBalance) {
            handleWalletAddSuccess(lastConnectedWallet)
          } else {
            setIsInsufficientBalanceModalOpen(true)
          }
        }
      }

      // TODO: add an error toast here
    },
    [
      connectedWallets,
      getIsValidWalletBalance,
      handleWalletAddSuccess,
      setIsInsufficientBalanceModalOpen
    ]
  )

  const { openAppKitModal, isPending: isWalletConnectPending } =
    useConnectAndAssociateWallets(
      handleWalletConnectSuccess,
      handleWalletConnectError
    )

  const handleSplashContinue = useCallback(async () => {
    // Switch to Solana network to prioritize SOL wallets
    await appkitModal.switchNetwork(solana)
    openAppKitModal()
  }, [openAppKitModal])

  const handleSetupContinue = useCallback(() => {
    setPhase(Phase.REVIEW)
  }, [])

  const handleSetupBack = useCallback(async () => {
    resetForm()
    await validateForm()
    setPhase(Phase.SPLASH)
  }, [resetForm, validateForm])

  const handleReviewContinue = useCallback(() => {
    setPhase(Phase.BUY_COIN)
  }, [])

  const handleReviewBack = useCallback(() => {
    setPhase(Phase.SETUP)
  }, [])

  const handleBuyCoinBack = useCallback(() => {
    setPhase(Phase.REVIEW)
  }, [])

  const renderCurrentPage = () => {
    switch (phase) {
      case Phase.SPLASH:
        return (
          <SplashPage
            onContinue={handleSplashContinue}
            isPending={isWalletConnectPending}
          />
        )
      case Phase.SETUP:
        return (
          <SetupPage
            onContinue={handleSetupContinue}
            onBack={handleSetupBack}
          />
        )
      case Phase.REVIEW:
        return (
          <ReviewPage
            onContinue={handleReviewContinue}
            onBack={handleReviewBack}
          />
        )
      case Phase.BUY_COIN:
        return <BuyCoinPage onBack={handleBuyCoinBack} />
      default:
        return (
          <SplashPage
            onContinue={handleSplashContinue}
            isPending={isWalletConnectPending}
          />
        )
    }
  }

  return (
    <>
      <InsufficientBalanceModal
        isOpen={isInsufficientBalanceModalOpen}
        onClose={() => setIsInsufficientBalanceModalOpen(false)}
      />
      <Page
        title={messages.title}
        header={header}
        contentClassName='artist-coins-launchpad-page'
      >
        {renderCurrentPage()}
      </Page>
    </>
  )
}

export const LaunchpadPage = () => {
  const {
    mutate: launchCoin,
    isPending,
    isSuccess,
    data: launchCoinResponse,
    isError
  } = useLaunchCoin()
  const [isModalOpen, setIsModalOpen] = useState(false)
  const { data: user } = useCurrentAccountUser()
  const { data: connectedWallets } = useConnectedWallets()
<<<<<<< HEAD
  const queryClient = useQueryClient()
  const queryContext = useQueryContext()
=======
  const { validationSchema } = useLaunchpadFormSchema()
>>>>>>> b53aea0c

  const handleSubmit = useCallback(
    (formValues: SetupFormValues) => {
      // Get the most recent connected Solana wallet (last in the array)
      const connectedWallet: ConnectedWallet | undefined =
        getLatestConnectedWallet(connectedWallets)

      setIsModalOpen(true)
      if (!user) {
        throw new Error('No current user found for unknown reason')
      }
      if (!connectedWallet) {
        throw new Error('No connected wallet found')
      }
      const audioAmountBigNumber = formValues.payAmount
        ? wAUDIO(formValues.payAmount).value.toString()
        : undefined
      launchCoin({
        userId: user.user_id,
        name: formValues.coinName,
        symbol: formValues.coinSymbol,
        image: formValues.coinImage!,
        description: LAUNCHPAD_COIN_DESCRIPTION(
          user.handle,
          formValues.coinSymbol
        ),
        walletPublicKey: connectedWallet.address,
        initialBuyAmountAudio: audioAmountBigNumber
      })
    },
    [launchCoin, user, connectedWallets]
  )

  return (
    <Formik
      initialValues={{
        coinName: '',
        coinSymbol: '',
        coinImage: null as File | null,
        payAmount: '',
        receiveAmount: ''
      }}
<<<<<<< HEAD
      validationSchema={toFormikValidationSchema(
        setupFormSchema({ queryContext, queryClient })
      )}
=======
      validationSchema={validationSchema}
>>>>>>> b53aea0c
      validateOnMount={true}
      validateOnChange={true}
      validateOnBlur={true}
      onSubmit={handleSubmit}
    >
      <Form>
        <LaunchpadSubmitModal
          isPending={isPending}
          isSuccess={isSuccess}
          isError={isError}
          isOpen={isModalOpen}
          onClose={() => setIsModalOpen(false)}
          mintAddress={launchCoinResponse?.newMint}
          logoUri={launchCoinResponse?.logoUri}
        />
        <LaunchpadPageContent />
      </Form>
    </Formik>
  )
}<|MERGE_RESOLUTION|>--- conflicted
+++ resolved
@@ -255,12 +255,7 @@
   const [isModalOpen, setIsModalOpen] = useState(false)
   const { data: user } = useCurrentAccountUser()
   const { data: connectedWallets } = useConnectedWallets()
-<<<<<<< HEAD
-  const queryClient = useQueryClient()
-  const queryContext = useQueryContext()
-=======
   const { validationSchema } = useLaunchpadFormSchema()
->>>>>>> b53aea0c
 
   const handleSubmit = useCallback(
     (formValues: SetupFormValues) => {
@@ -303,13 +298,7 @@
         payAmount: '',
         receiveAmount: ''
       }}
-<<<<<<< HEAD
-      validationSchema={toFormikValidationSchema(
-        setupFormSchema({ queryContext, queryClient })
-      )}
-=======
       validationSchema={validationSchema}
->>>>>>> b53aea0c
       validateOnMount={true}
       validateOnChange={true}
       validateOnBlur={true}
