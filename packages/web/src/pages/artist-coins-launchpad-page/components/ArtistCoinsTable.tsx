--- conflicted
+++ resolved
@@ -4,15 +4,10 @@
 import { walletMessages } from '@audius/common/messages'
 import { ASSET_DETAIL_PAGE } from '@audius/common/src/utils/route'
 import { useBuySellModal } from '@audius/common/store'
-import {
-  CURRENCY_FORMAT_MAX,
-  formatCurrencyWithMax,
-  formatCurrencyWithSubscript
-} from '@audius/common/utils'
+import { formatCurrencyWithSubscript, formatCount } from '@audius/common/utils'
 import {
   Button,
   Flex,
-  formatCount,
   IconSearch,
   LoadingSpinner,
   Paper,
@@ -130,12 +125,8 @@
   const coin = cellInfo.row.original
   return (
     <Text variant='body' size='m'>
-<<<<<<< HEAD
       {walletMessages.dollarSign}
       {formatCount(coin.v24hUSD, 2)}
-=======
-      {formatCurrencyWithMax(coin.v24hUSD, CURRENCY_FORMAT_MAX)}
->>>>>>> ecfd8a4a
     </Text>
   )
 }
