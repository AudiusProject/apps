import { useCallback, useEffect, useMemo, useRef, useState } from 'react'

import { Coin } from '@audius/common/adapters'
import { useArtistCoins } from '@audius/common/api'
import { walletMessages } from '@audius/common/messages'
import { ASSET_DETAIL_PAGE } from '@audius/common/src/utils/route'
import { useBuySellModal } from '@audius/common/store'
import {
  formatCurrencyWithSubscript,
  formatCount,
  formatTickerForUrl
} from '@audius/common/utils'
import {
  Button,
  Flex,
  IconSearch,
  LoadingSpinner,
  Paper,
  Skeleton,
  spacing,
  Text
} from '@audius/harmony'
import { GetCoinsSortMethodEnum, GetCoinsSortDirectionEnum } from '@audius/sdk'
import moment from 'moment'
import { useNavigate } from 'react-router-dom-v5-compat'
import { Cell } from 'react-table'

import { TokenIcon } from 'components/buy-sell-modal/TokenIcon'
import { TextLink, UserLink } from 'components/link'
import { dateSorter, numericSorter, Table } from 'components/table'
import { useRequiresAccountCallback } from 'hooks/useRequiresAccount'
import { useMainContentRef } from 'pages/MainContentContext'
import { env } from 'services/env'

import styles from './ArtistCoinsTable.module.css'

type CoinCell = Cell<Coin>

const renderTokenNameCell = (cellInfo: CoinCell) => {
  const coin = cellInfo.row.original
  const { ownerId } = coin

  if (!coin || !coin.ticker) {
    return null
  }

  const assetDetailUrl = ASSET_DETAIL_PAGE.replace(
    ':ticker',
    formatTickerForUrl(coin.ticker)
  )

  return (
    <Flex
      pl='xl'
      gap='s'
      alignItems='center'
      justifyContent='space-between'
      w='100%'
    >
      <Flex gap='s' alignItems='center' w='100%' css={{ overflow: 'hidden' }}>
        <TokenIcon
          logoURI={coin.logoUri}
          size='xl'
          hex
          css={{ minWidth: spacing.unit10, minHeight: spacing.unit10 }}
        />
        <Flex column css={{ overflow: 'hidden' }}>
          <TextLink
            to={assetDetailUrl}
            textVariant='title'
            size='s'
            ellipses
            css={{ display: 'block' }}
          >
            {coin.name}
          </TextLink>
          <TextLink
            to={assetDetailUrl}
            textVariant='body'
            size='s'
            strength='strong'
            ellipses
            css={{ display: 'block' }}
          >
            {coin.ticker}
          </TextLink>
        </Flex>
      </Flex>
      <Flex w='100%' justifyContent='flex-start' css={{ overflow: 'hidden' }}>
        {ownerId ? (
          <UserLink
            userId={ownerId}
            size='s'
            badgeSize='xs'
            ellipses
            fullWidth
          />
        ) : (
          <Skeleton h='24px' w='100px' />
        )}
      </Flex>
    </Flex>
  )
}

const renderPriceCell = (cellInfo: CoinCell) => {
  const coin = cellInfo.row.original
  const price =
    coin.price === 0 ? coin.dynamicBondingCurve.priceUSD : coin.price
  return (
    <Text variant='body' size='m'>
      {formatCurrencyWithSubscript(price)}
    </Text>
  )
}

const renderMarketCapCell = (cellInfo: CoinCell) => {
  const coin = cellInfo.row.original
  return (
    <Text variant='body' size='m'>
      {walletMessages.dollarSign}
      {formatCount(coin.marketCap)}
    </Text>
  )
}

const renderVolume24hCell = (cellInfo: CoinCell) => {
  const coin = cellInfo.row.original
  return (
    <Text variant='body' size='m'>
      {walletMessages.dollarSign}
      {formatCount(coin.v24hUSD, 2)}
    </Text>
  )
}

const renderHoldersCell = (cellInfo: CoinCell) => {
  const coin = cellInfo.row.original
  return (
    <Text variant='body' size='m'>
      {formatCount(coin.holder)}
    </Text>
  )
}

const renderCreatedDateCell = (cellInfo: CoinCell) => {
  const coin = cellInfo.row.original
  return (
    <Text variant='body' size='m'>
      {moment(coin.createdAt).format('M/D/YY')}
    </Text>
  )
}

const renderBuyCell = (
  cellInfo: CoinCell,
  handleBuy: (ticker: string) => void
) => {
  const coin = cellInfo.row.original

  return (
    <Flex pr='s' justifyContent='flex-end'>
      <Button
        variant='secondary'
        size='small'
<<<<<<< HEAD
=======
        hoverColor='coinGradient'
>>>>>>> 002142bc
        onClick={(e) => {
          e.stopPropagation()
          handleBuy(coin.ticker ?? '')
        }}
      >
        {walletMessages.buy}
      </Button>
    </Flex>
  )
}

const tableColumnMap = {
  tokenName: {
    id: 'tokenName',
    Header: 'Coin',
    accessor: 'name',
    Cell: renderTokenNameCell,
    width: 150,
    minWidth: 150,
    disableSortBy: true,
    align: 'left'
  },
  price: {
    id: 'price',
    Header: 'Price',
    accessor: 'price',
    Cell: renderPriceCell,
    disableSortBy: false,
    align: 'right',
    width: 50,
    minWidth: 50,
    sorter: numericSorter('price')
  },
  volume24h: {
    id: 'volume24h',
    Header: 'Vol',
    accessor: 'v24hUSD',
    Cell: renderVolume24hCell,
    disableSortBy: false,
    align: 'right',
    width: 40,
    minWidth: 40,
    sorter: numericSorter('v24hUSD')
  },
  marketCap: {
    id: 'marketCap',
    Header: 'Market Cap',
    accessor: 'marketCap',
    Cell: renderMarketCapCell,
    disableSortBy: false,
    align: 'right',
    width: 50,
    minWidth: 50,
    sorter: numericSorter('marketCap')
  },
  createdDate: {
    id: 'createdDate',
    Header: 'Launch',
    accessor: 'createdAt',
    Cell: renderCreatedDateCell,
    disableSortBy: false,
    align: 'right',
    width: 40,
    minWidth: 40,
    sorter: dateSorter('createdAt')
  },
  holders: {
    id: 'holders',
    Header: 'Holders',
    accessor: 'holder',
    Cell: renderHoldersCell,
    disableSortBy: false,
    align: 'right',
    width: 40,
    minWidth: 40,
    sorter: numericSorter('holder')
  },
  buy: {
    id: 'buy',
    accessor: 'buy',
    Cell: renderBuyCell,
    disableSortBy: true,
    align: 'right',
    width: 30,
    minWidth: 30
  }
}

const sortMethodMap: Record<string, GetCoinsSortMethodEnum> = {
  price: GetCoinsSortMethodEnum.Price,
  marketCap: GetCoinsSortMethodEnum.MarketCap,
  volume24h: GetCoinsSortMethodEnum.Volume,
  createdDate: GetCoinsSortMethodEnum.CreatedAt,
  holder: GetCoinsSortMethodEnum.Holder
}

const sortDirectionMap: Record<string, GetCoinsSortDirectionEnum> = {
  asc: GetCoinsSortDirectionEnum.Asc,
  desc: GetCoinsSortDirectionEnum.Desc
}

type ArtistCoinsTableProps = {
  searchQuery?: string
}

const ARTIST_COINS_BATCH_SIZE = 50

const isEmptyRow = (row: any) => {
  return Boolean(!row?.original || Object.keys(row.original).length === 0)
}

export const ArtistCoinsTable = ({ searchQuery }: ArtistCoinsTableProps) => {
  const mainContentRef = useMainContentRef()
  const navigate = useNavigate()
  const { onOpen: openBuySellModal } = useBuySellModal()
  const tableRef = useRef<HTMLDivElement>(null)
  const [hiddenColumns, setHiddenColumns] = useState<string[] | null>(null)
  const [sortMethod, setSortMethod] = useState<GetCoinsSortMethodEnum>(
    GetCoinsSortMethodEnum.MarketCap
  )
  const [sortDirection, setSortDirection] = useState<GetCoinsSortDirectionEnum>(
    GetCoinsSortDirectionEnum.Desc
  )
  const [page, setPage] = useState(0)

  const { data: coinsData, isPending } = useArtistCoins({
    sortMethod,
    sortDirection,
    query: searchQuery,
    limit: ARTIST_COINS_BATCH_SIZE,
    offset: page * ARTIST_COINS_BATCH_SIZE
  })
  const coins = coinsData?.filter(
    (coin) => coin.mint !== env.WAUDIO_MINT_ADDRESS
  )

  // Watch table width and hide columns accordingly
  useEffect(() => {
    const updateColumnVisibility = () => {
      if (tableRef.current) {
        const width = tableRef.current.offsetWidth
        if (width < 550) {
          setHiddenColumns([
            tableColumnMap.volume24h.id,
            tableColumnMap.marketCap.id,
            tableColumnMap.createdDate.id,
            tableColumnMap.holders.id
          ])
        } else if (width < 650) {
          setHiddenColumns([
            tableColumnMap.marketCap.id,
            tableColumnMap.createdDate.id,
            tableColumnMap.holders.id
          ])
        } else if (width < 720) {
          setHiddenColumns([
            tableColumnMap.createdDate.id,
            tableColumnMap.holders.id
          ])
        } else if (width < 790) {
          setHiddenColumns([tableColumnMap.holders.id])
        } else {
          setHiddenColumns(null)
        }
      }
    }
    updateColumnVisibility()
    const resizeObserver = new ResizeObserver(updateColumnVisibility)
    if (tableRef.current) {
      resizeObserver.observe(tableRef.current)
    }
    return () => resizeObserver.disconnect()
  }, [])

  const fetchMore = useCallback((offset: number) => {
    setPage(Math.floor(offset / ARTIST_COINS_BATCH_SIZE))
  }, [])

  const onSort = useCallback(
    (method: string, direction: string) => {
      const newSortMethod = sortMethodMap[method] ?? sortMethod
      const newSortDirection = sortDirectionMap[direction] ?? sortDirection

      setSortMethod(newSortMethod)
      setSortDirection(newSortDirection)

      // Reset page when sorting changes
      setPage(0)
    },
    [sortMethod, sortDirection]
  )

  const handleBuy = useRequiresAccountCallback(
    (ticker: string) => {
      openBuySellModal({
        ticker,
        isOpen: true
      })
    },
    [openBuySellModal]
  )

  const handleRowClick = useRequiresAccountCallback(
    (e: React.MouseEvent<HTMLTableRowElement>, rowInfo: any) => {
      const coin = rowInfo.original
      if (coin?.ticker) {
        navigate(
          ASSET_DETAIL_PAGE.replace(':ticker', formatTickerForUrl(coin.ticker))
        )
      }
    },
    [navigate]
  )

  const columns = useMemo(() => {
    const baseColumns = { ...tableColumnMap }
    baseColumns.buy = {
      ...baseColumns.buy,
      Cell: (cellInfo: CoinCell) => renderBuyCell(cellInfo, handleBuy)
    }
    return Object.values(baseColumns).filter(
      (column) => !hiddenColumns?.includes(column.id)
    )
  }, [handleBuy, hiddenColumns])

  if (isPending) {
    return (
      <Paper
        w='100%'
        justifyContent='center'
        alignItems='center'
        p='4xl'
        border='default'
        borderRadius='m'
      >
        <LoadingSpinner
          style={{ height: spacing.unit8, width: spacing.unit8 }}
        />
      </Paper>
    )
  }

  if (!coins || coins.length === 0) {
    return (
      <Paper
        column
        w='100%'
        justifyContent='center'
        alignItems='center'
        p='4xl'
        gap='l'
        border='default'
        borderRadius='m'
      >
        <IconSearch size='2xl' color='default' />
        <Text variant='heading' size='m'>
          {walletMessages.artistCoins.noCoins}
        </Text>
        <Text variant='body' size='l'>
          {walletMessages.artistCoins.noCoinsDescription}
        </Text>
      </Paper>
    )
  }

  return (
    <Flex ref={tableRef} border='default' borderRadius='m'>
      <Table
        columns={columns}
        data={coins}
        isVirtualized
        onSort={onSort}
        onClickRow={handleRowClick}
        isEmptyRow={isEmptyRow}
        fetchMore={fetchMore}
        fetchBatchSize={ARTIST_COINS_BATCH_SIZE}
        tableHeaderClassName={styles.tableHeader}
        scrollRef={mainContentRef}
      />
    </Flex>
  )
}<|MERGE_RESOLUTION|>--- conflicted
+++ resolved
@@ -163,10 +163,7 @@
       <Button
         variant='secondary'
         size='small'
-<<<<<<< HEAD
-=======
         hoverColor='coinGradient'
->>>>>>> 002142bc
         onClick={(e) => {
           e.stopPropagation()
           handleBuy(coin.ticker ?? '')
