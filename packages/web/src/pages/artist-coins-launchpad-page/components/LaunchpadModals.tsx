--- conflicted
+++ resolved
@@ -25,11 +25,8 @@
 
 import { AddressTile } from 'components/address-tile'
 import ConnectedMusicConfetti from 'components/music-confetti/ConnectedMusicConfetti'
-<<<<<<< HEAD
 import { LaunchCoinErrorMetadata } from 'hooks/useLaunchCoin'
-=======
 import { env } from 'services/env'
->>>>>>> 255fcd0a
 
 import { SetupFormValues } from './types'
 
