--- conflicted
+++ resolved
@@ -16,11 +16,8 @@
 ${coinTicker} is an artist coin created by ${artistHandle} on Audius. Learn more at https://audius.co/coins/${coinTicker}`
 
 export const SOLANA_DECIMALS = 9
-<<<<<<< HEAD
-
-export const MIN_SOL_BALANCE = 2000000 // 0.02 SOL - Minimum amount to launch a coin + a bit extra for swap fees
-=======
 export const AUDIO_DECIMALS = 8
 export const USDC_DECIMALS = 6
 export const TOKEN_DECIMALS = 9
->>>>>>> 39addddc
+
+export const MIN_SOL_BALANCE = 2000000 // 0.02 SOL - Minimum amount to launch a coin + a bit extra for swap fees