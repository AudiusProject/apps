--- conflicted
+++ resolved
@@ -402,59 +402,16 @@
                 />
               </Flex>
 
-<<<<<<< HEAD
               {/* USDC Value */}
               <Flex w='100%' alignItems='center' gap='xs'>
                 <Text variant='body' size='m' color='subdued'>
                   {messages.valueInUSDC}
-=======
-            {/* You Receive Section */}
-            <Flex direction='column' gap='s'>
-              <Text variant='heading' size='s' color='default'>
-                {messages.youReceive}
-              </Text>
-              <TokenAmountInput
-                label={messages.youReceive}
-                tokenLabel={`$${values[FIELDS.coinSymbol]}`}
-                decimals={6}
-                value={values[FIELDS.receiveAmount] ?? ''}
-                onChange={handleReceiveAmountChange}
-                placeholder='0'
-                hideLabel
-                disabled={isReceiveAmountChanging}
-                endIcon={
-                  imageUrl ? (
-                    <Artwork
-                      src={imageUrl}
-                      hex={true}
-                      w='xl'
-                      h='xl'
-                      borderWidth={0}
-                    />
-                  ) : null
-                }
-                error={!!errors[FIELDS.receiveAmount]}
-                helperText={errors[FIELDS.receiveAmount]}
-              />
-            </Flex>
-
-            {/* USDC Value */}
-            <Flex w='100%' alignItems='center' gap='xs'>
-              <Text variant='body' size='m' color='subdued'>
-                {messages.valueInUSDC}
-              </Text>
-              {isFirstBuyQuotePending ? (
-                <LoadingSpinner size='s' css={{ display: 'inline-block' }} />
-              ) : (
-                <Text variant='body' size='m' color='default'>
-                  ${values[FIELDS.usdcValue] || '0.00'}
->>>>>>> 3ffa2147
                 </Text>
                 {isFirstBuyQuotePending ? (
                   <LoadingSpinner size='s' css={{ display: 'inline-block' }} />
                 ) : (
                   <Text variant='body' size='m' color='default'>
-                    ${firstBuyQuoteData?.usdcAmountUiString ?? '0.00'}
+                    ${values[FIELDS.usdcValue] || '0.00'}
                   </Text>
                 )}
               </Flex>
