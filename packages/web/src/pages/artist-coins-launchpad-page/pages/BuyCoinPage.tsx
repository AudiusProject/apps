--- conflicted
+++ resolved
@@ -1,5 +1,3 @@
-<<<<<<< HEAD
-=======
 import { useMemo, useCallback, useEffect, useState } from 'react'
 
 import {
@@ -10,7 +8,6 @@
 import { useDebouncedCallback } from '@audius/common/hooks'
 import { Chain } from '@audius/common/models'
 import { shortenSPLAddress } from '@audius/common/utils'
->>>>>>> 39addddc
 import {
   Artwork,
   Flex,
@@ -37,15 +34,7 @@
     'Before your coin goes live, you have the option to buy some at the lowest price.',
   youPay: 'You Pay',
   youReceive: 'You Receive',
-<<<<<<< HEAD
-  rate: 'Rate',
-  rateValue: '1 $AUDIO ≈ 0.302183',
-  valueInUSDC: 'Value in USDC',
-  usdcValue: '$45.56',
-=======
-  connectedWallet: 'Connected Wallet',
   valueInUSDC: 'Value',
->>>>>>> 39addddc
   hintMessage:
     "Buying an amount now makes sure you can get in at the lowest price before others beat you to it. You'll still receive your vested coins over time after your coin reaches a graduation market cap.",
   back: 'Back',
@@ -71,8 +60,6 @@
 
   const imageUrl = useFormImageUrl(values.coinImage)
 
-<<<<<<< HEAD
-=======
   const { data: connectedWallets } = useConnectedWallets()
 
   // Get the most recent connected Solana wallet (last in the array)
@@ -110,7 +97,6 @@
     ? shortenSPLAddress(connectedWallet.address)
     : null
 
->>>>>>> 39addddc
   const handleBack = () => {
     onBack?.()
   }
