import { useMemo } from 'react'

<<<<<<< HEAD
import { useConnectedWallets, useWalletAudioBalance } from '@audius/common/api'
import { Chain } from '@audius/common/models'
=======
import {
  QUERY_KEYS,
  QueryContextType,
  fetchCoinTickerAvailability,
  useQueryContext,
  useConnectedWallets,
  useWalletAudioBalances
} from '@audius/common/api'
>>>>>>> ab7a8222
import { MAX_HANDLE_LENGTH } from '@audius/common/services'
import { AUDIO } from '@audius/fixed-decimal'
import { QueryClient, useQueryClient } from '@tanstack/react-query'
import { z } from 'zod'
import { toFormikValidationSchema } from 'zod-formik-adapter'

import { useLaunchpadConfig } from 'hooks/useLaunchpadConfig'

import { getLatestConnectedWallet } from './utils'

export const FIELDS = {
  coinName: 'coinName',
  coinSymbol: 'coinSymbol',
  coinImage: 'coinImage',
  payAmount: 'payAmount',
  receiveAmount: 'receiveAmount'
}

const MAX_COIN_SYMBOL_LENGTH = 10

export const coinSymbolErrorMessages = {
  badCharacterError: 'Please only use letters and numbers',
  symbolTooLong: 'Coin symbol is too long (max 10 characters)',
  missingSymbolError: 'Please enter a coin symbol',
  tickerTakenError: 'Symbol unavailable.',
  unknownError: 'An unknown error occurred.'
}

const coinSymbolSchema = z.object({
  coinSymbol: z
    .string({ required_error: coinSymbolErrorMessages.missingSymbolError })
    .max(MAX_COIN_SYMBOL_LENGTH, coinSymbolErrorMessages.symbolTooLong)
    .regex(/^[A-Za-z0-9]*$/, coinSymbolErrorMessages.badCharacterError)
    .min(1, coinSymbolErrorMessages.missingSymbolError)
})

export const coinNameErrorMessages = {
  nameTooLong: 'Coin name is too long (max 30 characters)',
  missingNameError: 'Please enter a coin name'
}

export const coinImageErrorMessages = {
  missingImageError: 'Please select a coin image'
}

const coinNameSchema = z.object({
  coinName: z
    .string({ required_error: coinNameErrorMessages.missingNameError })
    .max(MAX_HANDLE_LENGTH, coinNameErrorMessages.nameTooLong)
    .min(1, coinNameErrorMessages.missingNameError)
})

const coinImageSchema = z.object({
  coinImage: z
    .union([z.null(), z.instanceof(File), z.instanceof(Blob)])
    .refine((file) => file !== null, coinImageErrorMessages.missingImageError)
})

export const firstBuyMessages = {
  insufficientBalance: 'Insufficient AUDIO balance',
  maxAudioError: (payAmountMax: number) =>
    `The max AUDIO amount is ${payAmountMax.toLocaleString()}`,
  maxTokenError: (receiveAmountMax: number) =>
    `The max available is ${receiveAmountMax.toLocaleString()}`
}

export const setupFormSchema = ({
  walletMax,
  payAmountMax = Infinity,
  receiveAmountMax = Infinity,
  queryContext,
  queryClient
}: {
  walletMax: number
  payAmountMax?: number
  receiveAmountMax?: number
  queryContext: QueryContextType
  queryClient: QueryClient
}) =>
  z.object({
    [FIELDS.coinName]: coinNameSchema.shape.coinName,
    [FIELDS.coinSymbol]: coinSymbolSchema.shape.coinSymbol.superRefine(
      async (ticker, context) => {
        // Only validate if ticker has at least 2 characters and passes basic format validation
        if (ticker && ticker.length >= 2) {
          try {
            const result = await queryClient.fetchQuery({
              queryKey: [QUERY_KEYS.coinByTicker, ticker],
              queryFn: async () =>
                await fetchCoinTickerAvailability(ticker, queryContext)
            })
            const isAvailable = result.available

            if (!isAvailable) {
              context.addIssue({
                code: z.ZodIssueCode.custom,
                message: coinSymbolErrorMessages.tickerTakenError,
                fatal: true
              })
              return z.NEVER
            }
          } catch (error: any) {
            // Log the error for debugging
            console.error('Ticker validation error:', error)
            // For other errors, show unknown error
            context.addIssue({
              code: z.ZodIssueCode.custom,
              message: coinSymbolErrorMessages.unknownError
            })
            return z.NEVER
          }
        }
        return z.NEVER
      }
    ),
    [FIELDS.coinImage]: coinImageSchema.shape.coinImage,
    [FIELDS.payAmount]: z
      .string()
      .refine(
        (value) => {
          if (value === undefined || value === '') return true
          return parseFloat(value.replace(/,/g, '')) <= walletMax
        },
        {
          message: firstBuyMessages.insufficientBalance
        }
      )
      .refine(
        (value) => {
          if (value === undefined || value === '') return true
          return parseFloat(value.replace(/,/g, '')) <= payAmountMax
        },
        {
          message: firstBuyMessages.maxAudioError(payAmountMax)
        }
      )
      .optional(),
    [FIELDS.receiveAmount]: z
      .string()
      .optional()
      .refine(
        (value) => {
          if (value === undefined || value === '') return true
          return parseFloat(value.replace(/,/g, '')) <= receiveAmountMax
        },
        {
          message: firstBuyMessages.maxTokenError(receiveAmountMax)
        }
      )
  })

export const useLaunchpadFormSchema = () => {
  const queryClient = useQueryClient()
  const queryContext = useQueryContext()
  const { data: connectedWallets } = useConnectedWallets()
  const { data: firstBuyQuoteData } = useLaunchpadConfig()

  const { maxAudioInputAmount, maxTokenOutputAmount } = useMemo(() => {
    if (!firstBuyQuoteData) {
      return {
        maxAudioInputAmount: Infinity,
        maxTokenOutputAmount: Infinity
      }
    }
    return firstBuyQuoteData
  }, [firstBuyQuoteData])

  const connectedWallet = useMemo(
    () => getLatestConnectedWallet(connectedWallets),
    [connectedWallets]
  )
  const { data: audioBalance } = useWalletAudioBalance({
    address: connectedWallet?.address ?? '',
    chain: connectedWallet?.chain ?? Chain.Sol
  })
  const { audioBalanceNumber } = useMemo(() => {
    if (!audioBalance) {
      return { audioBalanceString: '0.00', audioBalanceNumber: 0 }
    }
    return {
      audioBalanceString: AUDIO(audioBalance).toLocaleString('en-US', {
        maximumFractionDigits: 2,
        roundingMode: 'trunc'
      }),
      audioBalanceNumber: Number(AUDIO(audioBalance).toFixed(2))
    }
  }, [audioBalance])

  return useMemo(() => {
    return {
      validationSchema: toFormikValidationSchema(
        setupFormSchema({
          walletMax: audioBalanceNumber,
          payAmountMax: Math.ceil(maxAudioInputAmount),
          receiveAmountMax: Math.floor(maxTokenOutputAmount), // Floor here because the value is something like 250,000,000.0000970
          queryContext,
          queryClient
        })
      ),
      maxPayAmount: Math.ceil(maxAudioInputAmount),
      maxReceiveAmount: Math.floor(maxTokenOutputAmount)
    }
  }, [
    audioBalanceNumber,
    maxAudioInputAmount,
    maxTokenOutputAmount,
    queryClient,
    queryContext
  ])
}<|MERGE_RESOLUTION|>--- conflicted
+++ resolved
@@ -1,18 +1,14 @@
 import { useMemo } from 'react'
 
-<<<<<<< HEAD
-import { useConnectedWallets, useWalletAudioBalance } from '@audius/common/api'
-import { Chain } from '@audius/common/models'
-=======
 import {
   QUERY_KEYS,
   QueryContextType,
   fetchCoinTickerAvailability,
   useQueryContext,
   useConnectedWallets,
-  useWalletAudioBalances
+  useWalletAudioBalance
 } from '@audius/common/api'
->>>>>>> ab7a8222
+import { Chain } from '@audius/common/models'
 import { MAX_HANDLE_LENGTH } from '@audius/common/services'
 import { AUDIO } from '@audius/fixed-decimal'
 import { QueryClient, useQueryClient } from '@tanstack/react-query'
