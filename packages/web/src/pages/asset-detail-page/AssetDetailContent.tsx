import { Flex, makeResponsiveStyles } from '@audius/harmony'

import { AssetInfoSection } from './components/AssetInfoSection'
import { AssetInsights } from './components/AssetInsights'
import { AssetLeaderboardCard } from './components/AssetLeaderboardCard'
import { BalanceSection } from './components/BalanceSection'
import { ExternalWallets } from './components/ExternalWallets'
import { AssetDetailProps } from './types'

const LEFT_SECTION_WIDTH = '704px'
const RIGHT_SECTION_WIDTH = '360px'

const useStyles = makeResponsiveStyles(({ media, theme }) => ({
  container: {
    base: {
      display: 'flex',
      gap: theme.spacing.l
    },
    mobile: {
      flexDirection: 'column'
    },
    tablet: {
      flexDirection: 'column'
    }
  },
  leftSection: {
    base: {
      width: LEFT_SECTION_WIDTH,
      display: 'flex',
      flexDirection: 'column',
      gap: theme.spacing.m
    },
    mobile: {
      width: '100%'
    },
    tablet: {
      width: '100%'
    }
  },
  rightSection: {
    base: {
      width: RIGHT_SECTION_WIDTH,
      display: 'flex',
      flexDirection: 'column',
      gap: theme.spacing.m
    },
    mobile: {
      width: '100%'
    },
    tablet: {
      width: '100%'
    }
  }
}))

export const AssetDetailContent = ({ mint }: AssetDetailProps) => {
  const styles = useStyles()

  return (
    <Flex css={styles.container}>
      <Flex css={styles.leftSection}>
        <BalanceSection mint={mint} />
        <AssetInfoSection mint={mint} />
      </Flex>

      <Flex css={styles.rightSection}>
        <AssetInsights mint={mint} />
<<<<<<< HEAD
        <AssetLeaderboardCard mint={mint} />
=======
        <ExternalWallets mint={mint} />
>>>>>>> 1fb49f50
      </Flex>
    </Flex>
  )
}<|MERGE_RESOLUTION|>--- conflicted
+++ resolved
@@ -65,11 +65,8 @@
 
       <Flex css={styles.rightSection}>
         <AssetInsights mint={mint} />
-<<<<<<< HEAD
         <AssetLeaderboardCard mint={mint} />
-=======
         <ExternalWallets mint={mint} />
->>>>>>> 1fb49f50
       </Flex>
     </Flex>
   )
