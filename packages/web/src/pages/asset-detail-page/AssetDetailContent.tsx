import { Flex, makeResponsiveStyles } from '@audius/harmony'

import { AssetInfoSection } from './components/AssetInfoSection'
import { AssetInsights } from './components/AssetInsights'
import { BalanceSection } from './components/BalanceSection'
import { AssetDetailProps } from './types'

const LEFT_SECTION_WIDTH = '704px'
const RIGHT_SECTION_WIDTH = '360px'

<<<<<<< HEAD
export const AssetDetailContent = ({ assetName }: AssetDetailProps) => {
  return (
    <Flex gap='l'>
      <Flex w={LEFT_SECTION_WIDTH} direction='column' gap='m'>
        <BalanceSection assetName={assetName} />
        <AssetInfoSection assetName={assetName} />
      </Flex>

      <Flex w={RIGHT_SECTION_WIDTH} direction='column' gap='m'>
        <AssetInsights assetName={assetName} />
=======
const useStyles = makeResponsiveStyles(({ media, theme }) => ({
  container: {
    base: {
      display: 'flex',
      gap: theme.spacing.l
    },
    mobile: {
      flexDirection: 'column'
    },
    tablet: {
      flexDirection: 'column'
    }
  },
  leftSection: {
    base: {
      width: LEFT_SECTION_WIDTH,
      display: 'flex',
      flexDirection: 'column',
      gap: theme.spacing.m
    },
    mobile: {
      width: '100%'
    },
    tablet: {
      width: '100%'
    }
  },
  rightSection: {
    base: {
      width: RIGHT_SECTION_WIDTH,
      display: 'flex',
      flexDirection: 'column',
      gap: theme.spacing.m
    },
    mobile: {
      width: '100%'
    },
    tablet: {
      width: '100%'
    }
  }
}))

export const AssetDetailContent = ({ mint }: AssetDetailProps) => {
  const styles = useStyles()

  return (
    <Flex css={styles.container}>
      <Flex css={styles.leftSection}>
        <BalanceSection mint={mint} />
        <AssetInfoSection mint={mint} />
      </Flex>

      <Flex css={styles.rightSection}>
        <AssetInsights mint={mint} />
>>>>>>> 5e7342d9
      </Flex>
    </Flex>
  )
}<|MERGE_RESOLUTION|>--- conflicted
+++ resolved
@@ -8,18 +8,6 @@
 const LEFT_SECTION_WIDTH = '704px'
 const RIGHT_SECTION_WIDTH = '360px'
 
-<<<<<<< HEAD
-export const AssetDetailContent = ({ assetName }: AssetDetailProps) => {
-  return (
-    <Flex gap='l'>
-      <Flex w={LEFT_SECTION_WIDTH} direction='column' gap='m'>
-        <BalanceSection assetName={assetName} />
-        <AssetInfoSection assetName={assetName} />
-      </Flex>
-
-      <Flex w={RIGHT_SECTION_WIDTH} direction='column' gap='m'>
-        <AssetInsights assetName={assetName} />
-=======
 const useStyles = makeResponsiveStyles(({ media, theme }) => ({
   container: {
     base: {
@@ -75,7 +63,6 @@
 
       <Flex css={styles.rightSection}>
         <AssetInsights mint={mint} />
->>>>>>> 5e7342d9
       </Flex>
     </Flex>
   )
