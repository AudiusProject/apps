--- conflicted
+++ resolved
@@ -6,10 +6,6 @@
 import { AudioWalletTransactions } from 'pages/audio-page/AudioWalletTransactions'
 
 import { AssetDetailContent } from './AssetDetailContent'
-<<<<<<< HEAD
-import { AssetName } from './types'
-=======
->>>>>>> 5e7342d9
 
 export enum AssetDetailTabType {
   HOME = 'home',
@@ -22,14 +18,10 @@
 }
 
 type UseAssetDetailTabsProps = {
-<<<<<<< HEAD
-  assetName: AssetName
-=======
   mint: string
->>>>>>> 5e7342d9
 }
 
-export const useAssetDetailTabs = ({ assetName }: UseAssetDetailTabsProps) => {
+export const useAssetDetailTabs = ({ mint }: UseAssetDetailTabsProps) => {
   const [selectedTab, setSelectedTab] = useState(AssetDetailTabType.HOME)
 
   const handleTabChange = useCallback((_from: string, to: string) => {
@@ -51,7 +43,7 @@
   ]
 
   const tabElements = [
-    <AssetDetailContent key='home' assetName={assetName} />,
+    <AssetDetailContent key='home' mint={mint} />,
     <AudioWalletTransactions key='transactions' />
   ]
 
