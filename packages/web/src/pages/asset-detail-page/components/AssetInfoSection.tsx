--- conflicted
+++ resolved
@@ -1,6 +1,6 @@
-<<<<<<< HEAD
 import { useCallback, useState } from 'react'
 
+import { useArtistCoin } from '@audius/common/api'
 import { WidthSizes } from '@audius/common/models'
 import { AUDIUS_DISCORD_LINK } from '@audius/common/src/utils/route'
 import {
@@ -14,22 +14,11 @@
   PopupMenuItem,
   IconKebabHorizontal,
   IconButton,
-  IconRefresh
-} from '@audius/harmony'
-=======
-import { useArtistCoin } from '@audius/common/api'
-import { WidthSizes } from '@audius/common/models'
-import {
-  Avatar,
-  Flex,
+  IconRefresh,
   IconGift,
-  Paper,
-  PlainButton,
-  Text,
-  useTheme
+  Avatar
 } from '@audius/harmony'
 import { decodeHashId } from '@audius/sdk'
->>>>>>> 5e7342d9
 import { useDispatch } from 'react-redux'
 
 import Skeleton from 'components/skeleton/Skeleton'
@@ -44,21 +33,9 @@
   UserListType
 } from 'store/application/ui/userListModal/types'
 
-<<<<<<< HEAD
-import { ASSET_ROUTES, ASSET_INFO_SECTION_MESSAGES } from '../constants'
 import { AssetDetailProps } from '../types'
 
 import { UpdateDiscordRoleModal } from './UpdateDiscordRoleModal'
-
-const messages = {
-  title: 'Bronze +',
-  profileFlair: 'Profile Flair',
-  customDiscordRole: 'Custom Discord Role',
-  messageBlasts: 'Message Blasts',
-  openDiscord: 'Open The Discord',
-  refreshDiscordRole: 'Refresh Discord Role'
-=======
-import { AssetDetailProps } from '../types'
 
 const messages = {
   loading: 'Loading...',
@@ -69,16 +46,17 @@
   description2: (title: string) =>
     `Holding ${title} gives you access to exclusive features and helps support your favorite artists on Audius.`,
   learnMore: 'Learn More',
-  viewLeaderboard: 'View Leaderboard'
->>>>>>> 5e7342d9
+  viewLeaderboard: 'View Leaderboard',
+  title: 'Bronze +',
+  profileFlair: 'Profile Flair',
+  customDiscordRole: 'Custom Discord Role',
+  messageBlasts: 'Message Blasts',
+  openDiscord: 'Open The Discord',
+  refreshDiscordRole: 'Refresh Discord Role'
 }
 
 const BANNER_HEIGHT = 120
 
-<<<<<<< HEAD
-const BannerSection = ({ assetName }: AssetDetailProps) => {
-  const { name, userId, icon: TokenIcon } = ASSET_ROUTES[assetName]
-=======
 const AssetInfoSectionSkeleton = () => {
   return (
     <Paper
@@ -162,7 +140,6 @@
 
 const BannerSection = ({ mint }: AssetDetailProps) => {
   const { data: coin, isLoading } = useArtistCoin({ mint })
->>>>>>> 5e7342d9
 
   const userId = coin?.ownerId
     ? (decodeHashId(coin.ownerId) ?? undefined)
@@ -255,15 +232,23 @@
   )
 }
 
-export const AssetInfoSection = ({ assetName }: AssetDetailProps) => {
+export const AssetInfoSection = ({ mint }: AssetDetailProps) => {
   const [isDiscordModalOpen, setIsDiscordModalOpen] = useState(false)
 
   const dispatch = useDispatch()
-<<<<<<< HEAD
-  const { title: assetTitle, symbol: assetSymbol } = ASSET_ROUTES[assetName]
-  const CTAIcon = ASSET_INFO_SECTION_MESSAGES[assetName].ctaIcon
-=======
   const { data: coin, isLoading } = useArtistCoin({ mint })
+
+  const openDiscord = () => {
+    window.open(AUDIUS_DISCORD_LINK, '_blank')
+  }
+
+  const handleOpenDiscordModal = useCallback(() => {
+    setIsDiscordModalOpen(true)
+  }, [])
+
+  const handleCloseDiscordModal = useCallback(() => {
+    setIsDiscordModalOpen(false)
+  }, [])
 
   if (isLoading || !coin) {
     return <AssetInfoSectionSkeleton />
@@ -271,30 +256,17 @@
 
   const title = coin.ticker ?? ''
   const CTAIcon = IconGift // Default icon for now
->>>>>>> 5e7342d9
 
   const handleViewLeaderboard = () => {
     dispatch(
       setUsers({
         userListType: UserListType.COIN_LEADERBOARD,
         entityType: UserListEntityType.USER,
-        entity: assetName
+        entity: mint
       })
     )
     dispatch(setVisibility(true))
   }
-
-  const openDiscord = () => {
-    window.open(AUDIUS_DISCORD_LINK, '_blank')
-  }
-
-  const handleOpenDiscordModal = useCallback(() => {
-    setIsDiscordModalOpen(true)
-  }, [])
-
-  const handleCloseDiscordModal = useCallback(() => {
-    setIsDiscordModalOpen(false)
-  }, [])
 
   const menuItems: PopupMenuItem[] = [
     {
@@ -309,7 +281,7 @@
       <UpdateDiscordRoleModal
         isOpen={isDiscordModalOpen}
         onClose={handleCloseDiscordModal}
-        assetSymbol={assetSymbol}
+        mint={mint}
       />
       <Paper
         borderRadius='l'
@@ -317,8 +289,7 @@
         direction='column'
         alignItems='flex-start'
       >
-<<<<<<< HEAD
-        <BannerSection assetName={assetName} />
+        <BannerSection mint={mint} />
 
         <Flex
           direction='column'
@@ -329,42 +300,20 @@
         >
           <Flex alignItems='center' alignSelf='stretch'>
             <Text variant='heading' size='s' color='heading'>
-              {ASSET_INFO_SECTION_MESSAGES.default.whatIs(assetTitle)}
+              {messages.whatIs(title)}
             </Text>
           </Flex>
 
           <Flex direction='column' gap='m'>
-            {ASSET_INFO_SECTION_MESSAGES[assetName].description.map(
-              (text, index) => (
-                <Text
-                  key={`${assetName}-description-${index}`}
-                  variant='body'
-                  size='m'
-                  color='subdued'
-                >
-                  {text}
-                </Text>
-              )
-            )}
-          </Flex>
-=======
-        <Flex alignItems='center' alignSelf='stretch'>
-          <Text variant='heading' size='s' color='heading'>
-            {messages.whatIs(title)}
-          </Text>
-        </Flex>
-
-        <Flex direction='column' gap='m'>
-          <Text variant='body' size='m' color='subdued'>
-            {messages.description1(title)}
-          </Text>
-          <Text variant='body' size='m' color='subdued'>
-            {messages.description2(title)}
-          </Text>
->>>>>>> 5e7342d9
-        </Flex>
-
-<<<<<<< HEAD
+            <Text variant='body' size='m' color='subdued'>
+              {messages.description1(title)}
+            </Text>
+            <Text variant='body' size='m' color='subdued'>
+              {messages.description2(title)}
+            </Text>
+          </Flex>
+        </Flex>
+
         <Flex
           alignItems='center'
           justifyContent='space-between'
@@ -375,7 +324,7 @@
           <Flex alignItems='center' justifyContent='center' gap='s'>
             <CTAIcon size='m' color='default' />
             <Text variant='title' size='m'>
-              {ASSET_INFO_SECTION_MESSAGES[assetName].cta}
+              {messages.learnMore}
             </Text>
           </Flex>
 
@@ -384,24 +333,9 @@
             size='default'
             onClick={handleViewLeaderboard}
           >
-            View Leaderboard
+            {messages.viewLeaderboard}
           </PlainButton>
-=======
-      <Flex
-        alignItems='center'
-        justifyContent='space-between'
-        alignSelf='stretch'
-        p='xl'
-        borderTop='default'
-      >
-        <Flex alignItems='center' justifyContent='center' gap='s'>
-          <CTAIcon size='m' color='default' />
-          <Text variant='title' size='m'>
-            {messages.learnMore}
-          </Text>
->>>>>>> 5e7342d9
-        </Flex>
-
+        </Flex>
         <Flex
           alignItems='center'
           justifyContent='space-between'
@@ -409,7 +343,6 @@
           p='xl'
           borderTop='default'
         >
-<<<<<<< HEAD
           <Flex alignItems='center' justifyContent='center' gap='s'>
             <PlainButton
               onClick={openDiscord}
@@ -436,11 +369,5 @@
         </Flex>
       </Paper>
     </>
-=======
-          {messages.viewLeaderboard}
-        </PlainButton>
-      </Flex>
-    </Paper>
->>>>>>> 5e7342d9
   )
 }