import { useCallback, useContext, useMemo } from 'react'

import type { Coin } from '@audius/common/adapters'
import {
  useArtistCoin,
  useUser,
  useUserCoins,
  useCurrentAccountUser
} from '@audius/common/api'
import { useDiscordOAuthLink } from '@audius/common/hooks'
import { coinDetailsMessages } from '@audius/common/messages'
import { Feature, WidthSizes } from '@audius/common/models'
import {
  getTokenDecimalPlaces,
  removeNullable,
  route,
  shortenSPLAddress
} from '@audius/common/utils'
import { wAUDIO } from '@audius/fixed-decimal'
import {
  Flex,
  IconCopy,
  IconDiscord,
  IconExternalLink,
  IconGift,
  IconInstagram,
  IconLink,
  IconTikTok,
  IconX,
  IconInfo,
  LoadingSpinner,
  Paper,
  PlainButton,
  Text,
  TextLink,
  useTheme
} from '@audius/harmony'
import { HashId } from '@audius/sdk'
import { useDispatch } from 'react-redux'

import { appkitModal } from 'app/ReownAppKitModal'
import { ExternalLink } from 'components/link/ExternalLink'
import Skeleton from 'components/skeleton/Skeleton'
import { ToastContext } from 'components/toast/ToastContext'
import Tooltip from 'components/tooltip/Tooltip'
import { UserGeneratedText } from 'components/user-generated-text'
import { UserTokenBadge } from 'components/user-token-badge/UserTokenBadge'
import { useClaimFees } from 'hooks/useClaimFees'
import { useConnectWallets } from 'hooks/useConnectWallets'
import { useCoverPhoto } from 'hooks/useCoverPhoto'
import { env } from 'services/env'
import { reportToSentry } from 'store/errors/reportToSentry'
import { copyToClipboard } from 'utils/clipboardUtil'
import { push } from 'utils/navigation'

const messages = coinDetailsMessages.coinInfo
const overflowMessages = coinDetailsMessages.overflowMenu
const toastMessages = coinDetailsMessages.toasts

const BANNER_HEIGHT = 120

// Helper function to detect platform from URL
const detectPlatform = (
  url: string
): 'x' | 'instagram' | 'tiktok' | 'website' => {
  const cleanUrl = url.toLowerCase().trim()

  if (cleanUrl.includes('twitter.com') || cleanUrl.includes('x.com')) {
    return 'x'
  }
  if (cleanUrl.includes('instagram.com')) {
    return 'instagram'
  }
  if (cleanUrl.includes('tiktok.com')) {
    return 'tiktok'
  }

  return 'website'
}

// Get platform icon
const getPlatformIcon = (platform: string) => {
  switch (platform) {
    case 'x':
      return IconX
    case 'instagram':
      return IconInstagram
    case 'tiktok':
      return IconTikTok
    case 'website':
    default:
      return IconLink
  }
}

const SocialLinksDisplay = ({ coin }: { coin: Coin }) => {
  const socialLinks = [coin.link1, coin.link2, coin.link3, coin.link4].filter(
    removeNullable
  )

  if (socialLinks.length === 0) {
    return null
  }

  return (
    <Flex gap='l' alignItems='center'>
      {socialLinks.map((link, index) => {
        const platform = detectPlatform(link)
        const IconComponent = getPlatformIcon(platform)

        return (
          <ExternalLink key={index} to={link}>
            <PlainButton
              size='large'
              iconLeft={() => <IconComponent color='subdued' />}
            />
          </ExternalLink>
        )
      })}
    </Flex>
  )
}

const AssetInfoSectionSkeleton = () => {
  const theme = useTheme()

  return (
    <Paper
      borderRadius='l'
      shadow='far'
      column
      alignItems='flex-start'
      border='default'
    >
      {/* Banner skeleton */}
      <Flex
        column
        alignItems='flex-start'
        alignSelf='stretch'
        border='default'
        h={BANNER_HEIGHT}
        css={{ backgroundColor: theme.color.neutral.n100 }}
      >
        <Flex column alignItems='flex-start' alignSelf='stretch' p='l' gap='s'>
          <Skeleton width='80px' height='16px' />
          <Flex
            alignItems='center'
            gap='xs'
            p='xs'
            backgroundColor='white'
            borderRadius='circle'
            border='default'
          >
            <Skeleton width='32px' height='32px' />
            <Skeleton width='100px' height='20px' />
          </Flex>
        </Flex>
      </Flex>

      {/* Content skeleton */}
      <Flex column alignItems='flex-start' alignSelf='stretch' p='xl' gap='l'>
        <Skeleton width='200px' height='24px' />
        <Flex column gap='m'>
          <Skeleton width='100%' height='20px' />
          <Skeleton width='90%' height='20px' />
          <Skeleton width='100%' height='20px' />
          <Skeleton width='80%' height='20px' />
        </Flex>
      </Flex>

      {/* Footer skeleton */}
      <Flex
        alignItems='center'
        justifyContent='space-between'
        alignSelf='stretch'
        p='xl'
        borderTop='default'
      >
        <Flex alignItems='center' gap='s'>
          <Skeleton width='24px' height='24px' />
          <Skeleton width='100px' height='20px' />
        </Flex>
        <Skeleton width='120px' height='20px' />
      </Flex>
    </Paper>
  )
}

type BannerSectionProps = {
  mint: string
}

const BannerSection = ({ mint }: BannerSectionProps) => {
  const { data: coin, isLoading } = useArtistCoin(mint)
  const theme = useTheme()
  const { ownerId: ownerIdRaw } = coin ?? {}
  const ownerId =
    typeof ownerIdRaw === 'string' ? HashId.parse(ownerIdRaw) : ownerIdRaw

  const { data: owner } = useUser(ownerId)
  const { image: coverPhoto } = useCoverPhoto({
    userId: ownerId,
    size: WidthSizes.SIZE_640
  })

  if (isLoading || !coin || !owner) {
    return (
      <Flex
        column
        alignItems='flex-start'
        alignSelf='stretch'
        h={BANNER_HEIGHT}
        css={{ backgroundColor: theme.color.neutral.n100 }}
      >
        <Flex column alignItems='flex-start' alignSelf='stretch' p='l' gap='s'>
          <Skeleton width='80px' height='16px' />
          <Flex
            alignItems='center'
            gap='xs'
            p='xs'
            backgroundColor='white'
            borderRadius='circle'
            border='default'
          >
            <Skeleton width='32px' height='32px' />
            <Skeleton width='100px' height='20px' />
          </Flex>
        </Flex>
      </Flex>
    )
  }

  return (
    <Flex
      column
      alignItems='flex-start'
      alignSelf='stretch'
      h={BANNER_HEIGHT}
      css={{
        background: `linear-gradient(90deg, rgba(0, 0, 0, 0.05) 10%, rgba(0, 0, 0, 0.02) 20%, rgba(0, 0, 0, 0.01) 30%, rgba(0, 0, 0, 0) 45%), url("${coverPhoto}")`,
        backgroundSize: 'auto, cover',
        backgroundPosition: '0% 0%, 50% 50%',
        backgroundRepeat: 'repeat, no-repeat',
        position: 'relative'
      }}
    >
      <Flex column alignItems='flex-start' alignSelf='stretch' p='l' gap='s'>
        <Text variant='label' size='m' color='staticWhite' shadow='emphasis'>
          {messages.createdBy}
        </Text>

        {ownerId && <UserTokenBadge userId={ownerId} />}
      </Flex>
    </Flex>
  )
}

type AssetInfoSectionProps = {
  mint: string
}

const { REWARDS_PAGE } = route

type AssetDetailsSectionProps = {
  formattedTotalArtistEarnings: string
  isCoinCreator: boolean
  unclaimedFees: number
  formattedUnclaimedFees: string
  isClaimFeesPending: boolean
  isClaimFeesDisabled: boolean
  handleClaimFees: () => void
}

const AssetDetailsSection = ({
  formattedTotalArtistEarnings,
  isCoinCreator,
  unclaimedFees,
  formattedUnclaimedFees,
  isClaimFeesPending,
  handleClaimFees,
  isClaimFeesDisabled
}: AssetDetailsSectionProps) => {
  return (
    <Flex
      direction='column'
      alignItems='flex-start'
      alignSelf='stretch'
      borderTop='default'
      ph='xl'
      pv='l'
      gap='l'
    >
      <Flex
        alignItems='center'
        justifyContent='space-between'
        alignSelf='stretch'
      >
        <Flex alignItems='center' gap='s'>
          <Text variant='body' size='s' strength='strong'>
            {overflowMessages.vestingSchedule}
          </Text>
          <Tooltip text={overflowMessages.vestingSchedule} mount='body'>
            <IconInfo size='s' color='subdued' />
          </Tooltip>
        </Flex>
        <Text variant='body' size='s' color='subdued'>
          {overflowMessages.vestingScheduleValue}
        </Text>
      </Flex>
      <Flex
        alignItems='center'
        justifyContent='space-between'
        alignSelf='stretch'
      >
        <Flex alignItems='center' gap='s'>
          <Text variant='body' size='s' strength='strong'>
            {overflowMessages.artistEarnings}
          </Text>
          <Tooltip text={overflowMessages.artistEarnings} mount='body'>
            <IconInfo size='s' color='subdued' />
          </Tooltip>
        </Flex>
        <Text variant='body' size='s' color='subdued'>
          {formattedTotalArtistEarnings} {overflowMessages.$audio}
        </Text>
      </Flex>
      {isCoinCreator ? (
        <Flex
          alignItems='center'
          justifyContent='space-between'
          alignSelf='stretch'
        >
          <Flex alignItems='center' gap='s'>
            <Text variant='body' size='s' strength='strong'>
              {overflowMessages.unclaimedFees}
            </Text>
            <Tooltip text={overflowMessages.unclaimedFees} mount='body'>
              <IconInfo size='s' color='subdued' />
            </Tooltip>
          </Flex>
          <Flex alignItems='center' gap='s'>
            {unclaimedFees > 0 ? (
              <Flex gap='xs' alignItems='center'>
                <TextLink
                  onClick={handleClaimFees}
                  variant={isClaimFeesDisabled ? 'subdued' : 'visible'}
                  disabled={isClaimFeesDisabled}
                >
                  {overflowMessages.claim}
                </TextLink>
                {isClaimFeesPending ? (
                  <LoadingSpinner size='s' color='subdued' />
                ) : null}
              </Flex>
            ) : null}

            <Text variant='body' size='s' color='subdued'>
              {formattedUnclaimedFees} {overflowMessages.$audio}
            </Text>
          </Flex>
        </Flex>
      ) : null}
    </Flex>
  )
}

export const AssetInfoSection = ({ mint }: AssetInfoSectionProps) => {
  const dispatch = useDispatch()
  const { toast } = useContext(ToastContext)

  const { data: coin, isLoading } = useArtistCoin(mint)

  const { data: currentUser } = useCurrentAccountUser()
  const { data: userCoins } = useUserCoins({ userId: currentUser?.user_id })
  const userToken = useMemo(
    () => userCoins?.find((coin) => coin.mint === mint),
    [userCoins, mint]
  )
  const isCoinCreator = coin?.ownerId === currentUser?.user_id
  const discordOAuthLink = useDiscordOAuthLink(userToken?.ticker)
  const { balance: userTokenBalance } = userToken ?? {}

  // Claim fee hook
  const { mutate: claimFees, isPending: isClaimFeesPending } = useClaimFees({
    onSuccess: () => {
      toast(toastMessages.feesClaimed)
    },
    onError: (error) => {
      reportToSentry({
        error,
        feature: Feature.ArtistCoins,
        name: 'Failed to claim artist coin fees',
        additionalInfo: {
          coin,
          tokenMint: mint,
          unclaimedFees,
          totalArtistEarnings
        }
      })
      console.error(error)
      toast(toastMessages.feesClaimFailed)
    }
  })

  const unclaimedFees = coin?.dynamicBondingCurve?.creatorQuoteFee ?? 0

  const formatFeeNumber = (input: number) => {
    const value = wAUDIO(BigInt(input))
    const decimalPlaces = getTokenDecimalPlaces(Number(value.toString()))
<<<<<<< HEAD
    return formatCurrencyWithSubscript(
      Number(value.trunc(decimalPlaces).toString()),
      'en-US',
      ''
    )
  }
  const formattedUnclaimedFees = useMemo(() => {
    return formatFeeNumber(unclaimedFees)
  }, [unclaimedFees])
  const totalArtistEarnings =
    coin?.dynamicBondingCurve?.totalTradingQuoteFee ?? 0
  const formattedTotalArtistEarnings = useMemo(
    () => formatFeeNumber(Math.trunc(totalArtistEarnings / 2)),
    [totalArtistEarnings]
  )
=======
    return value.trunc(decimalPlaces).toLocaleString('en-US', {
      maximumFractionDigits: decimalPlaces,
      minimumFractionDigits: Math.min(decimalPlaces, 2)
    })
  }, [unclaimedFees])
  const totalArtistEarnings =
    coin?.dynamicBondingCurve?.totalTradingQuoteFee ?? 0
  const formattedTotalArtistEarnings = useMemo(() => {
    // Here we divide by 2 because the artist only gets half of the fees (this value includes the AUDIO network fees)
    const value = wAUDIO(BigInt(Math.trunc(totalArtistEarnings / 2)))
    const decimalPlaces = getTokenDecimalPlaces(Number(value.toString()))
    return value.trunc(decimalPlaces).toLocaleString('en-US', {
      maximumFractionDigits: decimalPlaces,
      minimumFractionDigits: Math.min(decimalPlaces, 2)
    })
  }, [totalArtistEarnings])
>>>>>>> 3e680184
  const descriptionParagraphs = coin?.description?.split('\n') ?? []

  const openDiscord = () => {
    window.open(discordOAuthLink, '_blank')
  }

  const handleLearnMore = () => {
    window.open(coin?.website, '_blank')
  }

  const handleBrowseRewards = useCallback(() => {
    dispatch(push(REWARDS_PAGE))
  }, [dispatch])

  const handleCopyAddress = useCallback(() => {
    copyToClipboard(mint)
    toast(overflowMessages.copiedToClipboard)
  }, [mint, toast])

  const coinCreatorWalletAddress =
    coin?.dynamicBondingCurve?.creatorWalletAddress
  const handleClaimFees = useCallback(
    (walletAddress: string) => {
      claimFees({
        tokenMint: mint,
        ownerWalletAddress: walletAddress
      })
    },
    [mint, claimFees]
  )

  const { openAppKitModal } = useConnectWallets(async () => {
    const solanaAccount = appkitModal.getAccount('solana')
    const connectedAddress = solanaAccount?.address

    if (!coinCreatorWalletAddress) {
      // If we hit this block the user has not launched the coin
      toast(toastMessages.feesClaimFailed)
      return
    }
    if (!connectedAddress || connectedAddress !== coinCreatorWalletAddress) {
      // If we hit this block the user has not connected the wallet they used to launch the coin
      toast(toastMessages.incorrectWalletLinked)
      return
    }
    handleClaimFees(connectedAddress)
  })

  const handleClaimFeesClick = useCallback(async () => {
    const solanaAccount = appkitModal.getAccount('solana')
    const connectedAddress = solanaAccount?.address

    // appkit wallet is not connected atm, need to prompt connect flow first
    if (!connectedAddress) {
      openAppKitModal('solana')
    } else if (connectedAddress !== coinCreatorWalletAddress) {
      // If we hit this block the user has not connected the wallet they used to launch the coin
      // Disconnect the current Solana wallet to allow connecting a different one
      await appkitModal.disconnect('solana')
      openAppKitModal('solana')
    } else {
      // appkit wallet is connected with the correct address, can just initiate claim fees flow immediately
      handleClaimFees(connectedAddress)
    }
  }, [openAppKitModal, handleClaimFees, coinCreatorWalletAddress])

  if (isLoading || !coin) {
    return <AssetInfoSectionSkeleton />
  }

  const isWAudio = coin.mint === env.WAUDIO_MINT_ADDRESS
  const CTAIcon = isWAudio ? IconGift : IconExternalLink

  const isUserBalanceUnavailable =
    !userTokenBalance || Number(userTokenBalance) <= 0

  return (
    <Paper
      borderRadius='l'
      shadow='far'
      column
      alignItems='flex-start'
      border='default'
    >
      <BannerSection mint={mint} />

      {coin.description ? (
        <Flex
          column
          alignItems='flex-start'
          alignSelf='stretch'
          ph='xl'
          pv='l'
          gap='l'
        >
          <Flex column gap='m'>
            <SocialLinksDisplay coin={coin} />
            {descriptionParagraphs.map((paragraph) => {
              if (paragraph.trim() === '') {
                return null
              }

              return (
                <UserGeneratedText
                  key={paragraph.slice(0, 10)}
                  variant='body'
                  size='m'
                  color='subdued'
                >
                  {paragraph}
                </UserGeneratedText>
              )
            })}
          </Flex>
        </Flex>
      ) : null}

      {isWAudio || coin.website ? (
        <Flex
          alignItems='center'
          justifyContent='space-between'
          alignSelf='stretch'
          p='l'
          borderTop='default'
        >
          <Flex alignItems='center' justifyContent='center' gap='s'>
            <PlainButton
              onClick={isWAudio ? handleBrowseRewards : handleLearnMore}
              iconLeft={CTAIcon}
              variant='default'
            >
              {isWAudio ? messages.browseRewards : messages.learnMore}
            </PlainButton>
          </Flex>
        </Flex>
      ) : null}
      {userToken?.hasDiscord ? (
        <Flex
          alignItems='center'
          justifyContent='space-between'
          alignSelf='stretch'
          p='l'
          borderTop='default'
        >
          <Flex alignItems='center' justifyContent='center' gap='s'>
            {isUserBalanceUnavailable ? (
              <Tooltip text={messages.discordDisabledTooltip(coin?.ticker)}>
                <Flex style={{ cursor: 'pointer' }}>
                  <PlainButton
                    onClick={openDiscord}
                    iconLeft={IconDiscord}
                    variant='default'
                    disabled={isUserBalanceUnavailable}
                  >
                    {messages.openDiscord}
                  </PlainButton>
                </Flex>
              </Tooltip>
            ) : (
              <Flex style={{ cursor: 'pointer' }}>
                <PlainButton
                  onClick={openDiscord}
                  iconLeft={IconDiscord}
                  variant='default'
                  disabled={isUserBalanceUnavailable}
                >
                  {messages.openDiscord}
                </PlainButton>
              </Flex>
            )}
          </Flex>
        </Flex>
      ) : null}

      <Flex
        alignItems='center'
        justifyContent='space-between'
        alignSelf='stretch'
        p='l'
        borderTop='default'
      >
        <PlainButton
          onClick={handleCopyAddress}
          iconLeft={IconCopy}
          variant='default'
        >
          {overflowMessages.copyCoinAddress}
        </PlainButton>
        <Text variant='body' size='m' color='subdued'>
          {shortenSPLAddress(mint)}
        </Text>
      </Flex>
      {!isWAudio ? (
        <AssetDetailsSection
          formattedTotalArtistEarnings={formattedTotalArtistEarnings}
          isCoinCreator={isCoinCreator}
          unclaimedFees={unclaimedFees}
          formattedUnclaimedFees={formattedUnclaimedFees}
          isClaimFeesPending={isClaimFeesPending}
<<<<<<< HEAD
          isClaimFeesDisabled={isClaimFeesPending}
          handleClaimFees={handleClaimFeesClick}
=======
          isClaimFeesDisabled={
            isClaimFeesPending || !externalSolWallet || !currentUser?.spl_wallet
          }
          handleClaimFees={handleClaimFees}
>>>>>>> 3e680184
        />
      ) : null}
    </Paper>
  )
}<|MERGE_RESOLUTION|>--- conflicted
+++ resolved
@@ -407,7 +407,6 @@
   const formatFeeNumber = (input: number) => {
     const value = wAUDIO(BigInt(input))
     const decimalPlaces = getTokenDecimalPlaces(Number(value.toString()))
-<<<<<<< HEAD
     return formatCurrencyWithSubscript(
       Number(value.trunc(decimalPlaces).toString()),
       'en-US',
@@ -423,24 +422,6 @@
     () => formatFeeNumber(Math.trunc(totalArtistEarnings / 2)),
     [totalArtistEarnings]
   )
-=======
-    return value.trunc(decimalPlaces).toLocaleString('en-US', {
-      maximumFractionDigits: decimalPlaces,
-      minimumFractionDigits: Math.min(decimalPlaces, 2)
-    })
-  }, [unclaimedFees])
-  const totalArtistEarnings =
-    coin?.dynamicBondingCurve?.totalTradingQuoteFee ?? 0
-  const formattedTotalArtistEarnings = useMemo(() => {
-    // Here we divide by 2 because the artist only gets half of the fees (this value includes the AUDIO network fees)
-    const value = wAUDIO(BigInt(Math.trunc(totalArtistEarnings / 2)))
-    const decimalPlaces = getTokenDecimalPlaces(Number(value.toString()))
-    return value.trunc(decimalPlaces).toLocaleString('en-US', {
-      maximumFractionDigits: decimalPlaces,
-      minimumFractionDigits: Math.min(decimalPlaces, 2)
-    })
-  }, [totalArtistEarnings])
->>>>>>> 3e680184
   const descriptionParagraphs = coin?.description?.split('\n') ?? []
 
   const openDiscord = () => {
@@ -640,15 +621,8 @@
           unclaimedFees={unclaimedFees}
           formattedUnclaimedFees={formattedUnclaimedFees}
           isClaimFeesPending={isClaimFeesPending}
-<<<<<<< HEAD
           isClaimFeesDisabled={isClaimFeesPending}
           handleClaimFees={handleClaimFeesClick}
-=======
-          isClaimFeesDisabled={
-            isClaimFeesPending || !externalSolWallet || !currentUser?.spl_wallet
-          }
-          handleClaimFees={handleClaimFees}
->>>>>>> 3e680184
         />
       ) : null}
     </Paper>
