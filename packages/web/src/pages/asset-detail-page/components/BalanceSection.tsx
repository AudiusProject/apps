--- conflicted
+++ resolved
@@ -14,10 +14,6 @@
 import Skeleton from 'components/skeleton/Skeleton'
 import { useIsMobile } from 'hooks/useIsMobile'
 
-<<<<<<< HEAD
-import { ASSET_ROUTES } from '../constants'
-=======
->>>>>>> 5e7342d9
 import { AssetDetailProps } from '../types'
 
 type BalanceStateProps = {
@@ -147,16 +143,11 @@
   )
 }
 
-<<<<<<< HEAD
-export const BalanceSection = ({ assetName }: AssetDetailProps) => {
-  const { title, icon, symbol } = ASSET_ROUTES[assetName]
-=======
 const BalanceSectionContent = ({ mint }: AssetDetailProps) => {
   const { data: coinInsights, isPending: coinsLoading } = useArtistCoins({
     mint: [mint]
   })
   const { data: tokenBalance } = useTokenBalance({ mint })
->>>>>>> 5e7342d9
 
   const coin = coinInsights?.[0]
 
