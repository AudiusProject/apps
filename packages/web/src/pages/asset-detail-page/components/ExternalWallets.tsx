import { useCallback, useContext, useMemo, useState } from 'react'

import {
  useRemoveConnectedWallet,
  QUERY_KEYS,
  useCurrentUserId
} from '@audius/common/api'
import { coinDetailsMessages } from '@audius/common/messages'
import { Chain } from '@audius/common/models'
import { useUserCoin } from '@audius/common/src/api/tan-query/coins/useUserCoin'
import { shortenSPLAddress } from '@audius/common/utils'
import {
  Button,
  Flex,
  IconCopy,
  IconLogoCircleSOL,
  IconTrash,
  IconButton,
  IconKebabHorizontal,
  Paper,
  PopupMenu,
  PopupMenuItem,
  Text,
  Box,
  Skeleton,
  Divider,
  IconLogoCircle
} from '@audius/harmony'
import { UserCoinAccount } from '@audius/sdk'
import { useQueryClient } from '@tanstack/react-query'

import ActionDrawer from 'components/action-drawer/ActionDrawer'
import { ToastContext } from 'components/toast/ToastContext'
import { useIsMobile } from 'hooks/useIsMobile'
import { copyToClipboard } from 'utils/clipboardUtil'

import {
  AlreadyAssociatedError,
  useConnectAndAssociateWallets
} from '../../../hooks/useConnectAndAssociateWallets'

const COPIED_TOAST_TIMEOUT = 2000

const messages = coinDetailsMessages.externalWallets

type WalletRowProps = {
  mint: string
  decimals: number
} & UserCoinAccount

const WalletRow = ({
  owner,
  account,
  balance,
  isInAppWallet,
  decimals
}: WalletRowProps) => {
  const { toast } = useContext(ToastContext)
  const [isRemovingWallet, setIsRemovingWallet] = useState(false)
<<<<<<< HEAD
=======
  const isMobile = useIsMobile()
  const queryClient = useQueryClient()
  const [isMobileOverflowOpen, setIsMobileOverflowOpen] = useState(false)
  const { data: currentUserId } = useCurrentUserId()
>>>>>>> ecfd8a4a
  // For connected wallets we want to use the root wallet address, for in-app wallets the owner will be us and not the user so we need to use the token account address
  const address = isInAppWallet ? account : owner
  const copyAddressToClipboard = useCallback(() => {
    copyToClipboard(address)
    toast(messages.copied, COPIED_TOAST_TIMEOUT)
  }, [address, toast])

  const { mutateAsync: removeConnectedWalletAsync } = useRemoveConnectedWallet()

  const onOpenMobileOverflow = useCallback(() => {
    setIsMobileOverflowOpen(true)
  }, [setIsMobileOverflowOpen])

  const onCloseMobileOverflow = useCallback(() => {
    setIsMobileOverflowOpen(false)
  }, [setIsMobileOverflowOpen])

  const handleRemove = useCallback(async () => {
    setIsRemovingWallet(true)
    await removeConnectedWalletAsync({
      wallet: { address, chain: Chain.Sol },
      toast: (message) => toast(message)
    })
    setIsRemovingWallet(false)
  }, [removeConnectedWalletAsync, address, toast])

  const items: PopupMenuItem[] = useMemo(
    () =>
      [
        {
          text: messages.copy,
          icon: <IconCopy color='default' />,
          onClick: copyAddressToClipboard
        },
        !isInAppWallet
          ? {
              text: messages.remove,
              icon: <IconTrash color='default' />,
              onClick: handleRemove
            }
          : null
      ].filter(Boolean) as PopupMenuItem[],
    [copyAddressToClipboard, handleRemove, isInAppWallet]
  )

  return (
    <Flex
      direction='row'
      alignItems='center'
      gap='m'
      w='100%'
      css={{ opacity: isRemovingWallet ? 0.5 : 1 }}
    >
      <Flex alignItems='center' gap='s'>
        {isInAppWallet ? <IconLogoCircle /> : <IconLogoCircleSOL />}
        <Text variant='body' size='m' strength='strong'>
          {isInAppWallet ? messages.builtIn : shortenSPLAddress(address)}
        </Text>
      </Flex>
      <Flex css={{ flex: 1 }} justifyContent='flex-end'>
        <Text variant='body' size='m' strength='strong' color='default'>
          {Math.trunc(balance / Math.pow(10, decimals)).toLocaleString()}
        </Text>
      </Flex>
      {isMobile ? (
        <>
          <IconButton
            icon={IconKebabHorizontal}
            onClick={onOpenMobileOverflow}
            aria-label='More options'
          />
          <ActionDrawer
            actions={items.map((item) => ({
              text: item.text as string,
              icon: item.icon,
              onClick: (e) => {
                // @ts-ignore - Element vs HTMLElement
                item.onClick?.(e)
                onCloseMobileOverflow()
              }
            }))}
            isOpen={isMobileOverflowOpen}
            onClose={onCloseMobileOverflow}
          />
        </>
      ) : (
        <Flex
          css={{
            marginLeft: 'auto',
            flexBasis: 0
          }}
        >
          <PopupMenu
            items={items}
            aria-disabled={isRemovingWallet}
            renderTrigger={(ref, trigger) => (
              <IconButton
                ref={ref}
                icon={IconKebabHorizontal}
                size='s'
                color='subdued'
                disabled={isRemovingWallet}
                onClick={() => trigger()}
                aria-label={messages.options}
              />
            )}
          />
        </Flex>
      )}
    </Flex>
  )
}

type ExternalWalletsProps = {
  mint: string
}

export const ExternalWallets = ({ mint }: ExternalWalletsProps) => {
  const { data: userCoins, isLoading } = useUserCoin({
    mint
  })
  const { accounts: unsortedAccounts = [], decimals } = userCoins ?? {}
  const accounts = useMemo(
    () => [...unsortedAccounts].sort((a, b) => b.balance - a.balance),
    [unsortedAccounts]
  )
  const { toast } = useContext(ToastContext)
  const queryClient = useQueryClient()
  const hasAccounts = accounts.length > 0
  const { data: currentUserId } = useCurrentUserId()

  const handleAddWalletSuccess = useCallback(async () => {
    toast(messages.newWalletConnected)
    await queryClient.invalidateQueries({
      queryKey: [QUERY_KEYS.userCoin, currentUserId]
    })
  }, [toast, queryClient, currentUserId])

  const handleAddWalletError = useCallback(
    async (e: unknown) => {
      if (e instanceof AlreadyAssociatedError) {
        toast(messages.walletAlreadyAdded)
      } else {
        toast(messages.error)
      }
    },
    [toast]
  )

  // app kit modal
  const { openAppKitModal, isPending: isConnectingWallets } =
    useConnectAndAssociateWallets(handleAddWalletSuccess, handleAddWalletError)

  return (
    <Paper
      direction='column'
      alignItems='flex-start'
      backgroundColor='white'
      borderRadius='m'
      border='default'
    >
      <Flex direction='column' pv='l' ph='l'>
        <Text variant='heading' size='s' color='heading'>
          {hasAccounts ? messages.hasBalanceTitle : messages.noBalanceTitle}
        </Text>
      </Flex>
      <Divider css={{ width: '100%' }} />
      {!hasAccounts && !isLoading && (
        <Flex direction='column' pv='m' ph='l'>
          <Text variant='body' size='m' color='subdued'>
            {messages.description}
          </Text>
        </Flex>
      )}

      {hasAccounts ? (
        <Flex direction='column' gap='xl' w='100%' pv='l' ph='l'>
          {accounts?.map((walletAccount) => (
            <WalletRow
              key={walletAccount.owner}
              {...walletAccount}
              mint={mint}
              decimals={decimals ?? 0}
            />
          ))}
        </Flex>
      ) : isLoading ? (
        <Flex
          direction='column'
          alignItems='center'
          gap='s'
          w='100%'
          pv='m'
          ph='xl'
          pb='l'
        >
          <Skeleton w='100%' h='24px' />
        </Flex>
      ) : null}

      <Divider css={{ width: '100%' }} />
      <Box pv='l' ph='l' w='100%'>
        <Button
          variant='secondary'
          size='small'
          onClick={openAppKitModal}
          isLoading={isConnectingWallets}
          disabled={isConnectingWallets}
          fullWidth
        >
          {messages.buttonText}
        </Button>
      </Box>
    </Paper>
  )
}<|MERGE_RESOLUTION|>--- conflicted
+++ resolved
@@ -1,10 +1,6 @@
 import { useCallback, useContext, useMemo, useState } from 'react'
 
-import {
-  useRemoveConnectedWallet,
-  QUERY_KEYS,
-  useCurrentUserId
-} from '@audius/common/api'
+import { useRemoveConnectedWallet } from '@audius/common/api'
 import { coinDetailsMessages } from '@audius/common/messages'
 import { Chain } from '@audius/common/models'
 import { useUserCoin } from '@audius/common/src/api/tan-query/coins/useUserCoin'
@@ -27,7 +23,6 @@
   IconLogoCircle
 } from '@audius/harmony'
 import { UserCoinAccount } from '@audius/sdk'
-import { useQueryClient } from '@tanstack/react-query'
 
 import ActionDrawer from 'components/action-drawer/ActionDrawer'
 import { ToastContext } from 'components/toast/ToastContext'
@@ -57,13 +52,9 @@
 }: WalletRowProps) => {
   const { toast } = useContext(ToastContext)
   const [isRemovingWallet, setIsRemovingWallet] = useState(false)
-<<<<<<< HEAD
-=======
   const isMobile = useIsMobile()
-  const queryClient = useQueryClient()
   const [isMobileOverflowOpen, setIsMobileOverflowOpen] = useState(false)
-  const { data: currentUserId } = useCurrentUserId()
->>>>>>> ecfd8a4a
+
   // For connected wallets we want to use the root wallet address, for in-app wallets the owner will be us and not the user so we need to use the token account address
   const address = isInAppWallet ? account : owner
   const copyAddressToClipboard = useCallback(() => {
@@ -191,16 +182,11 @@
     [unsortedAccounts]
   )
   const { toast } = useContext(ToastContext)
-  const queryClient = useQueryClient()
   const hasAccounts = accounts.length > 0
-  const { data: currentUserId } = useCurrentUserId()
 
   const handleAddWalletSuccess = useCallback(async () => {
     toast(messages.newWalletConnected)
-    await queryClient.invalidateQueries({
-      queryKey: [QUERY_KEYS.userCoin, currentUserId]
-    })
-  }, [toast, queryClient, currentUserId])
+  }, [toast])
 
   const handleAddWalletError = useCallback(
     async (e: unknown) => {
