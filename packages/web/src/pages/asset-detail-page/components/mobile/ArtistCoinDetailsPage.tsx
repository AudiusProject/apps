--- conflicted
+++ resolved
@@ -1,13 +1,5 @@
-<<<<<<< HEAD
 import { useArtistCoinByTicker, useCoinGeckoCoin } from '@audius/common/api'
-import {
-  formatCurrencyWithSubscript,
-  formatTickerFromUrl
-} from '@audius/common/utils'
-=======
-import { useArtistCoinByTicker } from '@audius/common/api'
 import { formatCurrencyWithSubscript } from '@audius/common/utils'
->>>>>>> 3acc06e4
 import { FixedDecimal } from '@audius/fixed-decimal'
 import { Divider, Flex, Text, useTheme } from '@audius/harmony'
 import { useLocation } from 'react-router-dom-v5-compat'
