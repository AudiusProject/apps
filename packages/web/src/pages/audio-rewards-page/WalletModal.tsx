--- conflicted
+++ resolved
@@ -5,17 +5,12 @@
 import {
   accountSelectors,
   tokenDashboardPageSelectors,
-<<<<<<< HEAD
-  walletSelectors
-} from '@audius/common'
-import { IconReceive, IconSend } from '@audius/harmony'
-=======
   tokenDashboardPageActions,
   walletSelectors,
   TokenDashboardPageModalState
 } from '@audius/common/store'
 import { stringWeiToBN, weiToString, Nullable } from '@audius/common/utils'
->>>>>>> b7cf7b9f
+import { IconReceive, IconSend } from '@audius/harmony'
 import cn from 'classnames'
 import { useDispatch } from 'react-redux'
 
