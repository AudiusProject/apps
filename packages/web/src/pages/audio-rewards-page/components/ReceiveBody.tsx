--- conflicted
+++ resolved
@@ -1,18 +1,8 @@
-<<<<<<< HEAD
-import {
-  SolanaWalletAddress,
-  WalletAddress,
-  FeatureFlags,
-  useCreateUserbankIfNeeded
-} from '@audius/common'
-import { IconSolana as LogoSol } from '@audius/harmony'
-import { Button, ButtonType } from '@audius/stems'
-=======
 import { useCreateUserbankIfNeeded } from '@audius/common/hooks'
 import { WalletAddress, SolanaWalletAddress } from '@audius/common/models'
 import { FeatureFlags } from '@audius/common/services'
-import { Button, ButtonType, LogoSol } from '@audius/stems'
->>>>>>> b7cf7b9f
+import { IconSolana as LogoSol } from '@audius/harmony'
+import { Button, ButtonType } from '@audius/stems'
 import cn from 'classnames'
 
 import { useLocalStorage } from 'hooks/useLocalStorage'
