--- conflicted
+++ resolved
@@ -1,22 +1,10 @@
 import { useEffect, useState } from 'react'
 
-<<<<<<< HEAD
-import {
-  BNWei,
-  StringAudio,
-  WalletAddress,
-  stringAudioToBN,
-  weiToAudio,
-  tokenDashboardPageSelectors
-} from '@audius/common'
-import { IconArrowRight } from '@audius/harmony'
-import { Button, ButtonType } from '@audius/stems'
-=======
 import { StringAudio, BNWei, WalletAddress } from '@audius/common/models'
 import { tokenDashboardPageSelectors } from '@audius/common/store'
 import { weiToAudio, stringAudioToBN } from '@audius/common/utils'
-import { Button, ButtonType, IconArrow } from '@audius/stems'
->>>>>>> b7cf7b9f
+import { IconArrowRight } from '@audius/harmony'
+import { Button, ButtonType } from '@audius/stems'
 
 import LoadingSpinner from 'components/loading-spinner/LoadingSpinner'
 import { useSelector } from 'utils/reducer'
