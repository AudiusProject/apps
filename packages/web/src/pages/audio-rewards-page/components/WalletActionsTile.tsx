--- conflicted
+++ resolved
@@ -2,13 +2,9 @@
 import {
   tokenDashboardPageActions,
   walletSelectors
-<<<<<<< HEAD
-} from '@audius/common'
-import { IconReceive, IconSend } from '@audius/harmony'
-=======
 } from '@audius/common/store'
 import { isNullOrUndefined } from '@audius/common/utils'
->>>>>>> b7cf7b9f
+import { IconReceive, IconSend } from '@audius/harmony'
 import { Button, ButtonType } from '@audius/stems'
 import BN from 'bn.js'
 import cn from 'classnames'
