--- conflicted
+++ resolved
@@ -7,14 +7,9 @@
   tokenDashboardPageActions,
   walletSelectors,
   buyAudioActions,
-<<<<<<< HEAD
-  OnRampProvider,
-  FeatureFlags,
-  StringKeys,
-  Client,
-  Location,
-  isNullOrUndefined
-} from '@audius/common'
+  OnRampProvider
+} from '@audius/common/store'
+import { isNullOrUndefined, formatWei } from '@audius/common/utils'
 import {
   IconReceive,
   IconSend,
@@ -24,12 +19,6 @@
   IconInfo
 } from '@audius/harmony'
 import { Button, ButtonType } from '@audius/stems'
-=======
-  OnRampProvider
-} from '@audius/common/store'
-import { isNullOrUndefined, formatWei } from '@audius/common/utils'
-import { Button, ButtonType, IconInfo } from '@audius/stems'
->>>>>>> b7cf7b9f
 import BN from 'bn.js'
 import cn from 'classnames'
 import { push as pushRoute } from 'connected-react-router'
