import { useCallback, useContext, useEffect, MouseEvent } from 'react'

import { Chain, BNWei } from '@audius/common/models'
import {
<<<<<<< HEAD
  Chain,
  BNWei,
  shortenEthAddress,
  shortenSPLAddress,
  tokenDashboardPageActions,
  tokenDashboardPageSelectors
} from '@audius/common'
import { IconCopy, IconRemove, IconSolana as LogoSol } from '@audius/harmony'
import { LogoEth } from '@audius/stems'
=======
  tokenDashboardPageSelectors,
  tokenDashboardPageActions
} from '@audius/common/store'
import { shortenSPLAddress, shortenEthAddress } from '@audius/common/utils'
import { LogoEth, LogoSol } from '@audius/stems'
>>>>>>> b7cf7b9f
import cn from 'classnames'
import { useDispatch } from 'react-redux'

import LoadingSpinner from 'components/loading-spinner/LoadingSpinner'
import Toast from 'components/toast/Toast'
import { ToastContext } from 'components/toast/ToastContext'
import { ComponentPlacement, MountPlacement } from 'components/types'
import { useIsMobile } from 'hooks/useIsMobile'
import { useWithMobileStyle } from 'hooks/useWithMobileStyle'
import { copyToClipboard } from 'utils/clipboardUtil'
import { NEW_WALLET_CONNECTED_TOAST_TIMEOUT_MILLIS } from 'utils/constants'
import { useSelector } from 'utils/reducer'

import DisplayAudio from './DisplayAudio'
import styles from './WalletsTable.module.css'
const { getAssociatedWallets, getRemoveWallet } = tokenDashboardPageSelectors
const { requestRemoveWallet, resetStatus } = tokenDashboardPageActions

const COPIED_TOAST_TIMEOUT = 2000

const messages = {
  copied: 'Copied To Clipboard!',
  newWalletConnected: 'New Wallet Successfully Connected!',
  linkedWallets: 'LINKED WALLETS',
  collectibles: 'COLLECTIBLES',
  audio: '$AUDIO'
}

type WalletProps = {
  className?: string
  chain: Chain
  address: string
  collectibleCount: number
  audioBalance: BNWei
  isDisabled: boolean
  isConfirmAdding: boolean
  isConfirmRemoving: boolean
  hasActions: boolean
  hideCollectibles?: boolean
}

const Wallet = ({
  chain,
  address,
  isConfirmAdding,
  isConfirmRemoving,
  collectibleCount,
  audioBalance,
  isDisabled,
  hasActions,
  hideCollectibles
}: WalletProps) => {
  const isMobile = useIsMobile()
  const dispatch = useDispatch()
  const onRequestRemoveWallet = useCallback(
    (e: MouseEvent) => {
      e.stopPropagation()
      dispatch(requestRemoveWallet({ wallet: address, chain }))
    },
    [dispatch, address, chain]
  )
  const displayAddress =
    chain === Chain.Eth ? shortenEthAddress : shortenSPLAddress
  const copyAddressToClipboard = useCallback(() => {
    copyToClipboard(address)
  }, [address])
  const isCopyDisabled = isConfirmAdding || isConfirmRemoving
  return (
    <div className={cn(styles.copyContainer)} onClick={copyAddressToClipboard}>
      <div className={styles.addressContainer}>
        <Toast
          text={messages.copied}
          mount={MountPlacement.PARENT}
          disabled={isCopyDisabled}
          requireAccount={false}
          delay={COPIED_TOAST_TIMEOUT}
          tooltipClassName={styles.copyTooltip}
          containerClassName={cn(styles.walletContainer, {
            [styles.removingWallet]: isConfirmRemoving,
            [styles.disabled]: isCopyDisabled
          })}
          placement={ComponentPlacement.TOP}
        >
          <>
            <div className={styles.chainIconContainer}>
              {chain === Chain.Eth ? (
                <LogoEth className={styles.chainIconEth} />
              ) : (
                <LogoSol className={styles.chainIconSol} />
              )}
            </div>
            <span className={styles.walletText}>{displayAddress(address)}</span>
            {!isCopyDisabled && <IconCopy className={styles.iconCopy} />}
          </>
        </Toast>
      </div>
      {!hideCollectibles && !isMobile && (
        <div className={cn(styles.collectibleCount, styles.walletText)}>
          {collectibleCount}
        </div>
      )}
      <div className={cn(styles.audioBalance, styles.walletText)}>
        <DisplayAudio
          showLabel={false}
          amount={audioBalance}
          className={styles.balanceContainer}
          tokenClassName={styles.balance}
        />
      </div>
      {hasActions && (isConfirmAdding || isConfirmRemoving) && (
        <LoadingSpinner className={styles.loading}></LoadingSpinner>
      )}
      {hasActions && !(isConfirmAdding || isConfirmRemoving) && !isDisabled && (
        <div className={styles.removeContainer} onClick={onRequestRemoveWallet}>
          <IconRemove className={styles.iconRemove} />
        </div>
      )}
      {hasActions && !(isConfirmAdding || isConfirmRemoving) && isDisabled && (
        <div className={styles.actionSpacing} />
      )}
    </div>
  )
}

type WalletsTableProps = {
  className?: string
  hasActions?: boolean
  hideCollectibles?: boolean
}

const WalletsTable = ({
  hasActions = false,
  className,
  hideCollectibles
}: WalletsTableProps) => {
  const {
    status,
    confirmingWallet,
    connectedEthWallets: ethWallets,
    connectedSolWallets: solWallets
  } = useSelector(getAssociatedWallets)

  const { toast } = useContext(ToastContext)
  const dispatch = useDispatch()
  useEffect(() => {
    if (status === 'Confirmed') {
      const timeout = NEW_WALLET_CONNECTED_TOAST_TIMEOUT_MILLIS
      toast(messages.newWalletConnected, timeout)
      setTimeout(() => {
        dispatch(resetStatus())
      }, timeout)

      return () => {
        dispatch(resetStatus())
      }
    }
  }, [toast, dispatch, status])

  const removeWallets = useSelector(getRemoveWallet)

  const isMobile = useIsMobile()
  const wm = useWithMobileStyle(styles.mobile)

  const isDisabled =
    removeWallets.status === 'Confirming' ||
    status === 'Connecting' ||
    status === 'Confirming'

  const showConfirmingWallet =
    hasActions &&
    confirmingWallet.wallet !== null &&
    confirmingWallet.chain !== null &&
    confirmingWallet.balance !== null &&
    confirmingWallet.collectibleCount !== null

  return (
    <div
      className={wm(styles.container, {
        [className!]: !!className,
        [styles.noActions]: !hasActions,
        [styles.hideCollectibles]: hideCollectibles
      })}
    >
      <div className={styles.walletsHeader}>
        <h6 className={cn(styles.walletsHeaderItem, styles.headerWallet)}>
          {messages.linkedWallets}
        </h6>
        {!hideCollectibles && !isMobile && (
          <h6
            className={cn(styles.walletsHeaderItem, styles.headerCollectibles)}
          >
            {messages.collectibles}
          </h6>
        )}
        <h6 className={cn(styles.walletsHeaderItem, styles.headerAudio)}>
          {messages.audio}
        </h6>
      </div>
      {ethWallets?.map((wallet) => (
        <Wallet
          chain={Chain.Eth}
          key={wallet.address}
          address={wallet.address}
          collectibleCount={wallet.collectibleCount}
          audioBalance={wallet.balance}
          isDisabled={isDisabled}
          isConfirmAdding={false}
          hasActions={hasActions}
          hideCollectibles={hideCollectibles}
          isConfirmRemoving={removeWallets.wallet === wallet.address}
        />
      ))}
      {solWallets?.map((wallet) => (
        <Wallet
          chain={Chain.Sol}
          key={wallet.address}
          address={wallet.address}
          collectibleCount={wallet.collectibleCount}
          audioBalance={wallet.balance}
          isDisabled={isDisabled}
          hasActions={hasActions}
          hideCollectibles={hideCollectibles}
          isConfirmAdding={false}
          isConfirmRemoving={removeWallets.wallet === wallet.address}
        />
      ))}
      {showConfirmingWallet && (
        <Wallet
          chain={confirmingWallet.chain!}
          address={confirmingWallet.wallet!}
          collectibleCount={confirmingWallet.collectibleCount!}
          audioBalance={confirmingWallet.balance!}
          isDisabled
          hasActions
          isConfirmAdding
          hideCollectibles={hideCollectibles}
          isConfirmRemoving={false}
        />
      )}
    </div>
  )
}

export default WalletsTable<|MERGE_RESOLUTION|>--- conflicted
+++ resolved
@@ -2,23 +2,12 @@
 
 import { Chain, BNWei } from '@audius/common/models'
 import {
-<<<<<<< HEAD
-  Chain,
-  BNWei,
-  shortenEthAddress,
-  shortenSPLAddress,
-  tokenDashboardPageActions,
-  tokenDashboardPageSelectors
-} from '@audius/common'
-import { IconCopy, IconRemove, IconSolana as LogoSol } from '@audius/harmony'
-import { LogoEth } from '@audius/stems'
-=======
   tokenDashboardPageSelectors,
   tokenDashboardPageActions
 } from '@audius/common/store'
 import { shortenSPLAddress, shortenEthAddress } from '@audius/common/utils'
-import { LogoEth, LogoSol } from '@audius/stems'
->>>>>>> b7cf7b9f
+import { IconCopy, IconRemove, IconSolana as LogoSol } from '@audius/harmony'
+import { LogoEth } from '@audius/stems'
 import cn from 'classnames'
 import { useDispatch } from 'react-redux'
 
