import { useCallback, useEffect, useContext, useMemo } from 'react'

import {
  formatCooldownChallenges,
  useChallengeCooldownSchedule
} from '@audius/common/hooks'
import {
  accountSelectors,
  challengesSelectors,
  audioRewardsPageSelectors,
  audioRewardsPageActions,
  ClaimStatus,
  musicConfettiActions,
  ChallengeRewardsModalType
} from '@audius/common/store'
import {
  fillString,
  formatNumberCommas,
  getAAOErrorEmojis,
  challengeRewardsConfig,
  isAudioMatchingChallenge,
  getClaimableChallengeSpecifiers
} from '@audius/common/utils'
import {
  ModalContent,
  IconCopy,
  IconValidationCheck,
  IconCheck,
  IconVerified,
  IconTwitter as IconTwitterBird,
  SocialButton,
  Button,
  Text,
  ProgressBar,
  Flex,
  Paper
} from '@audius/harmony'
import cn from 'classnames'
import { push as pushRoute } from 'connected-react-router'
import { useDispatch, useSelector } from 'react-redux'

import QRCode from 'assets/img/imageQR.png'
import { useModalState } from 'common/hooks/useModalState'
import { SummaryTable } from 'components/summary-table'
import Toast from 'components/toast/Toast'
import { ToastContext } from 'components/toast/ToastContext'
import Tooltip from 'components/tooltip/Tooltip'
import { ComponentPlacement, MountPlacement } from 'components/types'
import { useIsMobile } from 'hooks/useIsMobile'
import { useWithMobileStyle } from 'hooks/useWithMobileStyle'
import { getChallengeConfig } from 'pages/audio-rewards-page/config'
import { copyToClipboard, getCopyableLink } from 'utils/clipboardUtil'
import { CLAIM_REWARD_TOAST_TIMEOUT_MILLIS } from 'utils/constants'
import { openTwitterLink } from 'utils/tweet'

import ModalDrawer from '../ModalDrawer'

import { AudioMatchingRewardsModalContent } from './AudioMatchingRewardsModalContent'
import { ProgressDescription } from './ProgressDescription'
import { ProgressReward } from './ProgressReward'
import styles from './styles.module.css'

const { show: showConfetti } = musicConfettiActions
const {
  getAAOErrorCode,
  getChallengeRewardsModalType,
  getClaimStatus,
  getUndisbursedUserChallenges
} = audioRewardsPageSelectors
const {
  setChallengeRewardsModalType,
  resetAndCancelClaimReward,
  claimChallengeReward
} = audioRewardsPageActions
const { getOptimisticUserChallenges, getCompletionStages } = challengesSelectors
const getUserHandle = accountSelectors.getUserHandle

export const useRewardsModalType = (): [
  ChallengeRewardsModalType,
  (type: ChallengeRewardsModalType) => void
] => {
  const dispatch = useDispatch()
  const modalType = useSelector(getChallengeRewardsModalType)
  const setModalType = useCallback(
    (type: ChallengeRewardsModalType) => {
      dispatch(setChallengeRewardsModalType({ modalType: type }))
    },
    [dispatch]
  )
  return [modalType, setModalType]
}
const inviteLink = getCopyableLink('/signup?ref=%0')

const messages = {
  audio: '$AUDIO',
  everyDollarSpent: ' Every Dollar Spent',
  copyLabel: 'Copy to Clipboard',
  copiedLabel: 'Copied to Clipboard',
  inviteLabel: 'Copy Invite to Clipboard',
  inviteLink,
  qrText: 'Download the App',
  qrSubtext: 'Scan This QR Code with Your Phone Camera',
  rewardClaimed: 'Reward claimed successfully!',
  rewardAlreadyClaimed: 'Reward already claimed!',
  claimError:
    'Something has gone wrong, not all your rewards were claimed. Please try again or contact support@audius.co.',
  claimErrorAAO:
    'Your account is unable to claim rewards at this time. Please try again later or contact support@audius.co. ',
  claimableAmountLabel: (amount: number) => `Claim $${amount} AUDIO`,
  twitterShare: (modalType: 'referrals' | 'ref-v') =>
    `Share Invite With Your ${modalType === 'referrals' ? 'Friends' : 'Fans'}`,
  twitterCopy: `Come support me on @audius! Use my link and we both earn $AUDIO when you sign up.\n\n #Audius #AudioRewards\n\n`,
  twitterReferralLabel: 'Share referral link on Twitter',
  verifiedChallenge: 'VERIFIED CHALLENGE',
  claimAmountLabel: '$AUDIO available to claim',
  claimedSoFar: '$AUDIO claimed so far',
  upcomingRewards: 'Upcoming Rewards',
  cooldownDescription:
    'Note: There is a 7 day waiting period from completion until you can claim your reward.',

  // Profile checks
  profileCheckNameAndHandle: 'Name & Handle',
  profileCheckProfilePicture: 'Profile Picture',
  profileCheckCoverPhoto: 'Cover Photo',
  profileCheckProfileDescription: 'Profile Description',
  profileCheckFavorite: 'Favorite Track/Playlist',
  profileCheckRepost: 'Repost Track/Playlist',
  profileCheckFollow: 'Follow Five People',
  progress: 'Progress',
  taskDetails: 'Task Details',
  complete: 'Complete',
  incomplete: 'Incomplete'
}

type InviteLinkProps = {
  className?: string
  inviteLink: string
}

export const InviteLink = ({ className, inviteLink }: InviteLinkProps) => {
  const wm = useWithMobileStyle(styles.mobile)

  const onButtonClick = useCallback(() => {
    copyToClipboard(inviteLink)
  }, [inviteLink])

  return (
    <Tooltip text={messages.copyLabel} placement={'top'} mount={'parent'}>
      <div className={wm(styles.toastContainer, { [className!]: !!className })}>
        <Toast
          text={messages.copiedLabel}
          delay={2000}
          placement={ComponentPlacement.TOP}
          mount={MountPlacement.PARENT}
        >
          <div className={wm(styles.inviteButtonContainer)}>
            <Button
              variant='primary'
              iconRight={IconCopy}
              onClick={onButtonClick}
              fullWidth
            >
              {messages.inviteLabel}
            </Button>
          </div>
        </Toast>
      </div>
    </Tooltip>
  )
}

type TwitterShareButtonProps = {
  modalType: 'referrals' | 'ref-v'
  inviteLink: string
}

const TwitterShareButton = ({
  modalType,
  inviteLink
}: TwitterShareButtonProps) => {
  const isMobile = useIsMobile()

  return (
    <SocialButton
      socialType='twitter'
      iconLeft={IconTwitterBird}
      onClick={() => openTwitterLink(inviteLink, messages.twitterCopy)}
      aria-label={messages.twitterReferralLabel}
      fullWidth={isMobile}
    >
      {messages.twitterShare(modalType)}
    </SocialButton>
  )
}

const ProfileChecks = () => {
  const completionStages = useSelector(getCompletionStages)
  const wm = useWithMobileStyle(styles.mobile)
  const isMobile = useIsMobile()

  const config: Record<string, boolean> = {
    [messages.profileCheckNameAndHandle]: completionStages.hasNameAndHandle,
    [messages.profileCheckProfilePicture]: completionStages.hasProfilePicture,
    [messages.profileCheckCoverPhoto]: completionStages.hasCoverPhoto,
    [messages.profileCheckProfileDescription]:
      completionStages.hasProfileDescription,
    [messages.profileCheckFavorite]: completionStages.hasFavoritedItem,
    [messages.profileCheckRepost]: !!completionStages.hasReposted,
    [messages.profileCheckFollow]: completionStages.hasFollowedAccounts
  }

  return (
    <Flex
      column
      gap='m'
      wrap='wrap'
      ph={isMobile ? undefined : 'xl'}
      pv={isMobile ? undefined : 'm'}
      justifyContent='center'
      css={{
        maxHeight: 150
      }}
    >
      {Object.keys(config).map((key) => (
        <div className={wm(styles.profileTask)} key={key}>
          {config[key] ? (
            <IconValidationCheck />
          ) : (
            <div className={styles.profileTaskCircle} />
          )}
          <p className={cn({ [styles.completeText]: config[key] })}>{key}</p>
        </div>
      ))}
    </Flex>
  )
}

const getErrorMessage = (aaoErrorCode?: number) => {
  if (aaoErrorCode !== undefined) {
    return (
      <>
        {messages.claimErrorAAO}
        {getAAOErrorEmojis(aaoErrorCode)}
      </>
    )
  }
  return <>{messages.claimError}</>
}

type BodyProps = {
  dismissModal: () => void
}

const ChallengeRewardsBody = ({ dismissModal }: BodyProps) => {
  const { toast } = useContext(ToastContext)
  const claimStatus = useSelector(getClaimStatus)
  const aaoErrorCode = useSelector(getAAOErrorCode)
  const claimInProgress =
    claimStatus === ClaimStatus.CLAIMING ||
    claimStatus === ClaimStatus.WAITING_FOR_RETRY
  const undisbursedUserChallenges = useSelector(getUndisbursedUserChallenges)
  const [modalType] = useRewardsModalType()
  const userHandle = useSelector(getUserHandle)
  const dispatch = useDispatch()
  const wm = useWithMobileStyle(styles.mobile)
  const isMobile = useIsMobile()
  const userChallenges = useSelector(getOptimisticUserChallenges)
  const challenge = userChallenges[modalType]
  const isCooldownChallenge = challenge && challenge.cooldown_days > 0
  const currentStepCount = challenge?.current_step_count || 0
  const {
    fullDescription,
    progressLabel,
    completedLabel,
    isVerifiedChallenge
  } = challengeRewardsConfig[modalType]
  const { modalButtonInfo } = getChallengeConfig(modalType)
  const {
    cooldownChallenges,
    summary,
    isEmpty: isCooldownChallengesEmpty
  } = useChallengeCooldownSchedule({ challengeId: challenge?.challenge_id })

  // We could just depend on undisbursedAmount here
  // But DN may have not indexed the challenge so check for client-side completion too
  // Note that we can't handle aggregate challenges optimistically
  let audioToClaim = 0
  let audioClaimedSoFar = 0
  if (challenge?.challenge_type === 'aggregate') {
    audioToClaim = challenge.claimableAmount
    audioClaimedSoFar = challenge.disbursed_amount
  } else if (challenge?.state === 'completed' && challenge?.cooldown_days) {
    audioToClaim = challenge.claimableAmount
  } else if (challenge?.state === 'completed' && !challenge?.cooldown_days) {
    audioToClaim = challenge.totalAmount
  } else if (challenge?.state === 'disbursed') {
    audioClaimedSoFar = challenge.totalAmount
  }

  let linkType: 'complete' | 'inProgress' | 'incomplete'
  if (challenge?.state === 'completed') {
    linkType = 'complete'
  } else if (challenge?.state === 'in_progress') {
    linkType = 'inProgress'
  } else {
    linkType = 'incomplete'
  }
  const buttonInfo = modalButtonInfo?.[linkType] ?? null
  const buttonLink = buttonInfo?.link(userHandle)

  const showProgressBar =
    challenge &&
    challenge.max_steps &&
    challenge.max_steps > 1 &&
    challenge.challenge_type !== 'aggregate'

  const progressDescriptionLabel = isVerifiedChallenge ? (
    <div className={styles.verifiedChallenge}>
      <IconVerified />
      {messages.verifiedChallenge}
    </div>
  ) : (
    <Text variant='label' size='l' strength='strong'>
      {messages.taskDetails}
    </Text>
  )
  const progressDescription = (
    <Flex column gap='m'>
      <Text variant='body'>{fullDescription?.(challenge)}</Text>
      {isCooldownChallenge ? (
        <Text variant='body' color='subdued'>
          {messages.cooldownDescription}
        </Text>
      ) : null}
    </Flex>
  )

  const renderProgressStatusLabel = () => (
    <Flex alignItems='center'>
      {challenge?.state === 'incomplete' ? (
        <Text variant='label' size='l' strength='strong' color='subdued'>
          {messages.incomplete}
        </Text>
      ) : null}
      {challenge?.state === 'completed' || challenge?.state === 'disbursed' ? (
        <Flex gap='s' justifyContent='center' alignItems='center'>
          <IconCheck width={16} height={16} color='subdued' />
          <Text variant='label' size='l' strength='strong' color='subdued'>
            {messages.complete}
          </Text>
        </Flex>
      ) : null}
      {challenge?.state === 'in_progress' && progressLabel ? (
        <Text
          variant='label'
          size='l'
          strength='strong'
          color='subdued'
          ellipses
        >
          {fillString(
            progressLabel,
            formatNumberCommas(currentStepCount.toString()),
            formatNumberCommas(challenge?.max_steps?.toString() ?? '')
          )}
        </Text>
      ) : null}
    </Flex>
  )

  const inviteLink = useMemo(
    () => (userHandle ? fillString(messages.inviteLink, userHandle) : ''),
    [userHandle]
  )

  const errorContent =
    claimStatus === ClaimStatus.ERROR ? (
      <div className={styles.claimError}>{getErrorMessage(aaoErrorCode)}</div>
    ) : null

  useEffect(() => {
    if (claimStatus === ClaimStatus.SUCCESS) {
      toast(messages.rewardClaimed, CLAIM_REWARD_TOAST_TIMEOUT_MILLIS)
      dispatch(showConfetti())
    }
    if (claimStatus === ClaimStatus.ALREADY_CLAIMED) {
      toast(messages.rewardAlreadyClaimed, CLAIM_REWARD_TOAST_TIMEOUT_MILLIS)
    }
  }, [claimStatus, toast, dispatch])

  const onClaimRewardClicked = useCallback(() => {
    if (challenge) {
      dispatch(
        claimChallengeReward({
          claim: {
            challengeId: challenge.challenge_id,
            specifiers:
              challenge.challenge_type === 'aggregate'
                ? getClaimableChallengeSpecifiers(
                    challenge.undisbursedSpecifiers,
                    undisbursedUserChallenges
                  )
                : [
                    { specifier: challenge.specifier, amount: challenge.amount }
                  ], // necessary to keep for optimistic non-cooldown challenges
            amount: challenge.claimableAmount
          },
          retryOnFailure: true
        })
      )
    }
  }, [challenge, dispatch, undisbursedUserChallenges])

  const goToRoute = useCallback(() => {
    if (!buttonLink) return
    dispatch(pushRoute(buttonLink))
    dismissModal()
  }, [buttonLink, dispatch, dismissModal])

  const formatLabel = useCallback((item: any) => {
    const { label, claimableDate, isClose } = item
    const formattedLabel = isClose ? (
      label
    ) : (
      <Text>
        {label}&nbsp;
        <Text color='subdued'>{claimableDate.format('(M/D)')}</Text>
      </Text>
    )
    return {
      ...item,
      label: formattedLabel
    }
  }, [])

  const renderCooldownSummaryTable = () => {
    if (isCooldownChallenge && !isCooldownChallengesEmpty) {
      return (
        <SummaryTable
          title={messages.upcomingRewards}
          items={formatCooldownChallenges(cooldownChallenges).map(formatLabel)}
          summaryItem={summary}
          secondaryTitle={messages.audio}
          summaryLabelColor='accent'
          summaryValueColor='default'
        />
      )
    }
    return null
  }

  const renderProgressBar = () => {
    if (showProgressBar && challenge.max_steps) {
      return isMobile ? (
        <Flex
          column
          gap='s'
          ph='l'
          pv='xl'
          borderLeft='strong'
          css={{
            flex: '1 1 0%'
          }}
        >
          <Text variant='label' size='l' strength='strong' color='subdued'>
            {messages.progress}
          </Text>
          <ProgressBar
            className={wm(styles.progressBar)}
            value={currentStepCount}
            max={challenge?.max_steps}
          />
        </Flex>
      ) : (
        <ProgressBar
          className={wm(styles.progressBar)}
          value={currentStepCount}
          max={challenge?.max_steps}
        />
      )
    }
    return null
  }

  const renderReferralContent = () => {
    if (userHandle && (modalType === 'referrals' || modalType === 'ref-v')) {
      return (
        <div className={wm(styles.buttonContainer)}>
          <TwitterShareButton modalType={modalType} inviteLink={inviteLink} />
          <div className={styles.buttonSpacer} />
          <InviteLink inviteLink={inviteLink} />
        </div>
      )
    }
    return null
  }

  const renderMobileInstallContent = () => {
    if (modalType === 'mobile-install') {
      return (
        <div className={wm(styles.qrContainer)}>
          <img className={styles.qr} src={QRCode} alt='QR Code' />
          <div className={styles.qrTextContainer}>
            <h2 className={styles.qrText}>{messages.qrText}</h2>
            <h3 className={styles.qrSubtext}>{messages.qrSubtext}</h3>
          </div>
        </div>
      )
    }
    return null
  }

  const renderClaimButton = () => {
    if (audioToClaim > 0) {
      return (
        <Button
          variant='primary'
          isLoading={claimInProgress}
          iconRight={IconCheck}
          onClick={onClaimRewardClicked}
          fullWidth
        >
          {messages.claimableAmountLabel(audioToClaim)}
        </Button>
      )
    }
    return null
  }

  const renderClaimedSoFarContent = () => {
    if (audioClaimedSoFar > 0 && challenge?.state !== 'disbursed') {
      return (
        <div className={styles.claimRewardClaimedAmountLabel}>
          {`${formatNumberCommas(audioClaimedSoFar)} ${messages.claimedSoFar}`}
        </div>
      )
    }
    return null
  }

  if (isAudioMatchingChallenge(modalType)) {
    return (
      <AudioMatchingRewardsModalContent
        errorContent={errorContent}
        onNavigateAway={dismissModal}
        onClaimRewardClicked={onClaimRewardClicked}
        claimInProgress={claimInProgress}
        challenge={challenge}
        challengeName={modalType}
      />
    )
  } else {
    return (
      <Flex column alignItems='center' gap='2xl'>
        {isMobile ? (
          <>
            <ProgressDescription
              label={progressDescriptionLabel}
              description={progressDescription}
            />
            <Paper
              column
              shadow='flat'
              border='strong'
              borderRadius='m'
              w='100%'
              backgroundColor='surface1'
            >
              <Flex justifyContent='center' borderBottom='strong'>
                <ProgressReward
                  amount={formatNumberCommas(challenge?.totalAmount ?? '')}
                  subtext={messages.audio}
                />
                {renderProgressBar()}
              </Flex>
              <Flex justifyContent='center' ph='xl' pv='l'>
                {renderProgressStatusLabel()}
              </Flex>
            </Paper>
            {modalType === 'profile-completion' ? <ProfileChecks /> : null}
            {renderCooldownSummaryTable()}
          </>
        ) : (
          <>
            <Paper
              column
              shadow='flat'
              border='strong'
              borderRadius='m'
              w='100%'
              backgroundColor='surface1'
            >
              <Flex justifyContent='space-between'>
                <ProgressDescription
                  label={progressDescriptionLabel}
                  description={progressDescription}
                />
                <ProgressReward
                  amount={formatNumberCommas(challenge?.totalAmount ?? '')}
                  subtext={messages.audio}
                />
              </Flex>
              <Flex
                pv='l'
                ph='xl'
                borderTop='strong'
                gap='l'
                borderBottomLeftRadius='m'
                borderBottomRightRadius='m'
                justifyContent='center'
              >
                {renderProgressStatusLabel()}
                {renderProgressBar()}
              </Flex>
              {modalType === 'profile-completion' ? <ProfileChecks /> : null}
            </Paper>
            {renderCooldownSummaryTable()}
          </>
        )}
        {renderReferralContent()}
        {renderMobileInstallContent()}
        {buttonLink && !audioToClaim && completedLabel ? (
          <Button
<<<<<<< HEAD
            variant='primary'
            fullWidth
=======
            variant='secondary'
            fullWidth={isMobile}
>>>>>>> 85be4f0a
            onClick={goToRoute}
            iconLeft={buttonInfo?.leftIcon}
            iconRight={buttonInfo?.rightIcon}
          >
            {challenge?.state === 'disbursed'
              ? completedLabel
              : buttonInfo?.label}
          </Button>
        ) : null}
        {audioToClaim > 0 ||
        (audioClaimedSoFar > 0 && challenge?.state !== 'disbursed') ? (
          <div className={wm(styles.claimRewardWrapper)}>
            {renderClaimButton()}
            {renderClaimedSoFarContent()}
          </div>
        ) : null}
        {errorContent}
      </Flex>
    )
  }
}

export const ChallengeRewardsModal = () => {
  const [modalType] = useRewardsModalType()
  const [isOpen, setOpen] = useModalState('ChallengeRewardsExplainer')
  const dispatch = useDispatch()
  const wm = useWithMobileStyle(styles.mobile)
  const onClose = useCallback(() => {
    setOpen(false)
    // Cancel any claims on close so that the state is fresh for other rewards
    dispatch(resetAndCancelClaimReward())
  }, [dispatch, setOpen])
  const [isHCaptchaModalOpen] = useModalState('HCaptcha')

  const { title, icon } = getChallengeConfig(modalType)

  return (
    <ModalDrawer
      title={
        <>
          {icon}
          {title}
        </>
      }
      showTitleHeader
      isOpen={isOpen}
      onClose={onClose}
      isFullscreen={true}
      useGradientTitle={false}
      titleClassName={wm(styles.title)}
      headerContainerClassName={styles.header}
      showDismissButton={!isHCaptchaModalOpen}
      dismissOnClickOutside={!isHCaptchaModalOpen}
    >
      <ModalContent>
        <ChallengeRewardsBody dismissModal={onClose} />
      </ModalContent>
    </ModalDrawer>
  )
}<|MERGE_RESOLUTION|>--- conflicted
+++ resolved
@@ -621,13 +621,8 @@
         {renderMobileInstallContent()}
         {buttonLink && !audioToClaim && completedLabel ? (
           <Button
-<<<<<<< HEAD
             variant='primary'
             fullWidth
-=======
-            variant='secondary'
-            fullWidth={isMobile}
->>>>>>> 85be4f0a
             onClick={goToRoute}
             iconLeft={buttonInfo?.leftIcon}
             iconRight={buttonInfo?.rightIcon}
