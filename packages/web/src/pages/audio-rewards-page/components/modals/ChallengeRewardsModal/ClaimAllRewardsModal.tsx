import { useCallback, useContext, useEffect, useState } from 'react'

import {
  formatCooldownChallenges,
  useChallengeCooldownSchedule
} from '@audius/common/hooks'
import {
  ClaimStatus,
  audioRewardsPageActions,
  audioRewardsPageSelectors,
  musicConfettiActions
} from '@audius/common/store'
import { formatNumberCommas } from '@audius/common/utils'
import {
  Button,
  Flex,
  IconArrowRight,
  ModalContent,
  ProgressBar,
  Text
} from '@audius/harmony'
import { useDispatch, useSelector } from 'react-redux'

import { useModalState } from 'common/hooks/useModalState'
import LoadingSpinner from 'components/loading-spinner/LoadingSpinner'
import { SummaryTable } from 'components/summary-table'
import { ToastContext } from 'components/toast/ToastContext'
import { useWithMobileStyle } from 'hooks/useWithMobileStyle'
import { CLAIM_REWARD_TOAST_TIMEOUT_MILLIS } from 'utils/constants'

import ModalDrawer from '../ModalDrawer'

import styles from './styles.module.css'

const messages = {
  upcomingRewards: 'Upcoming Rewards',
  claimAudio: (amount: string) => `Claim ${amount} $AUDIO`,
<<<<<<< HEAD
=======
  claiming: 'Claiming $AUDIO',
  readyToClaim: 'Ready to claim!',
>>>>>>> 60165f78
  rewardsClaimed: 'All rewards claimed successfully!',
  rewards: 'Rewards',
  audio: '$AUDIO',
  description: 'You can check and claim all your upcoming rewards here.',
  done: 'Done'
}

const { show: showConfetti } = musicConfettiActions
const { claimAllChallengeRewards, resetAndCancelClaimReward } =
  audioRewardsPageActions
const { getClaimStatus } = audioRewardsPageSelectors

export const ClaimAllRewardsModal = () => {
  const dispatch = useDispatch()
  const { toast } = useContext(ToastContext)
  const wm = useWithMobileStyle(styles.mobile)
  const [isOpen, setOpen] = useModalState('ClaimAllRewards')
  const claimStatus = useSelector(getClaimStatus)
  const { claimableAmount, claimableChallenges, cooldownChallenges, summary } =
    useChallengeCooldownSchedule({
      multiple: true
    })
  const claimInProgress = claimStatus === ClaimStatus.CUMULATIVE_CLAIMING
  const hasClaimed = claimStatus === ClaimStatus.CUMULATIVE_SUCCESS

  const [totalClaimable, setTotalClaimable] = useState(claimableAmount)
  useEffect(
    () =>
      setTotalClaimable((totalClaimable) =>
        Math.max(totalClaimable, claimableAmount)
      ),
    [claimableAmount, setTotalClaimable]
  )

  useEffect(() => {
    if (hasClaimed) {
      toast(messages.rewardsClaimed, CLAIM_REWARD_TOAST_TIMEOUT_MILLIS)
      dispatch(showConfetti())
    }
  }, [toast, dispatch, hasClaimed])

  const onClaimRewardClicked = useCallback(() => {
    const claims = claimableChallenges.map((challenge) => ({
      challengeId: challenge.challenge_id,
      specifiers: [
        { specifier: challenge.specifier, amount: challenge.amount }
      ],
      amount: challenge.amount
    }))
    dispatch(claimAllChallengeRewards({ claims }))
  }, [dispatch, claimableChallenges])

  const handleClose = useCallback(() => {
    dispatch(resetAndCancelClaimReward())
    setOpen(false)
  }, [dispatch, setOpen])

  const formatLabel = useCallback((item: any) => {
    const { label, claimableDate, isClose } = item
    const formattedLabel = isClose ? (
      label
    ) : (
      <Text>
        {label}&nbsp;
        <Text color='subdued'>{claimableDate.format('(M/D)')}</Text>
      </Text>
    )
    return {
      ...item,
      label: formattedLabel
    }
  }, [])

  return (
    <ModalDrawer
      title={messages.rewards}
      showTitleHeader
      isOpen={isOpen}
      onClose={handleClose}
      isFullscreen={true}
      useGradientTitle={false}
      titleClassName={wm(styles.title)}
      headerContainerClassName={styles.header}
    >
      <ModalContent>
        <Flex direction='column' gap='2xl' mt='s'>
          <Text variant='body' textAlign='left'>
            {messages.description}
          </Text>
          <SummaryTable
            title={messages.upcomingRewards}
            items={formatCooldownChallenges(cooldownChallenges).map(
              formatLabel
            )}
            summaryItem={summary}
            secondaryTitle={messages.audio}
            summaryLabelColor='accent'
            summaryValueColor='default'
          />
          {claimableAmount > 0 && !hasClaimed ? (
            <>
              {claimInProgress && claimableAmount > 1 ? (
                <Flex
                  direction='column'
                  backgroundColor='surface1'
                  gap='l'
                  borderRadius='s'
                  border='strong'
                  p='l'
                >
                  <Flex justifyContent='space-between'>
                    <Text variant='label' size='s' color='default'>
                      {messages.claiming}
                    </Text>
                    <Flex gap='l'>
                      <Text variant='label' size='s' color='default'>
                        {`${
                          totalClaimable - claimableAmount
                        }/${totalClaimable}`}
                      </Text>
                      <Flex h='unit4' w='unit4'>
                        <LoadingSpinner />
                      </Flex>
                    </Flex>
                  </Flex>
                  <ProgressBar
                    min={0}
                    max={totalClaimable}
                    value={totalClaimable - claimableAmount}
                  />
                </Flex>
              ) : null}
              <Button
                disabled={claimInProgress}
                isLoading={claimInProgress}
                onClick={onClaimRewardClicked}
                iconRight={IconArrowRight}
                fullWidth
              >
                {claimInProgress
                  ? messages.claiming
                  : messages.claimAudio(formatNumberCommas(claimableAmount))}
              </Button>
            </>
          ) : (
            <Button variant='primary' fullWidth onClick={() => setOpen(false)}>
              {messages.done}
            </Button>
          )}
        </Flex>
      </ModalContent>
    </ModalDrawer>
  )
}<|MERGE_RESOLUTION|>--- conflicted
+++ resolved
@@ -35,11 +35,7 @@
 const messages = {
   upcomingRewards: 'Upcoming Rewards',
   claimAudio: (amount: string) => `Claim ${amount} $AUDIO`,
-<<<<<<< HEAD
-=======
   claiming: 'Claiming $AUDIO',
-  readyToClaim: 'Ready to claim!',
->>>>>>> 60165f78
   rewardsClaimed: 'All rewards claimed successfully!',
   rewards: 'Rewards',
   audio: '$AUDIO',
