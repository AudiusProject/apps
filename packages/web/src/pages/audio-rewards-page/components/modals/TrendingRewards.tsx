import { useCallback, useEffect, useState } from 'react'

import { Theme } from '@audius/common/models'
import { StringKeys } from '@audius/common/services'
import {
  audioRewardsPageSelectors,
  audioRewardsPageActions,
<<<<<<< HEAD
  TrendingRewardsModalType,
  audioRewardsPageSelectors
} from '@audius/common'
import { IconArrowRight as IconArrow } from '@audius/harmony'
import { SegmentedControl, ButtonType, Button } from '@audius/stems'
=======
  TrendingRewardsModalType
} from '@audius/common/store'
import { SegmentedControl, ButtonType, Button, IconArrow } from '@audius/stems'
>>>>>>> b7cf7b9f
import cn from 'classnames'
import { useDispatch } from 'react-redux'
import { TwitterTweetEmbed } from 'react-twitter-embed'

import { useModalState } from 'common/hooks/useModalState'
import LoadingSpinner from 'components/loading-spinner/LoadingSpinner'
import { useIsMobile } from 'hooks/useIsMobile'
import { useNavigateToPage } from 'hooks/useNavigateToPage'
import { useRemoteVar } from 'hooks/useRemoteConfig'
import { useWithMobileStyle } from 'hooks/useWithMobileStyle'
import { useSelector } from 'utils/reducer'
import {
  TRENDING_PAGE,
  TRENDING_PLAYLISTS_PAGE,
  TRENDING_UNDERGROUND_PAGE
} from 'utils/route'
import { getTheme, isDarkMode } from 'utils/theme/theme'

import ModalDrawer from './ModalDrawer'
import styles from './TrendingRewards.module.css'
const { getTrendingRewardsModalType } = audioRewardsPageSelectors
const { setTrendingRewardsModalType } = audioRewardsPageActions

const messages = {
  tracksTitle: 'Top 5 Tracks Each Week Receive 100 $AUDIO',
  playlistTitle: 'Top 5 Playlists Each Week Receive 100 $AUDIO',
  undergroundTitle: 'Top 5 Tracks Each Week Receive 100 $AUDIO',
  winners: 'Winners are selected every Friday at Noon PT!',
  lastWeek: "LAST WEEK'S WINNERS",
  tracks: 'TRACKS',
  topTracks: 'TOP TRACKS',
  playlists: 'PLAYLISTS',
  topPlaylists: 'TOP PLAYLISTS',
  underground: 'UNDERGROUND',
  terms: 'Terms and Conditions Apply',
  tracksModalTitle: 'Top 5 Trending Tracks',
  playlistsModalTitle: 'Top 5 Trending Playlists',
  undergroundModalTitle: 'Top 5 Underground Trending Tracks',
  buttonTextTracks: 'Current Trending Tracks',
  buttonTextPlaylists: 'Current Trending Playlists',
  buttonTextUnderground: 'Current Underground Trending Tracks',
  mobileButtonTextTracks: 'Trending Tracks',
  mobileButtonTextPlaylists: 'Trending Playlists',
  mobileButtonTextUnderground: 'Underground Trending Tracks',
  arrowCurveUp: 'arrow-curve-up',
  chartBar: 'chart-bar',
  chartIncreasing: 'chart-increasing'
}

const TRENDING_PAGES = {
  tracks: TRENDING_PAGE,
  playlists: TRENDING_PLAYLISTS_PAGE,
  underground: TRENDING_UNDERGROUND_PAGE
}

const textMap = {
  playlists: {
    modalTitle: messages.playlistsModalTitle,
    title: messages.playlistTitle,
    button: messages.buttonTextPlaylists,
    buttonMobile: messages.mobileButtonTextPlaylists,
    icon: messages.arrowCurveUp
  },
  tracks: {
    modalTitle: messages.tracksModalTitle,
    title: messages.tracksTitle,
    button: messages.buttonTextTracks,
    buttonMobile: messages.mobileButtonTextTracks,
    icon: messages.chartIncreasing
  },
  underground: {
    modalTitle: messages.undergroundModalTitle,
    title: messages.undergroundTitle,
    button: messages.buttonTextUnderground,
    buttonMobile: messages.mobileButtonTextUnderground,
    icon: messages.chartBar
  }
}

const TOS_URL = 'https://blog.audius.co/posts/audio-rewards'

// Getters and setters for whether we're looking at
// trending playlists or trending tracks
const useRewardsType = (): [
  TrendingRewardsModalType,
  (type: TrendingRewardsModalType) => void
] => {
  const dispatch = useDispatch()
  const rewardsType = useSelector(getTrendingRewardsModalType)
  const setTrendingRewardsType = useCallback(
    (type: TrendingRewardsModalType) => {
      dispatch(setTrendingRewardsModalType({ modalType: type }))
    },
    [dispatch]
  )
  return [rewardsType, setTrendingRewardsType]
}

const useTweetId = (type: TrendingRewardsModalType) => {
  const tracksId = useRemoteVar(StringKeys.REWARDS_TWEET_ID_TRACKS)
  const playlistsId = useRemoteVar(StringKeys.REWARDS_TWEET_ID_PLAYLISTS)
  const undergroundId = useRemoteVar(StringKeys.REWARDS_TWEET_ID_UNDERGROUND)
  return {
    tracks: tracksId,
    playlists: playlistsId,
    underground: undergroundId
  }[type]
}
const shouldUseDarkTwitter = () => {
  const theme = getTheme()
  return theme === Theme.MATRIX || isDarkMode()
}

const TrendingRewardsBody = ({
  dismissModal
}: {
  dismissModal: () => void
}) => {
  const [modalType, setModalType] = useRewardsType()

  const onClickToS = useCallback(() => {
    window.open(TOS_URL, '_blank')
  }, [])

  const isMobile = useIsMobile()
  const tabOptions = [
    {
      key: 'tracks',
      text: isMobile ? messages.tracks : messages.topTracks
    },
    {
      key: 'playlists',
      text: isMobile ? messages.playlists : messages.topPlaylists
    },
    {
      key: 'underground',
      text: messages.underground
    }
  ]

  const navigate = useNavigateToPage()

  const onButtonClick = useCallback(() => {
    const page = TRENDING_PAGES[modalType]
    navigate(page)
    dismissModal()
  }, [navigate, modalType, dismissModal])

  const wm = useWithMobileStyle(styles.mobile)

  // If we change type, show the spinner again
  const [showSpinner, setShowSpinner] = useState(true)
  useEffect(() => {
    setShowSpinner(true)
  }, [modalType])

  const tweetId = useTweetId(modalType)

  return (
    <div className={styles.scrollContainer}>
      <div className={wm(styles.container)}>
        <div className={styles.sliderContainer}>
          <SegmentedControl
            options={tabOptions}
            selected={modalType}
            onSelectOption={(option) =>
              setModalType(option as TrendingRewardsModalType)
            }
            textClassName={cn(styles.slider, styles.compactSlider)}
            activeTextClassName={styles.activeSlider}
            key={`rewards-slider-${tabOptions.length}`}
          />
        </div>
        <div className={styles.titles}>
          <span className={styles.title}>{textMap[modalType].title}</span>
          <span className={styles.subtitle}>{messages.winners}</span>
        </div>
        <div className={styles.insetRegion}>
          <span className={styles.lastWeek}>{messages.lastWeek}</span>
          <div className={styles.embedWrapper}>
            {showSpinner && <LoadingSpinner className={styles.spinner} />}
            <TwitterTweetEmbed
              // Refresh it when we toggle
              key={`twitter-${modalType}`}
              tweetId={tweetId}
              onLoad={() => setShowSpinner(false)}
              options={{
                theme: shouldUseDarkTwitter() ? 'dark' : 'light',
                cards: 'none',
                conversation: 'none',
                hide_thread: true,
                width: 554,
                height: 390
              }}
            />
          </div>
        </div>
        <Button
          type={ButtonType.PRIMARY_ALT}
          text={textMap[modalType][isMobile ? 'buttonMobile' : 'button']}
          onClick={onButtonClick}
          className={styles.button}
          rightIcon={<IconArrow />}
          iconClassName={wm(styles.buttonIcon)}
        />
        <span onClick={onClickToS} className={styles.terms}>
          {messages.terms}
        </span>
      </div>
    </div>
  )
}

export const TrendingRewardsModal = () => {
  const [isOpen, setOpen] = useModalState('TrendingRewardsExplainer')
  const [modalType] = useRewardsType()

  return (
    <ModalDrawer
      isOpen={isOpen}
      onClose={() => setOpen(false)}
      title={
        <h2 className={styles.titleHeader}>
          <i
            className={`emoji large ${styles.titleIcon} ${textMap[modalType].icon}`}
          />
          {textMap[modalType].modalTitle}
        </h2>
      }
      allowScroll
      showTitleHeader
      showDismissButton
    >
      <TrendingRewardsBody dismissModal={() => setOpen(false)} />
    </ModalDrawer>
  )
}

export default TrendingRewardsModal<|MERGE_RESOLUTION|>--- conflicted
+++ resolved
@@ -5,17 +5,10 @@
 import {
   audioRewardsPageSelectors,
   audioRewardsPageActions,
-<<<<<<< HEAD
-  TrendingRewardsModalType,
-  audioRewardsPageSelectors
-} from '@audius/common'
+  TrendingRewardsModalType
+} from '@audius/common/store'
 import { IconArrowRight as IconArrow } from '@audius/harmony'
 import { SegmentedControl, ButtonType, Button } from '@audius/stems'
-=======
-  TrendingRewardsModalType
-} from '@audius/common/store'
-import { SegmentedControl, ButtonType, Button, IconArrow } from '@audius/stems'
->>>>>>> b7cf7b9f
 import cn from 'classnames'
 import { useDispatch } from 'react-redux'
 import { TwitterTweetEmbed } from 'react-twitter-embed'
