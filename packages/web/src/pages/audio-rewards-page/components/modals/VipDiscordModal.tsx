<<<<<<< HEAD
import { vipDiscordModalSelectors } from '@audius/common'
import { IconDiscord } from '@audius/harmony'
import { Button, ButtonType } from '@audius/stems'
=======
import { vipDiscordModalSelectors } from '@audius/common/store'
import { Button, ButtonType, IconDiscord } from '@audius/stems'
>>>>>>> b7cf7b9f
import { useSelector } from 'react-redux'

import { useModalState } from 'common/hooks/useModalState'
import { useIsMobile } from 'hooks/useIsMobile'
import { useWithMobileStyle } from 'hooks/useWithMobileStyle'
import { TitleWrapper } from 'pages/audio-rewards-page/WalletModal'
import { AUDIUS_DISCORD_LINK } from 'utils/route'

import ClickableAddress from '../ClickableAddress'

import ModalDrawer from './ModalDrawer'
import styles from './VipDiscordModal.module.css'

const { getDiscordCode } = vipDiscordModalSelectors

const messages = {
  title: 'Launch the VIP Discord',
  description:
    'To access the private token-holders only Discord channel and/or update your Discord role, send a DM to the Audius VIP Discord Bot (@$AUDIO-BOT) with this code',
  boxLabel: 'COPY THIS CODE',
  launch: 'LAUNCH THE VIP DISCORD'
}

export const VipDiscordModal = () => {
  const discordCode = useSelector(getDiscordCode)
  const [isOpen, setIsOpen] = useModalState('VipDiscord')
  const isMobile = useIsMobile()

  const modalTitle = isMobile ? (
    <div className={styles.discordDrawerTitle}>{messages.title}</div>
  ) : (
    <TitleWrapper label={messages.title}>
      <IconDiscord />
    </TitleWrapper>
  )

  const handleClick = () => {
    window.open(AUDIUS_DISCORD_LINK, '_blank')
  }

  const wm = useWithMobileStyle(styles.mobile)

  return (
    <ModalDrawer
      isOpen={isOpen}
      onClose={() => setIsOpen(false)}
      bodyClassName={styles.modalBody}
      showTitleHeader
      title={modalTitle}
      dismissOnClickOutside
      showDismissButton
      useGradientTitle={false}
      contentHorizontalPadding={24}
    >
      <div className={wm(styles.modalContainer)}>
        <div className={styles.description}>{messages.description}</div>
        {discordCode ? (
          <ClickableAddress
            label={messages.boxLabel}
            address={discordCode}
            isCompact
          />
        ) : null}
        <Button
          className={styles.btn}
          text={messages.launch}
          onClick={handleClick}
          type={ButtonType.PRIMARY_ALT}
          leftIcon={<IconDiscord />}
        />
      </div>
    </ModalDrawer>
  )
}<|MERGE_RESOLUTION|>--- conflicted
+++ resolved
@@ -1,11 +1,6 @@
-<<<<<<< HEAD
-import { vipDiscordModalSelectors } from '@audius/common'
+import { vipDiscordModalSelectors } from '@audius/common/store'
 import { IconDiscord } from '@audius/harmony'
 import { Button, ButtonType } from '@audius/stems'
-=======
-import { vipDiscordModalSelectors } from '@audius/common/store'
-import { Button, ButtonType, IconDiscord } from '@audius/stems'
->>>>>>> b7cf7b9f
 import { useSelector } from 'react-redux'
 
 import { useModalState } from 'common/hooks/useModalState'
