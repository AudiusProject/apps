import {
  useCallback,
  useEffect,
  useState,
  useContext,
  useLayoutEffect
} from 'react'

import { statusIsNotFinalized } from '@audius/common/models'
import {
  audioTransactionsPageSelectors,
  audioTransactionsPageActions,
  transactionDetailsActions,
<<<<<<< HEAD
  statusIsNotFinalized
} from '@audius/common'
import { IconCaretRight } from '@audius/harmony'
=======
  TransactionType,
  TransactionDetails
} from '@audius/common/store'
>>>>>>> b7cf7b9f
import { full } from '@audius/sdk'
import { useDispatch } from 'react-redux'

import { useSetVisibility } from 'common/hooks/useModalState'
import { AudioTransactionsTable } from 'components/audio-transactions-table'
import Header from 'components/header/desktop/Header'
import Page from 'components/page/Page'
import EmptyTable from 'components/tracks-table/EmptyTable'
import { MainContentContext } from 'pages/MainContentContext'
import { useSelector } from 'utils/reducer'

import styles from './AudioTransactionsPage.module.css'
const {
  fetchAudioTransactions,
  fetchAudioTransactionMetadata,
  fetchAudioTransactionsCount
} = audioTransactionsPageActions
const {
  getAudioTransactions,
  getAudioTransactionsStatus,
  getAudioTransactionsCount,
  getAudioTransactionsCountStatus
} = audioTransactionsPageSelectors
const { fetchTransactionDetailsSucceeded } = transactionDetailsActions

const messages = {
  pageTitle: 'Audio Transactions History',
  pageDescription: 'View your transactions history',
  emptyTableText: 'You don’t have any $AUDIO transactions yet.',
  emptyTableSecondaryText: 'Once you have, this is where you’ll find them!',
  headerText: '$AUDIO Transactions',
  disclaimer:
    'Transactions history does not include balances from linked wallets',
  moreInfo: 'More Info'
}

const AUDIO_TRANSACTIONS_BATCH_SIZE = 50

const Disclaimer = () => {
  const setVisibility = useSetVisibility()
  return (
    <div className={styles.container}>
      <span className={styles.disclaimerMessage}>{messages.disclaimer}</span>
      <div
        className={styles.moreInfoContainer}
        onClick={() => setVisibility('AudioBreakdown')(true)}
      >
        <span className={styles.moreInfo}>{messages.moreInfo}</span>
        <IconCaretRight className={styles.iconCaretRight} />
      </div>
    </div>
  )
}

export const AudioTransactionsPage = () => {
  const [offset, setOffset] = useState(0)
  const [limit, setLimit] = useState(AUDIO_TRANSACTIONS_BATCH_SIZE)
  const [sortMethod, setSortMethod] =
    useState<full.GetAudioTransactionHistorySortMethodEnum>(
      full.GetAudioTransactionHistorySortMethodEnum.Date
    )
  const [sortDirection, setSortDirection] =
    useState<full.GetAudioTransactionHistorySortDirectionEnum>(
      full.GetAudioTransactionHistorySortDirectionEnum.Desc
    )
  const { mainContentRef } = useContext(MainContentContext)
  const dispatch = useDispatch()
  const setVisibility = useSetVisibility()

  const audioTransactions: (TransactionDetails | {})[] =
    useSelector(getAudioTransactions)
  const audioTransactionsStatus = useSelector(getAudioTransactionsStatus)
  const audioTransactionsCount: number = useSelector(getAudioTransactionsCount)
  const audioTransactionsCountStatus = useSelector(
    getAudioTransactionsCountStatus
  )

  useEffect(() => {
    dispatch(fetchAudioTransactionsCount())
  }, [dispatch])

  useLayoutEffect(() => {
    dispatch(
      fetchAudioTransactions({ offset, limit, sortMethod, sortDirection })
    )
  }, [dispatch, offset, limit, sortMethod, sortDirection])

  // Defaults: sort method = date, sort direction = desc
  const onSort = useCallback(
    (sortMethodInner: string, sortDirectionInner: string) => {
      const sortMethodRes =
        sortMethodInner === 'type'
          ? full.GetAudioTransactionHistorySortMethodEnum.TransactionType
          : full.GetAudioTransactionHistorySortMethodEnum.Date
      setSortMethod(sortMethodRes)
      const sortDirectionRes =
        sortDirectionInner === 'asc'
          ? full.GetAudioTransactionHistorySortDirectionEnum.Asc
          : full.GetAudioTransactionHistorySortDirectionEnum.Desc
      setSortDirection(sortDirectionRes)
      setOffset(0)
    },
    [setSortMethod, setSortDirection]
  )

  const fetchMore = useCallback(
    (offset: number, limit: number) => {
      setOffset(offset)
      setLimit(limit)
    },
    [setOffset, setLimit]
  )

  const onClickRow = useCallback(
    (txDetails: TransactionDetails) => {
      dispatch(
        fetchTransactionDetailsSucceeded({
          transactionId: txDetails.signature,
          transactionDetails: txDetails
        })
      )
      if (txDetails.transactionType === TransactionType.PURCHASE) {
        dispatch(
          fetchAudioTransactionMetadata({
            txDetails
          })
        )
      }
      setVisibility('TransactionDetails')(true)
    },
    [dispatch, setVisibility]
  )

  const tableLoading =
    statusIsNotFinalized(audioTransactionsStatus) ||
    statusIsNotFinalized(audioTransactionsCountStatus)
  const isEmpty = audioTransactions.length === 0

  return (
    <Page
      title={messages.pageTitle}
      description={messages.pageDescription}
      header={<Header primary={messages.headerText} />}
    >
      <div className={styles.bodyWrapper}>
        <Disclaimer />
        {isEmpty && !tableLoading ? (
          <EmptyTable
            primaryText={messages.emptyTableText}
            secondaryText={messages.emptyTableSecondaryText}
          />
        ) : (
          <AudioTransactionsTable
            key='audioTransactions'
            data={audioTransactions}
            loading={tableLoading}
            onSort={onSort}
            onClickRow={onClickRow}
            fetchMore={fetchMore}
            isVirtualized={true}
            totalRowCount={audioTransactionsCount}
            scrollRef={mainContentRef}
            fetchBatchSize={AUDIO_TRANSACTIONS_BATCH_SIZE}
          />
        )}
      </div>
    </Page>
  )
}<|MERGE_RESOLUTION|>--- conflicted
+++ resolved
@@ -11,15 +11,10 @@
   audioTransactionsPageSelectors,
   audioTransactionsPageActions,
   transactionDetailsActions,
-<<<<<<< HEAD
-  statusIsNotFinalized
-} from '@audius/common'
-import { IconCaretRight } from '@audius/harmony'
-=======
   TransactionType,
   TransactionDetails
 } from '@audius/common/store'
->>>>>>> b7cf7b9f
+import { IconCaretRight } from '@audius/harmony'
 import { full } from '@audius/sdk'
 import { useDispatch } from 'react-redux'
 
