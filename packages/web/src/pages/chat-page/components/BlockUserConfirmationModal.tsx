--- conflicted
+++ resolved
@@ -1,12 +1,8 @@
 import { useCallback } from 'react'
 
-<<<<<<< HEAD
-import { User, chatActions, Name } from '@audius/common'
-import { IconMessageBlock, IconInfo } from '@audius/harmony'
-=======
 import { Name, User } from '@audius/common/models'
 import { chatActions } from '@audius/common/store'
->>>>>>> b7cf7b9f
+import { IconMessageBlock, IconInfo } from '@audius/harmony'
 import {
   Button,
   ButtonType,
