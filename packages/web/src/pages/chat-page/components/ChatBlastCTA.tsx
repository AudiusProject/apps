import React, { useCallback } from 'react'

import { useGetCurrentUserId } from '@audius/common/api'
<<<<<<< HEAD
import { useSelectTierInfo } from '@audius/common/hooks'
import { useChatBlastModal } from '@audius/common/src/store'
=======
import { useRemoteVar, useSelectTierInfo } from '@audius/common/hooks'
import { IntKeys } from '@audius/common/services'
import { useChatBlastModal } from '@audius/common/src/store/ui/modals/create-chat-blast-modal'
>>>>>>> 893ed420
import {
  Box,
  Flex,
  Text,
  IconTowerBroadcast,
  IconCaretRight,
  useTheme,
  IconVerified,
  IconTokenBronze
} from '@audius/harmony'

const messages = {
  title: 'Send a Message Blast',
  description: 'Send messages to your fans in bulk.',
  badgeRequired: 'Badge Required',
  or: 'or'
}

type ChatBlastCTAProps = {
  onClick: () => void
}

export const ChatBlastCTA = (props: ChatBlastCTAProps) => {
  const { onClick } = props
  const { color } = useTheme()

  const { onOpen: openChatBlastModal } = useChatBlastModal()

  const { data: userId } = useGetCurrentUserId({})
  const { tierNumber, isVerified } = useSelectTierInfo(userId ?? 0) ?? {}
  const chatBlastTier = useRemoteVar(IntKeys.CHAT_BLAST_TIER_REQUIREMENT)
  const userMeetsRequirements =
    isVerified || (tierNumber && tierNumber >= chatBlastTier)

  const handleClick = useCallback(() => {
    onClick()
    openChatBlastModal()
  }, [onClick, openChatBlastModal])

  if (!userMeetsRequirements) {
    return <ChatBlastDisabled />
  }

  return (
    <Box
      backgroundColor='surface1'
      ph='xl'
      pv='l'
      borderTop='strong'
      css={{
        ':hover': {
          backgroundColor: color.background.surface2
        }
      }}
      onClick={handleClick}
    >
      <Flex alignItems='center' gap='l' justifyContent='space-between'>
        <Flex alignItems='center' gap='s'>
          <IconTowerBroadcast size='3xl' color='default' />
          <Flex direction='column' gap='xs'>
            <Text variant='title'>{messages.title}</Text>
            <Text size='s'>{messages.description}</Text>
          </Flex>
        </Flex>
        <IconCaretRight size='s' color='default' />
      </Flex>
    </Box>
  )
}

const ChatBlastDisabled = () => {
  const { spacing } = useTheme()

  return (
    <Flex
      backgroundColor='surface1'
      ph='xl'
      pv='l'
      borderTop='strong'
      wrap='nowrap'
      justifyContent='space-between'
    >
      <Flex alignItems='center' gap='s' css={{ opacity: 0.5 }}>
        <IconTowerBroadcast size='l' color='default' />
        <Text variant='title'>{messages.title}</Text>
      </Flex>
      <Flex border='strong' borderRadius='m' wrap='nowrap'>
        <Box ph='s' pv={spacing.unitHalf}>
          <Text size='s' strength='strong'>
            {messages.badgeRequired}
          </Text>
        </Box>
        <Flex
          borderLeft='strong'
          ph='s'
          gap='xs'
          alignItems='center'
          backgroundColor='surface2'
          borderTopRightRadius='m'
          borderBottomRightRadius='m'
        >
          <IconVerified size='s' />
          <Text size='s'>{messages.or}</Text>
          <IconTokenBronze size='s' />
        </Flex>
      </Flex>
    </Flex>
  )
}<|MERGE_RESOLUTION|>--- conflicted
+++ resolved
@@ -1,14 +1,9 @@
 import React, { useCallback } from 'react'
 
 import { useGetCurrentUserId } from '@audius/common/api'
-<<<<<<< HEAD
-import { useSelectTierInfo } from '@audius/common/hooks'
-import { useChatBlastModal } from '@audius/common/src/store'
-=======
 import { useRemoteVar, useSelectTierInfo } from '@audius/common/hooks'
 import { IntKeys } from '@audius/common/services'
-import { useChatBlastModal } from '@audius/common/src/store/ui/modals/create-chat-blast-modal'
->>>>>>> 893ed420
+import { useChatBlastModal } from '@audius/common/src/store'
 import {
   Box,
   Flex,
