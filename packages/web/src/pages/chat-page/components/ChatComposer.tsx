import {
  ChangeEvent,
  ComponentPropsWithoutRef,
  FormEvent,
  useCallback,
  useState,
  useRef,
  useEffect
} from 'react'

import { ID } from '@audius/common/models'
import { chatActions } from '@audius/common/store'
<<<<<<< HEAD
import {
  decodeHashId,
  formatTrackName,
  matchAudiusLinks,
  splitOnNewline
} from '@audius/common/utils'
import { IconSend, IconButton, Text, TextProps } from '@audius/harmony'
import { Track } from '@audius/sdk'
=======
import { IconSend, IconButton } from '@audius/harmony'
import { ChatBlastAudience } from '@audius/sdk'
>>>>>>> 363af719
import cn from 'classnames'
import { useDispatch } from 'react-redux'

import { TextAreaV2 } from 'components/data-entry/TextAreaV2'
import { audiusSdk } from 'services/audius-sdk'
import { env } from 'services/env'

import styles from './ChatComposer.module.css'
import { ComposerTrackInfo } from './ComposeTrackInfo'

const { sendMessage, sendChatBlast } = chatActions

const messages = {
  sendMessage: 'Send Message',
  sendMessagePlaceholder: 'Start typing...'
}

const ENTER_KEY = 'Enter'
const BACKSPACE_KEY = 'Backspace'

export type ChatComposerProps = ComponentPropsWithoutRef<'div'> & {
  chatId?: string
  presetMessage?: string
  onMessageSent: () => void
}

const MAX_MESSAGE_LENGTH = 10000

type ChatSendButtonProps = { disabled: boolean }

export const ChatSendButton = ({ disabled }: ChatSendButtonProps) => {
  return (
    <IconButton
      disabled={disabled}
      aria-label={messages.sendMessage}
      type='submit'
      size='m'
      icon={IconSend}
      height={24}
      width={24}
      color='active'
    />
  )
}

const ComposerText = ({
  color,
  children
}: Pick<TextProps, 'color' | 'children'>) => {
  return (
    <Text style={{ whiteSpace: 'pre-wrap' }} color={color}>
      {children}
    </Text>
  )
}

export const ChatComposer = (props: ChatComposerProps) => {
  const { chatId, presetMessage, onMessageSent } = props
  const dispatch = useDispatch()

  const [value, setValue] = useState(presetMessage ?? '')
  const [focused, setFocused] = useState(false)

  // Maintain bidirectional maps of audius links to human readable format
  const linkToHuman = useRef<{ [key: string]: string }>({}).current
  const humanToTrack = useRef<{
    [key: string]: { link: string; track: Track }
  }>({}).current

  // The track id used to render the composer preview
  const [trackId, setTrackId] = useState<ID | null>(null)

  const ref = useRef<HTMLTextAreaElement>(null)
  const chatIdRef = useRef(chatId)
  const isBlast = chatId === ChatBlastAudience.FOLLOWERS

  const handleChange = useCallback(
    async (e: ChangeEvent<HTMLTextAreaElement>) => {
      const originalValue = e.target.value
      setValue(originalValue)

      const { matches } = matchAudiusLinks({
        text: originalValue,
        hostname: env.PUBLIC_HOSTNAME
      })

      const sdk = await audiusSdk()
      for (const match of matches) {
        if (!(match in linkToHuman)) {
          const { data: track } = await sdk.resolve({ url: match })
          if (track && 'title' in track) {
            const human = formatTrackName({ track })
            linkToHuman[match] = human
            humanToTrack[human] = { link: match, track }
          }
        } else {
          // If we already loaded the track, delay showing by 500ms
          // to give the user some sense of what is happening.
          await new Promise((resolve) => setTimeout(resolve, 500))
        }
      }

      // Sort here to make sure that we replace all content before
      // replacing their substrings.
      let editedValue = originalValue
      for (const [link, human] of Object.entries(linkToHuman).sort(
        (a, b) => b[0].length - a[0].length
      )) {
        editedValue = editedValue.replaceAll(link, human)
      }
      setValue(editedValue)
    },
    [setValue, linkToHuman, humanToTrack]
  )

  useEffect(() => {
    for (const [human, { track }] of Object.entries(humanToTrack)) {
      if (value.includes(human)) {
        setTrackId(decodeHashId(track.id))
        return
      }
    }
    setTrackId(null)
  }, [trackId, humanToTrack, value])

  const handleSubmit = useCallback(
    async (e?: FormEvent) => {
      e?.preventDefault()
<<<<<<< HEAD
      if (chatId && value) {
        // On submit, actually send audius links rather than the human readable format
        let editedValue = value
        for (const [human, { link }] of Object.entries(humanToTrack)) {
          editedValue = value.replaceAll(human, link)
        }
        dispatch(sendMessage({ chatId, message: editedValue }))
=======
      if (isBlast) {
        dispatch(
          sendChatBlast({
            blastId: chatId,
            audience: ChatBlastAudience.FOLLOWERS,
            message: value
          })
        )
        setValue('')
        onMessageSent()
      } else if (chatId && value) {
        const message = value
        dispatch(sendMessage({ chatId, message }))
>>>>>>> 363af719
        setValue('')
        onMessageSent()
      }
    },
<<<<<<< HEAD
    [chatId, value, setValue, humanToTrack, dispatch, onMessageSent]
=======
    [isBlast, chatId, value, dispatch, onMessageSent]
>>>>>>> 363af719
  )

  // Submit when pressing enter while not holding shift
  const handleKeyDown = useCallback(
    (e: React.KeyboardEvent<HTMLTextAreaElement>) => {
      // Submit on enter
      if (e.key === ENTER_KEY && !e.shiftKey) {
        e.preventDefault()
        handleSubmit()
      }
      // Delete any matched values with a single backspace
      if (e.key === BACKSPACE_KEY) {
        const textarea = e.target as HTMLTextAreaElement
        const cursorPosition = textarea.selectionStart
        const textBeforeCursor = textarea.value.slice(0, cursorPosition)
        const matched = Object.keys(humanToTrack).find((i) =>
          textBeforeCursor.endsWith(i)
        )
        if (matched) {
          e.preventDefault()
          setValue(
            (value) =>
              value.slice(0, cursorPosition - matched.length) +
              value.slice(cursorPosition)
          )
        }
      }
    },
    [handleSubmit, setValue, humanToTrack]
  )

  // Set focus and clear on new chat selected
  useEffect(() => {
    if (chatId) {
      ref.current?.focus()
    }
    if (chatId !== chatIdRef.current) {
      setValue('')
      setTrackId(null)
      chatIdRef.current = chatId
    }
  }, [ref, chatId, chatIdRef, setTrackId, setValue])

  const renderChatDisplay = (value: string) => {
    const regexString = Object.keys(humanToTrack).join('|')
    const regex = regexString ? new RegExp(regexString, 'gi') : null
    if (!regex) {
      const text = splitOnNewline(value)
      return text.map((t, i) => (
        <ComposerText key={i} color='default'>
          {t}
        </ComposerText>
      ))
    }
    const matches = value.matchAll(regex)
    const parts = []
    let lastIndex = 0
    for (const match of matches) {
      const { index } = match
      if (index === undefined) {
        continue
      }

      if (index > lastIndex) {
        // Add text before the match
        const text = splitOnNewline(value.slice(lastIndex, index))
        parts.push(
          ...text.map((t, i) => (
            <ComposerText color='default' key={`${lastIndex}${i}`}>
              {t}
            </ComposerText>
          ))
        )
      }
      // Add the matched word with accent color
      parts.push(
        <Text color='accent' key={index}>
          {match[0]}
        </Text>
      )
      // Update lastIndex to the end of the current match
      lastIndex = index + match[0].length
    }

    // Add remaining text after the last match
    if (lastIndex < value.length) {
      const text = splitOnNewline(value.slice(lastIndex))
      parts.push(
        ...text.map((t, i) => (
          <ComposerText color='default' key={`${lastIndex}${i}`}>
            {t}
          </ComposerText>
        ))
      )
    }

    return parts
  }

  return (
    <div className={cn(styles.root, props.className)}>
      {trackId ? <ComposerTrackInfo trackId={trackId} /> : null}
      <form className={styles.form} onSubmit={handleSubmit}>
        <TextAreaV2
          className={cn(styles.textArea, { [styles.focused]: focused })}
          ref={ref}
          rows={1}
          placeholder={messages.sendMessagePlaceholder}
          onKeyDown={handleKeyDown}
          onChange={handleChange}
          onFocus={() => setFocused(true)}
          onBlur={() => setFocused(false)}
          value={value}
          maxVisibleRows={10}
          maxLength={MAX_MESSAGE_LENGTH}
          showMaxLength={!!value && value.length > MAX_MESSAGE_LENGTH * 0.85}
          renderDisplayElement={renderChatDisplay}
          grows
        >
          <ChatSendButton disabled={!value} />
        </TextAreaV2>
      </form>
    </div>
  )
}<|MERGE_RESOLUTION|>--- conflicted
+++ resolved
@@ -10,7 +10,6 @@
 
 import { ID } from '@audius/common/models'
 import { chatActions } from '@audius/common/store'
-<<<<<<< HEAD
 import {
   decodeHashId,
   formatTrackName,
@@ -18,11 +17,7 @@
   splitOnNewline
 } from '@audius/common/utils'
 import { IconSend, IconButton, Text, TextProps } from '@audius/harmony'
-import { Track } from '@audius/sdk'
-=======
-import { IconSend, IconButton } from '@audius/harmony'
-import { ChatBlastAudience } from '@audius/sdk'
->>>>>>> 363af719
+import { Track, ChatBlastAudience } from '@audius/sdk'
 import cn from 'classnames'
 import { useDispatch } from 'react-redux'
 
@@ -151,38 +146,30 @@
   const handleSubmit = useCallback(
     async (e?: FormEvent) => {
       e?.preventDefault()
-<<<<<<< HEAD
       if (chatId && value) {
         // On submit, actually send audius links rather than the human readable format
         let editedValue = value
         for (const [human, { link }] of Object.entries(humanToTrack)) {
           editedValue = value.replaceAll(human, link)
         }
-        dispatch(sendMessage({ chatId, message: editedValue }))
-=======
-      if (isBlast) {
-        dispatch(
-          sendChatBlast({
-            blastId: chatId,
-            audience: ChatBlastAudience.FOLLOWERS,
-            message: value
-          })
-        )
-        setValue('')
-        onMessageSent()
-      } else if (chatId && value) {
-        const message = value
-        dispatch(sendMessage({ chatId, message }))
->>>>>>> 363af719
-        setValue('')
-        onMessageSent()
+        if (isBlast) {
+          dispatch(
+            sendChatBlast({
+              blastId: chatId,
+              audience: ChatBlastAudience.FOLLOWERS,
+              message: editedValue
+            })
+          )
+          setValue('')
+          onMessageSent()
+        } else {
+          dispatch(sendMessage({ chatId, message: editedValue }))
+          setValue('')
+          onMessageSent()
+        }
       }
     },
-<<<<<<< HEAD
-    [chatId, value, setValue, humanToTrack, dispatch, onMessageSent]
-=======
-    [isBlast, chatId, value, dispatch, onMessageSent]
->>>>>>> 363af719
+    [isBlast, chatId, value, setValue, humanToTrack, dispatch, onMessageSent]
   )
 
   // Submit when pressing enter while not holding shift
