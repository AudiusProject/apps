--- conflicted
+++ resolved
@@ -34,11 +34,7 @@
   const playingTrackId = useSelector(getTrackId)
 
   const permalink = getPathFromPlaylistUrl(link)
-<<<<<<< HEAD
-  const { data: playlist, status } = useCollectionByPermalink(permalink)
-=======
   const { data: playlist, isPending } = useCollectionByPermalink(permalink)
->>>>>>> 954e931e
 
   const collectionId = playlist?.playlist_id
   const collection = useSelector((state: CommonState) =>
@@ -126,11 +122,7 @@
       playTrack={playTrack}
       pauseTrack={pauseTrack}
       hasLoaded={() => {}}
-<<<<<<< HEAD
-      isLoading={status === 'pending'}
-=======
       isLoading={isPending}
->>>>>>> 954e931e
       isTrending={false}
       numLoadingSkeletonRows={tracksWithUids.length}
       togglePlay={() => {}}
