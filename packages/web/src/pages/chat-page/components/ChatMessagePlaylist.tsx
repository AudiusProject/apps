import { useCallback, useMemo, useEffect } from 'react'

import {
<<<<<<< HEAD
  useGetTracksByIds,
  useCollection,
  useCollectionByPermalink
=======
  useGetPlaylistByPermalink,
  useCollection,
  useTracks,
  useUsers
>>>>>>> b3b8fe0e
} from '@audius/common/api'
import { usePlayTrack, usePauseTrack } from '@audius/common/hooks'
import {
  Name,
  SquareSizes,
  Kind,
  Status,
  ID,
  ModalSource
} from '@audius/common/models'
import {
  accountSelectors,
  cacheCollectionsActions,
  QueueSource,
  playerSelectors,
  ChatMessageTileProps
} from '@audius/common/store'
import { getPathFromPlaylistUrl, makeUid } from '@audius/common/utils'
import { useDispatch, useSelector } from 'react-redux'

import { make } from 'common/store/analytics/actions'
import MobilePlaylistTile from 'components/track/mobile/ConnectedPlaylistTile'

const { getUserId } = accountSelectors
const { getTrackId } = playerSelectors
const { fetchCoverArt } = cacheCollectionsActions

export const ChatMessagePlaylist = ({
  link,
  onEmpty,
  onSuccess,
  className
}: ChatMessageTileProps) => {
  const dispatch = useDispatch()
  const currentUserId = useSelector(getUserId)
  const playingTrackId = useSelector(getTrackId)

  const permalink = getPathFromPlaylistUrl(link) ?? ''
  const { data: playlist } = useCollectionByPermalink(permalink)

  const collectionId = playlist?.playlist_id
  const { data: collection } = useCollection(collectionId)

  useEffect(() => {
    if (collectionId) {
      dispatch(fetchCoverArt(collectionId, SquareSizes.SIZE_150_BY_150))
    }
  }, [collectionId, dispatch])

  const uid = useMemo(() => {
    return collectionId ? makeUid(Kind.COLLECTIONS, collectionId) : null
  }, [collectionId])

  const trackIds =
    playlist?.playlist_contents?.track_ids?.map((t) => t.track) ?? []
  const { data: tracks } = useTracks(trackIds)
  const { byId: usersById } = useUsers(tracks?.map((t) => t.owner_id))

  const uidMap = useMemo(() => {
    return trackIds.reduce((result: { [id: ID]: string }, id) => {
      result[id] = makeUid(Kind.TRACKS, id)
      return result
    }, {})
    // eslint-disable-next-line react-hooks/exhaustive-deps
  }, [collectionId])

  /**
   * Include uids for the tracks as those are used to play the tracks,
   * and also to determine which track is currently playing.
   * Also include the other properties to conform with the component.
   */
  const tracksWithUids = useMemo(() => {
    return (tracks || []).map((track) => ({
      ...track,
      user: usersById[track.owner_id],
      id: track.track_id,
      uid: uidMap[track.track_id]
    }))
  }, [tracks, uidMap, usersById])

  const entries = useMemo(() => {
    return (tracks || []).map((track) => ({
      id: track.track_id,
      uid: uidMap[track.track_id],
      source: QueueSource.CHAT_PLAYLIST_TRACKS
    }))
  }, [tracks, uidMap])

  const play = usePlayTrack()
  const playTrack = useCallback(
    (uid: string) => {
      play({ uid, entries })
    },
    [play, entries]
  )

  const pauseTrack = usePauseTrack()

  const collectionExists = !!collection && !collection.is_delete
  useEffect(() => {
    if (collectionExists && uid) {
      dispatch(make(Name.MESSAGE_UNFURL_PLAYLIST, {}))
      onSuccess?.()
    } else {
      onEmpty?.()
    }
  }, [collectionExists, uid, onSuccess, onEmpty, dispatch])

  return collectionId && uid ? (
    // You may wonder why we use the mobile web playlist tile here.
    // It's simply because the chat playlist tile uses the same design as mobile web.
    <MobilePlaylistTile
      containerClassName={className}
      index={0}
      uid={uid}
      id={collectionId}
      collection={collection}
      tracks={tracksWithUids}
      playTrack={playTrack}
      pauseTrack={pauseTrack}
      hasLoaded={() => {}}
      isLoading={status === Status.LOADING || status === Status.IDLE}
      isTrending={false}
      numLoadingSkeletonRows={tracksWithUids.length}
      togglePlay={() => {}}
      playingTrackId={playingTrackId}
      variant='readonly'
      source={ModalSource.DirectMessageCollectionTile}
    />
  ) : null
}<|MERGE_RESOLUTION|>--- conflicted
+++ resolved
@@ -1,16 +1,10 @@
 import { useCallback, useMemo, useEffect } from 'react'
 
 import {
-<<<<<<< HEAD
-  useGetTracksByIds,
   useCollection,
-  useCollectionByPermalink
-=======
-  useGetPlaylistByPermalink,
-  useCollection,
+  useCollectionByPermalink,
   useTracks,
   useUsers
->>>>>>> b3b8fe0e
 } from '@audius/common/api'
 import { usePlayTrack, usePauseTrack } from '@audius/common/hooks'
 import {
@@ -22,7 +16,6 @@
   ModalSource
 } from '@audius/common/models'
 import {
-  accountSelectors,
   cacheCollectionsActions,
   QueueSource,
   playerSelectors,
@@ -34,7 +27,6 @@
 import { make } from 'common/store/analytics/actions'
 import MobilePlaylistTile from 'components/track/mobile/ConnectedPlaylistTile'
 
-const { getUserId } = accountSelectors
 const { getTrackId } = playerSelectors
 const { fetchCoverArt } = cacheCollectionsActions
 
@@ -45,7 +37,6 @@
   className
 }: ChatMessageTileProps) => {
   const dispatch = useDispatch()
-  const currentUserId = useSelector(getUserId)
   const playingTrackId = useSelector(getTrackId)
 
   const permalink = getPathFromPlaylistUrl(link) ?? ''
