<<<<<<< HEAD
import { useGetPlaylistById, useTrack } from '@audius/common/api'
=======
import { useGetTrackById, useCollection } from '@audius/common/api'
>>>>>>> 954e931e
import { SquareSizes, ID } from '@audius/common/models'
import { Flex, Text } from '@audius/harmony'

import DynamicImage from 'components/dynamic-image/DynamicImage'
import UserBadges from 'components/user-badges/UserBadges'
import { useCollectionCoverArt } from 'hooks/useCollectionCoverArt'
import { useTrackCoverArt } from 'hooks/useTrackCoverArt'

type ComposePreviewInfoProps = {
  title: string
  name: string
  userId: ID
  image?: string
}

const ComposePreviewInfo = (props: ComposePreviewInfoProps) => {
  const { title, name, userId, image } = props
  return (
    <Flex ph='l' pv='s' gap='m' borderBottom='default'>
      <Flex
        borderRadius='s'
        h='unit12'
        w='unit12'
        style={{ overflow: 'hidden' }}
      >
        <DynamicImage style={{ height: '100%', width: '100%' }} image={image} />
      </Flex>
      <Flex direction='column' alignItems='flex-start' justifyContent='center'>
        <Text variant='body' strength='strong'>
          {title}
        </Text>
        <Flex alignItems='center' gap='xs'>
          <Text variant='body' strength='strong'>
            {name}
          </Text>
          <UserBadges userId={userId} badgeSize={14} />
        </Flex>
      </Flex>
    </Flex>
  )
}

type ComposerTrackInfoProps = {
  trackId: ID
}

export const ComposerTrackInfo = (props: ComposerTrackInfoProps) => {
  const { trackId } = props
  const image = useTrackCoverArt({
    trackId,
    size: SquareSizes.SIZE_150_BY_150
  })

  const { data: track } = useTrack(trackId, { enabled: !!trackId })

  if (!track) return null

  return (
    <ComposePreviewInfo
      title={track.title}
      name={track.user.name}
      userId={track.user.user_id}
      image={image}
    />
  )
}

type ComposerCollectionInfoProps = {
  collectionId: ID
}

export const ComposerCollectionInfo = (props: ComposerCollectionInfoProps) => {
  const { collectionId } = props
  const image = useCollectionCoverArt({
    collectionId,
    size: SquareSizes.SIZE_150_BY_150
  })

  const { data: collection } = useCollection(collectionId, { enabled: true })

  if (!collection) return null

  return (
    <ComposePreviewInfo
      title={collection.playlist_name}
      name={collection.user.name}
      userId={collection.user.user_id}
      image={image}
    />
  )
}<|MERGE_RESOLUTION|>--- conflicted
+++ resolved
@@ -1,8 +1,4 @@
-<<<<<<< HEAD
-import { useGetPlaylistById, useTrack } from '@audius/common/api'
-=======
-import { useGetTrackById, useCollection } from '@audius/common/api'
->>>>>>> 954e931e
+import { useTrack, useCollection } from '@audius/common/api'
 import { SquareSizes, ID } from '@audius/common/models'
 import { Flex, Text } from '@audius/harmony'
 
