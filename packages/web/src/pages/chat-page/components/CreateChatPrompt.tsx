--- conflicted
+++ resolved
@@ -1,13 +1,8 @@
 import { useCallback } from 'react'
 
-<<<<<<< HEAD
-import { chatSelectors, useCreateChatModal } from '@audius/common'
+import { chatSelectors, useCreateChatModal } from '@audius/common/store'
 import { IconCompose } from '@audius/harmony'
 import { Button, ButtonType } from '@audius/stems'
-=======
-import { chatSelectors, useCreateChatModal } from '@audius/common/store'
-import { Button, ButtonType, IconCompose } from '@audius/stems'
->>>>>>> b7cf7b9f
 
 import { useSelector } from 'common/hooks/useSelector'
 
