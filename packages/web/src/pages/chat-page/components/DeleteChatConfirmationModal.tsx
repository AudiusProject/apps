--- conflicted
+++ resolved
@@ -1,11 +1,7 @@
 import { useCallback } from 'react'
 
-<<<<<<< HEAD
-import { chatActions } from '@audius/common'
+import { chatActions } from '@audius/common/store'
 import { IconTrash } from '@audius/harmony'
-=======
-import { chatActions } from '@audius/common/store'
->>>>>>> b7cf7b9f
 import {
   Button,
   ButtonType,
