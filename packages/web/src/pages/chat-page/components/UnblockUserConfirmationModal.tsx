--- conflicted
+++ resolved
@@ -1,12 +1,8 @@
 import { useCallback } from 'react'
 
-<<<<<<< HEAD
-import { User, chatActions } from '@audius/common'
-import { IconMessageUnblock as IconUnblockMessages } from '@audius/harmony'
-=======
 import { User } from '@audius/common/models'
 import { chatActions } from '@audius/common/store'
->>>>>>> b7cf7b9f
+import { IconMessageUnblock as IconUnblockMessages } from '@audius/harmony'
 import {
   Button,
   ButtonType,
