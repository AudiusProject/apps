import { ChangeEvent, Component, ComponentType } from 'react'

<<<<<<< HEAD
import { useCurrentAccount } from '@audius/common/api'
=======
import { useCollectionByParams } from '@audius/common/api'
>>>>>>> aebe4247
import { useCurrentTrack } from '@audius/common/hooks'
import {
  Name,
  ShareSource,
  RepostSource,
  FavoriteSource,
  FollowSource,
  PlaybackSource,
  FavoriteType,
  PlayableType,
  Kind,
  Status,
  Collection,
  SmartCollection,
  ID,
  UID,
  isContentUSDCPurchaseGated,
  ModalSource,
  Track,
  AccountCollection
} from '@audius/common/models'
import {
  cacheCollectionsActions,
  lineupSelectors,
  collectionPageLineupActions as tracksActions,
  collectionPageSelectors,
  collectionPageActions as collectionActions,
  queueSelectors,
  collectionsSocialActions as socialCollectionsActions,
  tracksSocialActions as socialTracksActions,
  usersSocialActions as socialUsersActions,
  mobileOverflowMenuUIActions,
  modalsActions,
  shareModalUIActions,
  OverflowAction,
  OverflowSource,
  repostsUserListActions,
  favoritesUserListActions,
  RepostType,
  playerSelectors,
  playlistUpdatesActions,
  playlistUpdatesSelectors,
  CollectionTrack,
  CollectionsPageType,
  CollectionPageTrackRecord,
  PurchaseableContentType,
  usePremiumContentPurchaseModalActions,
  PremiumContentPurchaseModalState,
  albumTrackRemoveConfirmationModalActions,
  AlbumTrackRemoveConfirmationModalState,
  PlayerBehavior,
  playerActions,
  useLineupTable
} from '@audius/common/store'
import { formatUrlName, Uid, Nullable, route } from '@audius/common/utils'
import { UnregisterCallback } from 'history'
import { connect } from 'react-redux'
import { withRouter, RouteComponentProps } from 'react-router-dom'
import { Dispatch } from 'redux'

import { TrackEvent, make } from 'common/store/analytics/actions'
import DeletedPage from 'pages/deleted-page/DeletedPage'
import {
  setUsers,
  setVisibility
} from 'store/application/ui/userListModal/slice'
import {
  UserListType,
  UserListEntityType
} from 'store/application/ui/userListModal/types'
import { getLocationPathname } from 'store/routing/selectors'
import { AppState } from 'store/types'
import { push, replace } from 'utils/navigation'
import { getPathname } from 'utils/route'
import { parseCollectionRoute } from 'utils/route/collectionRouteParser'
import { getCollectionPageSEOFields } from 'utils/seo'

import { CollectionPageProps as DesktopCollectionPageProps } from './components/desktop/CollectionPage'
import { CollectionPageProps as MobileCollectionPageProps } from './components/mobile/CollectionPage'

const {
  profilePage,
  collectionPage,
  NOT_FOUND_PAGE,
  REPOSTING_USERS_ROUTE,
  FAVORITING_USERS_ROUTE
} = route
const { trackModalOpened } = modalsActions
const { selectAllPlaylistUpdateIds } = playlistUpdatesSelectors
const { makeGetCurrent, getPlayerBehavior } = queueSelectors
const { getPlaying, getBuffering } = playerSelectors
const { setFavorite } = favoritesUserListActions
const { setRepost } = repostsUserListActions
const { requestOpen: requestOpenShareModal } = shareModalUIActions
const { open } = mobileOverflowMenuUIActions
const {
  getCollectionTracksLineup,
  getUser,
  getUserUid,
  getCollectionPermalink
} = collectionPageSelectors
const { updatedPlaylistViewed } = playlistUpdatesActions
const { makeGetLineupOrder } = lineupSelectors
const {
  editPlaylist,
  removeTrackFromPlaylist,
  orderPlaylist,
  publishPlaylist,
  deletePlaylist
} = cacheCollectionsActions

type OwnProps = {
  type: CollectionsPageType
  isMobile: boolean
  children:
    | ComponentType<MobileCollectionPageProps>
    | ComponentType<DesktopCollectionPageProps>

  // Smart collection props
  smartCollection?: SmartCollection
}

type CollectionPageProps = OwnProps &
  ReturnType<ReturnType<typeof makeMapStateToProps>> &
  ReturnType<typeof mapDispatchToProps> &
  RouteComponentProps & {
    userId?: number | null | undefined
    userPlaylists?: AccountCollection[] | undefined
  }

type CollectionClassProps = CollectionPageProps & {
  collection: Collection
  currentTrack: Track | null
  tracks: {
    status: Status
    entries: CollectionTrack[]
  }
  trackCount: number
  playlistId: number
}

type CollectionPageState = {
  filterText: string
  initialOrder: string[] | null
  playlistId: number | null
  reordering: string[] | null
  allowReordering: boolean
  updatingRoute: boolean
}

type PlaylistTrack = { time: number; track: ID; uid?: UID }

const CollectionPage = (props: CollectionPageProps) => {
  const { location } = props
  const pathname = getPathname(location)
  const params = parseCollectionRoute(pathname)
  // For now read-only
  const { data: collection } = useCollectionByParams(params, { enabled: false })
  const trackCount = collection?.playlist_contents.track_ids.length ?? 0
  const playlistId = collection?.playlist_id
  const currentTrack = useCurrentTrack()
  const tracks = useLineupTable(getCollectionTracksLineup)

  if (!collection) return null

  return (
    <CollectionPageClassComponent
      {...props}
      collection={collection!}
      playlistId={playlistId!}
      tracks={tracks}
      trackCount={trackCount}
      currentTrack={currentTrack}
    />
  )
}

class CollectionPageClassComponent extends Component<
  CollectionClassProps,
  CollectionPageState
> {
  state: CollectionPageState = {
    filterText: '',
    initialOrder: null,
    playlistId: null,
    // For drag + drop reordering
    reordering: null,
    allowReordering: true,

    // Whether the collection is updating its own route.
    // When a user creates a playlist, we eagerly cache it with a fake uid.
    // When the collection is available, a new cache entry is added with the actual id and
    // the existing collection is marked as moved, triggering this component to re-route if rendered.
    updatingRoute: false
  }

  unlisten!: UnregisterCallback

  componentDidMount() {
    this.fetchCollection(getPathname(this.props.location), true)
    this.unlisten = this.props.history.listen((location, action) => {
      if (
        action !== 'REPLACE' &&
        getPathname(this.props.location) !== getPathname(location)
      ) {
        // If the action is not replace (e.g. we are not trying to update
        // the URL for the same playlist. Reset it.)
        this.resetCollection()
      }
      this.fetchCollection(getPathname(location), true)
      this.setState({
        initialOrder: null,
        reordering: null
      })
    })
  }

  componentDidUpdate(prevProps: CollectionClassProps) {
    const {
      collection: metadata,
      userUid,
      status,
      user,
      smartCollection,
      tracks,
      pathname,
      fetchCollectionSucceeded,
      type,
      playlistUpdates,
      updatePlaylistLastViewedAt
    } = this.props

    if (
      type === 'playlist' &&
      this.props.playlistId &&
      playlistUpdates.includes(this.props.playlistId)
    ) {
      updatePlaylistLastViewedAt(this.props.playlistId)
    }

    if (!prevProps.smartCollection && smartCollection) {
      this.fetchCollection(pathname, true)
    }

    const { updatingRoute, initialOrder } = this.state

    // Reset the initial order if it is unset OR
    // if the uids of the tracks in the lineup are changing with this
    // update (initialOrder should contain ALL of the uids, so it suffices to check the first one).
    const newInitialOrder = tracks.entries.map((track) => track.uid)

    const noInitialOrder = !initialOrder && tracks.entries.length > 0
    const prevEntryIds = new Set(initialOrder)
    const newUids =
      Array.isArray(initialOrder) &&
      initialOrder.length > 0 &&
      newInitialOrder.length > 0 &&
      !newInitialOrder.every((id) => prevEntryIds.has(id))

    if (noInitialOrder || newUids) {
      this.setState({
        initialOrder: newInitialOrder,
        reordering: newInitialOrder
      })
    }

    const params = parseCollectionRoute(pathname)

    if (!params) return
    if (status === Status.ERROR) {
      if (
        params &&
        params.collectionId === this.props.playlistId &&
        metadata?.playlist_owner_id !== this.props.userId
      ) {
        // Only route to not found page if still on the collection page and
        // it is erroring on the correct playlistId
        // and it's not our playlist
        this.props.goToRoute(NOT_FOUND_PAGE)
      }
      return
    }

    // Redirect to user tombstone if creator deactivated their account
    if (user && user.is_deactivated) {
      this.props.goToRoute(profilePage(user.handle))
      return
    }

    // Check if the collection has moved in the cache and redirect as needed.
    if (metadata && metadata._moved && !updatingRoute) {
      this.setState({ updatingRoute: true })
      const collectionId = Uid.fromString(metadata._moved).id as number
      fetchCollectionSucceeded(collectionId, metadata.permalink || '', userUid)
      const newPath = pathname.replace(
        `${metadata.playlist_id}`,
        collectionId.toString()
      )
      this.setState(
        {
          playlistId: collectionId,
          initialOrder: null,
          reordering: null
        },
        () => {
          this.props.replaceRoute(newPath)
        }
      )
    }
    if (metadata && !metadata._moved && updatingRoute) {
      this.setState({ updatingRoute: false })
    }

    const { collection: prevMetadata } = prevProps
    if (metadata) {
      const params = parseCollectionRoute(pathname)
      if (params) {
        const { collectionId, title, collectionType, handle, permalink } =
          params
        const newCollectionName = formatUrlName(metadata.playlist_name)

        const routeLacksCollectionInfo =
          (title === null || handle === null || collectionType === null) &&
          permalink == null &&
          user
        if (routeLacksCollectionInfo) {
          // Check if we are coming from a non-canonical route and replace route if necessary.
          const newPath = collectionPage(
            user!.handle,
            metadata.playlist_name,
            collectionId,
            metadata.permalink,
            metadata.is_album
          )
          this.props.replaceRoute(newPath)
        } else {
          // Id matches or temp id matches
          const idMatches =
            collectionId === metadata.playlist_id ||
            (metadata._temp && `${collectionId}` === `${metadata.playlist_id}`)
          // Check that the playlist name hasn't changed. If so, update url.
          if (idMatches && title) {
            if (newCollectionName !== title) {
              const newPath = pathname.replace(title, newCollectionName)
              this.props.replaceRoute(newPath)
            }
          }
        }
      }
    }

    const currentTrackCount = this.props.trackCount
    const previousTrackCount = prevProps.trackCount

    // Refetch tracks if a track has been added to collection
    if (currentTrackCount > previousTrackCount) {
      this.props.fetchTracks()
    }

    // check that the collection content hasn't changed
    if (
      metadata &&
      prevMetadata &&
      !this.playListContentsEqual(
        metadata.playlist_contents.track_ids,
        prevMetadata.playlist_contents.track_ids
      )
    ) {
      this.props.fetchTracks()
    }
  }

  componentWillUnmount() {
    if (this.unlisten) this.unlisten()
    // On mobile, because the transitioning-out collection page unmounts
    // after the transitioning-in collection page mounts, we do not want to reset
    // the collection in unmount. That would end up clearing the content AFTER
    // new content is loaded.
    if (!this.props.isMobile) {
      this.resetCollection()
    }
  }

  playListContentsEqual(
    prevPlaylistContents: PlaylistTrack[],
    curPlaylistContents: PlaylistTrack[]
  ) {
    return (
      prevPlaylistContents.length === curPlaylistContents.length &&
      prevPlaylistContents.reduce(
        (acc, cur, idx) => acc && cur.track === curPlaylistContents[idx].track,
        true
      )
    )
  }

  maybeParseInt = (s: string) => {
    const i = parseInt(s, 10)
    if (i.toString() === s) return i
    return s
  }

  fetchCollection = (pathname: string, fetchLineup = false) => {
    const { fetchCollection } = this.props
    const params = parseCollectionRoute(pathname)
    if (!params) return

    const { permalink, collectionId } = params

    // Need typecast as can't set type via redux-first-history, see https://github.com/reach/router/issues/414
    const locationState = this.props.location.state as { forceFetch?: boolean }
    const forceFetch = locationState?.forceFetch

    if (forceFetch || permalink || collectionId !== this.state.playlistId) {
      this.setState({ playlistId: collectionId as number })
      fetchCollection({
        id: collectionId,
        permalink,
        fetchLineup,
        forceFetch
      })
    }
  }

  resetCollection = () => {
    this.props.resetCollection()
  }

  refreshCollection = () => {
    this.fetchCollection(getPathname(this.props.location), true)
  }

  onFilterChange = (e: ChangeEvent<HTMLInputElement>) => {
    this.setState({ filterText: e.target.value })
  }

  isQueued = () => {
    const { tracks, currentQueueItem } = this.props
    return tracks.entries.some((entry) => currentQueueItem.uid === entry.uid)
  }

  getPlayingUid = () => {
    const { currentQueueItem } = this.props
    return currentQueueItem.uid
  }

  getPlayingId = () => {
    const { currentTrack } = this.props
    return currentTrack?.track_id ?? null
  }

  formatMetadata = (
    trackMetadatas: CollectionTrack[]
  ): CollectionPageTrackRecord[] => {
    return trackMetadatas.map((metadata, i) => ({
      ...metadata,
      key: `${metadata.title}_${metadata.uid}_${i}`,
      name: metadata.title,
      artist: metadata.user.name,
      handle: metadata.user.handle,
      date: metadata.dateAdded || metadata.created_at,
      time: metadata.duration,
      // for hidden tracks, we don't show the play_count and represent this
      // as -1 for sorting. The tracks-table will render this as a dash.
      plays:
        metadata.is_unlisted && this.props.userId !== metadata.owner_id
          ? -1
          : metadata.play_count
    }))
  }

  getFilteredData = (trackMetadatas: CollectionTrack[]) => {
    const filterText = this.state.filterText
    const { tracks } = this.props
    const playingUid = this.getPlayingUid()
    const activeIndex = tracks.entries.findIndex(
      ({ uid }) => uid === playingUid
    )
    const filteredMetadata = this.formatMetadata(trackMetadatas).filter(
      (item) =>
        item.title.toLowerCase().indexOf(filterText.toLowerCase()) > -1 ||
        item.user.name.toLowerCase().indexOf(filterText.toLowerCase()) > -1
    )
    const filteredIndex =
      activeIndex > -1
        ? filteredMetadata.findIndex((metadata) => metadata.uid === playingUid)
        : activeIndex
    return [filteredMetadata, filteredIndex] as [
      typeof filteredMetadata,
      number
    ]
  }

  onClickRow = (trackRecord: CollectionPageTrackRecord) => {
    const { playing, play, pause, record } = this.props
    const playingUid = this.getPlayingUid()
    if (playing && playingUid === trackRecord.uid) {
      pause()
      record(
        make(Name.PLAYBACK_PAUSE, {
          id: `${trackRecord.track_id}`,
          source: PlaybackSource.PLAYLIST_TRACK
        })
      )
    } else if (playingUid !== trackRecord.uid) {
      play(trackRecord.uid)
      record(
        make(Name.PLAYBACK_PLAY, {
          id: `${trackRecord.track_id}`,
          source: PlaybackSource.PLAYLIST_TRACK
        })
      )
    } else {
      play()
      record(
        make(Name.PLAYBACK_PLAY, {
          id: `${trackRecord.track_id}`,
          source: PlaybackSource.PLAYLIST_TRACK
        })
      )
    }
  }

  onClickRepostTrack = (record: CollectionPageTrackRecord) => {
    if (!record.has_current_user_reposted) {
      this.props.repostTrack(record.track_id)
    } else {
      this.props.undoRepostTrack(record.track_id)
    }
  }

  onClickPurchaseTrack = (record: CollectionPageTrackRecord) => {
    this.props.openPremiumContentPurchaseModal({
      contentId: record.track_id,
      contentType: PurchaseableContentType.TRACK,
      source: ModalSource.TrackListItem
    })
  }

  onClickRemove = (
    trackId: number,
    _index: number,
    uid: string,
    timestamp: number
  ) => {
    const {
      playlistId,
      collection: { stream_conditions }
    } = this.props
    if (isContentUSDCPurchaseGated(stream_conditions)) {
      this.props.openConfirmationModal({
        trackId,
        playlistId,
        uid,
        timestamp
      })
    } else {
      this.props.removeTrackFromPlaylist(trackId, playlistId, uid, timestamp)
    }
  }

  onPlay = ({ isPreview = false }: { isPreview?: boolean } = {}) => {
    const {
      playing,
      play,
      pause,
      previewing,
      tracks: { entries },
      record,
      stop,
      collection,
      userId
    } = this.props
    const isQueued = this.isQueued()
    const playingId = this.getPlayingId()
    const isOwner = collection?.playlist_owner_id === userId
    const shouldPreview = isPreview && isOwner
    if (playing && isQueued && previewing === shouldPreview) {
      pause()
      record(
        make(Name.PLAYBACK_PAUSE, {
          id: `${playingId}`,
          source: PlaybackSource.PLAYLIST_PAGE
        })
      )
    } else if (!playing && previewing === shouldPreview && isQueued) {
      play()
      record(
        make(Name.PLAYBACK_PLAY, {
          id: `${playingId}`,
          isPreview: shouldPreview,
          source: PlaybackSource.PLAYLIST_PAGE
        })
      )
    } else if (entries.length > 0) {
      stop()
      play(entries[0].uid, { isPreview: shouldPreview && isOwner })
      record(
        make(Name.PLAYBACK_PLAY, {
          id: `${entries[0].track_id}`,
          isPreview: shouldPreview,
          source: PlaybackSource.PLAYLIST_PAGE
        })
      )
    }
  }

  onPreview = () => this.onPlay({ isPreview: true })

  onSortTracks = (sorters: any) => {
    const { column, order } = sorters
    const {
      tracks: { entries }
    } = this.props
    const dataSource = this.formatMetadata(entries)
    let updatedOrder
    if (!column) {
      updatedOrder = this.state.initialOrder
      this.setState({ allowReordering: true })
    } else {
      updatedOrder = dataSource
        .sort((a, b) =>
          order === 'ascend' ? column.sorter(a, b) : column.sorter(b, a)
        )
        .map((metadata) => metadata.uid)
      this.setState({ allowReordering: false })
    }
    if (updatedOrder) {
      this.props.updateLineupOrder(updatedOrder)
    }
  }

  onReorderTracks = (source: number, destination: number) => {
    const { tracks, order } = this.props

    const newOrder = Array.from(this.state.initialOrder!)
    newOrder.splice(source, 1)
    newOrder.splice(destination, 0, this.state.initialOrder![source])

    const trackIdAndTimes = newOrder.map((uid: any) => ({
      id: tracks.entries[order[uid]].track_id,
      time: tracks.entries[order[uid]].dateAdded.unix()
    }))

    this.props.updateLineupOrder(newOrder)
    this.setState({ initialOrder: newOrder })
    this.props.orderPlaylist(this.props.playlistId!, trackIdAndTimes, newOrder)
  }

  onPublish = () => {
    this.props.publishPlaylist(this.props.playlistId!)
  }

  onSavePlaylist = (isSaved: boolean, playlistId: number) => {
    if (isSaved) {
      this.props.unsaveCollection(playlistId)
    } else {
      this.props.saveCollection(playlistId)
    }
  }

  onSaveSmartCollection = (isSaved: boolean, smartCollectionName: string) => {
    if (isSaved) {
      this.props.unsaveSmartCollection(smartCollectionName)
    } else {
      this.props.saveSmartCollection(smartCollectionName)
    }
  }

  onRepostPlaylist = (isReposted: boolean, playlistId: number) => {
    if (isReposted) {
      this.props.undoRepostCollection(playlistId)
    } else {
      this.props.repostCollection(playlistId)
    }
  }

  onSharePlaylist = (playlistId: number) => {
    this.props.shareCollection(playlistId)
  }

  onHeroTrackShare = () => {
    const { playlistId } = this.props
    this.onSharePlaylist(playlistId!)
  }

  onHeroTrackSave = () => {
    const { collection: metadata, smartCollection } = this.props
    const { playlistId } = this.props
    const isSaved =
      (metadata && playlistId ? metadata.has_current_user_saved : false) ||
      (smartCollection && smartCollection.has_current_user_saved)

    if (smartCollection && metadata) {
      this.onSaveSmartCollection(!!isSaved, metadata.playlist_name)
    } else {
      this.onSavePlaylist(!!isSaved, playlistId!)
    }
  }

  onHeroTrackRepost = () => {
    const { collection: metadata } = this.props
    const { playlistId } = this.props
    const isReposted = metadata ? metadata.has_current_user_reposted : false
    this.onRepostPlaylist(isReposted, playlistId!)
  }

  onClickReposts = () => {
    const {
      collection: metadata,
      setRepostPlaylistId,
      goToRoute,
      isMobile,
      setRepostUsers,
      setModalVisibility
    } = this.props
    if (!metadata) return
    if (isMobile) {
      setRepostPlaylistId(metadata.playlist_id)
      goToRoute(REPOSTING_USERS_ROUTE)
    } else {
      setRepostUsers(metadata.playlist_id)
      setModalVisibility()
    }
  }

  onClickFavorites = () => {
    const {
      collection: metadata,
      setFavoritePlaylistId,
      goToRoute,
      isMobile,
      setFavoriteUsers,
      setModalVisibility
    } = this.props
    if (!metadata) return
    if (isMobile) {
      setFavoritePlaylistId(metadata.playlist_id)
      goToRoute(FAVORITING_USERS_ROUTE)
    } else {
      setFavoriteUsers(metadata.playlist_id)
      setModalVisibility()
    }
  }

  onFollow = () => {
    const { onFollow, collection: metadata } = this.props
    if (metadata) onFollow(metadata.playlist_owner_id)
  }

  onUnfollow = () => {
    const { onUnfollow, collection: metadata } = this.props
    if (metadata) onUnfollow(metadata.playlist_owner_id)
  }

  render() {
    const {
      playing,
      previewing,
      type,
      status,
      collection: metadata,
      user,
      tracks,
      userId,
      smartCollection,
      trackCount
    } = this.props
    const { allowReordering } = this.state
    const { playlistId } = this.props

    const {
      title = '',
      description = '',
      canonicalUrl = '',
      structuredData
    } = getCollectionPageSEOFields({
      playlistName: metadata?.playlist_name,
      playlistId: metadata?.playlist_id,
      userName: user?.name,
      userHandle: user?.handle,
      isAlbum: metadata?.is_album,
      permalink: metadata?.permalink
    })

    const childProps = {
      title,
      description,
      canonicalUrl,
      structuredData,
      playlistId: playlistId!,
      allowReordering,
      playing,
      previewing,
      type,
      collection: smartCollection
        ? { status: Status.SUCCESS, metadata: smartCollection, user: null }
        : { status, metadata, user },
      tracks,
      userId,
      getPlayingUid: this.getPlayingUid,
      getFilteredData: this.getFilteredData,
      isQueued: this.isQueued,
      onFilterChange: this.onFilterChange,
      onPlay: this.onPlay,
      onPreview: this.onPreview,
      onPublish: this.onPublish,
      onHeroTrackShare: this.onHeroTrackShare,
      onHeroTrackSave: this.onHeroTrackSave,
      onHeroTrackRepost: this.onHeroTrackRepost,
      onClickRow: this.onClickRow,
      onClickRepostTrack: this.onClickRepostTrack,
      onClickPurchaseTrack: this.onClickPurchaseTrack,
      onSortTracks: this.onSortTracks,
      onReorderTracks: this.onReorderTracks,
      onClickRemove: this.onClickRemove,
      onClickMobileOverflow: this.props.clickOverflow,
      onClickFavorites: this.onClickFavorites,
      onClickReposts: this.onClickReposts,
      onFollow: this.onFollow,
      onUnfollow: this.onUnfollow,
      refresh: this.refreshCollection,
      trackCount
    }

    if ((metadata?.is_delete || metadata?._marked_deleted) && user) {
      return (
        <DeletedPage
          title={title}
          description={description}
          canonicalUrl={canonicalUrl}
          structuredData={structuredData}
          playable={{
            metadata,
            type: metadata?.is_album
              ? PlayableType.ALBUM
              : PlayableType.PLAYLIST
          }}
          user={user}
        />
      )
    }

    // Note:
    // While some of our other page components key by playlist id, etc.
    // here to allow for multiple pages to be in view at the same time while
    // animating. Because we use temporary ids (which impact the URL) for
    // playlists during creation, we can't simply key here by path or playlistId
    // because we do not want a playlist transitioning from temp => not temp
    // to trigger a rerender of everything
    return <this.props.children {...childProps} />
  }
}

function makeMapStateToProps() {
  const getLineupOrder = makeGetLineupOrder(getCollectionTracksLineup)
  const getCurrentQueueItem = makeGetCurrent()

  const mapStateToProps = (state: AppState) => {
    return {
      collectionPermalink: getCollectionPermalink(state),
      user: getUser(state),
      userUid: getUserUid(state) || '',
      status: getCollectionTracksLineup(state)?.status || Status.LOADING,
      order: getLineupOrder(state),
<<<<<<< HEAD
      playlistId: (getCollection(state) as Collection)?.playlist_id,
=======
      userId: getUserId(state),
>>>>>>> aebe4247
      currentQueueItem: getCurrentQueueItem(state),
      playing: getPlaying(state),
      previewing: getPlayerBehavior(state) === PlayerBehavior.PREVIEW_OR_FULL,
      buffering: getBuffering(state),
      pathname: getLocationPathname(state),
      playlistUpdates: selectAllPlaylistUpdateIds(state)
    }
  }
  return mapStateToProps
}

function mapDispatchToProps(dispatch: Dispatch) {
  return {
    fetchCollection: ({
      id,
      permalink,
      fetchLineup,
      forceFetch
    }: {
      id: Nullable<number>
      permalink?: string
      fetchLineup?: boolean
      forceFetch?: boolean
    }) =>
      dispatch(
        collectionActions.fetchCollection(
          id,
          permalink,
          fetchLineup,
          forceFetch
        )
      ),
    fetchTracks: () =>
      dispatch(tracksActions.fetchLineupMetadatas(0, 200, false, undefined)),
    resetCollection: () => dispatch(collectionActions.resetCollection()),
    goToRoute: (route: string) => dispatch(push(route)),
    replaceRoute: (route: string) => dispatch(replace(route)),
    play: (uid?: string, options: { isPreview?: boolean } = {}) =>
      dispatch(tracksActions.play(uid, options)),
    pause: () => dispatch(tracksActions.pause()),
    stop: () => {
      dispatch(playerActions.stop({}))
    },
    updateLineupOrder: (updatedOrderIndices: any) =>
      dispatch(tracksActions.updateLineupOrder(updatedOrderIndices)),
    editPlaylist: (playlistId: number, formFields: any) =>
      dispatch(editPlaylist(playlistId, formFields)),
    removeTrackFromPlaylist: (
      trackId: number,
      playlistId: number,
      uid: string,
      timestamp: number
    ) => {
      dispatch(removeTrackFromPlaylist(trackId, playlistId, timestamp))
      dispatch(tracksActions.remove(Kind.TRACKS, uid))
    },
    orderPlaylist: (playlistId: number, trackIds: any, trackUids: string[]) =>
      dispatch(orderPlaylist(playlistId, trackIds, trackUids)),
    publishPlaylist: (playlistId: number) =>
      dispatch(publishPlaylist(playlistId)),
    deletePlaylist: (playlistId: number) =>
      dispatch(deletePlaylist(playlistId)),

    saveCollection: (playlistId: number) =>
      dispatch(
        socialCollectionsActions.saveCollection(
          playlistId,
          FavoriteSource.COLLECTION_PAGE
        )
      ),
    saveSmartCollection: (smartCollectionName: string) =>
      dispatch(
        socialCollectionsActions.saveSmartCollection(
          smartCollectionName,
          FavoriteSource.COLLECTION_PAGE
        )
      ),

    unsaveCollection: (playlistId: number) =>
      dispatch(
        socialCollectionsActions.unsaveCollection(
          playlistId,
          FavoriteSource.COLLECTION_PAGE
        )
      ),
    unsaveSmartCollection: (smartCollectionName: string) =>
      dispatch(
        socialCollectionsActions.unsaveSmartCollection(
          smartCollectionName,
          FavoriteSource.COLLECTION_PAGE
        )
      ),

    repostCollection: (playlistId: number) =>
      dispatch(
        socialCollectionsActions.repostCollection(
          playlistId,
          RepostSource.COLLECTION_PAGE
        )
      ),
    undoRepostCollection: (playlistId: number) =>
      dispatch(
        socialCollectionsActions.undoRepostCollection(
          playlistId,
          RepostSource.COLLECTION_PAGE
        )
      ),
    shareCollection: (playlistId: number) =>
      dispatch(
        requestOpenShareModal({
          type: 'collection',
          collectionId: playlistId,
          source: ShareSource.TILE
        })
      ),
    repostTrack: (trackId: number) =>
      dispatch(
        socialTracksActions.repostTrack(trackId, RepostSource.COLLECTION_PAGE)
      ),
    undoRepostTrack: (trackId: number) =>
      dispatch(
        socialTracksActions.undoRepostTrack(
          trackId,
          RepostSource.COLLECTION_PAGE
        )
      ),
    saveTrack: (trackId: number) =>
      dispatch(
        socialTracksActions.saveTrack(trackId, FavoriteSource.COLLECTION_PAGE)
      ),
    unsaveTrack: (trackId: number) =>
      dispatch(
        socialTracksActions.unsaveTrack(trackId, FavoriteSource.COLLECTION_PAGE)
      ),
    fetchCollectionSucceeded: (
      collectionId: ID,
      collectionPermalink: string,
      userId: string
    ) =>
      dispatch(
        collectionActions.fetchCollectionSucceeded(
          collectionId,
          collectionPermalink,
          userId
        )
      ),
    onFollow: (userId: ID) =>
      dispatch(
        socialUsersActions.followUser(userId, FollowSource.COLLECTION_PAGE)
      ),
    onUnfollow: (userId: ID) =>
      dispatch(
        socialUsersActions.unfollowUser(userId, FollowSource.COLLECTION_PAGE)
      ),
    clickOverflow: (collectionId: ID, overflowActions: OverflowAction[]) =>
      dispatch(
        open({
          source: OverflowSource.COLLECTIONS,
          id: collectionId,
          overflowActions
        })
      ),
    setRepostPlaylistId: (collectionId: ID) =>
      dispatch(setRepost(collectionId, RepostType.COLLECTION)),
    setFavoritePlaylistId: (collectionId: ID) =>
      dispatch(setFavorite(collectionId, FavoriteType.PLAYLIST)),
    record: (event: TrackEvent) => dispatch(event),
    setRepostUsers: (trackID: ID) =>
      dispatch(
        setUsers({
          userListType: UserListType.REPOST,
          entityType: UserListEntityType.COLLECTION,
          id: trackID
        })
      ),
    setFavoriteUsers: (trackID: ID) =>
      dispatch(
        setUsers({
          userListType: UserListType.FAVORITE,
          entityType: UserListEntityType.COLLECTION,
          id: trackID
        })
      ),
    setModalVisibility: () => dispatch(setVisibility(true)),
    openConfirmationModal: (args: AlbumTrackRemoveConfirmationModalState) =>
      dispatch(albumTrackRemoveConfirmationModalActions.open(args)),
    updatePlaylistLastViewedAt: (playlistId: ID) =>
      dispatch(updatedPlaylistViewed({ playlistId })),
    openPremiumContentPurchaseModal: (
      args: PremiumContentPurchaseModalState & { source: ModalSource }
    ) => {
      // Since we cant use the premium modal hook we have to manually trigger the modal action & the analytics tracking call
      dispatch(usePremiumContentPurchaseModalActions.open(args))
      dispatch(
        trackModalOpened({
          name: 'PremiumContentPurchaseModal',
          trackingData: args,
          source: args.source
        })
      )
    }
  }
}

const withHooks = (WrappedComponent: typeof CollectionPage) => {
  return function WithHooksComponent(props: CollectionPageProps) {
    const { data: accountData } = useCurrentAccount({
      select: (account) => ({
        userId: account?.userId,
        userPlaylists: Object.values(account?.collections ?? {})?.filter(
          (c) => !c.is_album
        )
      })
    })
    const { userId, userPlaylists } = accountData ?? {}
    return (
      <WrappedComponent
        {...props}
        userId={userId}
        userPlaylists={userPlaylists}
      />
    )
  }
}

export default withRouter(
  connect(makeMapStateToProps, mapDispatchToProps)(withHooks(CollectionPage))
)<|MERGE_RESOLUTION|>--- conflicted
+++ resolved
@@ -1,10 +1,6 @@
 import { ChangeEvent, Component, ComponentType } from 'react'
 
-<<<<<<< HEAD
-import { useCurrentAccount } from '@audius/common/api'
-=======
-import { useCollectionByParams } from '@audius/common/api'
->>>>>>> aebe4247
+import { useCurrentAccount, useCollectionByParams } from '@audius/common/api'
 import { useCurrentTrack } from '@audius/common/hooks'
 import {
   Name,
@@ -163,6 +159,15 @@
   const params = parseCollectionRoute(pathname)
   // For now read-only
   const { data: collection } = useCollectionByParams(params, { enabled: false })
+  const { data: accountData } = useCurrentAccount({
+    select: (account) => ({
+      userId: account?.userId,
+      userPlaylists: Object.values(account?.collections ?? {})?.filter(
+        (c) => !c.is_album
+      )
+    })
+  })
+  const { userId, userPlaylists } = accountData ?? {}
   const trackCount = collection?.playlist_contents.track_ids.length ?? 0
   const playlistId = collection?.playlist_id
   const currentTrack = useCurrentTrack()
@@ -178,6 +183,8 @@
       tracks={tracks}
       trackCount={trackCount}
       currentTrack={currentTrack}
+      userId={userId}
+      userPlaylists={userPlaylists}
     />
   )
 }
@@ -870,11 +877,6 @@
       userUid: getUserUid(state) || '',
       status: getCollectionTracksLineup(state)?.status || Status.LOADING,
       order: getLineupOrder(state),
-<<<<<<< HEAD
-      playlistId: (getCollection(state) as Collection)?.playlist_id,
-=======
-      userId: getUserId(state),
->>>>>>> aebe4247
       currentQueueItem: getCurrentQueueItem(state),
       playing: getPlaying(state),
       previewing: getPlayerBehavior(state) === PlayerBehavior.PREVIEW_OR_FULL,
@@ -1079,27 +1081,6 @@
   }
 }
 
-const withHooks = (WrappedComponent: typeof CollectionPage) => {
-  return function WithHooksComponent(props: CollectionPageProps) {
-    const { data: accountData } = useCurrentAccount({
-      select: (account) => ({
-        userId: account?.userId,
-        userPlaylists: Object.values(account?.collections ?? {})?.filter(
-          (c) => !c.is_album
-        )
-      })
-    })
-    const { userId, userPlaylists } = accountData ?? {}
-    return (
-      <WrappedComponent
-        {...props}
-        userId={userId}
-        userPlaylists={userPlaylists}
-      />
-    )
-  }
-}
-
 export default withRouter(
-  connect(makeMapStateToProps, mapDispatchToProps)(withHooks(CollectionPage))
+  connect(makeMapStateToProps, mapDispatchToProps)(CollectionPage)
 )