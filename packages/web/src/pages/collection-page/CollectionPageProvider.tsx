--- conflicted
+++ resolved
@@ -160,23 +160,9 @@
   const pathname = getPathname(location)
   const params = parseCollectionRoute(pathname)
   // For now read-only
-<<<<<<< HEAD
-  const { data: collection } = useCollectionByParams(params, { enabled: false })
-  const { data: accountData } = useCurrentAccount({
-    select: (account) => ({
-      accountUserId: account?.userId,
-      userPlaylists: Object.values(account?.collections ?? {})?.filter(
-        (c) => !c.is_album
-      )
-    })
-  })
-  const { accountUserId, userPlaylists } = accountData ?? {}
-  const { data: user } = useUser(collection?.playlist_owner_id)
-=======
   const { data: collection } = useCollectionByParams(params)
   const { data: user } = useUser(collection?.playlist_owner_id)
   const { data: currentUserId } = useCurrentUserId()
->>>>>>> 81137780
   const trackCount = collection?.playlist_contents.track_ids.length ?? 0
   const playlistId = collection?.playlist_id
   const currentTrack = useCurrentTrack()
@@ -192,11 +178,7 @@
       tracks={tracks}
       trackCount={trackCount}
       currentTrack={currentTrack}
-<<<<<<< HEAD
-      userId={accountUserId}
-=======
       userId={currentUserId}
->>>>>>> 81137780
       user={user}
     />
   )
