--- conflicted
+++ resolved
@@ -178,11 +178,7 @@
 
   const {
     isEmpty,
-<<<<<<< HEAD
-    releaseDate,
-=======
->>>>>>> ac4d7e56
-    lastModifiedDate,
+    lastModified,
     playlistName,
     description,
     isPrivate,
@@ -269,12 +265,7 @@
             isAlbum={isAlbum}
             numTracks={numTracks}
             isPlayable={isPlayable}
-<<<<<<< HEAD
-            releaseDate={releaseDate}
-            lastModifiedDate={lastModifiedDate}
-=======
-            modified={lastModifiedDate}
->>>>>>> ac4d7e56
+            modified={lastModified || Date.now()}
             duration={duration}
             isPublished={!isPrivate}
             isPublishing={isPublishing}
