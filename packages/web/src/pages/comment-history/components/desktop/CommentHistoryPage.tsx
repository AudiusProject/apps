--- conflicted
+++ resolved
@@ -61,10 +61,6 @@
     isCurrentUserReacted
   } = comment
 
-<<<<<<< HEAD
-=======
-  const { isPending: isUserPending } = useUser(userId)
->>>>>>> f0aac882
   const { data: track } = useTrack(entityId)
   const createdAtDate = useMemo(
     () => dayjs.utc(createdAt).toDate(),
