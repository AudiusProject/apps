--- conflicted
+++ resolved
@@ -66,13 +66,8 @@
     isCurrentUserReacted
   } = comment
 
-  const trackId = HashId.parse(entityId)
   const { isPending: isUserPending } = useUser(userId)
-<<<<<<< HEAD
   const { data: track } = useTrack(entityId)
-=======
-  const { data: track } = useTrack(trackId)
->>>>>>> ecba6fe2
   const createdAtDate = useMemo(
     () => dayjs.utc(createdAt).toDate(),
     [createdAt]
