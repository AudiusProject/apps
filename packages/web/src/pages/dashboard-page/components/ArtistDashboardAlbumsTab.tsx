import { useCallback } from 'react'

import { Nullable } from '@audius/common/utils'
import { Flex } from '@audius/harmony'
import { useSelector } from 'react-redux'

import {
  CollectionsTable,
  CollectionsTableColumn
} from 'components/collections-table'
import { useGoToRoute } from 'hooks/useGoToRoute'

import styles from '../DashboardPage.module.css'
import { makeGetDashboard } from '../store/selectors'

<<<<<<< HEAD
import { EmptySearchResults } from './EmptySearchResults'
import { EmptyTabState } from './EmptyTabState'
import { SHOW_MORE_LIMIT, TABLE_PAGE_SIZE } from './constants'
=======
import { SHOW_MORE_LIMIT } from './constants'
>>>>>>> 21a906c5
import { useFilteredAlbumData } from './hooks'
import { AlbumFilters } from './types'

const albumTableColumns: CollectionsTableColumn[] = [
  'spacer',
  'name',
  'releaseDate',
  'saves',
  'reposts',
  'overflowMenu'
]

type ArtistDashboardAlbumsTabProps = {
  selectedFilter: Nullable<AlbumFilters>
  filterText: string
}

export const ArtistDashboardAlbumsTab = ({
  selectedFilter,
  filterText
}: ArtistDashboardAlbumsTabProps) => {
  const goToRoute = useGoToRoute()
  const { account } = useSelector(makeGetDashboard())
  const filteredData = useFilteredAlbumData({
    selectedFilter,
    filterText
  })

  const onClickRow = useCallback(
    (collection: any) => {
      if (!account) return
      goToRoute(collection.permalink)
    },
    [account, goToRoute]
  )

<<<<<<< HEAD
  return !filteredData.length || !account ? (
    filterText ? (
      <EmptySearchResults />
    ) : (
      <EmptyTabState type='album' />
    )
  ) : (
    <Paper w='100%' direction='column' mt='xl'>
      <TracksTable
=======
  if (!filteredData.length || !account) return null

  return (
    <Flex w='100%' direction='column' borderTop='default'>
      <CollectionsTable
>>>>>>> 21a906c5
        data={filteredData}
        columns={albumTableColumns}
        onClickRow={onClickRow}
        showMoreLimit={SHOW_MORE_LIMIT}
        totalRowCount={account.track_count}
        tableHeaderClassName={styles.tableHeader}
      />
    </Flex>
  )
}<|MERGE_RESOLUTION|>--- conflicted
+++ resolved
@@ -13,13 +13,9 @@
 import styles from '../DashboardPage.module.css'
 import { makeGetDashboard } from '../store/selectors'
 
-<<<<<<< HEAD
 import { EmptySearchResults } from './EmptySearchResults'
 import { EmptyTabState } from './EmptyTabState'
-import { SHOW_MORE_LIMIT, TABLE_PAGE_SIZE } from './constants'
-=======
 import { SHOW_MORE_LIMIT } from './constants'
->>>>>>> 21a906c5
 import { useFilteredAlbumData } from './hooks'
 import { AlbumFilters } from './types'
 
@@ -56,7 +52,6 @@
     [account, goToRoute]
   )
 
-<<<<<<< HEAD
   return !filteredData.length || !account ? (
     filterText ? (
       <EmptySearchResults />
@@ -64,15 +59,8 @@
       <EmptyTabState type='album' />
     )
   ) : (
-    <Paper w='100%' direction='column' mt='xl'>
-      <TracksTable
-=======
-  if (!filteredData.length || !account) return null
-
-  return (
     <Flex w='100%' direction='column' borderTop='default'>
       <CollectionsTable
->>>>>>> 21a906c5
         data={filteredData}
         columns={albumTableColumns}
         onClickRow={onClickRow}
