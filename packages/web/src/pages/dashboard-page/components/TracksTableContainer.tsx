--- conflicted
+++ resolved
@@ -1,16 +1,11 @@
 import { useState, useCallback, useMemo } from 'react'
 
-<<<<<<< HEAD
-import { Status, User, Track, isContentUSDCPurchaseGated } from '@audius/common'
-=======
 import {
   Status,
   isContentUSDCPurchaseGated,
   Track,
   User
 } from '@audius/common/models'
-import { SelectablePill } from '@audius/harmony'
->>>>>>> b7cf7b9f
 import {
   SelectablePill,
   IconClose,
