--- conflicted
+++ resolved
@@ -2,11 +2,11 @@
   transformAndCleanList,
   userCollectionMetadataFromSDK
 } from '@audius/common/adapters'
-<<<<<<< HEAD
-import { queryAccountUser, queryCurrentUserId } from '@audius/common/api'
-=======
-import { primeCollectionDataSaga } from '@audius/common/api'
->>>>>>> aebe4247
+import {
+  primeCollectionDataSaga,
+  queryAccountUser,
+  queryCurrentUserId
+} from '@audius/common/api'
 import { Track } from '@audius/common/models'
 import { IntKeys } from '@audius/common/services'
 import { walletActions, getContext, getSDK } from '@audius/common/store'
