--- conflicted
+++ resolved
@@ -4,18 +4,11 @@
   ID,
   CoverArtSizes,
   Playable,
-<<<<<<< HEAD
-  User,
-  NestedNonNullable
-} from '@audius/common'
-import { IconUser } from '@audius/harmony'
-import { Button, ButtonType } from '@audius/stems'
-=======
   User
 } from '@audius/common/models'
 import { NestedNonNullable } from '@audius/common/utils'
-import { Button, ButtonType, IconUser } from '@audius/stems'
->>>>>>> b7cf7b9f
+import { IconUser } from '@audius/harmony'
+import { Button, ButtonType } from '@audius/stems'
 
 import { ArtistPopover } from 'components/artist/ArtistPopover'
 import CoverPhoto from 'components/cover-photo/CoverPhoto'
