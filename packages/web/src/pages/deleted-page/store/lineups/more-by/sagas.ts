--- conflicted
+++ resolved
@@ -1,8 +1,5 @@
-<<<<<<< HEAD
 import { accountSelectors } from '@audius/common/store'
-=======
-import { Track, accountSelectors } from '@audius/common'
->>>>>>> 79bb9697
+import { Track } from '@audius/common/models'
 import { call, select } from 'typed-redux-saga'
 
 import { LineupSagas } from 'common/store/lineup/sagas'
