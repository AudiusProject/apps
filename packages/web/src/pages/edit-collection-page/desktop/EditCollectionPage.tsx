import { useCollectionByPermalink } from '@audius/common/api'
import { Name, SquareSizes } from '@audius/common/models'
import { CollectionValues } from '@audius/common/schemas'
import {
  EditCollectionValues,
  cacheCollectionsActions,
  cacheCollectionsSelectors
} from '@audius/common/store'
import { isEqual } from 'lodash'
import { useDispatch } from 'react-redux'
import { useParams } from 'react-router'
import { useRouteMatch } from 'react-router-dom'
import { useSearchParams } from 'react-router-dom-v5-compat'

import { EditCollectionForm } from 'components/edit-collection/EditCollectionForm'
import Header from 'components/header/desktop/Header'
import LoadingSpinnerFullPage from 'components/loading-spinner-full-page/LoadingSpinnerFullPage'
import Page from 'components/page/Page'
import { useCollectionCoverArt } from 'hooks/useCollectionCoverArt'
import { useIsUnauthorizedForHandleRedirect } from 'hooks/useManagedAccountNotAllowedRedirect'
import { useRequiresAccount } from 'hooks/useRequiresAccount'
import { track } from 'services/analytics'
import { replace } from 'utils/navigation'
import { useSelector } from 'utils/reducer'

import { updatePlaylistContents } from '../utils'

const { editPlaylist } = cacheCollectionsActions
const { getCollection } = cacheCollectionsSelectors

type EditCollectionPageParams = {
  handle: string
  slug: string
}

const messages = {
  title: (isAlbum: boolean) => `Edit Your ${isAlbum ? 'Album' : 'Playlist'}`
}

export const EditCollectionPage = () => {
  const { handle, slug } = useParams<EditCollectionPageParams>()
  const isAlbum = Boolean(useRouteMatch('/:handle/album/:slug/edit'))
  const [searchParams] = useSearchParams()
  const focus = searchParams.get('focus')
  const permalink = `/${handle}/${isAlbum ? 'album' : 'playlist'}/${slug}`
  const dispatch = useDispatch()
  useRequiresAccount()
  useIsUnauthorizedForHandleRedirect(handle)

<<<<<<< HEAD
  const { data: apiCollection, status } = useCollectionByPermalink(permalink)
=======
  const {
    data: apiCollection,
    isError,
    isPending
  } = useCollectionByPermalink(permalink)
>>>>>>> 954e931e

  const localCollection = useSelector((state) =>
    getCollection(state, { permalink })
  )

<<<<<<< HEAD
  const collection = status === 'error' ? localCollection : apiCollection
=======
  const collection = isError ? localCollection : apiCollection
>>>>>>> 954e931e

  const { playlist_id, tracks, description } = collection ?? {}

  const artworkUrl = useCollectionCoverArt({
    collectionId: playlist_id,
    size: SquareSizes.SIZE_1000_BY_1000
  })

  const initialValues = {
    ...collection,
    description: description ?? undefined,
    artwork: { url: artworkUrl! },
    tracks: tracks?.map((track) => ({ metadata: track })) ?? [],
    isUpload: false
  } as CollectionValues

  const handleSubmit = (values: CollectionValues) => {
    const { playlist_contents, tracks, ...restValues } = values

    track({
      eventName: Name.COLLECTION_EDIT,
      properties: {
        id: playlist_id
      }
    })

    // We want to pay special attention to access condition changes
    if (!isEqual(values.stream_conditions, initialValues.stream_conditions)) {
      track({
        eventName: Name.COLLECTION_EDIT_ACCESS_CHANGED,
        properties: {
          id: playlist_id,
          from: initialValues.stream_conditions,
          to: values.stream_conditions
        }
      })
    }

    const updatedPlaylistContents = updatePlaylistContents(
      tracks,
      playlist_contents
    )

    const collection = {
      playlist_contents: updatedPlaylistContents,
      ...restValues
    }

    dispatch(editPlaylist(playlist_id!, collection as EditCollectionValues))

    dispatch(replace(permalink))
  }

  return (
    <Page header={<Header primary={messages.title(isAlbum)} showBackButton />}>
<<<<<<< HEAD
      {status === 'pending' || !artworkUrl ? (
=======
      {isPending || !artworkUrl ? (
>>>>>>> 954e931e
        <LoadingSpinnerFullPage />
      ) : (
        <EditCollectionForm
          isAlbum={isAlbum}
          initialValues={initialValues}
          onSubmit={handleSubmit}
          isUpload={false}
          focus={focus}
        />
      )}
    </Page>
  )
}<|MERGE_RESOLUTION|>--- conflicted
+++ resolved
@@ -47,25 +47,17 @@
   useRequiresAccount()
   useIsUnauthorizedForHandleRedirect(handle)
 
-<<<<<<< HEAD
-  const { data: apiCollection, status } = useCollectionByPermalink(permalink)
-=======
   const {
     data: apiCollection,
     isError,
     isPending
   } = useCollectionByPermalink(permalink)
->>>>>>> 954e931e
 
   const localCollection = useSelector((state) =>
     getCollection(state, { permalink })
   )
 
-<<<<<<< HEAD
-  const collection = status === 'error' ? localCollection : apiCollection
-=======
   const collection = isError ? localCollection : apiCollection
->>>>>>> 954e931e
 
   const { playlist_id, tracks, description } = collection ?? {}
 
@@ -121,11 +113,7 @@
 
   return (
     <Page header={<Header primary={messages.title(isAlbum)} showBackButton />}>
-<<<<<<< HEAD
-      {status === 'pending' || !artworkUrl ? (
-=======
       {isPending || !artworkUrl ? (
->>>>>>> 954e931e
         <LoadingSpinnerFullPage />
       ) : (
         <EditCollectionForm
