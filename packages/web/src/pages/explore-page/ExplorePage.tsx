import { useIsMobile } from 'hooks/useIsMobile'
import { createSeoDescription } from 'utils/seo'

import DesktopExplorePage from './components/desktop/ExplorePage'
import MobileExplorePage from './components/mobile/ExplorePage'

const messages = {
  title: 'Explore',
  pageTitle: 'Explore featured content on Audius',
  description: createSeoDescription('Explore featured content on Audius')
<<<<<<< HEAD
}

const ExplorePage = () => {
  const isMobile = useIsMobile()
  const props = {
    title: messages.title,
    pageTitle: messages.pageTitle,
    description: messages.description
  }

  const Component = isMobile ? MobileExplorePage : DesktopExplorePage
  return <Component {...props} />
=======
>>>>>>> 255ec0eb
}

export const ExplorePage = () => {
  const isMobile = useIsMobile()
  const props = {
    title: messages.title,
    pageTitle: messages.pageTitle,
    description: messages.description
  }

  const Component = isMobile ? MobileExplorePage : DesktopExplorePage
  return <Component {...props} />
}<|MERGE_RESOLUTION|>--- conflicted
+++ resolved
@@ -8,21 +8,6 @@
   title: 'Explore',
   pageTitle: 'Explore featured content on Audius',
   description: createSeoDescription('Explore featured content on Audius')
-<<<<<<< HEAD
-}
-
-const ExplorePage = () => {
-  const isMobile = useIsMobile()
-  const props = {
-    title: messages.title,
-    pageTitle: messages.pageTitle,
-    description: messages.description
-  }
-
-  const Component = isMobile ? MobileExplorePage : DesktopExplorePage
-  return <Component {...props} />
-=======
->>>>>>> 255ec0eb
 }
 
 export const ExplorePage = () => {
