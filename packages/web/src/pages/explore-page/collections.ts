--- conflicted
+++ resolved
@@ -1,16 +1,11 @@
 import { ComponentType, SVGProps } from 'react'
 
-<<<<<<< HEAD
-import { ExploreCollectionsVariant } from '@audius/common'
+import { ExploreCollectionsVariant } from '@audius/common/store'
 import {
   IconTurntable as IconExploreTopAlbums,
   IconPlaylists as IconExploreTopPlaylists,
   IconCart
 } from '@audius/harmony'
-=======
-import { ExploreCollectionsVariant } from '@audius/common/store'
-import { IconCart } from '@audius/stems'
->>>>>>> b7cf7b9f
 
 import IconCassette from 'assets/img/iconCassette.svg'
 import IconExploreDJ from 'assets/img/iconExploreDJ.svg'
