--- conflicted
+++ resolved
@@ -165,15 +165,11 @@
               useOverlayBlendMode={
                 i.variant !== ExploreCollectionsVariant.DIRECT_LINK
               }
-<<<<<<< HEAD
               backgroundIcon={
                 Icon ? (
-                  <Icon height={512} width={512} color='staticStaticWhite' />
+                  <Icon height={512} width={512} color='inverse' />
                 ) : undefined
               }
-=======
-              backgroundIcon={<Icon height={512} width={512} color='inverse' />}
->>>>>>> 14971073
               backgroundIconClassName={
                 title === PREMIUM_TRACKS.title
                   ? styles.premiumTracksBackgroundIcon
