import { useCallback } from 'react'

import { useFeaturedPlaylists, useFeaturedProfiles } from '@audius/common/api'
import {
  Variant as CollectionVariant,
  UserCollection,
  User,
  Variant
} from '@audius/common/models'
import { ExploreCollectionsVariant } from '@audius/common/store'
import { route } from '@audius/common/utils'
import { IconExplore } from '@audius/harmony'
import Lottie from 'lottie-react'
import { useNavigate } from 'react-router-dom-v5-compat'

import loadingSpinner from 'assets/animations/loadingSpinner.json'
import {
  HEAVY_ROTATION,
  BEST_NEW_RELEASES,
  UNDER_THE_RADAR,
  MOST_LOVED,
  REMIXABLES,
  FEELING_LUCKY
} from 'common/store/smart-collection/smartCollections'
import { Header } from 'components/header/desktop/Header'
import Page from 'components/page/Page'
import PerspectiveCard, {
  TextInterior,
  EmojiInterior
} from 'components/perspective-card/PerspectiveCard'
import { useIsUSDCEnabled } from 'hooks/useIsUSDCEnabled'
import { smartCollectionIcons } from 'pages/collection-page/smartCollectionIcons'
import {
  LET_THEM_DJ,
  TOP_ALBUMS,
  TRENDING_PLAYLISTS,
  TRENDING_UNDERGROUND,
  CHILL_PLAYLISTS,
  UPBEAT_PLAYLISTS,
  INTENSE_PLAYLISTS,
  PROVOKING_PLAYLISTS,
  INTIMATE_PLAYLISTS,
  PREMIUM_TRACKS
} from 'pages/explore-page/collections'
import { BASE_URL, stripBaseUrl } from 'utils/route'

import { CollectionArtCard } from './CollectionArtCard'
import styles from './ExplorePage.module.css'
import Section, { Layout } from './Section'
import UserArtCard from './UserArtCard'

const { EXPLORE_PAGE } = route

const messages = {
  featuredPlaylists: 'Playlists We Love Right Now',
  featuredProfiles: 'Artists You Should Follow',
  exploreMorePlaylists: 'Explore More Playlists',
  exploreMoreProfiles: 'Explore More Artists',
  justForYou: 'Just For You',
  justForYouSubtitle: `Content curated for you based on your likes,
reposts, and follows. Refreshes often so if you like a track, favorite it.`,
  lifestyle: 'Playlists to Fit Your Mood',
  lifestyleSubtitle: 'Playlists made by Audius users, sorted by mood and feel'
}

export const justForYou = [
  PREMIUM_TRACKS,
  TRENDING_PLAYLISTS,
  TRENDING_UNDERGROUND,
  HEAVY_ROTATION,
  LET_THEM_DJ,
  BEST_NEW_RELEASES,
  UNDER_THE_RADAR,
  TOP_ALBUMS,
  REMIXABLES,
  MOST_LOVED,
  FEELING_LUCKY
]

const lifestyle = [
  CHILL_PLAYLISTS,
  UPBEAT_PLAYLISTS,
  INTENSE_PLAYLISTS,
  PROVOKING_PLAYLISTS,
  INTIMATE_PLAYLISTS
]

export type ExplorePageProps = {
  title: string
  pageTitle: string
  description: string
}

const ExplorePage = ({ title, pageTitle, description }: ExplorePageProps) => {
  const isUSDCPurchasesEnabled = useIsUSDCEnabled()
  const justForYouTiles = justForYou.filter((tile) => {
    const isPremiumTracksTile =
      tile.variant === ExploreCollectionsVariant.DIRECT_LINK &&
      tile.title === PREMIUM_TRACKS.title
    return !isPremiumTracksTile || isUSDCPurchasesEnabled
  })

  const { data: playlists, isLoading: isLoadingPlaylists } =
<<<<<<< HEAD
    useFeaturedPlaylists()
  const { data: profiles, isLoading: isLoadingProfiles } = useFeaturedProfiles()
=======
    useFeaturedPlaylists({ limit: 4 })
  const { data: profiles, isLoading: isLoadingProfiles } = useFeaturedProfiles({
    limit: 4
  })
>>>>>>> 255ec0eb

  const navigate = useNavigate()

  const header = (
    <Header
      icon={IconExplore}
      primary={title}
      containerStyles={styles.header}
    />
  )
  const onClickCard = useCallback(
    (url: string) => {
      if (url.startsWith(BASE_URL)) {
        navigate(stripBaseUrl(url))
      } else if (url.startsWith('http')) {
        const win = window.open(url, '_blank')
        if (win) win.focus()
      } else {
        navigate(url)
      }
    },
    [navigate]
  )

  return (
    <Page
      title={pageTitle}
      description={description}
      canonicalUrl={`${BASE_URL}${EXPLORE_PAGE}`}
      contentClassName={styles.page}
      header={header}
    >
      <Section
        title={messages.justForYou}
        subtitle={messages.justForYouSubtitle}
        layout={Layout.TWO_COLUMN_DYNAMIC_WITH_LEADING_ELEMENT}
      >
        {justForYouTiles.map((i) => {
          const title =
            i.variant === CollectionVariant.SMART ? i.playlist_name : i.title
          const subtitle =
            i.variant === CollectionVariant.SMART ? i.description : i.subtitle
          const Icon =
            i.variant === Variant.SMART
              ? smartCollectionIcons[
                  i.playlist_name as keyof typeof smartCollectionIcons
                ]
              : i.icon
          return (
            <PerspectiveCard
              key={title}
              backgroundGradient={i.gradient}
              shadowColor={i.shadow}
              useOverlayBlendMode={
                i.variant !== ExploreCollectionsVariant.DIRECT_LINK
              }
              backgroundIcon={
                Icon ? (
                  <Icon height={512} width={512} color='inverse' />
                ) : undefined
              }
              backgroundIconClassName={
                title === PREMIUM_TRACKS.title
                  ? styles.premiumTracksBackgroundIcon
                  : undefined
              }
              onClick={() => onClickCard(i.link)}
              isIncentivized={!!i.incentivized}
              sensitivity={i.cardSensitivity}
            >
              <TextInterior title={title} subtitle={subtitle} />
            </PerspectiveCard>
          )
        })}
      </Section>

      <Section title={messages.lifestyle} subtitle={messages.lifestyleSubtitle}>
        {lifestyle.map((i) => (
          <PerspectiveCard
            key={i.title}
            backgroundGradient={i.gradient}
            shadowColor={i.shadow}
            onClick={() => navigate(i.link)}
          >
            <EmojiInterior title={i.title} emoji={i.emoji} />
          </PerspectiveCard>
        ))}
      </Section>

      <Section
        title={messages.featuredPlaylists}
        expandable
        expandText={messages.exploreMorePlaylists}
      >
        {isLoadingPlaylists ? (
          <div className={styles.loadingSpinner}>
            <Lottie loop autoplay animationData={loadingSpinner} />
          </div>
        ) : (
<<<<<<< HEAD
          playlists?.map((playlist: UserCollection, i: number) => {
=======
          playlists?.map((playlist: UserCollection) => {
>>>>>>> 255ec0eb
            return (
              <CollectionArtCard
                key={playlist.playlist_id}
                id={playlist.playlist_id}
              />
            )
          })
        )}
      </Section>

      <Section
        title={messages.featuredProfiles}
        expandable
        expandText={messages.exploreMoreProfiles}
      >
        {isLoadingProfiles ? (
          <div className={styles.loadingSpinner}>
            <Lottie loop autoplay animationData={loadingSpinner} />
          </div>
        ) : (
          profiles?.map((profile: User, i: number) => {
            return (
              <UserArtCard
                key={profile.user_id}
                id={profile.user_id}
                index={i}
              />
            )
          })
        )}
      </Section>
    </Page>
  )
}

export default ExplorePage<|MERGE_RESOLUTION|>--- conflicted
+++ resolved
@@ -101,15 +101,10 @@
   })
 
   const { data: playlists, isLoading: isLoadingPlaylists } =
-<<<<<<< HEAD
-    useFeaturedPlaylists()
-  const { data: profiles, isLoading: isLoadingProfiles } = useFeaturedProfiles()
-=======
     useFeaturedPlaylists({ limit: 4 })
   const { data: profiles, isLoading: isLoadingProfiles } = useFeaturedProfiles({
     limit: 4
   })
->>>>>>> 255ec0eb
 
   const navigate = useNavigate()
 
@@ -209,11 +204,7 @@
             <Lottie loop autoplay animationData={loadingSpinner} />
           </div>
         ) : (
-<<<<<<< HEAD
-          playlists?.map((playlist: UserCollection, i: number) => {
-=======
           playlists?.map((playlist: UserCollection) => {
->>>>>>> 255ec0eb
             return (
               <CollectionArtCard
                 key={playlist.playlist_id}
