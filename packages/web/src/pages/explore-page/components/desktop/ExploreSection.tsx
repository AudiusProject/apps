import React, { useCallback, useEffect, useRef, useState, useMemo } from 'react'

import { useToggleTrack } from '@audius/common/hooks'
import { ID, Kind, UID } from '@audius/common/models'
import { QueueSource } from '@audius/common/store'
import { makeUid } from '@audius/common/utils'
import {
  Flex,
  Text,
  IconButton,
  IconCaretLeft,
  IconCaretRight,
  useMedia
} from '@audius/harmony'

<<<<<<< HEAD
import { TrackTileSize } from 'components/track/types'

// Wrapper component to make tiles playable
const PlayableTile: React.FC<{
  id: ID
  index: number
  Tile: React.ComponentType<any>
  [key: string]: any
}> = ({ id, index, Tile, ...props }) => {
  const uid = useMemo(() => makeUid(Kind.TRACKS, id, QueueSource.EXPLORE), [id])

  const { togglePlay, isTrackPlaying } = useToggleTrack({
    id,
    uid,
    source: QueueSource.EXPLORE
  })

  // Create lineup-style togglePlay function that TrackTile expects
  const handleTogglePlay = useCallback(
    (tileUid: UID, trackId: ID) => {
      if (tileUid === uid && trackId === id) {
        togglePlay()
      }
    },
    [uid, id, togglePlay]
  )

  return (
    <Tile
      {...props}
      uid={uid}
      id={id}
      index={index}
      togglePlay={handleTogglePlay}
      isActive={isTrackPlaying}
      size={TrackTileSize.LARGE}
      statSize='large'
      ordered={false}
      hasLoaded={() => {}}
      isLoading={false}
      isTrending={false}
      isFeed={false}
    />
  )
}
=======
import { useIsMobile } from 'hooks/useIsMobile'
>>>>>>> c8a953e8

type ExploreSectionProps = {
  title: string
  data?: number[]
  Card?: React.ComponentType<any>
  Tile?: React.ComponentType<any>
}
export const ExploreSection: React.FC<ExploreSectionProps> = ({
  title,
  data,
  Card,
  Tile
}) => {
  const [canScrollLeft, setCanScrollLeft] = useState(false)
  const [canScrollRight, setCanScrollRight] = useState(true)
  const scrollContainerRef = useRef<HTMLDivElement>(null)
  const { isLarge } = useMedia()
  const isMobile = useIsMobile()

  const updateScrollButtons = useCallback(() => {
    const container = scrollContainerRef.current
    if (container) {
      setCanScrollLeft(container.scrollLeft > 0)
      setCanScrollRight(
        container.scrollLeft + container.clientWidth < container.scrollWidth - 1
      )
    }
  }, [])

  useEffect(() => {
    const container = scrollContainerRef.current
    if (!container) return

    updateScrollButtons()
    container.addEventListener('scroll', updateScrollButtons)
    window.addEventListener('resize', updateScrollButtons)

    return () => {
      container.removeEventListener('scroll', updateScrollButtons)
      window.removeEventListener('resize', updateScrollButtons)
    }
  })

  const renderTilePairs = (data: number[], Tile: React.ComponentType<any>) => {
    const pairs = []
    for (let i = 0; i < data.length; i += 2) {
      pairs.push(data.slice(i, i + 2))
    }
    return pairs.map((pair, pairIndex) => (
      <Flex
        key={pairIndex}
        direction='column'
        gap='m'
        css={{ minWidth: '532px', width: '532px' }}
      >
        {pair.map((id, idIndex) => (
          <PlayableTile
            key={id}
            id={id}
            index={pairIndex * 2 + idIndex}
            Tile={Tile}
            size='l'
            variant={TrackTileSize.LARGE}
          />
        ))}
      </Flex>
    ))
  }

  const renderTileSkeletons = (Tile: React.ComponentType<any>) => {
    return Array.from({ length: 2 }).map((_, i) => (
      <Flex
        key={i}
        direction='column'
        gap='m'
        css={{ minWidth: '532px', width: '532px' }}
      >
        <Tile key={`${i}-0`} id={0} size='m' />
        <Tile key={`${i}-1`} id={0} size='m' />
      </Flex>
    ))
  }

  return (
    <Flex direction='column' gap='l' w='100%'>
      <Flex
        gap='m'
        alignItems='center'
        alignSelf='stretch'
        justifyContent='space-between'
        ph={isMobile ? 'l' : undefined}
      >
        <Text variant='title' size='l'>
          {title}
        </Text>
        {!isMobile && (canScrollLeft || canScrollRight) ? (
          <Flex gap='l'>
            <IconButton
              ripple
              icon={IconCaretLeft}
              color={canScrollLeft ? 'default' : 'disabled'}
              aria-label={`${title} scroll left`}
              onClick={() => {
                scrollContainerRef.current?.scrollBy({
                  left: -648,
                  behavior: 'smooth'
                })
              }}
            />
            <IconButton
              ripple
              icon={IconCaretRight}
              color={canScrollRight ? 'default' : 'disabled'}
              aria-label={`${title} scroll right`}
              onClick={() => {
                scrollContainerRef.current?.scrollBy({
                  left: 648,
                  behavior: 'smooth'
                })
              }}
            />
          </Flex>
        ) : null}
      </Flex>
      <Flex
        css={
          isLarge
            ? {
                marginRight: '-50vw',
                marginLeft: '-50vw',
                overflow: 'visible'
              }
            : null
        }
      >
        <Flex
          ref={scrollContainerRef}
          css={{
            overflowX: 'auto',

            scrollbarWidth: 'none', // Firefox
            msOverflowStyle: 'none', // IE/Edge
            '&::-webkit-scrollbar': {
              display: 'none' // Chrome/Safari
            },
            overscrollBehaviorX: 'contain', // prevents back gesture on chrome

            // Some logic to make sure card shadows are not cut off
            marginLeft: !canScrollLeft && !isLarge ? -18 : undefined,
            paddingRight: isMobile
              ? 'calc(50vw + 16px)'
              : isLarge
                ? '50vw'
                : undefined,
            paddingLeft: isMobile
              ? 'calc(50vw + 16px)'
              : isLarge
                ? 'calc(50vw + 2px)'
                : !canScrollLeft
                  ? 18
                  : undefined,
            paddingTop: 2
          }}
          pb={isMobile ? '2xl' : '3xl'}
        >
          <Flex
            gap='m'
            css={{ minWidth: 'max-content', overflow: 'visible' }}
            pv='2xs'
          >
<<<<<<< HEAD
            {Tile && !Card
              ? data
                ? renderTilePairs(data, Tile)
                : renderTileSkeletons(Tile)
              : null}
            {Card
              ? data
                ? data?.map((id) => <Card key={id} id={id} size='s' />)
                : Array.from({ length: 6 }).map((_, i) => (
                    // loading skeletons
                    <Card key={i} id={0} size='s' />
                  ))
              : null}
=======
            {data
              ? data?.map((id) => (
                  <Card key={id} id={id} size={isMobile ? 'xs' : 's'} />
                ))
              : Array.from({ length: 6 }).map((_, i) => (
                  // loading skeletons
                  <Card key={i} id={0} size={isMobile ? 'xs' : 's'} />
                ))}
>>>>>>> c8a953e8
          </Flex>
        </Flex>
      </Flex>
    </Flex>
  )
}<|MERGE_RESOLUTION|>--- conflicted
+++ resolved
@@ -13,8 +13,8 @@
   useMedia
 } from '@audius/harmony'
 
-<<<<<<< HEAD
 import { TrackTileSize } from 'components/track/types'
+import { useIsMobile } from 'hooks/useIsMobile'
 
 // Wrapper component to make tiles playable
 const PlayableTile: React.FC<{
@@ -59,9 +59,6 @@
     />
   )
 }
-=======
-import { useIsMobile } from 'hooks/useIsMobile'
->>>>>>> c8a953e8
 
 type ExploreSectionProps = {
   title: string
@@ -232,7 +229,6 @@
             css={{ minWidth: 'max-content', overflow: 'visible' }}
             pv='2xs'
           >
-<<<<<<< HEAD
             {Tile && !Card
               ? data
                 ? renderTilePairs(data, Tile)
@@ -243,19 +239,9 @@
                 ? data?.map((id) => <Card key={id} id={id} size='s' />)
                 : Array.from({ length: 6 }).map((_, i) => (
                     // loading skeletons
-                    <Card key={i} id={0} size='s' />
+                    <Card key={i} id={0} size={isMobile ? 'xs' : 's'} />
                   ))
               : null}
-=======
-            {data
-              ? data?.map((id) => (
-                  <Card key={id} id={id} size={isMobile ? 'xs' : 's'} />
-                ))
-              : Array.from({ length: 6 }).map((_, i) => (
-                  // loading skeletons
-                  <Card key={i} id={0} size={isMobile ? 'xs' : 's'} />
-                ))}
->>>>>>> c8a953e8
           </Flex>
         </Flex>
       </Flex>
