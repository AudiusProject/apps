import { useContext, useEffect, ReactNode, useCallback, useState } from 'react'

import { useFeaturedPlaylists, useFeaturedProfiles } from '@audius/common/api'
import {
  Variant as CollectionVariant,
  UserCollection,
  SmartCollection,
  User,
  Variant
} from '@audius/common/models'
import {
  ExplorePageTabs as ExploreTabs,
  ExploreCollectionsVariant
} from '@audius/common/store'
import { removeNullable, route } from '@audius/common/utils'
import {
  IconStars as IconForYou,
  IconMood as IconMoods,
  IconNote,
  IconUser
} from '@audius/harmony'
import cn from 'classnames'
import { useNavigate } from 'react-router-dom-v5-compat'

import { CollectionCard } from 'components/collection'
import Header from 'components/header/mobile/Header'
import { HeaderContext } from 'components/header/mobile/HeaderContextProvider'
import CardLineup from 'components/lineup/CardLineup'
import LoadingSpinner from 'components/loading-spinner/LoadingSpinner'
import MobilePageContainer from 'components/mobile-page-container/MobilePageContainer'
import { useMainPageHeader } from 'components/nav/mobile/NavContext'
import { UserCard } from 'components/user-card'
import { useIsUSDCEnabled } from 'hooks/useIsUSDCEnabled'
import useTabs from 'hooks/useTabs/useTabs'
import { smartCollectionIcons } from 'pages/collection-page/smartCollectionIcons'
import {
  CHILL_PLAYLISTS,
  UPBEAT_PLAYLISTS,
  INTENSE_PLAYLISTS,
  PROVOKING_PLAYLISTS,
  INTIMATE_PLAYLISTS,
  ExploreCollection,
  ExploreMoodCollection,
  PREMIUM_TRACKS
} from 'pages/explore-page/collections'
import { BASE_URL } from 'utils/route'

import { justForYou } from '../desktop/ExplorePage'

import ColorTile from './ColorTile'
import styles from './ExplorePage.module.css'

const { EXPLORE_PAGE } = route

const messages = {
  pageName: 'Explore',
  pageDescription: 'Explore featured content on Audius',
  featuredPlaylists: 'Featured Playlists',
  featuredArtists: 'Featured Artists',
  justForYou: 'Just For You',
  justForYouDescription: `Content curated for
you based on your likes, reposts, and follows. Refreshes often so if you like a track, favorite it.`,
  moodPlaylists: 'Playlists to Fit Your Mood',
  moodPlaylistsDescription:
    'Playlists made by Audius users, sorted by mood and feel.'
}

const lifestyle = [
  CHILL_PLAYLISTS,
  UPBEAT_PLAYLISTS,
  INTENSE_PLAYLISTS,
  PROVOKING_PLAYLISTS,
  INTIMATE_PLAYLISTS
]

const TabBodyHeader = ({
  title,
  description,
  children
}: {
  title: string
  description?: string
  children?: ReactNode
}) => {
  return (
    <div className={styles.tabBodyHeader}>
      <div className={styles.headerWrapper}>
        <h2 className={styles.title}>{title}</h2>
        {description && <p className={styles.description}>{description}</p>}
      </div>
      {children && <div>{children}</div>}
    </div>
  )
}

const tabHeaders = [
  {
    icon: <IconForYou />,
    text: ExploreTabs.FOR_YOU,
    label: ExploreTabs.FOR_YOU
  },
  { icon: <IconMoods />, text: ExploreTabs.MOODS, label: ExploreTabs.MOODS },
  {
    icon: <IconNote />,
    text: ExploreTabs.PLAYLISTS,
    label: ExploreTabs.PLAYLISTS
  },
  {
    icon: <IconUser />,
    text: ExploreTabs.PROFILES,
    label: ExploreTabs.PROFILES
  }
]

export type ExplorePageProps = {
  title: string
  pageTitle: string
  description: string
}

const ExplorePage = ({ pageTitle, description }: ExplorePageProps) => {
  useMainPageHeader()
  const [currentTab, setCurrentTab] = useState<ExploreTabs>(ExploreTabs.FOR_YOU)

  const navigate = useNavigate()

  const isUSDCPurchasesEnabled = useIsUSDCEnabled()
  const justForYouTiles = justForYou
    .map((t: SmartCollection | ExploreCollection) => {
      const isPremiumTracksTile =
        t.variant === ExploreCollectionsVariant.DIRECT_LINK &&
        t.title === PREMIUM_TRACKS.title
      if (!isUSDCPurchasesEnabled && isPremiumTracksTile) {
        return null
      }
      const Icon =
        t.variant === Variant.SMART
          ? smartCollectionIcons[
              t.playlist_name as keyof typeof smartCollectionIcons
            ]
          : t.icon
      if (t.variant === CollectionVariant.SMART) {
        return (
          <ColorTile
            key={t.playlist_name}
            title={t.playlist_name}
            link={t.link}
            description={t.description}
            gradient={t.gradient}
            shadow={t.shadow}
<<<<<<< HEAD
            icon={
              Icon ? (
                <Icon color='staticWhite' width={200} height={200} />
              ) : undefined
            }
            goToRoute={navigate}
=======
            icon={<Icon color='white' width={200} height={200} />}
            goToRoute={goToRoute}
>>>>>>> 14971073
          />
        )
      } else {
        return (
          <ColorTile
            key={t.title}
            title={t.title}
            link={t.link}
            description={t.subtitle}
            gradient={t.gradient}
            shadow={t.shadow}
<<<<<<< HEAD
            icon={
              Icon ? (
                <Icon color='staticWhite' width={200} height={200} />
              ) : undefined
            }
            goToRoute={navigate}
=======
            icon={<Icon color='white' width={200} height={200} />}
            goToRoute={goToRoute}
>>>>>>> 14971073
            isIncentivized={t.incentivized}
          />
        )
      }
    })
    .filter(removeNullable)

  const lifestyleTiles = lifestyle.map((t: ExploreMoodCollection) => {
    return (
      <ColorTile
        key={t.title}
        title={t.title}
        link={t.link}
        description={t.subtitle}
        gradient={t.gradient}
        shadow={t.shadow}
        emoji={
          t.variant === ExploreCollectionsVariant.MOOD ? t.emoji : undefined
        }
        goToRoute={navigate}
      />
    )
  })

  const { data: playlists = [], isLoading: isLoadingPlaylists } =
    useFeaturedPlaylists()
  const { data: profiles = [], isLoading: isLoadingProfiles } =
    useFeaturedProfiles()

  const elements = [
    <TabBodyHeader
      key='justForYou'
      title={messages.justForYou}
      description={messages.justForYouDescription}
    >
      <div
        className={cn(styles.section, styles.quadrupleHeaderSectionElevenTile)}
      >
        {justForYouTiles}
      </div>
    </TabBodyHeader>,
    <TabBodyHeader
      key='moodPlaylists'
      title={messages.moodPlaylists}
      description={messages.moodPlaylistsDescription}
    >
      <div className={styles.section}>{lifestyleTiles}</div>
    </TabBodyHeader>,
    <TabBodyHeader key='featuredPlaylists' title={messages.featuredPlaylists}>
      {isLoadingPlaylists ? (
        <LoadingSpinner className={styles.spinner} />
      ) : (
        <CardLineup
          containerClassName={styles.lineupContainer}
          cards={
            !isLoadingPlaylists
              ? playlists.map((playlist: UserCollection) => (
                  <CollectionCard
                    key={playlist.playlist_id}
                    id={playlist.playlist_id}
                    size='xs'
                  />
                ))
              : []
          }
        />
      )}
    </TabBodyHeader>,

    <TabBodyHeader key='featuredArtists' title={messages.featuredArtists}>
      {isLoadingProfiles ? (
        <LoadingSpinner className={styles.spinner} />
      ) : (
        <CardLineup
          containerClassName={styles.lineupContainer}
          cards={
            !isLoadingProfiles
              ? profiles.map((profile: User) => (
                  <UserCard
                    key={profile.user_id}
                    id={profile.user_id}
                    size='xs'
                  />
                ))
              : []
          }
        />
      )}
    </TabBodyHeader>
  ]

  const didSwitchTabs = useCallback((_: string, to: string) => {
    setCurrentTab(to as ExploreTabs)
  }, [])

  const { tabs, body } = useTabs({
    tabs: tabHeaders,
    elements,
    initialTab: currentTab,
    didChangeTabsFrom: didSwitchTabs
  })

  const { setHeader } = useContext(HeaderContext)
  useEffect(() => {
    setHeader(
      <>
        <Header className={styles.header} title={messages.pageName} />
        <div className={styles.tabBar}>{tabs}</div>
      </>
    )
  }, [setHeader, tabs])

  return (
    <MobilePageContainer
      title={pageTitle}
      description={description}
      canonicalUrl={`${BASE_URL}${EXPLORE_PAGE}`}
    >
      <div className={styles.tabContainer}>
        <div className={styles.pageContainer}>{body}</div>
      </div>
    </MobilePageContainer>
  )
}

export default ExplorePage<|MERGE_RESOLUTION|>--- conflicted
+++ resolved
@@ -148,17 +148,12 @@
             description={t.description}
             gradient={t.gradient}
             shadow={t.shadow}
-<<<<<<< HEAD
             icon={
               Icon ? (
-                <Icon color='staticWhite' width={200} height={200} />
+                <Icon color='inverse' width={200} height={200} />
               ) : undefined
             }
             goToRoute={navigate}
-=======
-            icon={<Icon color='white' width={200} height={200} />}
-            goToRoute={goToRoute}
->>>>>>> 14971073
           />
         )
       } else {
@@ -170,17 +165,12 @@
             description={t.subtitle}
             gradient={t.gradient}
             shadow={t.shadow}
-<<<<<<< HEAD
             icon={
               Icon ? (
-                <Icon color='staticWhite' width={200} height={200} />
+                <Icon color='inverse' width={200} height={200} />
               ) : undefined
             }
             goToRoute={navigate}
-=======
-            icon={<Icon color='white' width={200} height={200} />}
-            goToRoute={goToRoute}
->>>>>>> 14971073
             isIncentivized={t.incentivized}
           />
         )
