--- conflicted
+++ resolved
@@ -18,22 +18,15 @@
   explorePageSelectors,
   explorePageActions,
   ExplorePageTabs as ExploreTabs,
-<<<<<<< HEAD
-  ExploreCollectionsVariant,
-  explorePageSelectors,
-  removeNullable
-} from '@audius/common'
+  ExploreCollectionsVariant
+} from '@audius/common/store'
+import { removeNullable } from '@audius/common/utils'
 import {
   IconStars as IconForYou,
   IconMood as IconMoods,
   IconNote,
   IconUser
 } from '@audius/harmony'
-=======
-  ExploreCollectionsVariant
-} from '@audius/common/store'
-import { removeNullable } from '@audius/common/utils'
->>>>>>> b7cf7b9f
 import cn from 'classnames'
 import { useDispatch, useSelector } from 'react-redux'
 
