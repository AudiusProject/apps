import { ChangeEvent, useCallback, useMemo, useState } from 'react'

import { useCurrentUserId, useTrackHistory } from '@audius/common/api'
import { Name, PlaybackSource, Track } from '@audius/common/models'
import {
  Button,
  IconListeningHistory,
  IconPause,
  IconPlay
} from '@audius/harmony'
import { full } from '@audius/sdk'
import { useDispatch } from 'react-redux'
import { useNavigate } from 'react-router-dom-v5-compat'

import { make } from 'common/store/analytics/actions'
import FilterInput from 'components/filter-input/FilterInput'
import { Header } from 'components/header/desktop/Header'
import Page from 'components/page/Page'
import { dateSorter } from 'components/table'
import { TrackTableLineup } from 'components/tracks-table'
import EmptyTable from 'components/tracks-table/EmptyTable'
import { useMainContentRef } from 'pages/MainContentContext'

import styles from './HistoryPage.module.css'

export type HistoryPageProps = {
  title: string
  description: string
}

const pageSize = 50

export const HistoryPage = ({ title, description }: HistoryPageProps) => {
  const { data: currentUserId } = useCurrentUserId()
  const dispatch = useDispatch()
  const mainContentRef = useMainContentRef()
  const navigate = useNavigate()

  // Filter state
  const [filterText, setFilterText] = useState('')
  const onFilterChange = useCallback((e: ChangeEvent<HTMLInputElement>) => {
    setFilterText(e.target.value)
  }, [])

  const [sortMethod, setSortMethod] =
    useState<full.GetUsersTrackHistorySortMethodEnum>()
  const [sortDirection, setSortDirection] =
    useState<full.GetUsersTrackHistorySortDirectionEnum>()

  const handleSort = useCallback(({ column, order }: any) => {
    setSortMethod(column?.accessor)
    setSortDirection(order === 'ascend' ? 'asc' : 'desc')
  }, [])

  const lineupQueryData = useTrackHistory({
    query: filterText,
    pageSize,
    sortMethod,
    sortDirection
  })

  const { isPlaying, play, pause, lineup, isInitialLoading } = lineupQueryData
  const isEmpty = lineup.entries.length === 0

  const handlePlay = useCallback(() => {
    if (lineup.entries.length > 0) {
      const track = lineup.entries[0] as Track & { uid: string }
      if (isPlaying) {
        pause()
        dispatch(
          make(Name.PLAYBACK_PAUSE, {
            id: `${track.track_id}`,
            source: PlaybackSource.HISTORY_PAGE
          })
        )
      } else {
        play(track.uid)
        dispatch(
          make(Name.PLAYBACK_PLAY, {
            id: `${track.track_id}`,
            source: PlaybackSource.HISTORY_PAGE
          })
        )
      }
    }
  }, [dispatch, isPlaying, lineup.entries, pause, play])

  const playAllButton = !isInitialLoading ? (
    <Button
      variant='primary'
      size='small'
      css={(theme) => ({ marginLeft: theme.spacing.xl })}
      iconLeft={isPlaying ? IconPause : IconPlay}
      onClick={handlePlay}
    >
      {isPlaying ? 'Pause' : 'Play'}
    </Button>
  ) : null

  const filter = (
    <FilterInput
      placeholder='Filter Tracks'
      onChange={onFilterChange}
      value={filterText}
    />
  )

  const header = (
    <Header
      icon={IconListeningHistory}
      primary='History'
      secondary={isEmpty ? null : playAllButton}
      containerStyles={styles.historyPageHeader}
      rightDecorator={!isEmpty && filter}
    />
  )

  const defaultSorter = useMemo(() => dateSorter('dateListened'), [])

  return (
    <Page
      title={title}
      description={description}
      contentClassName={styles.historyPageWrapper}
      header={header}
    >
      <div className={styles.bodyWrapper}>
        {isEmpty && !isInitialLoading ? (
          <EmptyTable
            primaryText="You haven't listened to any tracks yet."
            secondaryText="Once you have, this is where you'll find them!"
            buttonLabel='Start Listening'
            onClick={() => navigate('/trending')}
          />
        ) : (
          <TrackTableLineup
            lineupQueryData={lineupQueryData}
            userId={currentUserId}
            defaultSorter={defaultSorter}
            scrollRef={mainContentRef}
            isVirtualized
<<<<<<< HEAD
            pageSize={pageSize}
=======
>>>>>>> 255ec0eb
            onSort={handleSort}
          />
        )}
      </div>
    </Page>
  )
}<|MERGE_RESOLUTION|>--- conflicted
+++ resolved
@@ -139,10 +139,6 @@
             defaultSorter={defaultSorter}
             scrollRef={mainContentRef}
             isVirtualized
-<<<<<<< HEAD
-            pageSize={pageSize}
-=======
->>>>>>> 255ec0eb
             onSort={handleSort}
           />
         )}
