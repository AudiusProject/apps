import { ComponentType, lazy } from 'react'

import { Client } from '@audius/common'
import type { Modals as ModalTypes } from '@audius/common'

import AddToPlaylistModal from 'components/add-to-playlist/desktop/AddToPlaylistModal'
import { AiAttributionSettingsModal } from 'components/ai-attribution-settings-modal'
import AppCTAModal from 'components/app-cta-modal/AppCTAModal'
import BrowserPushConfirmationModal from 'components/browser-push-confirmation-modal/BrowserPushConfirmationModal'
import { BuyAudioModal } from 'components/buy-audio-modal/BuyAudioModal'
import { BuyAudioRecoveryModal } from 'components/buy-audio-modal/BuyAudioRecoveryModal'
import CollectibleDetailsModal from 'components/collectibles/components/CollectibleDetailsModal'
import ConfirmerPreview from 'components/confirmer-preview/ConfirmerPreview'
import DeletePlaylistConfirmationModal from 'components/delete-playlist-confirmation-modal/DeletePlaylistConfirmationModal'
import DiscoveryNodeSelection from 'components/discovery-node-selection/DiscoveryNodeSelection'
import { DuplicateAddConfirmationModal } from 'components/duplicate-add-confirmation-modal'
import EditFolderModal from 'components/edit-folder-modal/EditFolderModal'
import EmbedModal from 'components/embed-modal/EmbedModal'
import { FeatureFlagOverrideModal } from 'components/feature-flag-override-modal'
import FirstUploadModal from 'components/first-upload-modal/FirstUploadModal'
import { InboxUnavailableModal } from 'components/inbox-unavailable-modal/InboxUnavailableModal'
import { LeavingAudiusModal } from 'components/leaving-audius-modal/LeavingAudiusModal'
import { LockedContentModal } from 'components/locked-content-modal/LockedContentModal'
import PasswordResetModal from 'components/password-reset/PasswordResetModal'
import { PremiumContentPurchaseModal } from 'components/premium-content-purchase-modal/PremiumContentPurchaseModal'
import ShareSoundToTikTokModal from 'components/share-sound-to-tiktok-modal/ShareSoundToTikTokModal'
import { TipAudioModal } from 'components/tipping/tip-audio/TipAudioModal'
import ConnectedMobileOverflowModal from 'components/track-overflow-modal/ConnectedMobileOverflowModal'
import { TransactionDetailsModal } from 'components/transaction-details-modal'
import UnfollowConfirmationModal from 'components/unfollow-confirmation-modal/UnfollowConfirmationModal'
import UnloadDialog from 'components/unload-dialog/UnloadDialog'
import { UploadConfirmationModal } from 'components/upload-confirmation-modal'
import { USDCPurchaseDetailsModal } from 'components/usdc-purchase-details-modal/USDCPurchaseDetailsModal'
import TierExplainerModal from 'components/user-badges/TierExplainerModal'
import ConnectedUserListModal from 'components/user-list-modal/ConnectedUserListModal'
import { WithdrawUSDCModal } from 'components/withdraw-usdc-modal/WithdrawUSDCModal'
import ChallengeRewardsModal from 'pages/audio-rewards-page/components/modals/ChallengeRewards'
import TopAPIModal from 'pages/audio-rewards-page/components/modals/TopAPI'
import TransferAudioMobileDrawer from 'pages/audio-rewards-page/components/modals/TransferAudioMobileDrawer'
import { VipDiscordModal } from 'pages/audio-rewards-page/components/modals/VipDiscordModal'
import { getClient } from 'utils/clientUtil'

import { AppModal } from './AppModal'

const ShareModal = lazy(() => import('components/share-modal'))

const EditPlaylistModal = lazy(
  () => import('components/edit-playlist/desktop/EditPlaylistModal')
)
const HCaptchaModal = lazy(
  () => import('pages/audio-rewards-page/components/modals/HCaptchaModal')
)
const StripeOnRampModal = lazy(() => import('components/stripe-on-ramp-modal'))

const CreateChatModal = lazy(
  () => import('pages/chat-page/components/CreateChatModal')
)

const TrendingRewardsModal = lazy(
  () => import('pages/audio-rewards-page/components/modals/TrendingRewards')
)

const EditTrackModal = lazy(
  () => import('components/edit-track/EditTrackModal')
)
const InboxSettingsModal = lazy(
  () => import('components/inbox-settings-modal/InboxSettingsModal')
)

const commonModalsMap: { [Modal in ModalTypes]?: ComponentType } = {
  Share: ShareModal,
  VipDiscord: VipDiscordModal,
  EditFolder: EditFolderModal,
  EditPlaylist: EditPlaylistModal,
<<<<<<< HEAD
  EditTrack: EditTrackModal,
=======
>>>>>>> 7cdf6ee5
  AddToPlaylist: AddToPlaylistModal,
  TiersExplainer: TierExplainerModal,
  DeletePlaylistConfirmation: DeletePlaylistConfirmationModal,
  DuplicateAddConfirmation: DuplicateAddConfirmationModal,
  UploadConfirmation: UploadConfirmationModal,
  BuyAudio: BuyAudioModal,
  BuyAudioRecovery: BuyAudioRecoveryModal,
  TransactionDetails: TransactionDetailsModal,
  InboxSettings: InboxSettingsModal,
  LockedContent: LockedContentModal,
  HCaptcha: HCaptchaModal,
  APIRewardsExplainer: TopAPIModal,
  TrendingRewardsExplainer: TrendingRewardsModal,
  ChallengeRewardsExplainer: ChallengeRewardsModal,
  TransferAudioMobileWarning: TransferAudioMobileDrawer,
  BrowserPushPermissionConfirmation: BrowserPushConfirmationModal,
  ShareSoundToTikTok: ShareSoundToTikTokModal,
  AiAttributionSettings: AiAttributionSettingsModal,
  PremiumContentPurchase: PremiumContentPurchaseModal,
  LeavingAudiusModal,
  CreateChatModal,
  InboxUnavailableModal,
  WithdrawUSDCModal,
<<<<<<< HEAD
  StripeOnRamp: StripeOnRampModal
=======
  USDCPurchaseDetailsModal
>>>>>>> 7cdf6ee5
}

const commonModals = Object.entries(commonModalsMap) as [
  ModalTypes,
  ComponentType
][]

const Modals = () => {
  const client = getClient()
  const isMobileClient = client === Client.MOBILE

  return (
    <>
      {commonModals.map(([modalName, Modal]) => {
        return <AppModal key={modalName} name={modalName} modal={Modal} />
      })}
      <PasswordResetModal />
      <FirstUploadModal />
      <UnloadDialog />
      <CollectibleDetailsModal />

      {!isMobileClient && (
        <>
          <EmbedModal />
          <ConnectedUserListModal />
          <AppCTAModal />
          {/* dev-mode hot-key modals */}
          <ConfirmerPreview />
          <DiscoveryNodeSelection />
          <FeatureFlagOverrideModal />
        </>
      )}

      {isMobileClient && (
        <>
          <ConnectedMobileOverflowModal />
          <UnfollowConfirmationModal />
        </>
      )}

      <TipAudioModal />
    </>
  )
}

export default Modals<|MERGE_RESOLUTION|>--- conflicted
+++ resolved
@@ -72,10 +72,7 @@
   VipDiscord: VipDiscordModal,
   EditFolder: EditFolderModal,
   EditPlaylist: EditPlaylistModal,
-<<<<<<< HEAD
   EditTrack: EditTrackModal,
-=======
->>>>>>> 7cdf6ee5
   AddToPlaylist: AddToPlaylistModal,
   TiersExplainer: TierExplainerModal,
   DeletePlaylistConfirmation: DeletePlaylistConfirmationModal,
@@ -99,11 +96,8 @@
   CreateChatModal,
   InboxUnavailableModal,
   WithdrawUSDCModal,
-<<<<<<< HEAD
-  StripeOnRamp: StripeOnRampModal
-=======
+  StripeOnRamp: StripeOnRampModal,
   USDCPurchaseDetailsModal
->>>>>>> 7cdf6ee5
 }
 
 const commonModals = Object.entries(commonModalsMap) as [
