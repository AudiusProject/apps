--- conflicted
+++ resolved
@@ -130,13 +130,9 @@
   WaitForDownloadModal,
   ArtistPick: ArtistPickModal,
   PayoutWallet: PayoutWalletModal,
-<<<<<<< HEAD
   ConnectedWallets: ConnectedWalletsModal,
-  DownloadTrackArchive: DownloadTrackArchiveModal
-=======
   DownloadTrackArchive: DownloadTrackArchiveModal,
   BuySellModal
->>>>>>> 01076f86
 }
 
 const commonModals = Object.entries(commonModalsMap) as [
