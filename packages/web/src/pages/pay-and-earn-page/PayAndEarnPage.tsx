<<<<<<< HEAD
import { useIsMobile } from 'hooks/useIsMobile'
=======
import { useEffect } from 'react'

import { Status, buyUSDCActions, useUSDCBalance } from '@audius/common'
import { useDispatch } from 'react-redux'

import { useIsMobile } from 'utils/clientUtil'
>>>>>>> d87e13fb

import { PayAndEarnPage as DesktopPayAndEarn } from './desktop/PayAndEarnPage'
import { PayAndEarnPage as MobilePayAndEarn } from './mobile/PayAndEarnPage'
import { PayAndEarnPageProps } from './types'

export const PayAndEarnPage = (props: PayAndEarnPageProps) => {
  const isMobile = useIsMobile()
  const dispatch = useDispatch()
  const { recoveryStatus, refresh } = useUSDCBalance()

  // Refresh balance on successful recovery
  useEffect(() => {
    if (recoveryStatus === Status.SUCCESS) {
      refresh()
    }
  }, [recoveryStatus, refresh])

  // Always check for recoverable USDC on page load
  useEffect(() => {
    dispatch(buyUSDCActions.startRecoveryIfNecessary())
  }, [dispatch])

  const Content = isMobile ? MobilePayAndEarn : DesktopPayAndEarn

  return <Content {...props} />
}<|MERGE_RESOLUTION|>--- conflicted
+++ resolved
@@ -1,13 +1,9 @@
-<<<<<<< HEAD
-import { useIsMobile } from 'hooks/useIsMobile'
-=======
 import { useEffect } from 'react'
 
 import { Status, buyUSDCActions, useUSDCBalance } from '@audius/common'
 import { useDispatch } from 'react-redux'
 
-import { useIsMobile } from 'utils/clientUtil'
->>>>>>> d87e13fb
+import { useIsMobile } from 'hooks/useIsMobile'
 
 import { PayAndEarnPage as DesktopPayAndEarn } from './desktop/PayAndEarnPage'
 import { PayAndEarnPage as MobilePayAndEarn } from './mobile/PayAndEarnPage'
