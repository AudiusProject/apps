import { useCallback, useState } from 'react'

import {
  useGetCurrentWeb3User,
  useSales,
  useSalesCount
} from '@audius/common/api'
import { useFeatureFlag, useIsManagedAccount } from '@audius/common/hooks'
import { USDCPurchaseDetails } from '@audius/common/models'
import { FeatureFlags } from '@audius/common/services'
import {
  accountSelectors,
  useUSDCPurchaseDetailsModal
} from '@audius/common/store'
import { route } from '@audius/common/utils'
import { Flex, IconMoneyBracket, Text, useTheme } from '@audius/harmony'
import { full, SaleJson, Id } from '@audius/sdk'
import { useDispatch } from 'react-redux'

import { ExternalTextLink } from 'components/link'
import { useErrorPage } from 'hooks/useErrorPage'
import { useIsMobile } from 'hooks/useIsMobile'
import { useMainContentRef } from 'pages/MainContentContext'
import { audiusSdk } from 'services/audius-sdk'
import { env } from 'services/env'
import { formatToday } from 'utils/dateUtils'
import { push } from 'utils/navigation'
import { useSelector } from 'utils/reducer'

import styles from '../PayAndEarnPage.module.css'

import { NoTransactionsContent } from './NoTransactionsContent'
import {
  SalesTable,
  SalesTableColumn,
  SalesTableSortDirection,
  SalesTableSortMethod
} from './SalesTable'

const { UPLOAD_PAGE } = route
const { getUserId } = accountSelectors

const messages = {
  pageTitle: 'Sales History',
  pageDescription: 'View your sales history',
  noSalesHeader: `You haven't sold anything yet.`,
  noSalesBody: 'Once you make a sale, it will show up here.',
  upload: 'Upload Track',
  headerText: 'Your Sales',
  downloadCSV: 'Download CSV',
  networkSplitExplainer:
    'You will instantly receive 90% of the retail price for every transaction.',
  learnMore: 'Learn more.'
}

const TRANSACTIONS_BATCH_SIZE = 50

const sortMethods: {
  [k in SalesTableSortMethod]: full.GetSalesSortMethodEnum
} = {
  contentId: full.GetSalesSortMethodEnum.ContentTitle,
  createdAt: full.GetSalesSortMethodEnum.Date,
  buyerUserId: full.GetSalesSortMethodEnum.BuyerName
}

const sortDirections: {
  [k in SalesTableSortDirection]: full.GetSalesSortDirectionEnum
} = {
  asc: full.GetSalesSortDirectionEnum.Asc,
  desc: full.GetSalesSortDirectionEnum.Desc
}

const DEFAULT_SORT_METHOD = full.GetSalesSortMethodEnum.Date
const DEFAULT_SORT_DIRECTION = full.GetSalesSortDirectionEnum.Desc

const NoSales = () => {
  const dispatch = useDispatch()
  const handleClickUpload = useCallback(() => {
    dispatch(push(UPLOAD_PAGE))
  }, [dispatch])
  return (
    <NoTransactionsContent
      headerText={messages.noSalesHeader}
      bodyText={messages.noSalesBody}
      ctaText={messages.upload}
      onCTAClicked={handleClickUpload}
    />
  )
}

export const useSalesData = () => {
  const userId = useSelector(getUserId)
  const isManagerMode = useIsManagedAccount()
  const { data: currentWeb3User } = useGetCurrentWeb3User({})

  // Defaults: sort method = date, sort direction = desc
  const [sortMethod, setSortMethod] =
    useState<full.GetSalesSortMethodEnum>(DEFAULT_SORT_METHOD)
  const [sortDirection, setSortDirection] =
    useState<full.GetSalesSortDirectionEnum>(DEFAULT_SORT_DIRECTION)

  const { onOpen: openDetailsModal } = useUSDCPurchaseDetailsModal()

  const {
    data: sales,
    fetchNextPage,
    hasNextPage,
    isPending: isSalesPending,
    isError: isSalesError,
    isFetchingNextPage
  } = useSales({
    userId,
    sortMethod,
    sortDirection,
    pageSize: TRANSACTIONS_BATCH_SIZE
  })

  const {
    data: count = 0,
    isPending: isCountPending,
    isError: isCountError
  } = useSalesCount(userId)

  const isLoading = isSalesPending || isCountPending
  const isError = isSalesError || isCountError
  const isEmpty = !isLoading && !isError && sales?.length === 0

  useErrorPage({ showErrorPage: isSalesError || isCountError })

  // TODO: Should fetch users before rendering the table

  const onSort = useCallback(
    (method: SalesTableSortMethod, direction: SalesTableSortDirection) => {
      setSortMethod(sortMethods[method] ?? DEFAULT_SORT_METHOD)
      setSortDirection(sortDirections[direction] ?? DEFAULT_SORT_DIRECTION)
    },
    []
  )

  const onClickRow = useCallback(
    (purchaseDetails: USDCPurchaseDetails) => {
      openDetailsModal({ variant: 'sale', purchaseDetails })
    },
    [openDetailsModal]
  )

  const downloadSalesAsCSVFromJSON = async () => {
    let link = null
    let url = null

    try {
      const sdk = await audiusSdk()
      const salesAsJSON = await sdk.users.downloadSalesAsJSON({
        id: Id.parse(userId),
        granteeUserId: isManagerMode
          ? Id.parse(currentWeb3User?.user_id)
          : undefined
      })

      const salesData = salesAsJSON.data?.sales

      if (!salesData || salesData.length === 0) {
        return
      }

      const headers = [
        'Title',
        'Link',
        'Purchased By',
        'Email',
        'Date',
        'Sale Price',
        'Network Fee',
        'Pay Extra',
        'Total',
        'Country'
      ]

      const rows = await Promise.all(
<<<<<<< HEAD
        salesData.map(async (sale: SaleJson) => {
=======
        sales.map(async (sale) => {
          let decryptedEmail = ''
>>>>>>> 962cdc45
          try {
            const decryptionId = sale.isInitial
              ? (env.EMAIL_ENCRYPTION_UUID ?? 0)
              : sale.buyerUserId

            const symmetricKey =
              await sdk.services.emailEncryptionService.decryptSymmetricKey(
                sale.encryptedKey ?? '',
<<<<<<< HEAD
                Id.parse(sale.buyerUserId!)
=======
                Id.parse(decryptionId)
>>>>>>> 962cdc45
              )

            decryptedEmail =
              sale.encryptedEmail && sale.encryptedKey
                ? await sdk.services.emailEncryptionService
                    .decryptEmail(sale.encryptedEmail, symmetricKey)
                    .catch(() => '')
                : ''
          } catch (err) {
            console.error('Error decrypting email:', err)
          }

          return [
            sale.title,
            sale.link,
            sale.purchasedBy,
            decryptedEmail,
            sale.date,
            sale.salePrice,
            sale.networkFee,
            sale.payExtra,
            sale.total,
            sale.country
          ]
        })
      )

      const csvContent = [
        headers.join(','),
        ...rows.map((row) => row.join(','))
      ].join('\n')

      const blob = new Blob([csvContent], { type: 'text/csv' })
      url = URL.createObjectURL(blob)
      link = document.createElement('a')
      link.href = url
      link.download = `audius_sales_${formatToday()}.csv`
      document.body.appendChild(link)
      link.click()
    } catch (error) {
      console.error('Error downloading sales data:', error)
    } finally {
      if (link) document.body.removeChild(link)
      if (url) URL.revokeObjectURL(url)
    }
  }

  const downloadCSV = useCallback(async () => {
    const sdk = await audiusSdk()
    const blob = await sdk.users.downloadSalesAsCSVBlob({
      id: Id.parse(userId!)
    })
    const blobUrl = window.URL.createObjectURL(blob)
    const a = document.createElement('a')
    a.href = blobUrl
    a.download = `audius_sales_${formatToday()}.csv`
    a.click()
    window.URL.revokeObjectURL(blobUrl)
  }, [userId])

  return {
    data: sales,
    count,
    isEmpty,
    isLoading,
    isError,
    onSort,
    onClickRow,
    fetchNextPage: () => fetchNextPage(),
    hasNextPage,
    isFetchingNextPage,
    downloadCSV,
    downloadSalesAsCSVFromJSON
  }
}

/**
 * Fetches and renders a table of Sales for the currently logged in user
 * */
export const SalesTab = ({
  count,
  data: sales,
  fetchNextPage,
  onSort,
  onClickRow,
  isEmpty,
  isLoading
}: Omit<
  ReturnType<typeof useSalesData>,
  'downloadCSV' | 'downloadSalesAsCSVFromJSON'
>) => {
  const isMobile = useIsMobile()
  const mainContentRef = useMainContentRef()
  const { color } = useTheme()
  const { isEnabled: isNetworkCutEnabled } = useFeatureFlag(
    FeatureFlags.NETWORK_CUT_ENABLED
  )

  const columns = isMobile
    ? (['contentName', 'date', 'value'] as SalesTableColumn[])
    : undefined

  return (
    <div className={styles.container}>
      {isNetworkCutEnabled ? (
        <Flex gap='s' ph='l' pt='xl' alignItems='center'>
          <IconMoneyBracket width={16} height={16} fill={color.neutral.n800} />
          <Text variant='body' size='s' textAlign='left'>
            {messages.networkSplitExplainer + ' '}
            <ExternalTextLink
              to='https://help.audius.co/help/network-fee'
              variant='visible'
            >
              {messages.learnMore}
            </ExternalTextLink>
          </Text>
        </Flex>
      ) : null}
      {isEmpty || !sales ? (
        <NoSales />
      ) : (
        <SalesTable
          key='sales'
          columns={columns}
          data={sales}
          loading={isLoading}
          onSort={onSort}
          onClickRow={onClickRow}
          fetchMore={fetchNextPage}
          totalRowCount={count}
          isVirtualized={true}
          scrollRef={mainContentRef}
          fetchBatchSize={TRANSACTIONS_BATCH_SIZE}
        />
      )}
    </div>
  )
}<|MERGE_RESOLUTION|>--- conflicted
+++ resolved
@@ -177,12 +177,8 @@
       ]
 
       const rows = await Promise.all(
-<<<<<<< HEAD
         salesData.map(async (sale: SaleJson) => {
-=======
-        sales.map(async (sale) => {
           let decryptedEmail = ''
->>>>>>> 962cdc45
           try {
             const decryptionId = sale.isInitial
               ? (env.EMAIL_ENCRYPTION_UUID ?? 0)
@@ -191,11 +187,7 @@
             const symmetricKey =
               await sdk.services.emailEncryptionService.decryptSymmetricKey(
                 sale.encryptedKey ?? '',
-<<<<<<< HEAD
-                Id.parse(sale.buyerUserId!)
-=======
                 Id.parse(decryptionId)
->>>>>>> 962cdc45
               )
 
             decryptedEmail =
