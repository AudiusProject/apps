import {
  useCurrentUserId,
  useGetPlaylistById,
  useTrack
} from '@audius/common/api'
import {
  SquareSizes,
  Status,
  USDCContentPurchaseType
} from '@audius/common/models'
import { Text } from '@audius/harmony'

import DynamicImage from 'components/dynamic-image/DynamicImage'
import { useCollectionCoverArt } from 'hooks/useCollectionCoverArt'
import { useTrackCoverArt } from 'hooks/useTrackCoverArt'

import styles from './TrackNameWithArtwork.module.css'

export const TrackNameWithArtwork = ({
  id,
  contentType
}: {
  id: number
  contentType: USDCContentPurchaseType
}) => {
  const isTrack = contentType === USDCContentPurchaseType.TRACK
<<<<<<< HEAD
  const { status: trackStatus, data: track } = useTrack(id)
  const { data: currentUserId } = useGetCurrentUserId({})
=======
  const { status: trackStatus, data: track } = useGetTrackById(
    { id },
    { disabled: !isTrack }
  )
  const { data: currentUserId } = useCurrentUserId()
>>>>>>> 6c82c79b
  const { status: albumStatus, data: album } = useGetPlaylistById(
    { playlistId: id, currentUserId },
    { disabled: isTrack }
  )
  const trackArtwork = useTrackCoverArt({
    trackId: id,
    size: SquareSizes.SIZE_150_BY_150
  })
  const albumArtwork = useCollectionCoverArt({
    collectionId: id,
    size: SquareSizes.SIZE_150_BY_150
  })
  const title = isTrack ? track?.title : album?.playlist_name
  const image = isTrack ? trackArtwork : albumArtwork
  const loading = ![trackStatus, albumStatus].includes(Status.SUCCESS)

  return loading ? null : (
    <div className={styles.container}>
      <DynamicImage wrapperClassName={styles.artwork} image={image} />
      <Text ellipses>{title}</Text>
    </div>
  )
}<|MERGE_RESOLUTION|>--- conflicted
+++ resolved
@@ -24,16 +24,8 @@
   contentType: USDCContentPurchaseType
 }) => {
   const isTrack = contentType === USDCContentPurchaseType.TRACK
-<<<<<<< HEAD
   const { status: trackStatus, data: track } = useTrack(id)
-  const { data: currentUserId } = useGetCurrentUserId({})
-=======
-  const { status: trackStatus, data: track } = useGetTrackById(
-    { id },
-    { disabled: !isTrack }
-  )
   const { data: currentUserId } = useCurrentUserId()
->>>>>>> 6c82c79b
   const { status: albumStatus, data: album } = useGetPlaylistById(
     { playlistId: id, currentUserId },
     { disabled: isTrack }
