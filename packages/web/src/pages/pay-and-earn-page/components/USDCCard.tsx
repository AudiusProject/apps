--- conflicted
+++ resolved
@@ -5,11 +5,12 @@
 import {
   WithdrawUSDCModalPages,
   useWithdrawUSDCModal,
-<<<<<<< HEAD
-  useAddFundsModal,
-  useUSDCBalance,
-  Status
-} from '@audius/common'
+  useAddFundsModal
+} from '@audius/common/store'
+import {
+  formatCurrencyBalance,
+  formatUSDCWeiToFloorCentsNumber
+} from '@audius/common/utils'
 import {
   Button,
   PlainButton,
@@ -17,16 +18,6 @@
   Flex,
   IconLogoCircleUSDC as LogoUSDC
 } from '@audius/harmony'
-=======
-  useAddFundsModal
-} from '@audius/common/store'
-import {
-  formatCurrencyBalance,
-  formatUSDCWeiToFloorCentsNumber
-} from '@audius/common/utils'
-import { Button, PlainButton, IconQuestionCircle, Flex } from '@audius/harmony'
-import { LogoUSDC } from '@audius/stems'
->>>>>>> b7cf7b9f
 import BN from 'bn.js'
 
 import { Icon } from 'components/Icon'
