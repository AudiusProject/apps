--- conflicted
+++ resolved
@@ -9,18 +9,7 @@
   useWithdrawUSDCModal,
   useAddFundsModal
 } from '@audius/common'
-<<<<<<< HEAD
-import {
-  Button,
-  ButtonType,
-  PlainButton,
-  IconQuestionCircle,
-  PlainButtonType,
-  Flex
-} from '@audius/harmony'
-=======
-import { Button, PlainButton, IconQuestionCircle } from '@audius/harmony'
->>>>>>> a0a5c010
+import { Button, PlainButton, IconQuestionCircle, Flex } from '@audius/harmony'
 import { LogoUSDC } from '@audius/stems'
 import BN from 'bn.js'
 
