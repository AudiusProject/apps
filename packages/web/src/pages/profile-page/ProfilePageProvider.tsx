--- conflicted
+++ resolved
@@ -252,16 +252,7 @@
     } = this.props
     if (!profile) return
     this.props.onFollow(profile.user_id)
-<<<<<<< HEAD
-    if (this.props.accountUserId) {
-      this.props.updateCurrentUserFollows(true)
-    }
     this.setState({ areArtistRecommendationsVisible: true })
-=======
-    if (this.props.relatedArtists && this.props.relatedArtists.length > 0) {
-      this.setState({ areArtistRecommendationsVisible: true })
-    }
->>>>>>> ba75277b
   }
 
   onUnfollow = () => {
