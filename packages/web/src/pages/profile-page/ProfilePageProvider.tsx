--- conflicted
+++ resolved
@@ -1,4 +1,4 @@
-import { ComponentType, RefObject, useEffect, useRef, useState } from 'react'
+import { ComponentType, PureComponent, RefObject } from 'react'
 
 import {
   Name,
@@ -73,7 +73,7 @@
 
 const { makeGetProfile, getProfileFeedLineup, getProfileTracksLineup } =
   profilePageSelectors
-const { getUserId } = accountSelectors
+const { getUserId, getAccountHasTracks } = accountSelectors
 const { createChat, blockUser, unblockUser } = chatActions
 const { getBlockees, getBlockers, getCanCreateChat } = chatSelectors
 
@@ -124,8 +124,8 @@
   showUnmuteUserConfirmationModal: boolean
 }
 
-const ProfilePage = (props: ProfilePageProps) => {
-  const [state, setState] = useState<ProfilePageState>({
+class ProfilePage extends PureComponent<ProfilePageProps, ProfilePageState> {
+  state: ProfilePageState = {
     activeTab: null,
     editMode: false,
     shouldMaskContent: false,
@@ -136,63 +136,58 @@
     showMuteUserConfirmationModal: false,
     showUnmuteUserConfirmationModal: false,
     ...INITIAL_UPDATE_FIELDS
-  })
-
-  const unlistenRef = useRef<UnregisterCallback>()
-  const prevPropsRef = useRef(props)
-  const accountHasTracks = false
-
-  useEffect(() => {
+  }
+
+  unlisten!: UnregisterCallback
+
+  componentDidMount() {
     // If routing from a previous profile page
     // the lineups must be reset to refetch & update for new user
-    props.fetchProfile(getPathname(props.location), null, false, true)
+    this.fetchProfile(getPathname(this.props.location))
 
     // Switching from profile page => profile page
-    unlistenRef.current = props.history.listen((location, action) => {
+    this.unlisten = this.props.history.listen((location, action) => {
       // If changing pages or "POP" on router (with goBack, the pathnames are equal)
       if (
-        getPathname(props.location) !== getPathname(location) ||
+        getPathname(this.props.location) !== getPathname(location) ||
         action === 'POP'
       ) {
         const params = parseUserRoute(getPathname(location))
-        if (params?.handle) {
+        if (params) {
           // Fetch profile if this is a new profile page
-          props.fetchProfile(getPathname(location), null, false, true)
+          this.fetchProfile(getPathname(location))
         }
-        setState((prevState) => ({
-          ...prevState,
+        this.setState({
           activeTab: null,
           ...INITIAL_UPDATE_FIELDS
-        }))
+        })
       }
     })
-
-<<<<<<< HEAD
-    return () => {
-      if (unlistenRef.current) {
-        // Push unlisten to end of event loop. On some browsers, the back button
-        // will cause the component to unmount and remove the unlisten faster than
-        // the history listener will run. See [AUD-403].
-        setImmediate(unlistenRef.current)
-      }
-=======
+  }
+
   componentWillUnmount() {
-    // Reset current user to prevent jarring users with previous profile state
-    // e.g. profile -> explore -> profile
-    this.props.setCurrentUser(null)
     if (this.unlisten) {
       // Push unlisten to end of event loop. On some browsers, the back button
       // will cause the component to unmount and remove the unlisten faster than
       // the history listener will run. See [AUD-403].
       setImmediate(this.unlisten)
->>>>>>> a860da48
-    }
-  }, [props, props.history, props.location])
-
-  useEffect(() => {
-    const prevProps = prevPropsRef.current
-    const { pathname, profile, artistTracks, goToRoute, accountUserId } = props
-    const { editMode, activeTab } = state
+    }
+  }
+
+  componentDidUpdate(prevProps: ProfilePageProps, prevState: ProfilePageState) {
+    const {
+      pathname,
+      profile,
+      artistTracks,
+      goToRoute,
+      accountUserId,
+      accountHasTracks
+    } = this.props
+    const { editMode, activeTab } = this.state
+
+    if (!this.getIsOwner(prevProps) && this.getIsOwner()) {
+      this.props.fetchAccountHasTracks()
+    }
 
     if (profile && profile.status === Status.ERROR) {
       goToRoute(NOT_FOUND_PAGE)
@@ -211,21 +206,18 @@
         artistTracks!.status === Status.SUCCESS
       ) {
         if (hasTracks) {
-          setState((prevState) => ({
-            ...prevState,
+          this.setState({
             activeTab: ProfilePageTabs.TRACKS
-          }))
+          })
         } else {
-          setState((prevState) => ({
-            ...prevState,
+          this.setState({
             activeTab: ProfilePageTabs.REPOSTS
-          }))
+          })
         }
       } else if (!activeTab && profile && profile.profile && !hasTracks) {
-        setState((prevState) => ({
-          ...prevState,
+        this.setState({
           activeTab: ProfilePageTabs.REPOSTS
-        }))
+        })
       }
     }
 
@@ -236,137 +228,89 @@
         const { handle } = params
         if (handle === null) {
           const newPath = profilePage(profile.profile.handle)
-          props.replaceRoute(newPath)
+          this.props.replaceRoute(newPath)
         }
       }
     }
 
     if (prevProps.profile?.profile?.handle !== profile?.profile?.handle) {
       // If editing profile and route to another user profile, exit edit mode
-      if (editMode) {
-        setState((prevState) => ({
-          ...prevState,
-          editMode: false
-        }))
-      }
+      if (editMode) this.setState({ editMode: false })
       // Close artist recommendations when the profile changes
-      setState((prevState) => ({
-        ...prevState,
-        areArtistRecommendationsVisible: false
-      }))
-    }
-
-    prevPropsRef.current = props
-  }, [
-    props.profile,
-    props.artistTracks,
-    props.goToRoute,
-    props.accountUserId,
-    accountHasTracks,
-    state.editMode,
-    state.activeTab,
-    props,
-    state
-  ])
-
-  const onFollow = () => {
+      this.setState({ areArtistRecommendationsVisible: false })
+    }
+  }
+
+  onFollow = () => {
     const {
       profile: { profile }
-    } = props
+    } = this.props
     if (!profile) return
-    props.onFollow(profile.user_id)
-    setState((prevState) => ({
-      ...prevState,
-      areArtistRecommendationsVisible: true
-    }))
-  }
-
-  const onUnfollow = () => {
+    this.props.onFollow(profile.user_id)
+    this.setState({ areArtistRecommendationsVisible: true })
+  }
+
+  onUnfollow = () => {
     const {
       profile: { profile }
-    } = props
+    } = this.props
     if (!profile) return
     const userId = profile.user_id
-    props.onUnfollow(userId)
-  }
-
-  const onCloseArtistRecommendations = () => {
-    setState((prevState) => ({
-      ...prevState,
-      areArtistRecommendationsVisible: false
-    }))
-  }
-
-  const onCloseBlockUserConfirmationModal = () => {
-    setState((prevState) => ({
-      ...prevState,
-      showBlockUserConfirmationModal: false
-    }))
-  }
-
-  const onCloseUnblockUserConfirmationModal = () => {
-    setState((prevState) => ({
-      ...prevState,
-      showUnblockUserConfirmationModal: false
-    }))
-  }
-
-  const onCloseMuteUserConfirmationModal = () => {
-    setState((prevState) => ({
-      ...prevState,
-      showMuteUserConfirmationModal: false
-    }))
-  }
-
-  const onCloseUnmuteUserConfirmationModal = () => {
-    setState((prevState) => ({
-      ...prevState,
-      showUnmuteUserConfirmationModal: false
-    }))
-  }
-
-  const fetchProfile = (
+    this.props.onUnfollow(userId)
+  }
+
+  onCloseArtistRecommendations = () => {
+    this.setState({ areArtistRecommendationsVisible: false })
+  }
+
+  onCloseBlockUserConfirmationModal = () => {
+    this.setState({ showBlockUserConfirmationModal: false })
+  }
+
+  onCloseUnblockUserConfirmationModal = () => {
+    this.setState({ showUnblockUserConfirmationModal: false })
+  }
+
+  onCloseMuteUserConfirmationModal = () => {
+    this.setState({ showMuteUserConfirmationModal: false })
+  }
+
+  onCloseUnmuteUserConfirmationModal = () => {
+    this.setState({ showUnmuteUserConfirmationModal: false })
+  }
+
+  fetchProfile = (
     pathname: string,
     forceUpdate = false,
     shouldSetLoading = true
   ) => {
     const params = parseUserRoute(pathname)
-<<<<<<< HEAD
     if (params) {
-      props.fetchProfile(
+      this.props.fetchProfile(
         params?.handle?.toLowerCase() ?? null,
-=======
-    if (params?.handle) {
-      this.props.fetchProfile(
-        params.handle.toLowerCase(),
->>>>>>> a860da48
         params.userId,
         forceUpdate,
         shouldSetLoading
       )
       if (params.tab) {
-        setState((prevState) => ({
-          ...prevState,
-          activeTab: getTabForRoute(params.tab)
-        }))
+        this.setState({ activeTab: getTabForRoute(params.tab) })
       }
     } else {
-      props.goToRoute(NOT_FOUND_PAGE)
-    }
-  }
-
-  const refreshProfile = () => {
-    fetchProfile(getPathname(props.location), true, false)
-  }
-
-  const updateName = (name: string) => {
-    setState((prevState) => ({
-      ...prevState,
+      this.props.goToRoute(NOT_FOUND_PAGE)
+    }
+  }
+
+  refreshProfile = () => {
+    this.fetchProfile(getPathname(this.props.location), true, false)
+  }
+
+  updateName = (name: string) => {
+    this.setState({
       updatedName: name
-    }))
-  }
-
-  const updateCoverPhoto = async (
+    })
+  }
+
+  updateCoverPhoto = async (
     selectedFiles: any,
     source: 'original' | 'unsplash' | 'url'
   ) => {
@@ -374,22 +318,20 @@
       let file = selectedFiles[0]
       file = await resizeImage(file, 2000, /* square= */ false)
       const url = URL.createObjectURL(file)
-      setState((prevState) => ({
-        ...prevState,
+      this.setState({
         updatedCoverPhoto: { file, url, source }
-      }))
+      })
     } catch (error) {
-      setState((prevState) => ({
-        ...prevState,
+      this.setState({
         updatedCoverPhoto: {
-          ...(prevState.updatedCoverPhoto || {}),
+          ...(this.state.updatedCoverPhoto || {}),
           error: getErrorMessage(error)
         }
-      }))
-    }
-  }
-
-  const updateProfilePicture = async (
+      })
+    }
+  }
+
+  updateProfilePicture = async (
     selectedFiles: any,
     source: 'original' | 'unsplash' | 'url'
   ) => {
@@ -397,91 +339,80 @@
       let file = selectedFiles[0]
       file = await resizeImage(file)
       const url = URL.createObjectURL(file)
-      setState((prevState) => ({
-        ...prevState,
+      this.setState({
         updatedProfilePicture: { file, url, source }
-      }))
+      })
     } catch (error) {
-      setState((prevState) => ({
-        ...prevState,
+      const { updatedProfilePicture } = this.state
+      this.setState({
         updatedProfilePicture: {
-          ...(prevState.updatedProfilePicture &&
-          prevState.updatedProfilePicture.url
-            ? prevState.updatedProfilePicture
+          ...(updatedProfilePicture && updatedProfilePicture.url
+            ? this.state.updatedProfilePicture
             : {}),
           error: getErrorMessage(error)
         }
-      }))
-    }
-  }
-
-  const updateBio = (bio: string) => {
-    setState((prevState) => ({
-      ...prevState,
+      })
+    }
+  }
+
+  updateBio = (bio: string) => {
+    this.setState({
       updatedBio: bio
-    }))
-  }
-
-  const updateLocation = (location: string) => {
-    setState((prevState) => ({
-      ...prevState,
+    })
+  }
+
+  updateLocation = (location: string) => {
+    this.setState({
       updatedLocation: location
-    }))
-  }
-
-  const updateTwitterHandle = (handle: string) => {
-    setState((prevState) => ({
-      ...prevState,
+    })
+  }
+
+  updateTwitterHandle = (handle: string) => {
+    this.setState({
       updatedTwitterHandle: handle
-    }))
-  }
-
-  const updateInstagramHandle = (handle: string) => {
-    setState((prevState) => ({
-      ...prevState,
+    })
+  }
+
+  updateInstagramHandle = (handle: string) => {
+    this.setState({
       updatedInstagramHandle: handle
-    }))
-  }
-
-  const updateTikTokHandle = (handle: string) => {
-    setState((prevState) => ({
-      ...prevState,
+    })
+  }
+
+  updateTikTokHandle = (handle: string) => {
+    this.setState({
       updatedTikTokHandle: handle
-    }))
-  }
-
-  const updateWebsite = (website: string) => {
-    setState((prevState) => ({
-      ...prevState,
+    })
+  }
+
+  updateWebsite = (website: string) => {
+    this.setState({
       updatedWebsite: website
-    }))
-  }
-
-  const updateDonation = (donation: string) => {
-    setState((prevState) => ({
-      ...prevState,
+    })
+  }
+
+  updateDonation = (donation: string) => {
+    this.setState({
       updatedDonation: donation
-    }))
-  }
-
-  const changeTab = (tab: ProfilePageTabs) => {
-    setState((prevState) => ({
-      ...prevState,
+    })
+  }
+
+  changeTab = (tab: ProfilePageTabs) => {
+    this.setState({
       activeTab: tab
-    }))
+    })
 
     // Once the hero card settles into place, then turn the mask off
     setTimeout(() => {
-      const firstTab = getIsArtist() ? 'Tracks' : 'Reposts'
-      setState((prevState) => ({
-        ...prevState,
+      const firstTab = this.getIsArtist() ? 'Tracks' : 'Reposts'
+      this.setState({
         shouldMaskContent: tab !== firstTab
-      }))
+      })
     }, 300)
   }
 
-  const getLineupProps = (lineup: any) => {
-    const { currentQueueItem, playing, buffering, containerRef } = props
+  getLineupProps = (lineup: any) => {
+    const { currentQueueItem, playing, buffering, containerRef } = this.props
     const { uid: playingUid, track, source } = currentQueueItem
     return {
       lineup,
@@ -495,13 +426,12 @@
     }
   }
 
-  const getMode = (isOwner: boolean): ProfileMode => {
-    return isOwner ? (state.editMode ? 'editing' : 'owner') : 'visitor'
-  }
-
-  const onEdit = () => {
-    setState((prevState) => ({
-      ...prevState,
+  getMode = (isOwner: boolean): ProfileMode => {
+    return isOwner ? (this.state.editMode ? 'editing' : 'owner') : 'visitor'
+  }
+
+  onEdit = () => {
+    this.setState({
       editMode: true,
       updatedName: null,
       updatedCoverPhoto: null,
@@ -513,15 +443,15 @@
       updatedTikTokHandle: null,
       updatedWebsite: null,
       updatedDonation: null
-    }))
-  }
-
-  const onSave = () => {
+    })
+  }
+
+  onSave = () => {
     const {
       profile: { profile },
       recordUpdateCoverPhoto,
       recordUpdateProfilePicture
-    } = props
+    } = this.props
     const {
       updatedCoverPhoto,
       updatedProfilePicture,
@@ -533,7 +463,7 @@
       updatedTikTokHandle,
       updatedWebsite,
       updatedDonation
-    } = state
+    } = this.state
 
     const updatedMetadata = newUserMetadata({ ...profile })
     if (updatedCoverPhoto && updatedCoverPhoto.file) {
@@ -568,34 +498,35 @@
     if (updatedDonation !== null) {
       updatedMetadata.donation = updatedDonation
     }
-    props.updateProfile(updatedMetadata)
-    setState((prevState) => ({
-      ...prevState,
+    this.props.updateProfile(updatedMetadata)
+    this.setState({
       editMode: false
-    }))
-  }
-
-  const onCancel = () => {
-    setState((prevState) => ({
-      ...prevState,
+    })
+  }
+
+  onShare = () => {
+    const {
+      profile: { profile }
+    } = this.props
+    if (!profile) return
+    this.props.onShare(profile.user_id)
+  }
+
+  onCancel = () => {
+    this.setState({
       editMode: false,
       updatedName: null,
       updatedCoverPhoto: null,
       updatedProfilePicture: null,
       updatedBio: null,
-      updatedLocation: null,
-      updatedTwitterHandle: null,
-      updatedInstagramHandle: null,
-      updatedTikTokHandle: null,
-      updatedWebsite: null,
-      updatedDonation: null
-    }))
-  }
-
-  const getStats = (isArtist: boolean): StatProps[] => {
+      updatedLocation: null
+    })
+  }
+
+  getStats = (isArtist: boolean): StatProps[] => {
     const {
       profile: { profile }
-    } = props
+    } = this.props
 
     let trackCount = 0
     let playlistCount = 0
@@ -638,21 +569,18 @@
         ]
   }
 
-  const onSortByRecent = () => {
+  onSortByRecent = () => {
     const {
       artistTracks,
       updateCollectionOrder,
       profile: { profile },
       trackUpdateSort
-    } = props
+    } = this.props
     if (!profile) return
-    setState((prevState) => ({
-      ...prevState,
-      tracksLineupOrder: TracksSortMode.RECENT
-    }))
+    this.setState({ tracksLineupOrder: TracksSortMode.RECENT })
     updateCollectionOrder(CollectionSortMode.TIMESTAMP)
     trackUpdateSort('recent')
-    props.loadMoreArtistTracks(
+    this.props.loadMoreArtistTracks(
       0,
       artistTracks!.entries.length,
       profile.user_id,
@@ -660,19 +588,16 @@
     )
   }
 
-  const onSortByPopular = () => {
+  onSortByPopular = () => {
     const {
       artistTracks,
       updateCollectionOrder,
       profile: { profile },
       trackUpdateSort
-    } = props
+    } = this.props
     if (!profile) return
-    setState((prevState) => ({
-      ...prevState,
-      tracksLineupOrder: TracksSortMode.POPULAR
-    }))
-    props.loadMoreArtistTracks(
+    this.setState({ tracksLineupOrder: TracksSortMode.POPULAR })
+    this.props.loadMoreArtistTracks(
       0,
       artistTracks!.entries.length,
       profile.user_id,
@@ -682,27 +607,28 @@
     trackUpdateSort('popular')
   }
 
-  const loadMoreArtistTracks = (offset: number, limit: number) => {
+  loadMoreArtistTracks = (offset: number, limit: number) => {
     const {
       profile: { profile }
-    } = props
+    } = this.props
     if (!profile) return
-    props.loadMoreArtistTracks(
+    this.props.loadMoreArtistTracks(
       offset,
       limit,
       profile.user_id,
-      state.tracksLineupOrder
+      this.state.tracksLineupOrder
     )
   }
 
-  const didChangeTabsFrom = (prevLabel: string, currLabel: string) => {
+  didChangeTabsFrom = (prevLabel: string, currLabel: string) => {
     const {
       didChangeTabsFrom,
-      profile: { profile }
-    } = props
+      profile: { profile },
+      accountHasTracks
+    } = this.props
     if (profile) {
       let tab = `/${currLabel.toLowerCase()}`
-      const isOwner = getIsOwner()
+      const isOwner = this.getIsOwner()
       if (profile.track_count > 0 || (isOwner && accountHasTracks)) {
         // An artist, default route is tracks
         if (currLabel === ProfilePageTabs.TRACKS) {
@@ -721,310 +647,306 @@
       )
     }
     didChangeTabsFrom(prevLabel, currLabel)
-    setState((prevState) => ({
-      ...prevState,
-      activeTab: currLabel as ProfilePageTabs
-    }))
-  }
-
-  const loadMoreUserFeed = (offset: number, limit: number) => {
+    this.setState({ activeTab: currLabel as ProfilePageTabs })
+  }
+
+  loadMoreUserFeed = (offset: number, limit: number) => {
     const {
       profile: { profile }
-    } = props
+    } = this.props
     if (!profile) return
-    props.loadMoreUserFeed(offset, limit, profile.user_id)
-  }
-
-  const getIsArtist = () => {
-    const {
-      profile: { profile }
-    } = props
-    const isOwner = getIsOwner()
+    this.props.loadMoreUserFeed(offset, limit, profile.user_id)
+  }
+
+  getIsArtist = () => {
+    const {
+      profile: { profile },
+      accountHasTracks
+    } = this.props
+    const isOwner = this.getIsOwner()
     return !!(
       (profile && profile.track_count > 0) ||
       (isOwner && accountHasTracks)
     )
   }
 
-  const getIsOwner = (overrideProps?: ProfilePageProps) => {
+  getIsOwner = (overrideProps?: ProfilePageProps) => {
     const {
       profile: { profile },
       accountUserId
-    } = overrideProps || props
+    } = overrideProps || this.props
     return profile && accountUserId ? profile.user_id === accountUserId : false
   }
 
-  const onMessage = () => {
+  onMessage = () => {
     const {
       profile: { profile }
-    } = props
+    } = this.props
     // Handle logged-out case, redirect to signup
-    if (props.chatPermissions.callToAction === ChatPermissionAction.SIGN_UP) {
-      return props.redirectUnauthenticatedAction()
-    }
-
-    if (props.chatPermissions?.canCreateChat) {
-      return props.onMessage(profile!.user_id)
+    if (
+      this.props.chatPermissions.callToAction === ChatPermissionAction.SIGN_UP
+    ) {
+      return this.props.redirectUnauthenticatedAction()
+    }
+
+    if (this.props.chatPermissions?.canCreateChat) {
+      return this.props.onMessage(profile!.user_id)
     } else if (profile) {
-      props.onShowInboxUnavailableModal(profile.user_id)
-    }
-  }
-
-  const onBlock = () => {
-    setState((prevState) => ({
-      ...prevState,
-      showBlockUserConfirmationModal: true
-    }))
-  }
-
-  const onUnblock = () => {
-    setState((prevState) => ({
-      ...prevState,
-      showUnblockUserConfirmationModal: true
-    }))
-  }
-
-  const onMute = () => {
-    setState((prevState) => ({
-      ...prevState,
-      showMuteUserConfirmationModal: true
-    }))
-  }
-
-  const {
-    profile: { profile, status: profileLoadingStatus, isSubscribed },
-    // Tracks
-    artistTracks,
-    playArtistTrack,
-    pauseArtistTrack,
-    // Feed
-    userFeed,
-    playUserFeedTrack,
-    pauseUserFeedTrack,
-    accountUserId,
-    goToRoute,
-    createPlaylist,
-    currentQueueItem,
-    setNotificationSubscription,
-    setFollowingUserId,
-    setFollowersUserId
-  } = props
-  const {
-    activeTab,
-    editMode,
-    shouldMaskContent,
-    areArtistRecommendationsVisible,
-    updatedName,
-    updatedBio,
-    updatedLocation,
-    updatedCoverPhoto,
-    updatedProfilePicture,
-    updatedTwitterHandle,
-    updatedInstagramHandle,
-    updatedTikTokHandle,
-    updatedWebsite,
-    updatedDonation
-  } = state
-
-  const isArtist = getIsArtist()
-  const isOwner = getIsOwner()
-  const mode = getMode(isOwner)
-  const stats = getStats(isArtist)
-
-  const userId = profile ? profile.user_id : null
-  const handle = profile ? `@${profile.handle}` : ''
-  const verified = profile ? profile.is_verified : false
-  const twitterVerified = !!profile?.verified_with_twitter
-  const instagramVerified = !!profile?.verified_with_instagram
-  const tikTokVerified = !!profile?.verified_with_tiktok
-  const created = profile
-    ? moment(profile.created_at).format('YYYY')
-    : moment().format('YYYY')
-
-  const name = profile ? updatedName || profile.name || '' : ''
-  const bio = profile
-    ? updatedBio !== null
-      ? updatedBio
-      : profile.bio || ''
-    : ''
-  const location = profile
-    ? updatedLocation !== null
-      ? updatedLocation
-      : profile.location || ''
-    : ''
-  const twitterHandle = profile
-    ? updatedTwitterHandle !== null
-      ? updatedTwitterHandle
-      : twitterVerified && !verifiedHandleWhitelist.has(handle)
-        ? profile.handle
-        : profile.twitter_handle || ''
-    : ''
-  const instagramHandle = profile
-    ? updatedInstagramHandle !== null
-      ? updatedInstagramHandle
-      : instagramVerified
-        ? profile.handle
-        : profile.instagram_handle || ''
-    : ''
-  const tikTokHandle = profile
-    ? updatedTikTokHandle !== null
-      ? updatedTikTokHandle
-      : tikTokVerified
-        ? profile.handle
-        : profile.tiktok_handle || ''
-    : ''
-  const website = profile
-    ? updatedWebsite !== null
-      ? updatedWebsite
-      : profile.website || ''
-    : ''
-  const donation = profile
-    ? updatedDonation !== null
-      ? updatedDonation
-      : profile.donation || ''
-    : ''
-  const hasProfilePicture = profile
-    ? !!profile.profile_picture ||
-      !!profile.profile_picture_sizes ||
-      updatedProfilePicture
-    : false
-
-  const dropdownDisabled =
-    activeTab === ProfilePageTabs.REPOSTS ||
-    activeTab === ProfilePageTabs.COLLECTIBLES
-  const following = !!profile && profile.does_current_user_follow
-
-  const childProps = {
-    // Computed
-    accountUserId,
-    userId,
-    isArtist,
-    isOwner,
-    handle,
-    verified,
-    created,
-    name,
-    bio,
-    location,
-    twitterHandle,
-    instagramHandle,
-    tikTokHandle,
-    website,
-    donation,
-    hasProfilePicture,
-    following,
-    mode,
-    stats,
-    activeTab,
-    twitterVerified,
-    instagramVerified,
-    tikTokVerified,
-
-    profile,
-    status: profileLoadingStatus,
-    artistTracks,
-    playArtistTrack,
-    pauseArtistTrack,
-    goToRoute,
-
-    // Methods
-    changeTab,
-    getLineupProps,
-    onSortByRecent,
-    onSortByPopular,
-    loadMoreArtistTracks,
-    loadMoreUserFeed,
-    refreshProfile,
-    setFollowingUserId,
-    setFollowersUserId,
-    onFollow,
-    onUnfollow,
-    onShare: props.onShare,
-    onEdit,
-    onSave,
-    onCancel,
-    updateProfilePicture,
-    updateName,
-    updateBio,
-    updateLocation,
-    updateTwitterHandle,
-    updateInstagramHandle,
-    updateTikTokHandle,
-    updateWebsite,
-    updateDonation,
-    updateCoverPhoto,
-    didChangeTabsFrom,
-    onMessage,
-    onBlock,
-    onUnblock,
-    onMute,
-    onCloseBlockUserConfirmationModal,
-    onCloseUnblockUserConfirmationModal,
-    onCloseMuteUserConfirmationModal,
-    onCloseUnmuteUserConfirmationModal
-  }
-
-  const mobileProps = {
-    trackIsActive: !!currentQueueItem,
-    onConfirmUnfollow: props.onConfirmUnfollow,
-    hasMadeEdit:
-      updatedName !== null ||
-      updatedBio !== null ||
-      updatedLocation !== null ||
-      updatedTwitterHandle !== null ||
-      updatedInstagramHandle !== null ||
-      updatedTikTokHandle !== null ||
-      updatedWebsite !== null ||
-      updatedDonation !== null ||
-      updatedCoverPhoto !== null ||
-      updatedProfilePicture !== null,
-    onClickMobileOverflow: props.clickOverflow
-  }
-
-  const desktopProps = {
-    editMode,
-    shouldMaskContent,
-
-    areArtistRecommendationsVisible,
-    onCloseArtistRecommendations,
-    setNotificationSubscription,
-    isSubscribed: !!isSubscribed,
-
-    userFeed,
-    playUserFeedTrack,
-    pauseUserFeedTrack,
-
-    dropdownDisabled,
-    updatedCoverPhoto,
-    updatedProfilePicture,
-
-    createPlaylist,
-
-    updateProfile: props.updateProfile,
-    isBlocked: props.profile.profile
-      ? props.blockeeList.includes(props.profile.profile.user_id)
-      : false,
-    canCreateChat:
-      // In the signed out case, we show the chat button (but redirect to signup)
-      props.chatPermissions.canCreateChat ||
-      props.chatPermissions.callToAction === ChatPermissionAction.SIGN_UP,
-    showBlockUserConfirmationModal: state.showBlockUserConfirmationModal,
-    onCloseBlockUserConfirmationModal,
-    showUnblockUserConfirmationModal: state.showUnblockUserConfirmationModal,
-    onCloseUnblockUserConfirmationModal,
-    showMuteUserConfirmationModal: state.showMuteUserConfirmationModal,
-    onCloseMuteUserConfirmationModal
-  }
-
-  return (
-    // @ts-ignore wrong lineup type
-    <props.children
-      key={getPathname(props.location)}
-      {...childProps}
-      {...mobileProps}
-      {...desktopProps}
-    />
-  )
+      this.props.onShowInboxUnavailableModal(profile.user_id)
+    }
+  }
+
+  onBlock = () => {
+    return this.setState({ showBlockUserConfirmationModal: true })
+  }
+
+  onUnblock = () => {
+    return this.setState({ showUnblockUserConfirmationModal: true })
+  }
+
+  onMute = () => {
+    return this.setState({ showMuteUserConfirmationModal: true })
+  }
+
+  onUnmute = () => {
+    return this.setState({ showUnmuteUserConfirmationModal: true })
+  }
+
+  render() {
+    const {
+      profile: { profile, status: profileLoadingStatus, isSubscribed },
+      // Tracks
+      artistTracks,
+      playArtistTrack,
+      pauseArtistTrack,
+      // Feed
+      userFeed,
+      playUserFeedTrack,
+      pauseUserFeedTrack,
+      accountUserId,
+      goToRoute,
+      createPlaylist,
+      currentQueueItem,
+      setNotificationSubscription,
+      setFollowingUserId,
+      setFollowersUserId
+    } = this.props
+    const {
+      activeTab,
+      editMode,
+      shouldMaskContent,
+      areArtistRecommendationsVisible,
+      updatedName,
+      updatedBio,
+      updatedLocation,
+      updatedCoverPhoto,
+      updatedProfilePicture,
+      updatedTwitterHandle,
+      updatedInstagramHandle,
+      updatedTikTokHandle,
+      updatedWebsite,
+      updatedDonation
+    } = this.state
+
+    const isArtist = this.getIsArtist()
+    const isOwner = this.getIsOwner()
+    const mode = this.getMode(isOwner)
+    const stats = this.getStats(isArtist)
+
+    const userId = profile ? profile.user_id : null
+    const handle = profile ? `@${profile.handle}` : ''
+    const verified = profile ? profile.is_verified : false
+    const twitterVerified = !!profile?.verified_with_twitter
+    const instagramVerified = !!profile?.verified_with_instagram
+    const tikTokVerified = !!profile?.verified_with_tiktok
+    const created = profile
+      ? moment(profile.created_at).format('YYYY')
+      : moment().format('YYYY')
+
+    const name = profile ? updatedName || profile.name || '' : ''
+    const bio = profile
+      ? updatedBio !== null
+        ? updatedBio
+        : profile.bio || ''
+      : ''
+    const location = profile
+      ? updatedLocation !== null
+        ? updatedLocation
+        : profile.location || ''
+      : ''
+    const twitterHandle = profile
+      ? updatedTwitterHandle !== null
+        ? updatedTwitterHandle
+        : twitterVerified && !verifiedHandleWhitelist.has(handle)
+          ? profile.handle
+          : profile.twitter_handle || ''
+      : ''
+    const instagramHandle = profile
+      ? updatedInstagramHandle !== null
+        ? updatedInstagramHandle
+        : instagramVerified
+          ? profile.handle
+          : profile.instagram_handle || ''
+      : ''
+    const tikTokHandle = profile
+      ? updatedTikTokHandle !== null
+        ? updatedTikTokHandle
+        : tikTokVerified
+          ? profile.handle
+          : profile.tiktok_handle || ''
+      : ''
+    const website = profile
+      ? updatedWebsite !== null
+        ? updatedWebsite
+        : profile.website || ''
+      : ''
+    const donation = profile
+      ? updatedDonation !== null
+        ? updatedDonation
+        : profile.donation || ''
+      : ''
+    const hasProfilePicture = profile
+      ? !!profile.profile_picture ||
+        !!profile.profile_picture_sizes ||
+        updatedProfilePicture
+      : false
+
+    const dropdownDisabled =
+      activeTab === ProfilePageTabs.REPOSTS ||
+      activeTab === ProfilePageTabs.COLLECTIBLES
+    const following = !!profile && profile.does_current_user_follow
+
+    const childProps = {
+      // Computed
+      accountUserId,
+      userId,
+      isArtist,
+      isOwner,
+      handle,
+      verified,
+      created,
+      name,
+      bio,
+      location,
+      twitterHandle,
+      instagramHandle,
+      tikTokHandle,
+      website,
+      donation,
+      hasProfilePicture,
+      following,
+      mode,
+      stats,
+      activeTab,
+      twitterVerified,
+      instagramVerified,
+      tikTokVerified,
+
+      profile,
+      status: profileLoadingStatus,
+      artistTracks,
+      playArtistTrack,
+      pauseArtistTrack,
+      goToRoute,
+
+      // Methods
+      changeTab: this.changeTab,
+      getLineupProps: this.getLineupProps,
+      onSortByRecent: this.onSortByRecent,
+      onSortByPopular: this.onSortByPopular,
+      loadMoreArtistTracks: this.loadMoreArtistTracks,
+      loadMoreUserFeed: this.loadMoreUserFeed,
+      refreshProfile: this.refreshProfile,
+      setFollowingUserId,
+      setFollowersUserId,
+      onFollow: this.onFollow,
+      onUnfollow: this.onUnfollow,
+      onShare: this.onShare,
+      onEdit: this.onEdit,
+      onSave: this.onSave,
+      onCancel: this.onCancel,
+      updateProfilePicture: this.updateProfilePicture,
+      updateName: this.updateName,
+      updateBio: this.updateBio,
+      updateLocation: this.updateLocation,
+      updateTwitterHandle: this.updateTwitterHandle,
+      updateInstagramHandle: this.updateInstagramHandle,
+      updateTikTokHandle: this.updateTikTokHandle,
+      updateWebsite: this.updateWebsite,
+      updateDonation: this.updateDonation,
+      updateCoverPhoto: this.updateCoverPhoto,
+      didChangeTabsFrom: this.didChangeTabsFrom,
+      onMessage: this.onMessage,
+      onBlock: this.onBlock,
+      onUnblock: this.onUnblock,
+      onMute: this.onMute
+    }
+
+    const mobileProps = {
+      trackIsActive: !!currentQueueItem,
+      onConfirmUnfollow: this.props.onConfirmUnfollow,
+      hasMadeEdit:
+        updatedName !== null ||
+        updatedBio !== null ||
+        updatedLocation !== null ||
+        updatedTwitterHandle !== null ||
+        updatedInstagramHandle !== null ||
+        updatedTikTokHandle !== null ||
+        updatedWebsite !== null ||
+        updatedDonation !== null ||
+        updatedCoverPhoto !== null ||
+        updatedProfilePicture !== null,
+      onClickMobileOverflow: this.props.clickOverflow
+    }
+
+    const desktopProps = {
+      editMode,
+      shouldMaskContent,
+
+      areArtistRecommendationsVisible,
+      onCloseArtistRecommendations: this.onCloseArtistRecommendations,
+      setNotificationSubscription,
+      isSubscribed: !!isSubscribed,
+
+      userFeed,
+      playUserFeedTrack,
+      pauseUserFeedTrack,
+
+      dropdownDisabled,
+      updatedCoverPhoto,
+      updatedProfilePicture,
+
+      createPlaylist,
+
+      updateProfile: this.props.updateProfile,
+      isBlocked: this.props.profile.profile
+        ? this.props.blockeeList.includes(this.props.profile.profile.user_id)
+        : false,
+      canCreateChat:
+        // In the signed out case, we show the chat button (but redirect to signup)
+        this.props.chatPermissions.canCreateChat ||
+        this.props.chatPermissions.callToAction ===
+          ChatPermissionAction.SIGN_UP,
+      showBlockUserConfirmationModal: this.state.showBlockUserConfirmationModal,
+      onCloseBlockUserConfirmationModal: this.onCloseBlockUserConfirmationModal,
+      showUnblockUserConfirmationModal:
+        this.state.showUnblockUserConfirmationModal,
+      onCloseUnblockUserConfirmationModal:
+        this.onCloseUnblockUserConfirmationModal,
+      showMuteUserConfirmationModal: this.state.showMuteUserConfirmationModal,
+      onCloseMuteUserConfirmationModal: this.onCloseMuteUserConfirmationModal
+    }
+
+    return (
+      // @ts-ignore wrong lineup type
+      <this.props.children
+        key={getPathname(this.props.location)}
+        {...childProps}
+        {...mobileProps}
+        {...desktopProps}
+      />
+    )
+  }
 }
 
 function makeMapStateToProps() {
@@ -1039,6 +961,10 @@
 
     const profile = getProfile(state)
     const accountUserId = getUserId(state)
+    const accountHasTracks =
+      accountUserId === profile.profile?.user_id
+        ? getAccountHasTracks(state)
+        : null
     return {
       accountUserId,
       profile,
@@ -1052,7 +978,8 @@
         userId: profile.profile?.user_id
       }),
       blockeeList: getBlockees(state),
-      blockerList: getBlockers(state)
+      blockerList: getBlockers(state),
+      accountHasTracks
     }
   }
   return mapStateToProps
@@ -1081,8 +1008,6 @@
           deleteExistingEntry
         )
       ),
-    setCurrentUser: (handle: string | null) =>
-      dispatch(profileActions.setCurrentUser(handle)),
     fetchAccountHasTracks: () => {
       dispatch(fetchHasTracks())
     },
