import { useCallback, useEffect, useState } from 'react'

<<<<<<< HEAD
import { Name } from '@audius/common'
import {
  IconCaretDown as IconCaretDownLine,
  IconCaretUp as IconCaretUpLine
} from '@audius/harmony'
=======
import { Name } from '@audius/common/models'
>>>>>>> b7cf7b9f
import { ResizeObserver } from '@juggle/resize-observer'
import cn from 'classnames'
// eslint-disable-next-line no-restricted-imports -- TODO: migrate to @react-spring/web
import { animated } from 'react-spring'
import useMeasure from 'react-use-measure'

import { make, useRecord } from 'common/store/analytics/actions'
import { OpacityTransition } from 'components/transition-container/OpacityTransition'
import { UserGeneratedText } from 'components/user-generated-text'

import SocialLink, { Type } from '../SocialLink'

import styles from './ProfilePage.module.css'

const messages = {
  seeMore: 'See More',
  seeLess: 'See Less'
}

type ProfileBioProps = {
  handle: string
  bio: string
  location: string
  website: string
  donation: string
  created: string
  twitterHandle: string
  instagramHandle: string
  tikTokHandle: string
}

// Line height is 16px, 4 lines
const MAX_BIO_SIZE = 16 * 4

export const ProfileBio = ({
  handle,
  bio,
  location,
  website,
  donation,
  created,
  twitterHandle,
  instagramHandle,
  tikTokHandle
}: ProfileBioProps) => {
  const [isCollapsed, setIsCollapsed] = useState(false)
  const [isCollapsible, setIsCollapsible] = useState(false)
  const [bioRef, { height: bioSize }] = useMeasure({
    polyfill: ResizeObserver
  })

  const linkCount = [
    website,
    donation,
    twitterHandle,
    instagramHandle,
    tikTokHandle
  ].filter(Boolean).length
  const hasSocial = twitterHandle || instagramHandle || tikTokHandle

  /**
   * Collapse the component by default if:
   * - The bio is more than four lines OR
   * - There's more than one link
   */
  useEffect(() => {
    if (
      !isCollapsed &&
      !isCollapsible &&
      (bioSize > MAX_BIO_SIZE || linkCount > 1)
    ) {
      setIsCollapsed(true)
      setIsCollapsible(true)
    }
  }, [
    linkCount,
    bioSize,
    isCollapsed,
    isCollapsible,
    setIsCollapsed,
    setIsCollapsible
  ])

  const handleToggleCollapse = useCallback(() => {
    setIsCollapsed(!isCollapsed)
  }, [isCollapsed, setIsCollapsed])

  const record = useRecord()

  const onClickTwitter = useCallback(() => {
    record(
      make(Name.PROFILE_PAGE_CLICK_TWITTER, {
        handle: handle.replace('@', ''),
        twitterHandle
      })
    )
  }, [record, handle, twitterHandle])
  const onClickInstagram = useCallback(() => {
    record(
      make(Name.PROFILE_PAGE_CLICK_INSTAGRAM, {
        handle: handle.replace('@', ''),
        instagramHandle
      })
    )
  }, [record, handle, instagramHandle])
  const onClickTikTok = useCallback(() => {
    record(
      make(Name.PROFILE_PAGE_CLICK_TIKTOK, {
        handle: handle.replace('@', ''),
        tikTokHandle
      })
    )
  }, [record, handle, tikTokHandle])
  const onClickWebsite = useCallback(() => {
    record(
      make(Name.PROFILE_PAGE_CLICK_WEBSITE, {
        handle: handle.replace('@', ''),
        website
      })
    )
  }, [record, handle, website])
  const onClickDonation = useCallback(
    (event: { target: { href: string } }) => {
      record(
        make(Name.PROFILE_PAGE_CLICK_DONATION, {
          handle: handle.replace('@', ''),
          donation: event.target.href
        })
      )
    },
    [record, handle]
  )

  const renderCollapsedContent = (_: any, style: object) =>
    hasSocial ? (
      <animated.div className={styles.socialsTruncated} style={style}>
        {twitterHandle && (
          <SocialLink
            type={Type.TWITTER}
            link={twitterHandle}
            onClick={onClickTwitter}
            iconOnly
          />
        )}
        {instagramHandle && (
          <SocialLink
            type={Type.INSTAGRAM}
            link={instagramHandle}
            onClick={onClickInstagram}
            iconOnly
          />
        )}
        {tikTokHandle && (
          <SocialLink
            type={Type.TIKTOK}
            link={tikTokHandle}
            onClick={onClickTikTok}
            iconOnly
          />
        )}
        {website && (
          <SocialLink
            type={Type.WEBSITE}
            link={website}
            onClick={onClickWebsite}
            iconOnly
          />
        )}
      </animated.div>
    ) : (
      <></>
    )

  const renderExpandedContent = (_: any, style: object) => (
    <animated.div className={styles.socials} style={style}>
      {twitterHandle && (
        <SocialLink
          type={Type.TWITTER}
          link={twitterHandle}
          onClick={onClickTwitter}
        />
      )}
      {instagramHandle && (
        <SocialLink
          type={Type.INSTAGRAM}
          link={instagramHandle}
          onClick={onClickInstagram}
        />
      )}
      {tikTokHandle && (
        <SocialLink
          type={Type.TIKTOK}
          link={tikTokHandle}
          onClick={onClickTikTok}
        />
      )}
      {website && (
        <SocialLink
          type={Type.WEBSITE}
          link={website}
          onClick={onClickWebsite}
        />
      )}
      {donation && (
        <SocialLink
          type={Type.DONATION}
          link={donation}
          onClick={onClickDonation}
        />
      )}
      <div className={styles.location}>{location}</div>
      <div className={styles.joined}>Joined {created}</div>
    </animated.div>
  )

  return (
    <div>
      <UserGeneratedText
        size='xSmall'
        ref={bioRef}
        className={cn(styles.description, {
          [styles.truncated]: isCollapsed
        })}
        linkSource='profile page'
      >
        {bio}
      </UserGeneratedText>
      {isCollapsed ? (
        <div>
          <OpacityTransition render={renderCollapsedContent} duration={300} />
          <div
            className={styles.truncateContainer}
            onClick={handleToggleCollapse}
          >
            <span>{messages.seeMore}</span>
            <IconCaretDownLine />
          </div>
        </div>
      ) : (
        <div>
          <OpacityTransition render={renderExpandedContent} duration={300} />
          {isCollapsible ? (
            <div
              className={styles.truncateContainer}
              onClick={handleToggleCollapse}
            >
              <span>{messages.seeLess}</span>
              <IconCaretUpLine />
            </div>
          ) : null}
        </div>
      )}
    </div>
  )
}<|MERGE_RESOLUTION|>--- conflicted
+++ resolved
@@ -1,14 +1,10 @@
 import { useCallback, useEffect, useState } from 'react'
 
-<<<<<<< HEAD
-import { Name } from '@audius/common'
+import { Name } from '@audius/common/models'
 import {
   IconCaretDown as IconCaretDownLine,
   IconCaretUp as IconCaretUpLine
 } from '@audius/harmony'
-=======
-import { Name } from '@audius/common/models'
->>>>>>> b7cf7b9f
 import { ResizeObserver } from '@juggle/resize-observer'
 import cn from 'classnames'
 // eslint-disable-next-line no-restricted-imports -- TODO: migrate to @react-spring/web
