import { useCallback } from 'react'

import {
  accountSelectors,
  cacheUsersSelectors,
  profilePageSelectors
<<<<<<< HEAD
} from '@audius/common'
import { IconUserFollowing } from '@audius/harmony'
=======
} from '@audius/common/store'
import { removeNullable } from '@audius/common/utils'
import { IconFollowing } from '@audius/stems'
>>>>>>> b7cf7b9f
import { useDispatch, useSelector } from 'react-redux'
import { createSelector } from 'reselect'

import { ProfilePageNavSectionTitle } from 'components/profile-page-nav-section-title/ProfilePageNavSectionTitle'
import { ProfilePictureListTile } from 'components/profile-picture-list-tile/ProfilePictureListTile'
import {
  setUsers,
  setVisibility
} from 'store/application/ui/userListModal/slice'
import {
  UserListEntityType,
  UserListType
} from 'store/application/ui/userListModal/types'

import styles from './ProfileMutuals.module.css'
const { getFolloweeFollows, getProfileUser, getProfileUserId } =
  profilePageSelectors
const { getUsers } = cacheUsersSelectors
const getUserId = accountSelectors.getUserId

const messages = {
  mutuals: 'Mutuals'
}

const MAX_MUTUALS = 5

const selectMutuals = createSelector(
  [getFolloweeFollows, getUsers],
  (followeeFollows, users) => {
    return (
      followeeFollows?.userIds
        .map(({ id }) => users[id])
        .filter(removeNullable) ?? []
    )
  }
)

export const ProfileMutuals = () => {
  const userId = useSelector(getProfileUserId)
  const accountId = useSelector(getUserId)
  const profile = useSelector(getProfileUser)

  const mutuals = useSelector(selectMutuals)
  const dispatch = useDispatch()

  const handleClick = useCallback(() => {
    if (!userId) return
    dispatch(
      setUsers({
        userListType: UserListType.MUTUAL_FOLLOWER,
        entityType: UserListEntityType.USER,
        id: userId
      })
    )
    dispatch(setVisibility(true))
  }, [dispatch, userId])

  if (!profile || userId === accountId || mutuals.length === 0) {
    return null
  }

  return (
    <div>
      <ProfilePageNavSectionTitle
        title={messages.mutuals}
        titleIcon={<IconUserFollowing className={styles.followingIcon} />}
      />
      <ProfilePictureListTile
        onClick={handleClick}
        users={mutuals}
        totalUserCount={profile.current_user_followee_follow_count}
        limit={MAX_MUTUALS}
        disableProfileClick
      />
    </div>
  )
}<|MERGE_RESOLUTION|>--- conflicted
+++ resolved
@@ -4,14 +4,9 @@
   accountSelectors,
   cacheUsersSelectors,
   profilePageSelectors
-<<<<<<< HEAD
-} from '@audius/common'
-import { IconUserFollowing } from '@audius/harmony'
-=======
 } from '@audius/common/store'
 import { removeNullable } from '@audius/common/utils'
-import { IconFollowing } from '@audius/stems'
->>>>>>> b7cf7b9f
+import { IconUserFollowing } from '@audius/harmony'
 import { useDispatch, useSelector } from 'react-redux'
 import { createSelector } from 'reselect'
 
