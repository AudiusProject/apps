--- conflicted
+++ resolved
@@ -3,11 +3,7 @@
 import { useMutualFollowers } from '@audius/common/api'
 import { User } from '@audius/common/models'
 import { accountSelectors, profilePageSelectors } from '@audius/common/store'
-<<<<<<< HEAD
-import { IconUserFollowing } from '@audius/harmony'
-=======
 import { Flex, IconUserFollowing } from '@audius/harmony'
->>>>>>> 9e2b7475
 import { useDispatch, useSelector } from 'react-redux'
 
 import {
@@ -19,10 +15,6 @@
   UserListType
 } from 'store/application/ui/userListModal/types'
 
-<<<<<<< HEAD
-import styles from './ProfileMutuals.module.css'
-=======
->>>>>>> 9e2b7475
 import { ProfilePageNavSectionTitle } from './ProfilePageNavSectionTitle'
 import { ProfilePictureListTile } from './ProfilePictureListTile'
 
@@ -57,11 +49,7 @@
     dispatch(setVisibility(true))
   }, [dispatch, userId])
 
-<<<<<<< HEAD
-  if (!profile || userId === accountId || !mutuals) {
-=======
   if (!profile || userId === accountId || !mutuals || mutuals.length === 0) {
->>>>>>> 9e2b7475
     return null
   }
 
