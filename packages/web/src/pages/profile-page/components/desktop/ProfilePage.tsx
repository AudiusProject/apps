import { useCallback, memo, ReactNode, useEffect, useState } from 'react'

import {
  useUserPlaylists,
  useUserAlbums,
  useProfileTracks,
  useProfileReposts,
  useMutedUsers
} from '@audius/common/api'
import { useMuteUser } from '@audius/common/context'
import { commentsMessages } from '@audius/common/messages'
import {
  CreatePlaylistSource,
  Status,
  ID,
  ProfilePictureSizes,
<<<<<<< HEAD
=======
  CoverPhotoSizes,
  LineupState,
  Track,
>>>>>>> 9e2b7475
  User
} from '@audius/common/models'
import {
  profilePageFeedLineupActions as feedActions,
  profilePageTracksLineupActions as tracksActions,
<<<<<<< HEAD
  ProfilePageTabs,
  TracksSortMode
=======
  ProfilePageTabs
>>>>>>> 9e2b7475
} from '@audius/common/store'
import { route } from '@audius/common/utils'
import {
  Box,
  Flex,
  IconAlbum,
  IconCollectible as IconCollectibles,
  IconNote,
  IconPlaylists,
  IconRepost as IconReposts,
  Text,
  Hint,
  IconQuestionCircle,
  LoadingSpinner
} from '@audius/harmony'

import CollectiblesPage from 'components/collectibles/components/CollectiblesPage'
import { CollectionCard } from 'components/collection'
import { ConfirmationModal } from 'components/confirmation-modal'
import CoverPhoto from 'components/cover-photo/CoverPhoto'
import CardLineup from 'components/lineup/CardLineup'
import Lineup from 'components/lineup/Lineup'
import { LineupVariant } from 'components/lineup/types'
import Mask from 'components/mask/Mask'
import NavBanner from 'components/nav-banner/NavBanner'
import Page from 'components/page/Page'
import { ProfileCompletionHeroCard } from 'components/profile-progress/components/ProfileCompletionHeroCard'
import { ProfileMode, StatBanner } from 'components/stat-banner/StatBanner'
import { StatProps } from 'components/stats/Stats'
import UploadChip from 'components/upload/UploadChip'
import useTabs, { TabHeader, useTabRecalculator } from 'hooks/useTabs/useTabs'
import { BlockUserConfirmationModal } from 'pages/chat-page/components/BlockUserConfirmationModal'
import { UnblockUserConfirmationModal } from 'pages/chat-page/components/UnblockUserConfirmationModal'
import EmptyTab from 'pages/profile-page/components/EmptyTab'
import { getUserPageSEOFields } from 'utils/seo'

import { DeactivatedProfileTombstone } from '../DeactivatedProfileTombstone'

import styles from './ProfilePage.module.css'
import ProfileWrapping from './ProfileWrapping'

const { profilePage } = route

export type ProfilePageProps = {
  // State
  editMode: boolean
  shouldMaskContent: boolean
  areArtistRecommendationsVisible: boolean

  // Computed
  accountUserId: ID | null
  isArtist: boolean
  isOwner: boolean
  userId: ID | null
  handle: string
  verified: boolean
  created: string
  name: string
  bio: string
  location: string
  twitterHandle: string
  instagramHandle: string
  tikTokHandle: string
  twitterVerified: boolean
  instagramVerified: boolean
  tikTokVerified: boolean
  website: string
  donation: string
  updatedCoverPhoto: { error: boolean; url: string }
  profilePictureSizes: ProfilePictureSizes | null
  updatedProfilePicture: { error: boolean; url: string }
  hasProfilePicture: boolean
  activeTab: ProfilePageTabs | null
  dropdownDisabled: boolean
  following: boolean
  isSubscribed: boolean
  mode: ProfileMode
  stats: StatProps[]
  isBlocked: boolean
  canCreateChat: boolean
  showBlockUserConfirmationModal: boolean
  showUnblockUserConfirmationModal: boolean
  showMuteUserConfirmationModal: boolean

  profile: User | null
<<<<<<< HEAD
=======
  albums: Collection[] | null
  playlists: Collection[] | null
>>>>>>> 9e2b7475
  status: Status

  // Methods
  onFollow: () => void
  onUnfollow: () => void
  updateName: (name: string) => void
  updateBio: (bio: string) => void
  updateLocation: (location: string) => void
  updateTwitterHandle: (handle: string) => void
  updateInstagramHandle: (handle: string) => void
  updateTikTokHandle: (handle: string) => void
  updateWebsite: (website: string) => void
  updateDonation: (donation: string) => void
  changeTab: (tab: ProfilePageTabs) => void
  getLineupProps: (lineup: any) => any
  onEdit: () => void
  onSave: () => void
  onShare: () => void
  onCancel: () => void
  onSortByRecent: () => void
  onSortByPopular: () => void
  updateProfile: (metadata: any) => void
  updateProfilePicture: (
    selectedFiles: any,
    source: 'original' | 'unsplash' | 'url'
  ) => Promise<void>
  updateCoverPhoto: (
    selectedFiles: any,
    source: 'original' | 'unsplash' | 'url'
  ) => Promise<void>
  setNotificationSubscription: (
    userId: ID,
    isSubscribed: boolean,
    update: boolean
  ) => void
  didChangeTabsFrom: (prevLabel: string, currentLabel: string) => void
  onCloseArtistRecommendations: () => void
  onMessage: () => void
  onBlock: () => void
  onUnblock: () => void
  onMute: () => void
  onCloseBlockUserConfirmationModal: () => void
  onCloseUnblockUserConfirmationModal: () => void
  onCloseMuteUserConfirmationModal: () => void
  trackSortMode: TracksSortMode
}

const PlaylistTab = ({
  isOwner,
  profile,
  userId
}: {
  isOwner: boolean
  profile: User
  userId: ID | null
}) => {
  const { data: playlists, isPending } = useUserPlaylists({
    userId: userId ?? null
  })

  const playlistCards =
    playlists?.map((playlist) => (
      <CollectionCard
        key={playlist.playlist_id}
        id={playlist.playlist_id}
        size='m'
      />
    )) || []

  if (isOwner) {
    playlistCards.unshift(
      <UploadChip
        key='upload-chip'
        type='playlist'
        variant='card'
        isFirst={playlistCards.length === 0}
        source={CreatePlaylistSource.PROFILE_PAGE}
      />
    )
  }

  if (isPending) {
    return (
      <Flex justifyContent='center' mt='2xl'>
        <Box w={24}>
          <LoadingSpinner />
        </Box>
      </Flex>
    )
  }

  if (!playlists?.length && !isOwner) {
    return (
      <EmptyTab
        isOwner={isOwner}
        name={profile.name}
        text={'created any playlists'}
      />
    )
  }

  return <CardLineup cardsClassName={styles.cardLineup} cards={playlistCards} />
}

const AlbumTab = ({
  isOwner,
  profile,
  userId
}: {
  isOwner: boolean
  profile: User
  userId: ID | null
}) => {
  const { data: albums, isPending } = useUserAlbums({
    userId: userId ?? null
  })

  const albumCards =
    albums?.map((album) => (
      <CollectionCard key={album.playlist_id} id={album.playlist_id} size='m' />
    )) || []

  if (isOwner) {
    albumCards.unshift(
      <UploadChip
        key='upload-chip'
        type='album'
        variant='card'
        isFirst={albumCards.length === 0}
        source={CreatePlaylistSource.PROFILE_PAGE}
      />
    )
  }

  if (isPending) {
    return (
      <Flex justifyContent='center' mt='2xl'>
        <Box w={24}>
          <LoadingSpinner />
        </Box>
      </Flex>
    )
  }

  if (!albums?.length && !isOwner) {
    return (
      <EmptyTab
        isOwner={isOwner}
        name={profile.name}
        text={'created any albums'}
      />
    )
  }

  return <CardLineup cardsClassName={styles.cardLineup} cards={albumCards} />
}

const TracksTab = ({
  isOwner,
  profile,
  handle,
  getLineupProps,
  trackSortMode
}: {
  isOwner: boolean
  profile: User
  handle: string
  getLineupProps: (lineup: any) => any
  trackSortMode: TracksSortMode
}) => {
  const {
    fetchNextPage,
    play,
    pause,
    lineup,
    pageSize,
    isFetchingNextPage,
    hasNextPage
  } = useProfileTracks({
    handle,
    sort: trackSortMode
  })

  const trackUploadChip = isOwner ? (
    <UploadChip
      key='upload-chip'
      type='track'
      variant='tile'
      source='profile'
    />
  ) : null

  const emptyTab = (
    <EmptyTab
      isOwner={isOwner}
      name={profile.name}
      text={'uploaded any tracks'}
    />
  )

  return (
    <div className={styles.tiles}>
      {isOwner ? <ProfileCompletionHeroCard /> : null}
      {profile.track_count === 0 ? (
        emptyTab
      ) : (
        <Lineup
          {...getLineupProps(lineup)}
          pageSize={pageSize}
          extraPrecedingElement={trackUploadChip}
          emptyElement={emptyTab}
          animateLeadingElement
          leadingElementId={profile.artist_pick_track_id}
          loadMore={() => {
            if (hasNextPage && !isFetchingNextPage) {
              fetchNextPage()
            }
          }}
          playTrack={play}
          pauseTrack={pause}
          actions={tracksActions}
          variant={LineupVariant.GRID}
        />
      )}
    </div>
  )
}

const RepostsTab = ({
  isOwner,
  profile,
  handle,
  getLineupProps
}: {
  isOwner: boolean
  profile: User
  handle: string
  getLineupProps: (lineup: any) => any
}) => {
  const {
    fetchNextPage,
    play,
    pause,
    lineup,
    isFetchingNextPage,
    hasNextPage,
    pageSize
  } = useProfileReposts({
    handle
  })

  const emptyTab = (
    <EmptyTab
      isOwner={isOwner}
      name={profile.name}
      text={'reposted anything'}
    />
  )

  return (
    <div className={styles.tiles}>
      {profile.repost_count === 0 ? (
        emptyTab
      ) : (
        <Lineup
          {...getLineupProps(lineup)}
          emptyElement={emptyTab}
          pageSize={pageSize}
          loadMore={() => {
            if (hasNextPage && !isFetchingNextPage) {
              fetchNextPage()
            }
          }}
          playTrack={play}
          pauseTrack={pause}
          actions={feedActions}
        />
      )}
    </div>
  )
}

const ProfilePage = ({
  isOwner,
  profile,
  status,
  getLineupProps,
  updateProfile,
  onFollow,
  onUnfollow,
  updateName,
  updateBio,
  updateLocation,
  updateTwitterHandle,
  updateInstagramHandle,
  updateTikTokHandle,
  updateWebsite,
  updateDonation,
  updateProfilePicture,
  updateCoverPhoto,
  changeTab,
  mode,
  stats,
  onEdit,
  onSave,
  onShare,
  onCancel,
  onSortByRecent,
  onSortByPopular,
  isArtist,
  activeTab,
  shouldMaskContent,
  editMode,
  areArtistRecommendationsVisible,
  onCloseArtistRecommendations,
  canCreateChat,
  onMessage,
  onBlock,
  onUnblock,
  onMute,
  isBlocked,
  showBlockUserConfirmationModal,
  onCloseBlockUserConfirmationModal,
  showUnblockUserConfirmationModal,
  onCloseUnblockUserConfirmationModal,
  showMuteUserConfirmationModal,
  onCloseMuteUserConfirmationModal,
  accountUserId,
  userId,
  handle,
  verified,
  created,
  name,
  bio,
  location,
  twitterHandle,
  instagramHandle,
  tikTokHandle,
  twitterVerified,
  instagramVerified,
  tikTokVerified,
  website,
  donation,
  updatedCoverPhoto,
  profilePictureSizes,
  updatedProfilePicture,
  hasProfilePicture,
  dropdownDisabled,
  following,
  isSubscribed,
  setNotificationSubscription,
  didChangeTabsFrom,
  trackSortMode
}: ProfilePageProps) => {
  const renderProfileCompletionCard = () => {
    return isOwner ? <ProfileCompletionHeroCard /> : null
  }

  const profileHasCollectibles =
    profile?.collectibleList?.length || profile?.solanaCollectibleList?.length
  const profileNeverSetCollectiblesOrder = !profile?.collectibles
  const profileHasNonEmptyCollectiblesOrder =
    profile?.collectibles?.order?.length ?? false
  const profileHasVisibleImageOrVideoCollectibles =
    profileHasCollectibles &&
    (profileNeverSetCollectiblesOrder || profileHasNonEmptyCollectiblesOrder)
  const didCollectiblesLoadAndWasEmpty =
    profileHasCollectibles && !profileHasNonEmptyCollectiblesOrder

  const isUserOnTheirProfile = accountUserId === userId

  const tabRecalculator = useTabRecalculator()
  const recalculate = useCallback(() => {
    tabRecalculator.recalculate()
  }, [tabRecalculator])

  const getArtistProfileContent = () => {
    if (!profile) return { headers: [], elements: [] }

    const headers: TabHeader[] = [
      {
        icon: <IconNote />,
        text: ProfilePageTabs.TRACKS,
        label: ProfilePageTabs.TRACKS,
        to: 'tracks'
      },
      {
        icon: <IconAlbum />,
        text: ProfilePageTabs.ALBUMS,
        label: ProfilePageTabs.ALBUMS,
        to: 'albums'
      },
      {
        icon: <IconPlaylists />,
        text: ProfilePageTabs.PLAYLISTS,
        label: ProfilePageTabs.PLAYLISTS,
        to: 'playlists'
      },
      {
        icon: <IconReposts />,
        text: ProfilePageTabs.REPOSTS,
        label: ProfilePageTabs.REPOSTS,
        to: 'reposts'
      }
    ]
    const elements = [
      <TracksTab
        key={ProfilePageTabs.TRACKS}
        isOwner={isOwner}
        profile={profile}
        handle={handle}
        getLineupProps={getLineupProps}
        trackSortMode={trackSortMode}
      />,
      <div key={ProfilePageTabs.ALBUMS} className={styles.cards}>
        <AlbumTab isOwner={isOwner} profile={profile} userId={userId} />
      </div>,
      <div key={ProfilePageTabs.PLAYLISTS} className={styles.cards}>
        <PlaylistTab isOwner={isOwner} profile={profile} userId={userId} />
      </div>,
      <div key={ProfilePageTabs.REPOSTS} className={styles.tiles}>
        <RepostsTab
          isOwner={isOwner}
          profile={profile}
          handle={handle}
          getLineupProps={getLineupProps}
        />
      </div>
    ]

    if (
      // `has_collectibles` is a shortcut that is only true iff the user has a modified collectibles state
      (profile?.has_collectibles && !didCollectiblesLoadAndWasEmpty) ||
      profileHasVisibleImageOrVideoCollectibles ||
      (profileHasCollectibles && isUserOnTheirProfile)
    ) {
      headers.push({
        icon: <IconCollectibles />,
        text: ProfilePageTabs.COLLECTIBLES,
        label: ProfilePageTabs.COLLECTIBLES,
        to: 'collectibles'
      })

      elements.push(
        <div key={ProfilePageTabs.COLLECTIBLES} className={styles.tiles}>
          <CollectiblesPage
            userId={userId}
            name={name}
            isMobile={false}
            isUserOnTheirProfile={isUserOnTheirProfile}
            profile={profile}
            updateProfile={updateProfile}
            updateProfilePicture={updateProfilePicture}
            onLoad={recalculate}
            onSave={onSave}
          />
        </div>
      )
    }

    return { headers, elements }
  }

  const toggleNotificationSubscription = () => {
    if (!userId) return
    setNotificationSubscription(userId, !isSubscribed, true)
  }

  const getUserProfileContent = () => {
    if (!profile) return { headers: [], elements: [] }

    const headers: TabHeader[] = [
      {
        icon: <IconReposts />,
        text: ProfilePageTabs.REPOSTS,
        label: ProfilePageTabs.REPOSTS,
        to: 'reposts'
      },
      {
        icon: <IconPlaylists />,
        text: ProfilePageTabs.PLAYLISTS,
        label: ProfilePageTabs.PLAYLISTS,
        to: 'playlists'
      }
    ]
    const elements = [
      <div key={ProfilePageTabs.REPOSTS} className={styles.tiles}>
        {renderProfileCompletionCard()}
        <RepostsTab
          isOwner={isOwner}
          profile={profile}
          handle={handle}
          getLineupProps={getLineupProps}
        />
      </div>,
      <div key={ProfilePageTabs.PLAYLISTS} className={styles.cards}>
        <PlaylistTab isOwner={isOwner} profile={profile} userId={userId} />
      </div>
    ]

    if (
      (profile?.has_collectibles && !didCollectiblesLoadAndWasEmpty) ||
      profileHasVisibleImageOrVideoCollectibles ||
      (profileHasCollectibles && isUserOnTheirProfile)
    ) {
      headers.push({
        icon: <IconCollectibles />,
        text: ProfilePageTabs.COLLECTIBLES,
        label: ProfilePageTabs.COLLECTIBLES,
        to: 'collectibles'
      })

      elements.push(
        <div key={ProfilePageTabs.COLLECTIBLES} className={styles.tiles}>
          <CollectiblesPage
            userId={userId}
            name={name}
            isMobile={false}
            isUserOnTheirProfile={isUserOnTheirProfile}
            profile={profile}
            updateProfile={updateProfile}
            updateProfilePicture={updateProfilePicture}
            onLoad={recalculate}
            onSave={onSave}
          />
        </div>
      )
    }

    return { headers, elements }
  }

  const { headers, elements } = profile
    ? isArtist
      ? getArtistProfileContent()
      : getUserProfileContent()
    : { headers: [], elements: [] }

  const { tabs, body } = useTabs({
    didChangeTabsFrom,
    isMobile: false,
    tabs: headers,
    tabRecalculator,
    bodyClassName: styles.tabBody,
    initialTab: activeTab || undefined,
    elements,
    pathname: profilePage(handle)
  })

  const {
    title = '',
    description = '',
    canonicalUrl = '',
    structuredData
  } = getUserPageSEOFields({ handle, userName: name, bio })

  const muteUserConfirmationBody = (
    <Flex gap='l' direction='column'>
      <Text color='default' textAlign='left'>
        {commentsMessages.popups.muteUser.body(name)}
      </Text>
      <Hint icon={IconQuestionCircle} css={{ textAlign: 'left' }}>
        {commentsMessages.popups.muteUser.hint}
      </Hint>
    </Flex>
  ) as ReactNode

  const unMuteUserConfirmationBody = (
    <Flex gap='l' direction='column'>
      <Text color='default' textAlign='left'>
        {commentsMessages.popups.unmuteUser.body(name)}
      </Text>
      <Hint icon={IconQuestionCircle} css={{ textAlign: 'left' }}>
        {commentsMessages.popups.unmuteUser.hint}
      </Hint>
    </Flex>
  ) as ReactNode

  const [muteUser] = useMuteUser()
  const { data: mutedUsers } = useMutedUsers()

  const isMutedFromRequest =
    mutedUsers?.some((user) => user.user_id === userId) ?? false

  const [isMutedState, setIsMuted] = useState(isMutedFromRequest)

  useEffect(() => {
    setIsMuted(isMutedFromRequest)
  }, [isMutedFromRequest])

  return (
    <Page
      title={title}
      description={description}
      canonicalUrl={canonicalUrl}
      structuredData={structuredData}
      variant='flush'
      contentClassName={styles.profilePageWrapper}
      scrollableSearch
      fromOpacity={1}
    >
      <Box w='100%'>
        <ProfileWrapping
          userId={userId}
          isDeactivated={!!profile?.is_deactivated}
          allowAiAttribution={!!profile?.allow_ai_attribution}
          loading={status === Status.LOADING}
          verified={verified}
          profilePictureSizes={profilePictureSizes}
          updatedProfilePicture={updatedProfilePicture}
          hasProfilePicture={hasProfilePicture}
          isOwner={isOwner}
          isArtist={isArtist}
          editMode={editMode}
          name={name}
          handle={handle}
          bio={bio}
          location={location}
          twitterHandle={twitterHandle}
          instagramHandle={instagramHandle}
          tikTokHandle={tikTokHandle}
          twitterVerified={!!twitterVerified}
          instagramVerified={!!instagramVerified}
          tikTokVerified={!!tikTokVerified}
          website={website}
          donation={donation}
          created={created}
          onUpdateName={updateName}
          onUpdateProfilePicture={updateProfilePicture}
          onUpdateBio={updateBio}
          onUpdateLocation={updateLocation}
          onUpdateTwitterHandle={updateTwitterHandle}
          onUpdateInstagramHandle={updateInstagramHandle}
          onUpdateTikTokHandle={updateTikTokHandle}
          onUpdateWebsite={updateWebsite}
          onUpdateDonation={updateDonation}
        />
        <CoverPhoto
          userId={userId}
          updatedCoverPhoto={updatedCoverPhoto ? updatedCoverPhoto.url : ''}
          error={updatedCoverPhoto ? updatedCoverPhoto.error : false}
          loading={status === Status.LOADING}
          onDrop={updateCoverPhoto}
          edit={editMode}
          darken={editMode}
        />
        <Mask show={editMode} zIndex={2}>
          <StatBanner
            isEmpty={!profile || profile.is_deactivated}
            mode={mode}
            stats={stats}
            profileId={profile?.user_id}
            areArtistRecommendationsVisible={areArtistRecommendationsVisible}
            onCloseArtistRecommendations={onCloseArtistRecommendations}
            onEdit={onEdit}
            onSave={onSave}
            onShare={onShare}
            onCancel={onCancel}
            following={following}
            isSubscribed={isSubscribed}
            onToggleSubscribe={toggleNotificationSubscription}
            onFollow={onFollow}
            onUnfollow={onUnfollow}
            canCreateChat={canCreateChat}
            onMessage={onMessage}
            isBlocked={isBlocked}
            isMuted={isMutedState}
            accountUserId={accountUserId}
            onBlock={onBlock}
            onUnblock={onUnblock}
            onMute={onMute}
          />
          <Flex direction='column'>
            <NavBanner
              empty={!profile || profile.is_deactivated}
              tabs={tabs}
              dropdownDisabled={dropdownDisabled}
              onChange={changeTab}
              activeTab={activeTab}
              isArtist={isArtist}
              onSortByRecent={onSortByRecent}
              onSortByPopular={onSortByPopular}
              shouldMaskContent={shouldMaskContent}
            />

            <div className={styles.content}>
              {profile && profile.is_deactivated ? (
                <DeactivatedProfileTombstone />
              ) : (
                body
              )}
            </div>
          </Flex>
        </Mask>
      </Box>

      {profile ? (
        <>
          <BlockUserConfirmationModal
            user={profile}
            isVisible={showBlockUserConfirmationModal}
            onClose={onCloseBlockUserConfirmationModal}
          />
          <UnblockUserConfirmationModal
            user={profile}
            isVisible={showUnblockUserConfirmationModal}
            onClose={onCloseUnblockUserConfirmationModal}
          />
          <ConfirmationModal
            onClose={onCloseMuteUserConfirmationModal}
            isOpen={showMuteUserConfirmationModal}
            messages={
              isMutedState
                ? {
                    header: commentsMessages.popups.unmuteUser.title,
                    description: unMuteUserConfirmationBody,
                    confirm: commentsMessages.popups.unmuteUser.confirm
                  }
                : {
                    header: commentsMessages.popups.muteUser.title,
                    description: muteUserConfirmationBody,
                    confirm: commentsMessages.popups.muteUser.confirm
                  }
            }
            onConfirm={() => {
              if (userId) {
                muteUser({
                  mutedUserId: userId,
                  isMuted: isMutedState
                })
                setIsMuted(!isMutedState)
              }
            }}
          ></ConfirmationModal>
        </>
      ) : null}
    </Page>
  )
}

export default memo(ProfilePage)<|MERGE_RESOLUTION|>--- conflicted
+++ resolved
@@ -14,23 +14,14 @@
   Status,
   ID,
   ProfilePictureSizes,
-<<<<<<< HEAD
-=======
-  CoverPhotoSizes,
-  LineupState,
-  Track,
->>>>>>> 9e2b7475
-  User
+  User,
+  Collection
 } from '@audius/common/models'
 import {
   profilePageFeedLineupActions as feedActions,
   profilePageTracksLineupActions as tracksActions,
-<<<<<<< HEAD
   ProfilePageTabs,
   TracksSortMode
-=======
-  ProfilePageTabs
->>>>>>> 9e2b7475
 } from '@audius/common/store'
 import { route } from '@audius/common/utils'
 import {
@@ -116,11 +107,8 @@
   showMuteUserConfirmationModal: boolean
 
   profile: User | null
-<<<<<<< HEAD
-=======
   albums: Collection[] | null
   playlists: Collection[] | null
->>>>>>> 9e2b7475
   status: Status
 
   // Methods
