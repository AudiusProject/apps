import { useTopTags } from '@audius/common/api'
<<<<<<< HEAD
import { Flex, Paper, IconTrending } from '@audius/harmony'
=======
import { Paper, IconTrending } from '@audius/harmony'
>>>>>>> 9e2b7475

import { SearchTag } from 'components/search-bar/SearchTag'
import { useProfileParams } from 'pages/profile-page/useProfileParams'

<<<<<<< HEAD
import styles from './ProfileTopTags.module.css'
=======
import { ProfilePageNavSectionItem } from './ProfilePageNavSectionItem'
import { ProfilePageNavSectionTitle } from './ProfilePageNavSectionTitle'
>>>>>>> 9e2b7475

const messages = {
  topTags: 'Top Tags'
}

const MOST_USED_TAGS_COUNT = 5

export const ProfileTopTags = () => {
  const user = useProfileParams()
  const { data: topTags, isPending } = useTopTags({
    userId: user?.user_id,
    limit: MOST_USED_TAGS_COUNT
  })
<<<<<<< HEAD

  if (isPending || !topTags?.length) return null

  return (
    <div>
      <div className={styles.tagsTitleContainer}>
        <IconTrending color='default' className={styles.topTagsIcon} />
        <span className={styles.tagsTitleText}>{messages.topTags}</span>
        <span className={styles.tagsLine} />
      </div>
      <Flex direction='column' gap='s'>
        <Paper p='s' gap='s' wrap='wrap'>
          {topTags.map((tag) => (
            <SearchTag key={tag} source='profile page'>
              {tag}
            </SearchTag>
          ))}
        </Paper>
      </Flex>
    </div>
=======

  if (isPending || !topTags?.length) return null

  return (
    <ProfilePageNavSectionItem>
      <ProfilePageNavSectionTitle
        Icon={IconTrending}
        title={messages.topTags}
      />
      <Paper p='s' gap='s' wrap='wrap'>
        {topTags.map((tag) => (
          <SearchTag key={tag} source='profile page'>
            {tag}
          </SearchTag>
        ))}
      </Paper>
    </ProfilePageNavSectionItem>
>>>>>>> 9e2b7475
  )
}<|MERGE_RESOLUTION|>--- conflicted
+++ resolved
@@ -1,19 +1,11 @@
 import { useTopTags } from '@audius/common/api'
-<<<<<<< HEAD
-import { Flex, Paper, IconTrending } from '@audius/harmony'
-=======
 import { Paper, IconTrending } from '@audius/harmony'
->>>>>>> 9e2b7475
 
 import { SearchTag } from 'components/search-bar/SearchTag'
 import { useProfileParams } from 'pages/profile-page/useProfileParams'
 
-<<<<<<< HEAD
-import styles from './ProfileTopTags.module.css'
-=======
 import { ProfilePageNavSectionItem } from './ProfilePageNavSectionItem'
 import { ProfilePageNavSectionTitle } from './ProfilePageNavSectionTitle'
->>>>>>> 9e2b7475
 
 const messages = {
   topTags: 'Top Tags'
@@ -27,28 +19,6 @@
     userId: user?.user_id,
     limit: MOST_USED_TAGS_COUNT
   })
-<<<<<<< HEAD
-
-  if (isPending || !topTags?.length) return null
-
-  return (
-    <div>
-      <div className={styles.tagsTitleContainer}>
-        <IconTrending color='default' className={styles.topTagsIcon} />
-        <span className={styles.tagsTitleText}>{messages.topTags}</span>
-        <span className={styles.tagsLine} />
-      </div>
-      <Flex direction='column' gap='s'>
-        <Paper p='s' gap='s' wrap='wrap'>
-          {topTags.map((tag) => (
-            <SearchTag key={tag} source='profile page'>
-              {tag}
-            </SearchTag>
-          ))}
-        </Paper>
-      </Flex>
-    </div>
-=======
 
   if (isPending || !topTags?.length) return null
 
@@ -66,6 +36,5 @@
         ))}
       </Paper>
     </ProfilePageNavSectionItem>
->>>>>>> 9e2b7475
   )
 }