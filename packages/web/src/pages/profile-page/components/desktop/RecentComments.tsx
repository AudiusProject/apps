--- conflicted
+++ resolved
@@ -18,11 +18,7 @@
   useTheme,
   Box
 } from '@audius/harmony'
-<<<<<<< HEAD
-import { OptionalHashId } from '@audius/sdk'
 import { animated, useSpring, useTrail } from '@react-spring/web'
-=======
->>>>>>> 4cf10817
 import { useDispatch } from 'react-redux'
 
 import { TrackLink } from 'components/link'
@@ -110,7 +106,14 @@
 export const RecentComments = ({ userId }: { userId: number }) => {
   const dispatch = useDispatch()
   const { data: user } = useUser(userId)
-  const { data: commentIds = [] } = useUserComments({ userId, pageSize: 3 })
+  const { data: commentIds = [], isLoading } = useUserComments({
+    userId,
+    pageSize: 3
+  })
+
+  // Only animate if comments are not immediately visible
+  const [shouldAnimate] = useState(isLoading)
+
   const onClickViewAll = useCallback(() => {
     if (user?.handle) {
       dispatch(push(fullCommentHistoryPage(user.handle)))
@@ -121,24 +124,30 @@
 
   // Main container animation - fade in and expand from top
   const containerSpring = useSpring({
-    from: { opacity: 0, height: 0, transform: 'translateY(-20px)' },
+    from: shouldAnimate
+      ? { opacity: 0, height: 0, transform: 'translateY(-20px)' }
+      : { opacity: 1, height: 'auto', transform: 'translateY(0)' },
     to: { opacity: 1, height: 'auto', transform: 'translateY(0)' },
     config: spring.standard
   })
 
   // Trail animation for comment items - staggered fade in
   const trail = useTrail(commentIds.length, {
-    from: { opacity: 0, transform: 'translateY(-10px)' },
+    from: shouldAnimate
+      ? { opacity: 0, transform: 'translateY(-10px)' }
+      : { opacity: 1, transform: 'translateY(0)' },
     to: { opacity: 1, transform: 'translateY(0)' },
     config: spring.fast
   })
 
   // View all button animation
   const viewAllSpring = useSpring({
-    from: { opacity: 0, transform: 'translateY(-5px)' },
+    from: shouldAnimate
+      ? { opacity: 0, transform: 'translateY(-5px)' }
+      : { opacity: 1, transform: 'translateY(0)' },
     to: { opacity: 1, transform: 'translateY(0)' },
     config: spring.standard,
-    delay: 300 // Delay even more to appear after comments
+    delay: shouldAnimate ? 300 : 0 // Only delay on initial render
   })
 
   if (commentIds.length === 0) return null
