import { useEffect, useContext, MouseEvent, ReactNode } from 'react'

import {
  ID,
  UID,
  Collection,
  CoverPhotoSizes,
  ProfilePictureSizes,
  LineupState,
  Status,
  User,
  ProfilePageTabs,
  ProfileUser,
  profilePageTracksLineupActions as tracksActions,
  profilePageFeedLineupActions as feedActions,
  badgeTiers,
  useSelectTierInfo,
  Track
} from '@audius/common'
import { IconAlbum } from '@audius/harmony'
import cn from 'classnames'

import IconCollectibles from 'assets/img/iconCollectibles.svg'
import IconNote from 'assets/img/iconNote.svg'
import IconPlaylists from 'assets/img/iconPlaylists.svg'
import IconReposts from 'assets/img/iconRepost.svg'
import Card from 'components/card/mobile/Card'
import CollectiblesPage from 'components/collectibles/components/CollectiblesPage'
import { HeaderContext } from 'components/header/mobile/HeaderContextProvider'
import CardLineup from 'components/lineup/CardLineup'
import Lineup from 'components/lineup/Lineup'
import MobilePageContainer from 'components/mobile-page-container/MobilePageContainer'
import TextElement, { Type } from 'components/nav/mobile/TextElement'
import NavContext, {
  LeftPreset,
  CenterPreset
} from 'components/nav/store/context'
import TierExplainerDrawer from 'components/user-badges/TierExplainerDrawer'
import useTabs, { TabHeader } from 'hooks/useTabs/useTabs'
import { MIN_COLLECTIBLES_TIER } from 'pages/profile-page/ProfilePageProvider'
import { collectionPage, profilePage } from 'utils/route'
import { getUserPageSEOFields } from 'utils/seo'
import { withNullGuard } from 'utils/withNullGuard'

import { DeactivatedProfileTombstone } from '../DeactivatedProfileTombstone'

import EditProfile from './EditProfile'
import ProfileHeader from './ProfileHeader'
import styles from './ProfilePage.module.css'
import { ShareUserButton } from './ShareUserButton'

export type ProfilePageProps = {
  // Computed
  accountUserId: ID | null
  isArtist: boolean
  isOwner: boolean
  userId: ID | null
  handle: string
  verified: boolean
  created: string
  name: string
  bio: string
  location: string
  twitterHandle: string
  instagramHandle: string
  tikTokHandle: string
  twitterVerified?: boolean
  instagramVerified?: boolean
  tikTokVerified?: boolean
  website: string
  donation: string
  coverPhotoSizes: CoverPhotoSizes | null
  profilePictureSizes: ProfilePictureSizes | null
  hasProfilePicture: boolean
  followers: User[]
  followersLoading: boolean
  setFollowingUserId: (userId: ID) => void
  setFollowersUserId: (userId: ID) => void
  activeTab: ProfilePageTabs | null
  following: boolean
  isSubscribed: boolean
  mode: string
  // Whether or not the user has edited at least one thing on their profile
  hasMadeEdit: boolean
  onEdit: () => void
  onSave: () => void
  onCancel: () => void
  stats: Array<{ number: number; title: string; key: string }>
  trackIsActive: boolean

  profile: ProfileUser | null
  albums: Collection[] | null
  playlists: Collection[] | null
  status: Status
  goToRoute: (route: string) => void
<<<<<<< HEAD
  artistTracks: LineupState<Track | Collection>
=======
  artistTracks: LineupState<Track>
>>>>>>> 8ff5b736
  userFeed: LineupState<Track | Collection>
  playArtistTrack: (uid: UID) => void
  pauseArtistTrack: () => void
  playUserFeedTrack: (uid: UID) => void
  pauseUserFeedTrack: () => void
  refreshProfile: () => void

  // Updates
  updatedCoverPhoto: { file: File; url: string } | null
  updatedProfilePicture: { file: File; url: string } | null

  // Methods
  changeTab: (tab: ProfilePageTabs) => void
  getLineupProps: (lineup: any) => any
  loadMoreArtistTracks: (offset: number, limit: number) => void
  loadMoreUserFeed: (offset: number, limit: number) => void
  formatCardSecondaryText: (
    saves: number,
    tracks: number,
    isPrivate?: boolean
  ) => string
  fetchFollowers: () => void
  onFollow: (id: ID) => void
  onConfirmUnfollow: (id: ID) => void
  updateName: (name: string) => void
  updateBio: (bio: string) => void
  updateLocation: (location: string) => void
  updateTwitterHandle: (handle: string) => void
  updateInstagramHandle: (handle: string) => void
  updateTikTokHandle: (handle: string) => void
  updateWebsite: (website: string) => void
  updateDonation: (donation: string) => void
  updateProfilePicture: (
    selectedFiles: any,
    source: 'original' | 'unsplash' | 'url'
  ) => Promise<void>
  updateCoverPhoto: (
    selectedFiles: any,
    source: 'original' | 'unsplash' | 'url'
  ) => Promise<void>
  setNotificationSubscription: (userId: ID, isSubscribed: boolean) => void
  didChangeTabsFrom: (prevLabel: string, currentLabel: string) => void
  areArtistRecommendationsVisible: boolean
  onCloseArtistRecommendations: () => void
}

type EmptyTabProps = {
  message: ReactNode
}

export const EmptyTab = (props: EmptyTabProps) => {
  return <div className={styles.emptyTab}>{props.message}</div>
}

const artistTabs: TabHeader[] = [
  {
    icon: <IconNote />,
    text: 'Tracks',
    label: ProfilePageTabs.TRACKS,
    to: 'tracks'
  },
  {
    icon: <IconAlbum />,
    text: 'Albums',
    label: ProfilePageTabs.ALBUMS,
    to: 'albums'
  },
  {
    icon: <IconPlaylists />,
    text: 'Playlists',
    label: ProfilePageTabs.PLAYLISTS,
    to: 'playlists'
  },
  {
    icon: <IconReposts className={styles.iconReposts} />,
    text: 'Reposts',
    label: ProfilePageTabs.REPOSTS,
    to: 'reposts'
  }
]

const userTabs: TabHeader[] = [
  {
    icon: <IconReposts className={styles.iconReposts} />,
    text: 'Reposts',
    label: ProfilePageTabs.REPOSTS,
    to: 'reposts'
  },
  {
    icon: <IconPlaylists />,
    text: 'Playlists',
    label: ProfilePageTabs.PLAYLISTS,
    to: 'playlists'
  }
]

const collectiblesTab = {
  icon: <IconCollectibles />,
  text: 'Collectibles',
  label: ProfilePageTabs.COLLECTIBLES,
  to: 'collectibles'
}

const artistTabsWithCollectibles = [...artistTabs, collectiblesTab]
const userTabsWithCollectibles = [...userTabs, collectiblesTab]

const getMessages = ({
  name,
  isOwner
}: {
  name: string
  isOwner: boolean
}) => ({
  emptyTracks: isOwner
    ? "You haven't created any tracks yet"
    : `${name} hasn't created any tracks yet`,
  emptyAlbums: isOwner
    ? "You haven't created any albums yet"
    : `${name} hasn't created any albums yet`,
  emptyPlaylists: isOwner
    ? "You haven't created any playlists yet"
    : `${name} hasn't created any playlists yet`,
  emptyReposts: isOwner
    ? "You haven't reposted anything yet"
    : `${name} hasn't reposted anything yet`
})

const g = withNullGuard((props: ProfilePageProps) => {
  const { profile, albums, playlists } = props
  if (profile && albums && playlists) {
    return { ...props, profile, albums, playlists }
  }
})

const ProfilePage = g(
  ({
    accountUserId,
    userId,
    name,
    handle,
    profile,
    bio,
    location,
    status,
    isArtist,
    isOwner,
    verified,
    coverPhotoSizes,
    profilePictureSizes,
    hasProfilePicture,
    followers,
    twitterHandle,
    instagramHandle,
    tikTokHandle,
    twitterVerified,
    instagramVerified,
    tikTokVerified,
    website,
    donation,
    albums,
    playlists,
    artistTracks,
    userFeed,
    getLineupProps,
    loadMoreArtistTracks,
    loadMoreUserFeed,
    playArtistTrack,
    pauseArtistTrack,
    playUserFeedTrack,
    pauseUserFeedTrack,
    formatCardSecondaryText,
    setFollowingUserId,
    setFollowersUserId,
    goToRoute,
    following,
    isSubscribed,
    onFollow,
    onConfirmUnfollow,
    mode,
    hasMadeEdit,
    onEdit,
    onSave,
    onCancel,
    updatedCoverPhoto,
    updatedProfilePicture,
    updateName,
    updateBio,
    updateLocation,
    updateTwitterHandle,
    updateInstagramHandle,
    updateTikTokHandle,
    updateWebsite,
    updateDonation,
    updateProfilePicture,
    updateCoverPhoto,
    setNotificationSubscription,
    didChangeTabsFrom,
    activeTab,
    areArtistRecommendationsVisible,
    onCloseArtistRecommendations
  }) => {
    const { setHeader } = useContext(HeaderContext)
    useEffect(() => {
      setHeader(null)
    }, [setHeader])

    const messages = getMessages({ name, isOwner })
    let content
    let profileTabs
    let profileElements
    const isLoading = status === Status.LOADING
    const isEditing = mode === 'editing'

    // Set Nav-Bar Menu
    const { setLeft, setCenter, setRight } = useContext(NavContext)!
    useEffect(() => {
      let leftNav
      let rightNav
      if (isEditing) {
        leftNav = (
          <TextElement text='Cancel' type={Type.SECONDARY} onClick={onCancel} />
        )
        rightNav = (
          <TextElement
            text='Save'
            type={Type.PRIMARY}
            isEnabled={hasMadeEdit}
            onClick={onSave}
          />
        )
      } else {
        leftNav = isOwner ? LeftPreset.SETTINGS : LeftPreset.BACK
        rightNav = <ShareUserButton userId={userId} />
      }
      if (userId) {
        setLeft(leftNav)
        setRight(rightNav)
        setCenter(CenterPreset.LOGO)
      }
    }, [
      setLeft,
      setCenter,
      setRight,
      userId,
      isOwner,
      isEditing,
      onCancel,
      onSave,
      hasMadeEdit
    ])

    const { tierNumber } = useSelectTierInfo(userId ?? 0)
    const profileHasCollectiblesTierRequirement =
      tierNumber >=
      badgeTiers.findIndex((t) => t.tier === MIN_COLLECTIBLES_TIER)

    const profileHasCollectibles =
      profile?.collectibleList?.length || profile?.solanaCollectibleList?.length
    const profileNeverSetCollectiblesOrder = !profile?.collectibles
    const profileHasNonEmptyCollectiblesOrder =
      profile?.collectibles?.order?.length ?? false
    const profileHasVisibleImageOrVideoCollectibles =
      profileHasCollectibles &&
      (profileNeverSetCollectiblesOrder || profileHasNonEmptyCollectiblesOrder)
    const didCollectiblesLoadAndWasEmpty =
      profileHasCollectibles && !profileHasNonEmptyCollectiblesOrder

    const isUserOnTheirProfile = accountUserId === userId

    if (isLoading) {
      content = null
    } else if (isEditing) {
      content = (
        <EditProfile
          name={name}
          bio={bio}
          location={location}
          twitterHandle={twitterHandle}
          instagramHandle={instagramHandle}
          tikTokHandle={tikTokHandle}
          twitterVerified={twitterVerified}
          instagramVerified={instagramVerified}
          tikTokVerified={tikTokVerified}
          website={website}
          donation={donation}
          onUpdateName={updateName}
          onUpdateBio={updateBio}
          onUpdateLocation={updateLocation}
          onUpdateTwitterHandle={updateTwitterHandle}
          onUpdateInstagramHandle={updateInstagramHandle}
          onUpdateTikTokHandle={updateTikTokHandle}
          onUpdateWebsite={updateWebsite}
          onUpdateDonation={updateDonation}
        />
      )
    } else {
      const playlistCards = (playlists || []).map((playlist) => (
        <Card
          key={playlist.playlist_id}
          id={playlist.playlist_id}
          userId={playlist.playlist_owner_id}
          imageSize={playlist._cover_art_sizes}
          primaryText={playlist.playlist_name}
          secondaryText={formatCardSecondaryText(
            playlist.save_count,
            playlist.playlist_contents.track_ids.length,
            playlist.is_private
          )}
          href={collectionPage(
            profile.handle,
            playlist.playlist_name,
            playlist.playlist_id,
            playlist.permalink,
            playlist.is_album
          )}
          onClick={(e: MouseEvent) => {
            e.preventDefault()
            goToRoute(
              collectionPage(
                profile.handle,
                playlist.playlist_name,
                playlist.playlist_id,
                playlist.permalink,
                playlist.is_album
              )
            )
          }}
        />
      ))
      if (isArtist) {
        const albumCards = (albums || []).map((album) => (
          <Card
            key={album.playlist_id}
            id={album.playlist_id}
            userId={album.playlist_owner_id}
            imageSize={album._cover_art_sizes}
            primaryText={album.playlist_name}
            secondaryText={formatCardSecondaryText(
              album.save_count,
              album.playlist_contents.track_ids.length
            )}
            href={collectionPage(
              profile.handle,
              album.playlist_name,
              album.playlist_id,
              album.permalink,
              true
            )}
            onClick={(e: MouseEvent) => {
              e.preventDefault()
              goToRoute(
                collectionPage(
                  profile.handle,
                  album.playlist_name,
                  album.playlist_id,
                  album.permalink,
                  true
                )
              )
            }}
          />
        ))

        profileTabs = artistTabs
        profileElements = [
          <div className={styles.tracksLineupContainer} key='artistTracks'>
            {profile.track_count === 0 ? (
              <EmptyTab
                message={
                  <>
                    {messages.emptyTracks}
                    <i
                      className={cn('emoji', 'face-with-monocle', styles.emoji)}
                    />
                  </>
                }
              />
            ) : (
              <Lineup
                {...getLineupProps(artistTracks)}
                leadingElementId={profile.artist_pick_track_id}
                limit={profile.track_count}
                loadMore={loadMoreArtistTracks}
                playTrack={playArtistTrack}
                pauseTrack={pauseArtistTrack}
                actions={tracksActions}
              />
            )}
          </div>,
          <div className={styles.cardLineupContainer} key='artistAlbums'>
            {(albums || []).length === 0 ? (
              <EmptyTab
                message={
                  <>
                    {messages.emptyAlbums}
                    <i
                      className={cn('emoji', 'face-with-monocle', styles.emoji)}
                    />
                  </>
                }
              />
            ) : (
              <CardLineup
                cardsClassName={styles.cardLineup}
                cards={albumCards}
              />
            )}
          </div>,
          <div className={styles.cardLineupContainer} key='artistPlaylists'>
            {(playlists || []).length === 0 ? (
              <EmptyTab
                message={
                  <>
                    {messages.emptyPlaylists}
                    <i
                      className={cn('emoji', 'face-with-monocle', styles.emoji)}
                    />
                  </>
                }
              />
            ) : (
              <CardLineup
                cardsClassName={styles.cardLineup}
                cards={playlistCards}
              />
            )}
          </div>,
          <div className={styles.tracksLineupContainer} key='artistUsers'>
            {profile.repost_count === 0 ? (
              <EmptyTab
                message={
                  <>
                    {messages.emptyReposts}
                    <i
                      className={cn('emoji', 'face-with-monocle', styles.emoji)}
                    />
                  </>
                }
              />
            ) : (
              <Lineup
                {...getLineupProps(userFeed)}
                count={profile.repost_count}
                loadMore={loadMoreUserFeed}
                playTrack={playUserFeedTrack}
                pauseTrack={pauseUserFeedTrack}
                actions={feedActions}
              />
            )}
          </div>
        ]
      } else {
        profileTabs = userTabs
        profileElements = [
          <div className={styles.tracksLineupContainer} key='tracks'>
            {profile.repost_count === 0 ? (
              <EmptyTab
                message={
                  <>
                    {messages.emptyReposts}
                    <i
                      className={cn('emoji', 'face-with-monocle', styles.emoji)}
                    />
                  </>
                }
              />
            ) : (
              <Lineup
                {...getLineupProps(userFeed)}
                count={profile.repost_count}
                loadMore={loadMoreUserFeed}
                playTrack={playUserFeedTrack}
                pauseTrack={pauseUserFeedTrack}
                actions={feedActions}
              />
            )}
          </div>,
          <div className={styles.cardLineupContainer} key='playlists'>
            {(playlists || []).length === 0 ? (
              <EmptyTab
                message={
                  <>
                    {messages.emptyPlaylists}
                    <i
                      className={cn('emoji', 'face-with-monocle', styles.emoji)}
                    />
                  </>
                }
              />
            ) : (
              <CardLineup
                cardsClassName={styles.cardLineup}
                cards={playlistCards}
              />
            )}
          </div>
        ]
      }

      if (
        // `has_collectibles` is a shortcut that is only true iff the user has a modified collectibles state
        (profile?.has_collectibles &&
          profileHasCollectiblesTierRequirement &&
          !didCollectiblesLoadAndWasEmpty) ||
        (profileHasCollectiblesTierRequirement &&
          (profileHasVisibleImageOrVideoCollectibles ||
            (profileHasCollectibles && isUserOnTheirProfile)))
      ) {
        profileTabs = isArtist
          ? artistTabsWithCollectibles
          : userTabsWithCollectibles
        profileElements.push(
          <div key='collectibles' className={styles.tracksLineupContainer}>
            <CollectiblesPage
              userId={userId}
              name={name}
              isMobile={true}
              isUserOnTheirProfile={isUserOnTheirProfile}
              updateProfilePicture={updateProfilePicture}
              profile={profile}
              onSave={onSave}
            />
          </div>
        )
      }
    }

    const { tabs, body } = useTabs({
      didChangeTabsFrom,
      tabs: isLoading ? [] : profileTabs || [],
      elements: isLoading ? [] : profileElements || [],
      initialTab: activeTab || undefined,
      pathname: profilePage(handle)
    })

    if (profile && profile.is_deactivated) {
      content = (
        <div className={styles.contentContainer}>
          <DeactivatedProfileTombstone goToRoute={goToRoute} isMobile={true} />
        </div>
      )
    } else if (!isLoading && !isEditing) {
      content = (
        <div className={styles.contentContainer}>
          <div className={styles.tabs}>{tabs}</div>
          {body}
        </div>
      )
    }

    const {
      title = '',
      description = '',
      canonicalUrl = '',
      structuredData
    } = getUserPageSEOFields({ handle, userName: name, bio })

    return (
      <>
        <MobilePageContainer
          title={title}
          description={description}
          canonicalUrl={canonicalUrl}
          structuredData={structuredData}
          containerClassName={styles.container}
        >
          <ProfileHeader
            isDeactivated={profile?.is_deactivated}
            name={name}
            handle={handle}
            isArtist={isArtist}
            bio={bio}
            verified={verified}
            userId={profile.user_id}
            loading={status === Status.LOADING}
            coverPhotoSizes={coverPhotoSizes}
            profilePictureSizes={profilePictureSizes}
            hasProfilePicture={hasProfilePicture}
            playlistCount={profile.playlist_count}
            trackCount={profile.track_count}
            followerCount={profile.follower_count}
            followingCount={profile.followee_count}
            setFollowingUserId={setFollowingUserId}
            setFollowersUserId={setFollowersUserId}
            twitterHandle={twitterHandle}
            instagramHandle={instagramHandle}
            tikTokHandle={tikTokHandle}
            website={website}
            donation={donation}
            followers={followers}
            following={following}
            isSubscribed={isSubscribed}
            onFollow={onFollow}
            onUnfollow={onConfirmUnfollow}
            goToRoute={goToRoute}
            mode={mode}
            switchToEditMode={onEdit}
            updatedProfilePicture={
              updatedProfilePicture ? updatedProfilePicture.url : null
            }
            updatedCoverPhoto={updatedCoverPhoto ? updatedCoverPhoto.url : null}
            onUpdateProfilePicture={updateProfilePicture}
            onUpdateCoverPhoto={updateCoverPhoto}
            setNotificationSubscription={setNotificationSubscription}
            areArtistRecommendationsVisible={areArtistRecommendationsVisible}
            onCloseArtistRecommendations={onCloseArtistRecommendations}
          />
          {content}
        </MobilePageContainer>
        <TierExplainerDrawer />
      </>
    )
  }
)

export default ProfilePage<|MERGE_RESOLUTION|>--- conflicted
+++ resolved
@@ -93,11 +93,7 @@
   playlists: Collection[] | null
   status: Status
   goToRoute: (route: string) => void
-<<<<<<< HEAD
-  artistTracks: LineupState<Track | Collection>
-=======
   artistTracks: LineupState<Track>
->>>>>>> 8ff5b736
   userFeed: LineupState<Track | Collection>
   playArtistTrack: (uid: UID) => void
   pauseArtistTrack: () => void
