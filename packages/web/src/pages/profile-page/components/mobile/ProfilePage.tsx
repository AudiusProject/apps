--- conflicted
+++ resolved
@@ -17,10 +17,8 @@
   profilePageTracksLineupActions as tracksActions,
   ProfilePageTabs,
   badgeTiers,
-<<<<<<< HEAD
-  useSelectTierInfo,
-  Track
-} from '@audius/common'
+  ProfileUser
+} from '@audius/common/store'
 import {
   IconAlbum,
   IconCollectible as IconCollectibles,
@@ -28,11 +26,6 @@
   IconPlaylists,
   IconRepost as IconReposts
 } from '@audius/harmony'
-=======
-  ProfileUser
-} from '@audius/common/store'
-import { IconAlbum } from '@audius/harmony'
->>>>>>> b7cf7b9f
 import cn from 'classnames'
 
 import Card from 'components/card/mobile/Card'
