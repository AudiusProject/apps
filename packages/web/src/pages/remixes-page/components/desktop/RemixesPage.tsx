<<<<<<< HEAD
import { Track, User, pluralize } from '@audius/common'
import { IconRemix as IconRemixes } from '@audius/harmony'
=======
import { Track, User } from '@audius/common/models'
import { pluralize } from '@audius/common/utils'
>>>>>>> b7cf7b9f
import cn from 'classnames'

import Header from 'components/header/desktop/Header'
import Lineup, { LineupWithoutTile } from 'components/lineup/Lineup'
import Page from 'components/page/Page'
import UserBadges from 'components/user-badges/UserBadges'
import { fullTrackRemixesPage } from 'utils/route'
import { isMatrix } from 'utils/theme/theme'
import { withNullGuard } from 'utils/withNullGuard'

import styles from './RemixesPage.module.css'

const messages = {
  remixes: 'Remix',
  by: 'by',
  of: 'of',
  getDescription: (trackName: string, artistName: string) =>
    `${messages.remixes} ${messages.of} ${trackName} ${messages.by} ${artistName}`
}

export type RemixesPageProps = {
  title: string
  count: number | null
  originalTrack: Track | null
  user: User | null
  getLineupProps: () => LineupWithoutTile
  goToTrackPage: () => void
  goToArtistPage: () => void
}

const g = withNullGuard(
  ({ originalTrack, user, ...p }: RemixesPageProps) =>
    originalTrack && user && { ...p, originalTrack, user }
)

const RemixesPage = g(
  ({
    title,
    count,
    originalTrack,
    user,
    getLineupProps,
    goToTrackPage,
    goToArtistPage
  }) => {
    const renderHeader = () => (
      <Header
        wrapperClassName={styles.header}
        primary={
          <div className={styles.headerPrimary}>
            <IconRemixes
              className={cn(styles.iconRemix, { [styles.matrix]: isMatrix() })}
            />
            <span>{title}</span>
          </div>
        }
        secondary={
          <div className={styles.headerSecondary}>
            {`${count || ''} ${pluralize(
              messages.remixes,
              count,
              'es',
              !count
            )} ${messages.of}`}
            <div className={styles.link} onClick={goToTrackPage}>
              {originalTrack.title}
            </div>
            {messages.by}
            <div className={styles.link} onClick={goToArtistPage}>
              {user.name}
              <UserBadges
                className={styles.iconVerified}
                userId={user.user_id}
                badgeSize={12}
              />
            </div>
          </div>
        }
        containerStyles={styles.header}
      />
    )

    return (
      <Page
        title={title}
        description={messages.getDescription(originalTrack.title, user.name)}
        canonicalUrl={fullTrackRemixesPage(originalTrack.permalink)}
        header={renderHeader()}
      >
        <Lineup {...getLineupProps()} />
      </Page>
    )
  }
)

export default RemixesPage<|MERGE_RESOLUTION|>--- conflicted
+++ resolved
@@ -1,10 +1,6 @@
-<<<<<<< HEAD
-import { Track, User, pluralize } from '@audius/common'
-import { IconRemix as IconRemixes } from '@audius/harmony'
-=======
 import { Track, User } from '@audius/common/models'
 import { pluralize } from '@audius/common/utils'
->>>>>>> b7cf7b9f
+import { IconRemix as IconRemixes } from '@audius/harmony'
 import cn from 'classnames'
 
 import Header from 'components/header/desktop/Header'
