import { useCallback, useEffect, useContext, useMemo } from 'react'

import {
  formatCooldownChallenges,
  useChallengeCooldownSchedule
} from '@audius/common/hooks'
import { ChallengeName } from '@audius/common/models'
import {
  accountSelectors,
  challengesSelectors,
  audioRewardsPageSelectors,
  audioRewardsPageActions,
  ClaimStatus,
  musicConfettiActions,
  ChallengeRewardsModalType
} from '@audius/common/store'
import {
  fillString,
  formatNumberCommas,
  getAAOErrorEmojis,
  challengeRewardsConfig,
  isAudioMatchingChallenge,
  getClaimableChallengeSpecifiers
} from '@audius/common/utils'
import {
  ModalContent,
  IconCopy,
  IconValidationCheck,
  IconCheck,
  IconVerified,
  IconTwitter as IconTwitterBird,
  SocialButton,
  Button,
  Text,
  Flex
} from '@audius/harmony'
import cn from 'classnames'
import { useDispatch, useSelector } from 'react-redux'

import QRCode from 'assets/img/imageQR.png'
import { useModalState } from 'common/hooks/useModalState'
import ModalDrawer from 'components/modal-drawer/ModalDrawer'
import { SummaryTable } from 'components/summary-table'
import Toast from 'components/toast/Toast'
import { ToastContext } from 'components/toast/ToastContext'
import Tooltip from 'components/tooltip/Tooltip'
import { ComponentPlacement, MountPlacement } from 'components/types'
import { useIsMobile } from 'hooks/useIsMobile'
import { useWithMobileStyle } from 'hooks/useWithMobileStyle'
import { getChallengeConfig } from 'pages/rewards-page/config'
import { copyToClipboard, getCopyableLink } from 'utils/clipboardUtil'
import { CLAIM_REWARD_TOAST_TIMEOUT_MILLIS } from 'utils/constants'
import { push as pushRoute } from 'utils/navigation'
import { openTwitterLink } from 'utils/tweet'

import { AudioMatchingRewardsModalContent } from './AudioMatchingRewardsModalContent'
import { ChallengeRewardsLayout } from './ChallengeRewardsLayout'
import { ListenStreakChallengeModalContent } from './ListenStreakChallengeModalContent'
import { getChallengeContent } from './challengeContentRegistry'
import styles from './styles.module.css'

const { show: showConfetti } = musicConfettiActions
const {
  getAAOErrorCode,
  getChallengeRewardsModalType,
  getClaimStatus,
  getUndisbursedUserChallenges
} = audioRewardsPageSelectors
const {
  setChallengeRewardsModalType,
  resetAndCancelClaimReward,
  claimChallengeReward
} = audioRewardsPageActions
const { getOptimisticUserChallenges, getCompletionStages } = challengesSelectors
const getUserHandle = accountSelectors.getUserHandle

export const useRewardsModalType = (): [
  ChallengeRewardsModalType,
  (type: ChallengeRewardsModalType) => void
] => {
  const dispatch = useDispatch()
  const modalType = useSelector(getChallengeRewardsModalType)
  const setModalType = useCallback(
    (type: ChallengeRewardsModalType) => {
      dispatch(setChallengeRewardsModalType({ modalType: type }))
    },
    [dispatch]
  )
  return [modalType, setModalType]
}
const inviteLink = getCopyableLink('/signup?rf=%0')

const messages = {
  close: 'Close',
  audio: '$AUDIO',
  everyDollarSpent: ' Every Dollar Spent',
  copyLabel: 'Copy to Clipboard',
  copiedLabel: 'Copied to Clipboard',
  inviteLabel: 'Copy Invite to Clipboard',
  inviteLink,
  qrText: 'Download the App',
  qrSubtext: 'Scan This QR Code with Your Phone Camera',
  rewardClaimed: 'Reward claimed successfully!',
  rewardAlreadyClaimed: 'Reward already claimed!',
  claimError:
    'Something has gone wrong, not all your rewards were claimed. Please try again or contact support@audius.co.',
  claimErrorAAO:
    'Your account is unable to claim rewards at this time. Please try again later or contact support@audius.co. ',
  claimableAmountLabel: (amount: number) =>
    `Claim ${formatNumberCommas(amount)} $AUDIO`,
  twitterShare: (
    modalType:
      | 'referrals'
      | 'ref-v'
      | ChallengeName.Referrals
      | ChallengeName.ReferralsVerified
  ) =>
    `Share Invite With Your ${
      modalType === 'referrals' || modalType === ChallengeName.Referrals
        ? 'Friends'
        : 'Fans'
    }`,
  twitterCopy: `Come support me on @audius! Use my link and we both earn $AUDIO when you sign up.\n\n #Audius #AudioRewards\n\n`,
  twitterReferralLabel: 'Share referral link on Twitter',
  verifiedChallenge: 'VERIFIED CHALLENGE',
  claimAmountLabel: '$AUDIO available to claim',
  claimedSoFar: '$AUDIO claimed so far',
  upcomingRewards: 'Upcoming Rewards',
  cooldownDescription:
    'Note: There is a 7 day waiting period from completion until you can claim your reward.',

  // Profile checks
  profileCheckNameAndHandle: 'Name & Handle',
  profileCheckProfilePicture: 'Profile Picture',
  profileCheckCoverPhoto: 'Cover Photo',
  profileCheckProfileDescription: 'Profile Description',
  profileCheckFavorite: 'Favorite Track/Playlist',
  profileCheckRepost: 'Repost Track/Playlist',
  profileCheckFollow: 'Follow Five People',
  progress: 'Progress',
  taskDetails: 'Task Details',
  complete: 'Complete',
  incomplete: 'Incomplete',
  ineligible: 'Ineligible'
}

type InviteLinkProps = {
  className?: string
  inviteLink: string
}

export const InviteLink = ({ className, inviteLink }: InviteLinkProps) => {
  const wm = useWithMobileStyle(styles.mobile)

  const onButtonClick = useCallback(() => {
    copyToClipboard(inviteLink)
  }, [inviteLink])

  return (
    <Tooltip text={messages.copyLabel} placement={'top'} mount={'parent'}>
      <div className={wm(styles.toastContainer, { [className!]: !!className })}>
        <Toast
          text={messages.copiedLabel}
          delay={2000}
          placement={ComponentPlacement.TOP}
          mount={MountPlacement.PARENT}
        >
          <div className={wm(styles.inviteButtonContainer)}>
            <Button
              variant='primary'
              iconRight={IconCopy}
              onClick={onButtonClick}
              fullWidth
            >
              {messages.inviteLabel}
            </Button>
          </div>
        </Toast>
      </div>
    </Tooltip>
  )
}

type TwitterShareButtonProps = {
  modalType:
    | 'referrals'
    | 'ref-v'
    | ChallengeName.Referrals
    | ChallengeName.ReferralsVerified
  inviteLink: string
}

const TwitterShareButton = ({
  modalType,
  inviteLink
}: TwitterShareButtonProps) => {
  const isMobile = useIsMobile()

  return (
    <SocialButton
      socialType='twitter'
      iconLeft={IconTwitterBird}
      onClick={() => openTwitterLink(inviteLink, messages.twitterCopy)}
      aria-label={messages.twitterReferralLabel}
      fullWidth={isMobile}
    >
      {messages.twitterShare(modalType)}
    </SocialButton>
  )
}

const ProfileChecks = () => {
  const completionStages = useSelector(getCompletionStages)
  const wm = useWithMobileStyle(styles.mobile)
  const isMobile = useIsMobile()

  const config: Record<string, boolean> = {
    [messages.profileCheckNameAndHandle]: completionStages.hasNameAndHandle,
    [messages.profileCheckProfilePicture]: completionStages.hasProfilePicture,
    [messages.profileCheckCoverPhoto]: completionStages.hasCoverPhoto,
    [messages.profileCheckProfileDescription]:
      completionStages.hasProfileDescription,
    [messages.profileCheckFavorite]: completionStages.hasFavoritedItem,
    [messages.profileCheckRepost]: !!completionStages.hasReposted,
    [messages.profileCheckFollow]: completionStages.hasFollowedAccounts
  }

  return (
    <Flex
      column
      gap='m'
      wrap='wrap'
      ph={isMobile ? undefined : 'xl'}
      pv={isMobile ? undefined : 'm'}
      justifyContent='center'
      css={{
        maxHeight: 150
      }}
    >
      {Object.keys(config).map((key) => (
        <div className={wm(styles.profileTask)} key={key}>
          {config[key] ? (
            <IconValidationCheck />
          ) : (
            <div className={styles.profileTaskCircle} />
          )}
          <p className={cn({ [styles.completeText]: config[key] })}>{key}</p>
        </div>
      ))}
    </Flex>
  )
}

const getErrorMessage = (aaoErrorCode?: number) => {
  if (aaoErrorCode !== undefined) {
    return (
      <>
        {messages.claimErrorAAO}
        {getAAOErrorEmojis(aaoErrorCode)}
      </>
    )
  }
  return <>{messages.claimError}</>
}

type BodyProps = {
  dismissModal: () => void
}

const ChallengeRewardsBody = ({ dismissModal }: BodyProps) => {
  const { toast } = useContext(ToastContext)
  const dispatch = useDispatch()
  const claimStatus = useSelector(getClaimStatus)
  const aaoErrorCode = useSelector(getAAOErrorCode)
  const [modalType] = useRewardsModalType()
  const userChallenges = useSelector(getOptimisticUserChallenges)
  const challenge = userChallenges[modalType]
<<<<<<< HEAD
=======
  const isCooldownChallenge = challenge && challenge.cooldown_days > 0
  const currentStepCount = challenge?.current_step_count || 0
  const {
    fullDescription,
    optionalDescription,
    progressLabel,
    completedLabel,
    isVerifiedChallenge
  } = challengeRewardsConfig[modalType]
  const { modalButtonInfo } = getChallengeConfig(modalType)
  const {
    cooldownChallenges,
    summary,
    isEmpty: isCooldownChallengesEmpty
  } = useChallengeCooldownSchedule({ challengeId: challenge?.challenge_id })

  // We could just depend on undisbursedAmount here
  // But DN may have not indexed the challenge so check for client-side completion too
  // Note that we can't handle aggregate challenges optimistically
  let audioToClaim = 0
  if (challenge?.challenge_type === 'aggregate') {
    audioToClaim = challenge.claimableAmount
  } else if (challenge?.state === 'completed' && challenge?.cooldown_days) {
    audioToClaim = challenge.claimableAmount
  } else if (challenge?.state === 'completed' && !challenge?.cooldown_days) {
    audioToClaim = challenge.totalAmount
  }
  let progressRewardAmount = challenge?.totalAmount
  if (modalType === ChallengeName.OneShot) {
    progressRewardAmount =
      (challenge?.claimableAmount ?? 0) + (challenge?.disbursed_amount ?? 0)
  }

  let linkType: 'complete' | 'inProgress' | 'incomplete'
  if (challenge?.state === 'completed') {
    linkType = 'complete'
  } else if (challenge?.state === 'in_progress') {
    linkType = 'inProgress'
  } else {
    linkType = 'incomplete'
  }
  const buttonInfo = modalButtonInfo?.[linkType] ?? null
  const buttonLink = buttonInfo?.link(userHandle)

  const showProgressBar =
    challenge &&
    challenge.max_steps &&
    challenge.max_steps > 1 &&
    challenge.challenge_type !== 'aggregate'

  const progressDescription = (
    <Flex column gap='m' w='100%'>
      {isVerifiedChallenge ? (
        <div className={styles.verifiedChallenge}>
          <IconVerified />
          {messages.verifiedChallenge}
        </div>
      ) : null}
      <Text variant='body' style={{ whiteSpace: 'pre-line' }}>
        {fullDescription?.(challenge)}
        {challenge?.claimableAmount ? optionalDescription : null}
      </Text>
      {isCooldownChallenge ? (
        <Text variant='body' color='subdued'>
          {messages.cooldownDescription}
        </Text>
      ) : null}
    </Flex>
  )

  const renderProgressStatusLabel = () => (
    <Flex
      alignItems='center'
      border='strong'
      w='100%'
      justifyContent='center'
      pv='l'
      borderRadius='s'
      backgroundColor='surface1'
    >
      {challenge?.challenge_id === ChallengeName.OneShot &&
      challenge?.state === 'incomplete' ? (
        <Text variant='label' size='l' strength='strong' color='subdued'>
          {messages.ineligible}
        </Text>
      ) : challenge?.challenge_id === ChallengeName.OneShot &&
        challenge.claimableAmount ? (
        <Flex gap='s' justifyContent='center' alignItems='center'>
          <IconCheck width={16} height={16} color='subdued' />
          <Text variant='label' size='l' strength='strong' color='subdued'>
            {progressLabel}
          </Text>
        </Flex>
      ) : challenge?.state === 'incomplete' ? (
        <Text variant='label' size='l' strength='strong' color='subdued'>
          {messages.incomplete}
        </Text>
      ) : challenge?.state === 'completed' ||
        challenge?.state === 'disbursed' ? (
        <Flex gap='s' justifyContent='center' alignItems='center'>
          <IconCheck width={16} height={16} color='subdued' />
          <Text variant='label' size='l' strength='strong' color='subdued'>
            {messages.complete}
          </Text>
        </Flex>
      ) : challenge?.state === 'in_progress' && progressLabel ? (
        <Text
          variant='label'
          size='l'
          strength='strong'
          color='subdued'
          ellipses
        >
          {fillString(
            progressLabel,
            formatNumberCommas(currentStepCount.toString()),
            formatNumberCommas(challenge?.max_steps?.toString() ?? '')
          )}
        </Text>
      ) : null}
    </Flex>
  )

  const inviteLink = useMemo(
    () => (userHandle ? fillString(messages.inviteLink, userHandle) : ''),
    [userHandle]
  )
>>>>>>> 1896f710

  const errorContent =
    claimStatus === ClaimStatus.ERROR ? (
      <Text color='danger' strength='strong' textAlign='center'>
        {getErrorMessage(aaoErrorCode)}
      </Text>
    ) : null

  useEffect(() => {
    if (claimStatus === ClaimStatus.SUCCESS) {
      toast(messages.rewardClaimed, CLAIM_REWARD_TOAST_TIMEOUT_MILLIS)
      dispatch(showConfetti())
    }
    if (claimStatus === ClaimStatus.ALREADY_CLAIMED) {
      toast(messages.rewardAlreadyClaimed, CLAIM_REWARD_TOAST_TIMEOUT_MILLIS)
    }
  }, [claimStatus, toast, dispatch])

  const ChallengeContent = getChallengeContent(modalType)

  return (
    <ChallengeContent
      challenge={challenge}
      challengeName={modalType}
      onNavigateAway={dismissModal}
      errorContent={errorContent}
    />
  )
}

export const ChallengeRewardsModal = () => {
  const [modalType] = useRewardsModalType()
  const [isOpen, setOpen] = useModalState('ChallengeRewardsExplainer')
  const dispatch = useDispatch()
  const wm = useWithMobileStyle(styles.mobile)
  const onClose = useCallback(() => {
    setOpen(false)
    dispatch(resetAndCancelClaimReward())
  }, [dispatch, setOpen])

  const { title } = getChallengeConfig(modalType)

  return (
    <ModalDrawer
      title={title}
      showTitleHeader
      isOpen={isOpen}
      onClose={onClose}
      isFullscreen={true}
      useGradientTitle={false}
      titleClassName={wm(styles.title)}
      headerContainerClassName={styles.header}
      showDismissButton
      dismissOnClickOutside
    >
      <ModalContent>
        <ChallengeRewardsBody dismissModal={onClose} />
      </ModalContent>
    </ModalDrawer>
  )
}<|MERGE_RESOLUTION|>--- conflicted
+++ resolved
@@ -1,93 +1,37 @@
-import { useCallback, useEffect, useContext, useMemo } from 'react'
-
-import {
-  formatCooldownChallenges,
-  useChallengeCooldownSchedule
-} from '@audius/common/hooks'
+import { useCallback, useEffect, useContext } from 'react'
+
 import { ChallengeName } from '@audius/common/models'
 import {
-  accountSelectors,
   challengesSelectors,
   audioRewardsPageSelectors,
   audioRewardsPageActions,
   ClaimStatus,
-  musicConfettiActions,
-  ChallengeRewardsModalType
+  musicConfettiActions
 } from '@audius/common/store'
-import {
-  fillString,
-  formatNumberCommas,
-  getAAOErrorEmojis,
-  challengeRewardsConfig,
-  isAudioMatchingChallenge,
-  getClaimableChallengeSpecifiers
-} from '@audius/common/utils'
-import {
-  ModalContent,
-  IconCopy,
-  IconValidationCheck,
-  IconCheck,
-  IconVerified,
-  IconTwitter as IconTwitterBird,
-  SocialButton,
-  Button,
-  Text,
-  Flex
-} from '@audius/harmony'
-import cn from 'classnames'
+import { getAAOErrorEmojis } from '@audius/common/utils'
+import { ModalContent, IconCopy, Button } from '@audius/harmony'
 import { useDispatch, useSelector } from 'react-redux'
 
-import QRCode from 'assets/img/imageQR.png'
 import { useModalState } from 'common/hooks/useModalState'
 import ModalDrawer from 'components/modal-drawer/ModalDrawer'
-import { SummaryTable } from 'components/summary-table'
 import Toast from 'components/toast/Toast'
 import { ToastContext } from 'components/toast/ToastContext'
 import Tooltip from 'components/tooltip/Tooltip'
 import { ComponentPlacement, MountPlacement } from 'components/types'
-import { useIsMobile } from 'hooks/useIsMobile'
 import { useWithMobileStyle } from 'hooks/useWithMobileStyle'
 import { getChallengeConfig } from 'pages/rewards-page/config'
 import { copyToClipboard, getCopyableLink } from 'utils/clipboardUtil'
 import { CLAIM_REWARD_TOAST_TIMEOUT_MILLIS } from 'utils/constants'
-import { push as pushRoute } from 'utils/navigation'
-import { openTwitterLink } from 'utils/tweet'
-
-import { AudioMatchingRewardsModalContent } from './AudioMatchingRewardsModalContent'
-import { ChallengeRewardsLayout } from './ChallengeRewardsLayout'
-import { ListenStreakChallengeModalContent } from './ListenStreakChallengeModalContent'
+
 import { getChallengeContent } from './challengeContentRegistry'
 import styles from './styles.module.css'
 
 const { show: showConfetti } = musicConfettiActions
-const {
-  getAAOErrorCode,
-  getChallengeRewardsModalType,
-  getClaimStatus,
-  getUndisbursedUserChallenges
-} = audioRewardsPageSelectors
-const {
-  setChallengeRewardsModalType,
-  resetAndCancelClaimReward,
-  claimChallengeReward
-} = audioRewardsPageActions
-const { getOptimisticUserChallenges, getCompletionStages } = challengesSelectors
-const getUserHandle = accountSelectors.getUserHandle
-
-export const useRewardsModalType = (): [
-  ChallengeRewardsModalType,
-  (type: ChallengeRewardsModalType) => void
-] => {
-  const dispatch = useDispatch()
-  const modalType = useSelector(getChallengeRewardsModalType)
-  const setModalType = useCallback(
-    (type: ChallengeRewardsModalType) => {
-      dispatch(setChallengeRewardsModalType({ modalType: type }))
-    },
-    [dispatch]
-  )
-  return [modalType, setModalType]
-}
+const { getAAOErrorCode, getChallengeRewardsModalType, getClaimStatus } =
+  audioRewardsPageSelectors
+const { resetAndCancelClaimReward } = audioRewardsPageActions
+const { getOptimisticUserChallenges } = challengesSelectors
+
 const inviteLink = getCopyableLink('/signup?rf=%0')
 
 const messages = {
@@ -106,8 +50,7 @@
     'Something has gone wrong, not all your rewards were claimed. Please try again or contact support@audius.co.',
   claimErrorAAO:
     'Your account is unable to claim rewards at this time. Please try again later or contact support@audius.co. ',
-  claimableAmountLabel: (amount: number) =>
-    `Claim ${formatNumberCommas(amount)} $AUDIO`,
+  claimableAmountLabel: (amount: number) => `Claim $${amount} AUDIO`,
   twitterShare: (
     modalType:
       | 'referrals'
@@ -181,76 +124,6 @@
   )
 }
 
-type TwitterShareButtonProps = {
-  modalType:
-    | 'referrals'
-    | 'ref-v'
-    | ChallengeName.Referrals
-    | ChallengeName.ReferralsVerified
-  inviteLink: string
-}
-
-const TwitterShareButton = ({
-  modalType,
-  inviteLink
-}: TwitterShareButtonProps) => {
-  const isMobile = useIsMobile()
-
-  return (
-    <SocialButton
-      socialType='twitter'
-      iconLeft={IconTwitterBird}
-      onClick={() => openTwitterLink(inviteLink, messages.twitterCopy)}
-      aria-label={messages.twitterReferralLabel}
-      fullWidth={isMobile}
-    >
-      {messages.twitterShare(modalType)}
-    </SocialButton>
-  )
-}
-
-const ProfileChecks = () => {
-  const completionStages = useSelector(getCompletionStages)
-  const wm = useWithMobileStyle(styles.mobile)
-  const isMobile = useIsMobile()
-
-  const config: Record<string, boolean> = {
-    [messages.profileCheckNameAndHandle]: completionStages.hasNameAndHandle,
-    [messages.profileCheckProfilePicture]: completionStages.hasProfilePicture,
-    [messages.profileCheckCoverPhoto]: completionStages.hasCoverPhoto,
-    [messages.profileCheckProfileDescription]:
-      completionStages.hasProfileDescription,
-    [messages.profileCheckFavorite]: completionStages.hasFavoritedItem,
-    [messages.profileCheckRepost]: !!completionStages.hasReposted,
-    [messages.profileCheckFollow]: completionStages.hasFollowedAccounts
-  }
-
-  return (
-    <Flex
-      column
-      gap='m'
-      wrap='wrap'
-      ph={isMobile ? undefined : 'xl'}
-      pv={isMobile ? undefined : 'm'}
-      justifyContent='center'
-      css={{
-        maxHeight: 150
-      }}
-    >
-      {Object.keys(config).map((key) => (
-        <div className={wm(styles.profileTask)} key={key}>
-          {config[key] ? (
-            <IconValidationCheck />
-          ) : (
-            <div className={styles.profileTaskCircle} />
-          )}
-          <p className={cn({ [styles.completeText]: config[key] })}>{key}</p>
-        </div>
-      ))}
-    </Flex>
-  )
-}
-
 const getErrorMessage = (aaoErrorCode?: number) => {
   if (aaoErrorCode !== undefined) {
     return (
@@ -272,145 +145,13 @@
   const dispatch = useDispatch()
   const claimStatus = useSelector(getClaimStatus)
   const aaoErrorCode = useSelector(getAAOErrorCode)
-  const [modalType] = useRewardsModalType()
+  const modalType = useSelector(getChallengeRewardsModalType) as ChallengeName
   const userChallenges = useSelector(getOptimisticUserChallenges)
   const challenge = userChallenges[modalType]
-<<<<<<< HEAD
-=======
-  const isCooldownChallenge = challenge && challenge.cooldown_days > 0
-  const currentStepCount = challenge?.current_step_count || 0
-  const {
-    fullDescription,
-    optionalDescription,
-    progressLabel,
-    completedLabel,
-    isVerifiedChallenge
-  } = challengeRewardsConfig[modalType]
-  const { modalButtonInfo } = getChallengeConfig(modalType)
-  const {
-    cooldownChallenges,
-    summary,
-    isEmpty: isCooldownChallengesEmpty
-  } = useChallengeCooldownSchedule({ challengeId: challenge?.challenge_id })
-
-  // We could just depend on undisbursedAmount here
-  // But DN may have not indexed the challenge so check for client-side completion too
-  // Note that we can't handle aggregate challenges optimistically
-  let audioToClaim = 0
-  if (challenge?.challenge_type === 'aggregate') {
-    audioToClaim = challenge.claimableAmount
-  } else if (challenge?.state === 'completed' && challenge?.cooldown_days) {
-    audioToClaim = challenge.claimableAmount
-  } else if (challenge?.state === 'completed' && !challenge?.cooldown_days) {
-    audioToClaim = challenge.totalAmount
-  }
-  let progressRewardAmount = challenge?.totalAmount
-  if (modalType === ChallengeName.OneShot) {
-    progressRewardAmount =
-      (challenge?.claimableAmount ?? 0) + (challenge?.disbursed_amount ?? 0)
-  }
-
-  let linkType: 'complete' | 'inProgress' | 'incomplete'
-  if (challenge?.state === 'completed') {
-    linkType = 'complete'
-  } else if (challenge?.state === 'in_progress') {
-    linkType = 'inProgress'
-  } else {
-    linkType = 'incomplete'
-  }
-  const buttonInfo = modalButtonInfo?.[linkType] ?? null
-  const buttonLink = buttonInfo?.link(userHandle)
-
-  const showProgressBar =
-    challenge &&
-    challenge.max_steps &&
-    challenge.max_steps > 1 &&
-    challenge.challenge_type !== 'aggregate'
-
-  const progressDescription = (
-    <Flex column gap='m' w='100%'>
-      {isVerifiedChallenge ? (
-        <div className={styles.verifiedChallenge}>
-          <IconVerified />
-          {messages.verifiedChallenge}
-        </div>
-      ) : null}
-      <Text variant='body' style={{ whiteSpace: 'pre-line' }}>
-        {fullDescription?.(challenge)}
-        {challenge?.claimableAmount ? optionalDescription : null}
-      </Text>
-      {isCooldownChallenge ? (
-        <Text variant='body' color='subdued'>
-          {messages.cooldownDescription}
-        </Text>
-      ) : null}
-    </Flex>
-  )
-
-  const renderProgressStatusLabel = () => (
-    <Flex
-      alignItems='center'
-      border='strong'
-      w='100%'
-      justifyContent='center'
-      pv='l'
-      borderRadius='s'
-      backgroundColor='surface1'
-    >
-      {challenge?.challenge_id === ChallengeName.OneShot &&
-      challenge?.state === 'incomplete' ? (
-        <Text variant='label' size='l' strength='strong' color='subdued'>
-          {messages.ineligible}
-        </Text>
-      ) : challenge?.challenge_id === ChallengeName.OneShot &&
-        challenge.claimableAmount ? (
-        <Flex gap='s' justifyContent='center' alignItems='center'>
-          <IconCheck width={16} height={16} color='subdued' />
-          <Text variant='label' size='l' strength='strong' color='subdued'>
-            {progressLabel}
-          </Text>
-        </Flex>
-      ) : challenge?.state === 'incomplete' ? (
-        <Text variant='label' size='l' strength='strong' color='subdued'>
-          {messages.incomplete}
-        </Text>
-      ) : challenge?.state === 'completed' ||
-        challenge?.state === 'disbursed' ? (
-        <Flex gap='s' justifyContent='center' alignItems='center'>
-          <IconCheck width={16} height={16} color='subdued' />
-          <Text variant='label' size='l' strength='strong' color='subdued'>
-            {messages.complete}
-          </Text>
-        </Flex>
-      ) : challenge?.state === 'in_progress' && progressLabel ? (
-        <Text
-          variant='label'
-          size='l'
-          strength='strong'
-          color='subdued'
-          ellipses
-        >
-          {fillString(
-            progressLabel,
-            formatNumberCommas(currentStepCount.toString()),
-            formatNumberCommas(challenge?.max_steps?.toString() ?? '')
-          )}
-        </Text>
-      ) : null}
-    </Flex>
-  )
-
-  const inviteLink = useMemo(
-    () => (userHandle ? fillString(messages.inviteLink, userHandle) : ''),
-    [userHandle]
-  )
->>>>>>> 1896f710
 
   const errorContent =
     claimStatus === ClaimStatus.ERROR ? (
-      <Text color='danger' strength='strong' textAlign='center'>
-        {getErrorMessage(aaoErrorCode)}
-      </Text>
+      <div className={styles.claimError}>{getErrorMessage(aaoErrorCode)}</div>
     ) : null
 
   useEffect(() => {
@@ -436,7 +177,7 @@
 }
 
 export const ChallengeRewardsModal = () => {
-  const [modalType] = useRewardsModalType()
+  const modalType = useSelector(getChallengeRewardsModalType) as ChallengeName
   const [isOpen, setOpen] = useModalState('ChallengeRewardsExplainer')
   const dispatch = useDispatch()
   const wm = useWithMobileStyle(styles.mobile)
@@ -445,11 +186,16 @@
     dispatch(resetAndCancelClaimReward())
   }, [dispatch, setOpen])
 
-  const { title } = getChallengeConfig(modalType)
+  const { title, icon } = getChallengeConfig(modalType)
 
   return (
     <ModalDrawer
-      title={title}
+      title={
+        <>
+          {icon}
+          {title}
+        </>
+      }
       showTitleHeader
       isOpen={isOpen}
       onClose={onClose}
