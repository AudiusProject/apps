import { ComponentType, PureComponent } from 'react'

import { useCurrentTrack } from '@audius/common/hooks'
import {
  useCurrentAccount,
  selectNameSortedPlaylistsAndAlbums
} from '@audius/common/api'
import {
  Name,
  RepostSource,
  FavoriteSource,
  PlaybackSource,
  ID,
  UID,
  LineupTrack,
<<<<<<< HEAD
  AccountCollection
=======
  Track
>>>>>>> 89d2287e
} from '@audius/common/models'
import {
  SavedPageTabs as ProfileTabs,
  accountActions,
  lineupSelectors,
  savedPageTracksLineupActions as tracksActions,
  savedPageActions as saveActions,
  savedPageSelectors,
  SavedPageTabs,
  queueSelectors,
  tracksSocialActions as socialActions,
  playerSelectors,
  playlistUpdatesActions,
  playlistUpdatesSelectors,
  LibraryCategoryType,
  SavedPageTrack,
  TrackRecord,
  AccountState
} from '@audius/common/store'
import { route } from '@audius/common/utils'
import { full } from '@audius/sdk'
import { debounce, isEqual } from 'lodash'
import { connect } from 'react-redux'
import { RouteComponentProps, withRouter } from 'react-router-dom'
import { Dispatch } from 'redux'

import { TrackEvent, make } from 'common/store/analytics/actions'
import { SsrContext } from 'ssr/SsrContext'
import { AppState } from 'store/types'
import { push } from 'utils/navigation'

import { SavedPageProps as DesktopSavedPageProps } from './components/desktop/SavedPage'
import { SavedPageProps as MobileSavedPageProps } from './components/mobile/SavedPage'
const { profilePage } = route
const { makeGetCurrent } = queueSelectors
const { getPlaying, getBuffering } = playerSelectors
const {
  getSavedTracksLineup,
  hasReachedEnd,
  getTracksCategory,
  getCollectionsCategory
} = savedPageSelectors
const { updatedPlaylistViewed } = playlistUpdatesActions
const { makeGetTableMetadatas } = lineupSelectors

const { selectAllPlaylistUpdateIds } = playlistUpdatesSelectors

const messages = {
  title: 'Library',
  description: "View tracks that you've favorited"
}

const { GetFavoritesSortMethodEnum } = full

const sortMethodMap: Record<string, string> = {
  title: GetFavoritesSortMethodEnum.Title,
  artist: GetFavoritesSortMethodEnum.ArtistName,
  created_at: GetFavoritesSortMethodEnum.ReleaseDate,
  dateListened: GetFavoritesSortMethodEnum.LastListenDate,
  dateSaved: GetFavoritesSortMethodEnum.AddedDate,
  dateAdded: GetFavoritesSortMethodEnum.AddedDate,
  plays: GetFavoritesSortMethodEnum.Plays,
  repost_count: GetFavoritesSortMethodEnum.Reposts
}

type OwnProps = {
  children:
    | ComponentType<MobileSavedPageProps>
    | ComponentType<DesktopSavedPageProps>
}

type SavedPageProps = OwnProps &
  ReturnType<ReturnType<typeof makeMapStateToProps>> &
  ReturnType<typeof mapDispatchToProps> &
  RouteComponentProps & {
    account?:
      | (AccountState & {
          playlists: AccountCollection[]
          albums: AccountCollection[]
        })
      | undefined
  }

type SavedPageState = {
  currentTab: ProfileTabs
  filterText: string
  sortMethod: string
  sortDirection: string
  allTracksFetched: boolean
  initialOrder: UID[] | null
  reordering?: UID[] | null
  allowReordering?: boolean
  shouldReturnToTrackPurchases: boolean
}

const SavedPage = (props: SavedPageProps) => {
  const currentTrack = useCurrentTrack()
  return <SavedPageClassComponent {...props} currentTrack={currentTrack} />
}

class SavedPageClassComponent extends PureComponent<
  SavedPageProps & { currentTrack: Track | null },
  SavedPageState
> {
  static contextType = SsrContext
  declare context: React.ContextType<typeof SsrContext>
  state: SavedPageState = {
    filterText: '',
    sortMethod: '',
    sortDirection: '',
    initialOrder: null,
    allTracksFetched: false,
    currentTab: ProfileTabs.TRACKS,
    shouldReturnToTrackPurchases: false
  }

  handleFetchSavedTracks = debounce(() => {
    this.props.fetchSavedTracks(
      this.state.filterText,
      this.props.tracksCategory,
      this.state.sortMethod,
      this.state.sortDirection
    )
  }, 300)

  handleFetchMoreSavedTracks = (offset: number, limit: number) => {
    if (this.props.hasReachedEnd) return
    const { filterText, sortMethod, sortDirection } = this.state
    this.props.fetchMoreSavedTracks(
      filterText,
      this.props.tracksCategory,
      sortMethod,
      sortDirection,
      offset,
      limit
    )
  }

  componentDidMount() {
    this.props.fetchSavedTracks(
      this.state.filterText,
      this.props.tracksCategory,
      this.state.sortMethod,
      this.state.sortDirection
    )
    if (this.context.isMobile) {
      this.props.fetchSavedPlaylists()
    }
  }

  componentWillUnmount() {
    this.props.resetSavedTracks()
  }

  componentDidUpdate(prevProps: SavedPageProps) {
    const { tracksCategory: prevTracksCategory } = prevProps
    const { tracks, tracksCategory } = this.props
    const hasReachedEnd = this.props.hasReachedEnd

    if (
      hasReachedEnd &&
      !this.state.allTracksFetched &&
      !this.state.filterText
    ) {
      this.setState({ allTracksFetched: true })
    } else if (!hasReachedEnd && this.state.allTracksFetched) {
      this.setState({ allTracksFetched: false })
    }

    if (!this.state.initialOrder && tracks.entries.length > 0) {
      const initialOrder = tracks.entries.map((track: any) => track.id)
      this.setState({
        initialOrder,
        reordering: initialOrder
      })
    }

    if (prevTracksCategory !== tracksCategory) {
      this.handleFetchSavedTracks()
    }
  }

  onFilterChange = (e: any) => {
    const callBack = !this.state.allTracksFetched
      ? this.handleFetchSavedTracks
      : undefined
    this.setState({ filterText: e.target.value }, callBack)
  }

  onSortChange = (method: string, direction: string) => {
    this.setState(
      { sortMethod: sortMethodMap[method] ?? '', sortDirection: direction },
      this.handleFetchSavedTracks
    )
  }

  formatMetadata = (trackMetadatas: SavedPageTrack[]) => {
    return trackMetadatas.map((entry, i) => ({
      ...entry,
      key: `${entry.title}_${entry.uid}_${i}`,
      name: entry.title,
      artist: entry.user?.name ?? '',
      handle: entry.user?.handle ?? '',
      date: entry.dateSaved,
      time: entry.duration,
      plays: entry.play_count
    }))
  }

  isQueued = () => {
    const { tracks, currentQueueItem } = this.props
    return tracks.entries.some(
      (entry: any) => currentQueueItem.uid === entry.uid
    )
  }

  getPlayingUid = () => {
    const { currentQueueItem } = this.props
    return currentQueueItem.uid
  }

  getPlayingId = () => {
    const { currentTrack } = this.props
    return currentTrack?.track_id ?? null
  }

  getFormattedData = (
    trackMetadatas: SavedPageTrack[]
  ): [SavedPageTrack[], number] => {
    const { tracks } = this.props
    const playingUid = this.getPlayingUid()
    const activeIndex = tracks.entries.findIndex(
      ({ uid }: any) => uid === playingUid
    )
    const filteredMetadata = this.formatMetadata(trackMetadatas)
    const filteredIndex =
      activeIndex > -1
        ? filteredMetadata.findIndex((metadata) => metadata.uid === playingUid)
        : activeIndex
    return [filteredMetadata, filteredIndex]
  }

  getFilteredData = (
    trackMetadatas: SavedPageTrack[]
  ): [SavedPageTrack[], number] => {
    const { tracks } = this.props
    const filterText = this.state.filterText ?? ''
    const playingUid = this.getPlayingUid()
    const activeIndex = tracks.entries.findIndex(
      ({ uid }: any) => uid === playingUid
    )
    const filteredMetadata = this.formatMetadata(trackMetadatas)
      .filter((item) => !item._marked_deleted && !item.is_delete)
      .filter(
        (item) =>
          item.title?.toLowerCase().indexOf(filterText.toLowerCase()) > -1 ||
          item.user?.name.toLowerCase().indexOf(filterText.toLowerCase()) > -1
      )
    const filteredIndex =
      activeIndex > -1
        ? filteredMetadata.findIndex((metadata) => metadata.uid === playingUid)
        : activeIndex
    return [filteredMetadata, filteredIndex]
  }

  onClickRow = (trackRecord: TrackRecord) => {
    const { playing, play, pause, record } = this.props
    const playingUid = this.getPlayingUid()
    if (playing && playingUid === trackRecord.uid) {
      pause()
      record(
        make(Name.PLAYBACK_PAUSE, {
          id: `${trackRecord.track_id}`,
          source: PlaybackSource.LIBRARY_PAGE
        })
      )
    } else if (playingUid !== trackRecord.uid) {
      play(trackRecord.uid)
      record(
        make(Name.PLAYBACK_PLAY, {
          id: `${trackRecord.track_id}`,
          source: PlaybackSource.LIBRARY_PAGE
        })
      )
    } else {
      play()
      record(
        make(Name.PLAYBACK_PLAY, {
          id: `${trackRecord.track_id}`,
          source: PlaybackSource.LIBRARY_PAGE
        })
      )
    }
  }

  onTogglePlay = (uid: string, trackId: ID) => {
    const { playing, play, pause, record } = this.props
    const playingUid = this.getPlayingUid()
    if (playing && playingUid === uid) {
      pause()
      record(
        make(Name.PLAYBACK_PAUSE, {
          id: `${trackId}`,
          source: PlaybackSource.LIBRARY_PAGE
        })
      )
    } else if (playingUid !== uid) {
      play(uid)
      record(
        make(Name.PLAYBACK_PLAY, {
          id: `${trackId}`,
          source: PlaybackSource.LIBRARY_PAGE
        })
      )
    } else {
      play()
      record(
        make(Name.PLAYBACK_PLAY, {
          id: `${trackId}`,
          source: PlaybackSource.LIBRARY_PAGE
        })
      )
    }
  }

  onClickTrackName = (record: TrackRecord) => {
    this.props.goToRoute(record.permalink)
  }

  onClickArtistName = (record: TrackRecord) => {
    this.props.goToRoute(profilePage(record.handle))
  }

  onClickRepost = (record: TrackRecord) => {
    if (!record.has_current_user_reposted) {
      this.props.repostTrack(record.track_id)
    } else {
      this.props.undoRepostTrack(record.track_id)
    }
  }

  onPlay = () => {
    const {
      playing,
      play,
      pause,
      tracks: { entries },
      record
    } = this.props
    const isQueued = this.isQueued()
    const playingId = this.getPlayingId()
    if (playing && isQueued) {
      pause()
      record(
        make(Name.PLAYBACK_PAUSE, {
          id: `${playingId}`,
          source: PlaybackSource.LIBRARY_PAGE
        })
      )
    } else if (!playing && isQueued) {
      play()
      record(
        make(Name.PLAYBACK_PLAY, {
          id: `${playingId}`,
          source: PlaybackSource.LIBRARY_PAGE
        })
      )
    } else if (entries.length > 0) {
      play(entries[0].uid)
      record(
        make(Name.PLAYBACK_PLAY, {
          id: `${playingId}`,
          source: PlaybackSource.LIBRARY_PAGE
        })
      )
    }
  }

  onSortTracks = (sorters: any) => {
    const { column, order } = sorters
    const {
      tracks: { entries }
    } = this.props
    // @ts-ignore
    const dataSource = this.formatMetadata(entries)
    let updatedOrder
    if (!column) {
      const trackIdMap: Record<string, LineupTrack> =
        this.props.tracks.entries.reduce(
          (acc, track) => ({
            ...acc,
            [track.id]: track
          }),
          {}
        )
      updatedOrder = this.state.initialOrder?.map((id) => {
        return trackIdMap[id]?.uid
      })
      this.setState({ allowReordering: true })
    } else {
      updatedOrder = dataSource
        .sort((a, b) =>
          order === 'ascend' ? column.sorter(a, b) : column.sorter(b, a)
        )
        .map((metadata) => metadata.uid)
      this.setState({ allowReordering: false })
    }
    if (updatedOrder) this.props.updateLineupOrder(updatedOrder)
  }

  onChangeTab = (tab: SavedPageTabs) => {
    this.setState({
      currentTab: tab
    })
  }

  render() {
    const isQueued = this.isQueued()
    const playingUid = this.getPlayingUid()

    const childProps = {
      title: messages.title,
      description: messages.description,

      // State
      currentTab: this.state.currentTab,
      filterText: this.state.filterText,
      initialOrder: this.state.initialOrder,
      allTracksFetched: this.state.allTracksFetched,
      reordering: this.state.reordering,
      allowReordering: this.state.allowReordering,

      // Props from AppState
      account: this.props.account,
      tracks: this.props.tracks,
      currentQueueItem: this.props.currentQueueItem,
      playing: this.props.playing,
      buffering: this.props.buffering,

      // Props from dispatch
      fetchSavedTracks: this.props.fetchSavedTracks,
      resetSavedTracks: this.props.resetSavedTracks,
      updateLineupOrder: this.props.updateLineupOrder,
      goToRoute: this.props.goToRoute,
      play: this.props.play,
      pause: this.props.pause,
      repostTrack: this.props.repostTrack,
      undoRepostTrack: this.props.undoRepostTrack,
      saveTrack: this.props.saveTrack,
      unsaveTrack: this.props.unsaveTrack,

      // Calculated Props
      isQueued,
      playingUid,

      // Methods
      onFilterChange: this.onFilterChange,
      onSortChange: this.onSortChange,
      formatMetadata: this.formatMetadata,
      // Pass in function to allow client side filtering if all tracks have been fetched
      // Else pass in formatted data function
      getFilteredData: this.state.allTracksFetched
        ? this.getFilteredData
        : this.getFormattedData,
      onPlay: this.onPlay,
      onSortTracks: this.onSortTracks,
      onChangeTab: this.onChangeTab,
      onClickRemove: null
    }

    const mobileProps = {
      playlistUpdates: this.props.playlistUpdates,
      updatePlaylistLastViewedAt: this.props.updatePlaylistLastViewedAt,
      onTogglePlay: this.onTogglePlay
    }

    const desktopProps = {
      hasReachedEnd: this.props.hasReachedEnd,
      onClickRow: this.onClickRow,
      onClickTrackName: this.onClickTrackName,
      onClickArtistName: this.onClickArtistName,
      onClickRepost: this.onClickRepost,
      fetchMoreTracks: this.handleFetchMoreSavedTracks
    }

    return (
      // @ts-ignore
      <this.props.children {...childProps} {...mobileProps} {...desktopProps} />
    )
  }
}

type LineupData = ReturnType<ReturnType<typeof makeGetTableMetadatas>>
let tracksRef: LineupData

function makeMapStateToProps() {
  const getLineupMetadatas = makeGetTableMetadatas(getSavedTracksLineup)
  const getCurrentQueueItem = makeGetCurrent()
  const mapStateToProps = (state: AppState) => {
    const tracks = getLineupMetadatas(state)

    if (!isEqual(tracksRef, tracks)) {
      tracksRef = tracks
    }

    return {
      tracks: tracksRef,
      currentQueueItem: getCurrentQueueItem(state),
      playing: getPlaying(state),
      buffering: getBuffering(state),
      playlistUpdates: selectAllPlaylistUpdateIds(state),
      hasReachedEnd: hasReachedEnd(state),
      tracksCategory: getTracksCategory(state),
      collectionsCategory: getCollectionsCategory(state)
    }
  }
  return mapStateToProps
}

function mapDispatchToProps(dispatch: Dispatch) {
  return {
    fetchSavedTracks: (
      query?: string,
      category?: LibraryCategoryType,
      sortMethod?: string,
      sortDirection?: string,
      offset?: number,
      limit?: number
    ) =>
      dispatch(
        saveActions.fetchSaves(
          query,
          category,
          sortMethod,
          sortDirection,
          offset,
          limit
        )
      ),
    fetchMoreSavedTracks: (
      query?: string,
      category?: LibraryCategoryType,
      sortMethod?: string,
      sortDirection?: string,
      offset?: number,
      limit?: number
    ) =>
      dispatch(
        saveActions.fetchMoreSaves(
          query,
          category,
          sortMethod,
          sortDirection,
          offset,
          limit
        )
      ),
    resetSavedTracks: () => dispatch(tracksActions.reset()),
    updateLineupOrder: (updatedOrderIndices: UID[]) =>
      dispatch(tracksActions.updateLineupOrder(updatedOrderIndices)),
    fetchSavedPlaylists: () => dispatch(accountActions.fetchSavedPlaylists()),
    updatePlaylistLastViewedAt: (playlistId: number) =>
      dispatch(updatedPlaylistViewed({ playlistId })),
    goToRoute: (route: string) => dispatch(push(route)),
    play: (uid?: UID) => dispatch(tracksActions.play(uid)),
    pause: () => dispatch(tracksActions.pause()),
    repostTrack: (trackId: ID) =>
      dispatch(socialActions.repostTrack(trackId, RepostSource.LIBRARY_PAGE)),
    undoRepostTrack: (trackId: ID) =>
      dispatch(
        socialActions.undoRepostTrack(trackId, RepostSource.LIBRARY_PAGE)
      ),
    saveTrack: (trackId: ID) =>
      dispatch(socialActions.saveTrack(trackId, FavoriteSource.LIBRARY_PAGE)),
    unsaveTrack: (trackId: ID) =>
      dispatch(socialActions.unsaveTrack(trackId, FavoriteSource.LIBRARY_PAGE)),
    record: (event: TrackEvent) => dispatch(event)
  }
}
const withHook = (Component: typeof SavedPage) => {
  return function WrappedComponent(props: SavedPageProps) {
    const { data: account } = useCurrentAccount({
      select: (account) => {
        if (!account) return undefined
        const sortedCollections = selectNameSortedPlaylistsAndAlbums(account)
        if (!sortedCollections) return undefined
        return {
          ...account,
          playlists: sortedCollections.playlists ?? [],
          albums: sortedCollections.albums ?? []
        }
      }
    })

    return <Component {...props} account={account} />
  }
}

export default withRouter(
  connect(makeMapStateToProps, mapDispatchToProps)(withHook(SavedPage))
)<|MERGE_RESOLUTION|>--- conflicted
+++ resolved
@@ -1,10 +1,10 @@
 import { ComponentType, PureComponent } from 'react'
 
-import { useCurrentTrack } from '@audius/common/hooks'
 import {
   useCurrentAccount,
   selectNameSortedPlaylistsAndAlbums
 } from '@audius/common/api'
+import { useCurrentTrack } from '@audius/common/hooks'
 import {
   Name,
   RepostSource,
@@ -13,11 +13,8 @@
   ID,
   UID,
   LineupTrack,
-<<<<<<< HEAD
+  Track,
   AccountCollection
-=======
-  Track
->>>>>>> 89d2287e
 } from '@audius/common/models'
 import {
   SavedPageTabs as ProfileTabs,
