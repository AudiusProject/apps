--- conflicted
+++ resolved
@@ -1,24 +1,17 @@
 import {
   savedPageActions,
   savedPageSelectors,
-<<<<<<< HEAD
-  SavedPageTabs
-} from '@audius/common'
+  LibraryCategory,
+  SavedPageTabs,
+  LibraryCategoryType,
+  CommonState
+} from '@audius/common/store'
 import {
   SelectablePill,
   IconHeart,
   IconCart,
   IconRepost
 } from '@audius/harmony'
-=======
-  LibraryCategory,
-  SavedPageTabs,
-  LibraryCategoryType,
-  CommonState
-} from '@audius/common/store'
-import { SelectablePill } from '@audius/harmony'
-import { IconHeart, IconCart, IconRepost } from '@audius/stems'
->>>>>>> b7cf7b9f
 import { useDispatch, useSelector } from 'react-redux'
 
 import { useIsUSDCEnabled } from 'hooks/useIsUSDCEnabled'
