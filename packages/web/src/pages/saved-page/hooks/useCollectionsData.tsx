--- conflicted
+++ resolved
@@ -1,22 +1,10 @@
 import { useMemo } from 'react'
 
-<<<<<<< HEAD
 import { useLibraryCollections } from '@audius/common/api'
-import { savedPageSelectors, CollectionType } from '@audius/common/store'
+import { CollectionType, savedPageSelectors } from '@audius/common/store'
 import { uniqBy } from 'lodash'
 import { useSelector } from 'react-redux'
 
-import { useLocalCollections } from './useLocalCollections'
-
-=======
-import { useGetLibraryAlbums, useGetLibraryPlaylists } from '@audius/common/api'
-import { useAllPaginatedQuery } from '@audius/common/audius-query'
-import { accountSelectors, savedPageSelectors } from '@audius/common/store'
-import { uniqBy } from 'lodash'
-import { useSelector } from 'react-redux'
-
-const { getUserId } = accountSelectors
->>>>>>> fc44510f
 const { getCollectionsCategory } = savedPageSelectors
 
 type CollectionsDataParams = {
@@ -29,9 +17,6 @@
   filterValue
 }: CollectionsDataParams) => {
   const selectedCategory = useSelector(getCollectionsCategory)
-<<<<<<< HEAD
-  const { locallyAddedCollections, locallyRemovedIds } =
-    useLocalCollections(collectionType)
 
   const { data, status, hasMore, loadMore, isLoadingMore, isPending } =
     useLibraryCollections({
@@ -41,36 +26,8 @@
     })
 
   const collections = useMemo(() => {
-    return uniqBy(
-      [...locallyAddedCollections, ...(data ?? [])].filter(
-        (a) => !locallyRemovedIds.has(a.playlist_id)
-      ),
-      'playlist_id'
-    )
-  }, [locallyAddedCollections, data, locallyRemovedIds])
-=======
-
-  const {
-    data: fetchedCollections,
-    status,
-    hasMore,
-    loadMore: fetchMore
-  } = useAllPaginatedQuery(
-    collectionType === 'album' ? useGetLibraryAlbums : useGetLibraryPlaylists,
-    {
-      userId: currentUserId!,
-      query: filterValue,
-      category: selectedCategory
-    },
-    {
-      pageSize: 20,
-      disabled: currentUserId == null
-    }
-  )
-  const collections = useMemo(() => {
-    return uniqBy([...(fetchedCollections || [])], 'playlist_id')
-  }, [fetchedCollections])
->>>>>>> fc44510f
+    return uniqBy([...(data || [])], 'playlist_id')
+  }, [data])
 
   return {
     collections,
