--- conflicted
+++ resolved
@@ -92,19 +92,14 @@
   const playing = useSelector(getPlaying)
   const buffering = useSelector(getBuffering)
   const results = useSelector(searchResultsPageSelectors.getSearchResults)
-<<<<<<< HEAD
-  const categoryMatch = useRouteMatch<{
-    query: string
+  const routeMatch = useRouteMatch<{
     category: string
-    genre?: Genre
-    mood?: Mood
-    is_verified?: boolean
-  }>(SEARCH_CATEGORY_PAGE)
-=======
-  const routeMatch = useRouteMatch<{ query: string; category: string }>(
-    SEARCH_PAGE
-  )
->>>>>>> 967e3599
+  }>(SEARCH_PAGE)
+  const [urlSearchParams] = useSearchParams()
+  const sort = urlSearchParams.get('sort')
+  const genre = urlSearchParams.get('genre')
+  const mood = urlSearchParams.get('mood')
+  const isVerified = urlSearchParams.get('is_verified')
 
   const isLoading = results.status === Status.LOADING
   const dispatch = useDispatch()
@@ -115,9 +110,9 @@
         kind: SearchKind.ALL,
         limit: 50,
         offset: 0,
-        genre,
-        mood,
-        is_verified
+        genre: (genre || undefined) as Genre,
+        mood: (mood || undefined) as Mood,
+        isVerified: isVerified === 'true'
       })
     )
   }, [dispatch, query])
@@ -174,8 +169,6 @@
   const isTrackGridLayout =
     !isCategoryActive(Category.TRACKS) || tracksLayout === 'grid'
 
-  const [urlSearchParams] = useSearchParams()
-  const sort = urlSearchParams.get('sort')
   const updateSearchParams = useUpdateSearchParams('sort')
 
   const sortButton = (
