--- conflicted
+++ resolved
@@ -12,12 +12,8 @@
 
 import { NoResultsTile } from '../NoResultsTile'
 import { SortMethodFilterButton } from '../SortMethodFilterButton'
-<<<<<<< HEAD
+import { useGetSearchResults, useSearchParams } from '../hooks'
 import { ViewLayout, viewLayoutOptions } from '../types'
-import { useGetSearchResults, useSearchParams } from '../utils'
-=======
-import { useGetSearchResults, useSearchParams } from '../hooks'
->>>>>>> 7e3a75c7
 
 const { addItem: addRecentSearch } = searchActions
 
