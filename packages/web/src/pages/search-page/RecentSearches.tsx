import { MouseEventHandler, useCallback, useMemo } from 'react'

<<<<<<< HEAD
import { useGetPlaylistById, useTrack, useUser } from '@audius/common/api'
=======
import {
  useCollection,
  useGetUserById,
  useTrack,
  useUser
} from '@audius/common/api'
>>>>>>> 6acff10c
import { recentSearchMessages as messages } from '@audius/common/messages'
import { Kind, SquareSizes, Status } from '@audius/common/models'
import {
  SearchItem,
  isSearchItem,
  searchActions,
  searchSelectors
} from '@audius/common/store'
import { route } from '@audius/common/utils'
import {
  Artwork,
  Button,
  Flex,
  IconButton,
  IconCloseAlt,
  Paper,
  Skeleton,
  Text,
  useTheme
} from '@audius/harmony'
import { pick } from 'lodash'
import { useDispatch, useSelector } from 'react-redux'
import { Link, useRouteMatch } from 'react-router-dom'

import { Avatar } from 'components/avatar'
import { UserLink } from 'components/link'
import { MountPlacement } from 'components/types'
import { useCollectionCoverArt } from 'hooks/useCollectionCoverArt'
import { useIsMobile } from 'hooks/useIsMobile'
import { useTrackCoverArt } from 'hooks/useTrackCoverArt'

import { CategoryView } from './types'

const MAX_RECENT_SEARCHES = 12

const { SEARCH_PAGE, profilePage } = route
const { removeItem, clearHistory } = searchActions
const { getSearchHistory } = searchSelectors

const RecentSearchSkeleton = () => (
  <Flex w='100%' pv='s' ph='xl' justifyContent='space-between'>
    <Flex gap='m'>
      <Skeleton w='40px' h='40px' />

      <Flex direction='column' gap='s'>
        <Skeleton w='120px' h='12px' />
        <Skeleton w='100px' h='12px' />
      </Flex>
    </Flex>
  </Flex>
)

type RecentSearchProps = {
  children: React.ReactNode
  linkTo: string
  searchItem: SearchItem
  title: string
}

const RecentSearch = (props: RecentSearchProps) => {
  const { children, linkTo, searchItem, title } = props
  const { color } = useTheme()
  const dispatch = useDispatch()

  const handleClickRemove = useCallback<MouseEventHandler>(
    (e) => {
      e.stopPropagation()
      e.preventDefault()
      dispatch(removeItem({ searchItem }))
    },
    [dispatch, searchItem]
  )

  return (
    <Link to={linkTo}>
      <Flex
        w='100%'
        pv='s'
        ph='xl'
        gap='m'
        justifyContent='space-between'
        alignItems='center'
        css={{
          cursor: 'pointer',
          ':hover': {
            backgroundColor: color.background.surface2
          }
        }}
        role='button'
        aria-label={`${messages.goTo} ${title}`}
      >
        {children}
        <IconButton
          aria-label={messages.remove}
          icon={IconCloseAlt}
          color='subdued'
          size='s'
          onClick={handleClickRemove}
        />
      </Flex>
    </Link>
  )
}

const RecentSearchTrack = (props: { searchItem: SearchItem }) => {
  const { searchItem } = props
  const { id } = searchItem
  const { data: partialTrack } = useTrack(id, {
    select: (track) =>
      pick(track, ['title', 'permalink', 'owner_id', 'track_id'])
  })
  const { data: user } = useUser(partialTrack?.owner_id)

  const image = useTrackCoverArt({
    trackId: partialTrack?.track_id,
    size: SquareSizes.SIZE_150_BY_150
  })

  if (status === Status.LOADING) return <RecentSearchSkeleton />

  if (!partialTrack) return null
  if (!user) return null

  const { permalink, title } = partialTrack

  return (
    <RecentSearch searchItem={searchItem} title={title} linkTo={permalink}>
      <Artwork src={image} w='40px' borderRadius='xs' flex='0 0 auto' />
      <Flex
        direction='column'
        alignItems='flex-start'
        w='100%'
        css={{ overflow: 'hidden' }}
      >
        <Text
          variant='body'
          size='s'
          css={{
            width: '100%',
            overflow: 'hidden',
            whiteSpace: 'nowrap',
            textOverflow: 'ellipsis',
            textAlign: 'left'
          }}
        >
          {title}
        </Text>
        <Flex alignItems='baseline'>
          <Text variant='body' size='xs' color='subdued'>
            {messages.track}
            {' |'}
            &nbsp;
            <UserLink userId={user.user_id} variant='subdued' badgeSize='2xs' />
          </Text>
        </Flex>
      </Flex>
    </RecentSearch>
  )
}

const RecentSearchCollection = (props: { searchItem: SearchItem }) => {
  const { searchItem } = props
  const { id } = searchItem
  const { data: partialCollection, isPending } = useCollection(id, {
    select: (collection) =>
      pick(collection, [
        'playlist_id',
        'playlist_name',
        'permalink',
        'playlist_owner_id',
        'is_album'
      ])
  })
  const { playlist_id, playlist_name, permalink, playlist_owner_id, is_album } =
    partialCollection ?? {}

  const image = useCollectionCoverArt({
    collectionId: playlist_id,
    size: SquareSizes.SIZE_150_BY_150
  })

  if (isPending) return <RecentSearchSkeleton />

  if (!partialCollection || !playlist_name || !permalink) return null

  return (
    <RecentSearch
      searchItem={searchItem}
      title={playlist_name}
      linkTo={permalink}
    >
      <Artwork src={image} w={40} borderRadius='xs' flex='0 0 auto' />
      <Flex
        direction='column'
        alignItems='flex-start'
        w='100%'
        css={{ overflow: 'hidden' }}
      >
        <Text
          variant='body'
          size='s'
          css={{
            width: '100%',
            overflow: 'hidden',
            whiteSpace: 'nowrap',
            textOverflow: 'ellipsis',
            textAlign: 'left'
          }}
        >
          {playlist_name}
        </Text>
        <Flex alignItems='baseline'>
          <Text variant='body' size='xs' color='subdued'>
            {is_album ? messages.album : messages.playlist}
            {' |'}
            &nbsp;
            <UserLink
              userId={playlist_owner_id}
              variant='subdued'
              badgeSize='2xs'
            />
          </Text>
        </Flex>
      </Flex>
    </RecentSearch>
  )
}

const RecentSearchUser = (props: { searchItem: SearchItem }) => {
  const { searchItem } = props
  const { id } = searchItem
  const { data: partialUser, isPending } = useUser(id, {
    select: (user) => pick(user, ['handle', 'name'])
  })

  if (isPending) return <RecentSearchSkeleton />

  if (!partialUser) return null
  const { handle, name } = partialUser

  return (
    <RecentSearch
      searchItem={searchItem}
      title={name}
      linkTo={profilePage(handle)}
    >
      <Avatar userId={id} w={40} borderWidth='thin' />
      <Flex direction='column' alignItems='flex-start' w='100%'>
        <UserLink
          popover
          popoverMount={MountPlacement.PAGE}
          userId={id}
          size='s'
          badgeSize='xs'
        />
        <Text variant='body' size='xs' color='subdued'>
          Profile
        </Text>
      </Flex>
    </RecentSearch>
  )
}

const itemComponentByKind = {
  [Kind.TRACKS]: RecentSearchTrack,
  [Kind.USERS]: RecentSearchUser,
  [Kind.COLLECTIONS]: RecentSearchCollection
}

const itemKindByCategory = {
  [CategoryView.ALL]: null,
  [CategoryView.PROFILES]: Kind.USERS,
  [CategoryView.TRACKS]: Kind.TRACKS,
  [CategoryView.PLAYLISTS]: Kind.COLLECTIONS,
  [CategoryView.ALBUMS]: Kind.COLLECTIONS
}

export const RecentSearches = () => {
  const searchItems = useSelector(getSearchHistory)
  const dispatch = useDispatch()
  const isMobile = useIsMobile()
  const routeMatch = useRouteMatch<{ category: string }>(SEARCH_PAGE)
  const category = routeMatch?.params.category

  const categoryKind: Kind | null = category
    ? itemKindByCategory[category as CategoryView]
    : null

  const filteredSearchItems = useMemo(() => {
    return categoryKind
      ? searchItems.filter(
          (item) =>
            // @ts-ignore
            item.kind === categoryKind
        )
      : searchItems
  }, [categoryKind, searchItems])

  const truncatedSearchItems = useMemo(
    () => filteredSearchItems.slice(0, MAX_RECENT_SEARCHES),
    [filteredSearchItems]
  )

  const handleClickClear = useCallback(() => {
    dispatch(clearHistory())
  }, [dispatch])

  const content = (
    <>
      <Flex mh='xl'>
        <Text variant='heading' size='s' css={{ alignSelf: 'flex-start' }}>
          {messages.title}
        </Text>
      </Flex>
      <Flex direction='column'>
        {(truncatedSearchItems || []).map((searchItem) => {
          if (isSearchItem(searchItem)) {
            const { kind, id } = searchItem
            const ItemComponent =
              itemComponentByKind[kind as keyof typeof itemComponentByKind]
            return <ItemComponent searchItem={searchItem} key={id} />
          }
          return null
        })}
      </Flex>
      <Button
        variant='secondary'
        size='small'
        css={{ alignSelf: 'center' }}
        onClick={handleClickClear}
      >
        {messages.clear}
      </Button>
    </>
  )

  if (!truncatedSearchItems.length) return null

  return isMobile ? (
    <Flex w='100%' direction='column' gap='l'>
      {content}
    </Flex>
  ) : (
    <Paper
      pv='xl'
      w='100%'
      css={{ maxWidth: '688px' }}
      backgroundColor='white'
      border='default'
      direction='column'
      gap='l'
    >
      {content}
    </Paper>
  )
}<|MERGE_RESOLUTION|>--- conflicted
+++ resolved
@@ -1,15 +1,6 @@
 import { MouseEventHandler, useCallback, useMemo } from 'react'
 
-<<<<<<< HEAD
-import { useGetPlaylistById, useTrack, useUser } from '@audius/common/api'
-=======
-import {
-  useCollection,
-  useGetUserById,
-  useTrack,
-  useUser
-} from '@audius/common/api'
->>>>>>> 6acff10c
+import { useCollection, useTrack, useUser } from '@audius/common/api'
 import { recentSearchMessages as messages } from '@audius/common/messages'
 import { Kind, SquareSizes, Status } from '@audius/common/models'
 import {
