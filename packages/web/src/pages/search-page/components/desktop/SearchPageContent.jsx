--- conflicted
+++ resolved
@@ -4,13 +4,9 @@
 import {
   searchResultsPageTracksLineupActions as tracksActions,
   SearchKind
-<<<<<<< HEAD
-} from '@audius/common'
-import { IconSearch as IconBigSearch } from '@audius/harmony'
-=======
 } from '@audius/common/store'
 import { formatCount } from '@audius/common/utils'
->>>>>>> b7cf7b9f
+import { IconSearch as IconBigSearch } from '@audius/harmony'
 import { Redirect } from 'react-router'
 
 import Card from 'components/card/desktop/Card'
