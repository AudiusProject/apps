import { useCallback, useEffect, useState } from 'react'

<<<<<<< HEAD
import { DeveloperApp } from '@audius/common'
import { IconEmbed, IconTrash } from '@audius/harmony'
=======
import { DeveloperApp } from '@audius/common/api'
>>>>>>> b7cf7b9f
import {
  Modal,
  ModalHeader,
  ModalProps,
  ModalTitle,
  ModalContentPages
} from '@audius/stems'

import { AppDetailsPage } from './AppDetailsPage'
import { CreateNewAppPage } from './CreateNewAppPage'
import { DeleteAppConfirmationPage } from './DeleteAppConfirmationPage'
import styles from './DeveloperAppsSettingsModal.module.css'
import { YourAppsPage } from './YourAppsPage'
import { CreateAppsPages } from './types'

const messages = {
  title: 'Create Apps',
  deleteApp: 'Delete App'
}

type DeveloperAppsSettingsModalProps = Omit<ModalProps, 'children'>

const getCurrentPage = (currentPage: CreateAppsPages) => {
  switch (currentPage) {
    case CreateAppsPages.YOUR_APPS:
      return 0
    case CreateAppsPages.NEW_APP:
      return 1
    case CreateAppsPages.APP_DETAILS:
      return 2
    case CreateAppsPages.DELETE_APP:
      return 3
  }
}

const getTitle = (currentPage: CreateAppsPages) => {
  switch (currentPage) {
    case CreateAppsPages.DELETE_APP:
      return messages.deleteApp
    default:
      return messages.title
  }
}

const getTitleIcon = (currentPage: CreateAppsPages) => {
  switch (currentPage) {
    case CreateAppsPages.DELETE_APP:
      return <IconTrash className={styles.titleIcon} />
    default:
      return <IconEmbed className={styles.titleIcon} />
  }
}

export const DeveloperAppsSettingsModal = (
  props: DeveloperAppsSettingsModalProps
) => {
  const { isOpen } = props
  const [currentPage, setCurrentPage] = useState(CreateAppsPages.APP_DETAILS)

  const [currentPageParams, setCurrentPageParams] = useState<DeveloperApp>()

  const handleSetPage = useCallback(
    (page: CreateAppsPages, params?: DeveloperApp) => {
      setCurrentPage(page)
      if (params) {
        setCurrentPageParams(params)
      }
    },
    []
  )

  useEffect(() => {
    if (!isOpen) {
      setCurrentPage(CreateAppsPages.YOUR_APPS)
    }
  }, [isOpen])

  return (
    <>
      <Modal {...props} size='small'>
        <ModalHeader>
          <ModalTitle
            title={getTitle(currentPage)}
            icon={getTitleIcon(currentPage)}
          />
        </ModalHeader>
        <ModalContentPages currentPage={getCurrentPage(currentPage)}>
          <YourAppsPage setPage={handleSetPage} />
          <CreateNewAppPage setPage={handleSetPage} />
          <AppDetailsPage setPage={handleSetPage} params={currentPageParams} />
          <DeleteAppConfirmationPage
            setPage={handleSetPage}
            params={currentPageParams}
          />
        </ModalContentPages>
      </Modal>
    </>
  )
}<|MERGE_RESOLUTION|>--- conflicted
+++ resolved
@@ -1,11 +1,7 @@
 import { useCallback, useEffect, useState } from 'react'
 
-<<<<<<< HEAD
-import { DeveloperApp } from '@audius/common'
+import { DeveloperApp } from '@audius/common/api'
 import { IconEmbed, IconTrash } from '@audius/harmony'
-=======
-import { DeveloperApp } from '@audius/common/api'
->>>>>>> b7cf7b9f
 import {
   Modal,
   ModalHeader,
