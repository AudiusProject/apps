--- conflicted
+++ resolved
@@ -3,15 +3,10 @@
 import { FeatureFlags } from '@audius/common/services'
 import {
   BrowserNotificationSetting,
-<<<<<<< HEAD
-  EmailFrequency
-} from '@audius/common'
-import { IconClose as IconRemove } from '@audius/harmony'
-=======
   EmailFrequency,
   Notifications
 } from '@audius/common/store'
->>>>>>> b7cf7b9f
+import { IconClose as IconRemove } from '@audius/harmony'
 import { Modal, SegmentedControl } from '@audius/stems'
 import cn from 'classnames'
 
