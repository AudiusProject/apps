--- conflicted
+++ resolved
@@ -6,19 +6,14 @@
   EmailFrequency,
   Notifications
 } from '@audius/common/store'
-<<<<<<< HEAD
-import { Switch, SegmentedControl } from '@audius/harmony'
+import {
+  Switch,
+  SegmentedControl,
+  IconClose as IconRemove
+} from '@audius/harmony'
 import { Modal } from '@audius/stems'
 import cn from 'classnames'
 
-import IconRemove from 'assets/img/iconRemove.svg'
-=======
-import { IconClose as IconRemove } from '@audius/harmony'
-import { Modal, SegmentedControl } from '@audius/stems'
-import cn from 'classnames'
-
-import Switch from 'components/switch/Switch'
->>>>>>> 9f169e71
 import { useFlag } from 'hooks/useRemoteConfig'
 import { Permission } from 'utils/browserNotifications'
 import { isElectron } from 'utils/clientUtil'
