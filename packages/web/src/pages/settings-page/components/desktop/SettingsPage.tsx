--- conflicted
+++ resolved
@@ -12,10 +12,6 @@
   Notifications
 } from '@audius/common/store'
 import { removeNullable } from '@audius/common/utils'
-<<<<<<< HEAD
-import { IconAppearance, IconKey } from '@audius/harmony'
-=======
->>>>>>> c792f8b9
 import {
   IconAppearance,
   IconDesktop,
@@ -24,28 +20,17 @@
   IconNotificationOn as IconNotification,
   IconSignOut,
   IconVerified,
-<<<<<<< HEAD
-  IconMessage,
-  SegmentedControl,
-  IconDesktop,
-  IconRobot,
-  IconAtSign
-} from '@audius/stems'
-=======
-  IconSettings,
+  IconEmailAddress,
+  IconKey,
   IconMessage
 } from '@audius/harmony'
 import { Modal, Button, ButtonType, SegmentedControl } from '@audius/stems'
->>>>>>> c792f8b9
 import cn from 'classnames'
 import { Link } from 'react-router-dom'
 
 import { useModalState } from 'common/hooks/useModalState'
-<<<<<<< HEAD
 import { ChangeEmailModal } from 'components/change-email/ChangeEmailModal'
-=======
 import { make, useRecord } from 'common/store/analytics/actions'
->>>>>>> c792f8b9
 import { ChangePasswordModal } from 'components/change-password/ChangePasswordModal'
 import ConfirmationBox from 'components/confirmation-box/ConfirmationBox'
 import Header from 'components/header/desktop/Header'
@@ -404,7 +389,7 @@
           </Toast>
         </SettingsCard>
         <SettingsCard
-          icon={<IconAtSign />}
+          icon={<IconEmailAddress />}
           title={messages.changeEmailCardTitle}
           description={messages.changeEmailCardDescription}
         >
