--- conflicted
+++ resolved
@@ -461,13 +461,9 @@
             </Button>
           </SettingsCard>
         ) : null}
-<<<<<<< HEAD
-        {areDeveloperAppsEnabled ? <DeveloperAppsSettingsCard /> : null}
-=======
+
         <AuthorizedAppsSettingsCard />
         <DeveloperAppsSettingsCard />
-        {isManagerModeEnabled ? <ManagerModeSettingsCard /> : null}
->>>>>>> 2b5f89cc
       </div>
       <div className={styles.version}>
         <Button
