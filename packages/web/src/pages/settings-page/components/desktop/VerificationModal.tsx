import { useCallback, useState } from 'react'

import {
  Name,
  SquareSizes,
  Status,
  ID,
  ProfilePictureSizes
} from '@audius/common/models'
import { BooleanKeys } from '@audius/common/services'
import {
  musicConfettiActions,
  InstagramProfile,
  TwitterProfile,
  TikTokProfile
<<<<<<< HEAD
} from '@audius/common'
import { IconValidationX, IconNote } from '@audius/harmony'
import { Modal, Button, ButtonType, ButtonSize } from '@audius/stems'
=======
} from '@audius/common/store'
import { Modal, Button, ButtonType, IconNote, ButtonSize } from '@audius/stems'
>>>>>>> b7cf7b9f
import cn from 'classnames'
import { useDispatch } from 'react-redux'

import { useRecord, make, TrackEvent } from 'common/store/analytics/actions'
import DynamicImage from 'components/dynamic-image/DynamicImage'
import { InstagramAuthButton } from 'components/instagram-auth/InstagramAuthButton'
import LoadingSpinner from 'components/loading-spinner/LoadingSpinner'
import { TikTokAuthButton } from 'components/tiktok-auth/TikTokAuthButton'
import { TwitterAuthButton } from 'components/twitter-auth/TwitterAuthButton'
import UserBadges from 'components/user-badges/UserBadges'
import { useRemoteVar } from 'hooks/useRemoteConfig'
import { useUserProfilePicture } from 'hooks/useUserProfilePicture'
import { profilePage } from 'utils/route'

import styles from './VerificationModal.module.css'
const { show: showMusicConfetti } = musicConfettiActions

const messages = {
  title: 'Verification',
  buttonText: 'Get Verified!',
  description:
    'Getting verified on Audius is easy! Just link your verified Instagram, TikTok or legacy verified Twitter account and you’ll be verified immediately.',
  warning: (
    <p>
      Your Audius handle must <b>exactly</b> match the verified handle you’re
      connecting.
    </p>
  ),
  verifiedBtn: "You're Verified!",
  verified: "YOU'RE VERIFIED",
  backToMusic: 'Back To The Music',
  failure: 'Sorry, unable to retrieve information',
  errorHandle: 'Sorry, your handle does not match',
  errorVerifiedTwitter: "Your Twitter account isn't legacy verified",
  errorVerifiedInstagram: "Your Instagram account isn't verified",
  errorVerifiedTikTok: "Your TikTok account isn't verified",
  twitterVerify: 'Verify with Twitter',
  instagramVerify: 'Verify with Instagram',
  tiktokVerify: 'Verify with TikTok'
}

type VerifyBodyProps = {
  handle: string
  onClick: () => void
  onFailure: () => void
  onTwitterLogin: (uuid: string, profile: TwitterProfile) => void
  onInstagramLogin: (uuid: string, profile: InstagramProfile) => void
  onTikTokLogin: (uuid: string, profile: TikTokProfile) => void
  error?: string
}

const VerifyBody = (props: VerifyBodyProps) => {
  const isTwitterEnabled = useRemoteVar(
    BooleanKeys.DISPLAY_TWITTER_VERIFICATION_WEB_AND_DESKTOP
  )
  const isInstagramEnabled = useRemoteVar(
    BooleanKeys.DISPLAY_INSTAGRAM_VERIFICATION_WEB_AND_DESKTOP
  )
  const isTikTokEnabled = useRemoteVar(
    BooleanKeys.DISPLAY_TIKTOK_VERIFICATION_WEB_AND_DESKTOP
  )
  const record = useRecord()
  const { handle, onClick } = props

  const handleClickTwitter = useCallback(() => {
    onClick()
    const trackEvent: TrackEvent = make(Name.SETTINGS_START_TWITTER_OAUTH, {
      handle
    })
    record(trackEvent)
  }, [record, onClick, handle])

  const handleClickInstagram = useCallback(() => {
    onClick()
    const trackEvent: TrackEvent = make(Name.SETTINGS_START_INSTAGRAM_OAUTH, {
      handle
    })
    record(trackEvent)
  }, [record, onClick, handle])

  const handleClickTikTok = useCallback(() => {
    onClick()
    const trackEvent: TrackEvent = make(Name.SETTINGS_START_TIKTOK_OAUTH, {
      handle
    })
    record(trackEvent)
  }, [record, onClick, handle])

  return (
    <div className={styles.container}>
      <p className={styles.text}>{messages.description}</p>
      <div className={cn(styles.text, styles.warning)}>{messages.warning}</div>
      <div className={styles.btnContainer}>
        {isTwitterEnabled ? (
          <TwitterAuthButton
            onClick={handleClickTwitter}
            onFailure={props.onFailure}
            onSuccess={props.onTwitterLogin}
            text={messages.twitterVerify}
            className={styles.socialButton}
            containerClassName={styles.socialButton}
          />
        ) : null}

        {isInstagramEnabled ? (
          <InstagramAuthButton
            onClick={handleClickInstagram}
            onFailure={props.onFailure}
            onSuccess={props.onInstagramLogin}
            text={messages.instagramVerify}
            className={styles.socialButton}
            containerClassName={styles.socialButton}
          />
        ) : null}

        {isTikTokEnabled ? (
          <TikTokAuthButton
            onClick={handleClickTikTok}
            onFailure={props.onFailure}
            onSuccess={props.onTikTokLogin}
            text={messages.tiktokVerify}
            className={styles.socialButton}
          />
        ) : null}
      </div>
      {props.error && (
        <div className={styles.error}>
          <IconValidationX className={styles.validationIcon} />
          {props.error}
        </div>
      )}
    </div>
  )
}

const LoadingBody = () => {
  return (
    <div className={styles.container}>
      <LoadingSpinner className={styles.loadingContainer} />
    </div>
  )
}

type SuccessBodyProps = {
  userId: ID
  handle: string
  name: string
  profilePictureSizes: ProfilePictureSizes | null
  goToRoute: (route: string) => void
}

const SuccessBody = ({
  handle,
  userId,
  name,
  profilePictureSizes,
  goToRoute
}: SuccessBodyProps) => {
  const profilePicture = useUserProfilePicture(
    userId,
    profilePictureSizes,
    SquareSizes.SIZE_150_BY_150
  )

  const onClick = useCallback(() => {
    goToRoute(profilePage(handle))
  }, [goToRoute, handle])

  return (
    <div className={styles.container}>
      <div className={styles.verified}>
        {messages.verified}
        <i
          className={cn(
            'emoji face-with-party-horn-and-party-hat',
            styles.verifiedIcon
          )}
        />
      </div>
      <DynamicImage
        image={profilePicture}
        wrapperClassName={styles.profilePicture}
      />
      <div className={styles.displayName}>
        {name}
        <UserBadges
          userId={userId}
          badgeSize={12}
          className={styles.iconVerified}
        />
      </div>
      <div className={styles.handle}>{`@${handle}`}</div>
      <Button
        type={ButtonType.COMMON_ALT}
        className={styles.successBtn}
        textClassName={styles.btnText}
        size={ButtonSize.MEDIUM}
        text={messages.backToMusic}
        onClick={onClick}
        rightIcon={<IconNote className={styles.noteIcon} />}
      />
    </div>
  )
}

type VerificationModalProps = {
  userId: ID
  handle: string
  name: string
  profilePictureSizes: ProfilePictureSizes | null
  isVerified?: boolean
  goToRoute: (route: string) => void
  onInstagramLogin: (uuid: string, profile: InstagramProfile) => void
  onTwitterLogin: (uuid: string, profile: TwitterProfile) => void
  onTikTokLogin: (uuid: string, profile: TikTokProfile) => void
}

// A modal that allows you to toggle a track to unlisted, as
// well as toggle individual metadata field visibility.
const VerificationModal = (props: VerificationModalProps) => {
  const { handle, onInstagramLogin, onTwitterLogin, onTikTokLogin } = props
  const dispatch = useDispatch()
  const [error, setError] = useState('')
  const [status, setStatus] = useState('')
  const [isOpen, setIsOpen] = useState(false)

  const onClick = useCallback(() => setStatus(Status.LOADING), [setStatus])
  const record = useRecord()
  const onFailure = useCallback(() => {
    setError(messages.failure)
    setStatus(Status.ERROR)
  }, [setError, setStatus])

  const instagramLogin = useCallback(
    (uuid: string, profile: InstagramProfile) => {
      if (!profile.is_verified) {
        setError(messages.errorVerifiedInstagram)
        setStatus(Status.ERROR)
      } else if (profile.username.toLowerCase() !== handle.toLowerCase()) {
        setError(messages.errorHandle)
        setStatus(Status.ERROR)
      } else {
        dispatch(showMusicConfetti())
        onInstagramLogin(uuid, profile)
        setStatus(Status.SUCCESS)
      }
      const trackEvent: TrackEvent = make(
        Name.SETTINGS_COMPLETE_INSTAGRAM_OAUTH,
        { is_verified: profile.is_verified, handle, username: profile.username }
      )
      record(trackEvent)
    },
    [dispatch, handle, onInstagramLogin, setError, record]
  )

  const twitterLogin = useCallback(
    (uuid: string, profile: TwitterProfile) => {
      if (!profile.verified) {
        setError(messages.errorVerifiedTwitter)
        setStatus(Status.ERROR)
      } else if (profile.screen_name.toLowerCase() !== handle.toLowerCase()) {
        setError(messages.errorHandle)
        setStatus(Status.ERROR)
      } else {
        dispatch(showMusicConfetti())
        onTwitterLogin(uuid, profile)
        setStatus(Status.SUCCESS)
      }
      const trackEvent: TrackEvent = make(
        Name.SETTINGS_COMPLETE_TWITTER_OAUTH,
        {
          is_verified: profile.verified,
          handle,
          screen_name: profile.screen_name
        }
      )
      record(trackEvent)
    },
    [dispatch, handle, onTwitterLogin, setError, record]
  )

  const tikTokLogin = useCallback(
    (uuid: string, profile: TikTokProfile) => {
      if (!profile.is_verified) {
        setError(messages.errorVerifiedTikTok)
        setStatus(Status.ERROR)
      } else if (profile.username.toLowerCase() !== handle.toLowerCase()) {
        setError(messages.errorHandle)
        setStatus(Status.ERROR)
      } else {
        dispatch(showMusicConfetti())
        onTikTokLogin(uuid, profile)
        setStatus(Status.SUCCESS)
      }
      const trackEvent: TrackEvent = make(Name.SETTINGS_COMPLETE_TIKTOK_OAUTH, {
        is_verified: profile.is_verified,
        handle,
        username: profile.username
      })
      record(trackEvent)
    },
    [dispatch, handle, onTikTokLogin, setError, record]
  )

  const onOpen = useCallback(() => setIsOpen(true), [setIsOpen])
  const onClose = useCallback(() => {
    setIsOpen(false)
    setError('')
  }, [setIsOpen, setError])

  let body
  if (status === Status.LOADING) {
    body = <LoadingBody />
  } else if (status === '' || status === Status.ERROR) {
    body = (
      <VerifyBody
        handle={props.handle}
        onClick={onClick}
        onFailure={onFailure}
        onInstagramLogin={instagramLogin}
        onTwitterLogin={twitterLogin}
        onTikTokLogin={tikTokLogin}
        error={error}
      />
    )
  } else {
    body = (
      <SuccessBody
        userId={props.userId}
        handle={props.handle}
        name={props.name}
        profilePictureSizes={props.profilePictureSizes}
        goToRoute={props.goToRoute}
      />
    )
  }
  const canDismiss = status !== Status.LOADING
  return (
    <>
      {props.isVerified ? (
        <Button
          isDisabled={true}
          text={messages.verifiedBtn}
          className={styles.disabledBtn}
          textClassName={styles.disabledBtnText}
          type={ButtonType.COMMON_ALT}
        />
      ) : (
        <Button
          text={messages.buttonText}
          onClick={onOpen}
          className={styles.btn}
          textClassName={styles.btnText}
          size={ButtonSize.MEDIUM}
          type={ButtonType.COMMON_ALT}
        />
      )}
      <Modal
        isOpen={isOpen}
        onClose={onClose}
        showDismissButton={canDismiss}
        dismissOnClickOutside={canDismiss}
        showTitleHeader
        title={messages.title}
        wrapperClassName={styles.wrapperClassName}
        bodyClassName={styles.modalBodyStyle}
        headerContainerClassName={styles.headerContainer}
      >
        {body}
      </Modal>
    </>
  )
}

export default VerificationModal<|MERGE_RESOLUTION|>--- conflicted
+++ resolved
@@ -13,14 +13,9 @@
   InstagramProfile,
   TwitterProfile,
   TikTokProfile
-<<<<<<< HEAD
-} from '@audius/common'
+} from '@audius/common/store'
 import { IconValidationX, IconNote } from '@audius/harmony'
 import { Modal, Button, ButtonType, ButtonSize } from '@audius/stems'
-=======
-} from '@audius/common/store'
-import { Modal, Button, ButtonType, IconNote, ButtonSize } from '@audius/stems'
->>>>>>> b7cf7b9f
 import cn from 'classnames'
 import { useDispatch } from 'react-redux'
 
