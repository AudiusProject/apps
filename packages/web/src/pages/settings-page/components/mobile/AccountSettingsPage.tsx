import { useState, useContext, useCallback } from 'react'

<<<<<<< HEAD
import { Name, SquareSizes } from '@audius/common'
import { IconVerified, IconRecoveryEmail, IconSignOut } from '@audius/harmony'
import { Modal, Button, ButtonType } from '@audius/stems'
=======
import { Name, SquareSizes } from '@audius/common/models'
import { Modal, Button, ButtonType, IconMail, IconSignOut } from '@audius/stems'
>>>>>>> b7cf7b9f
import cn from 'classnames'
import { debounce } from 'lodash'

import { make, useRecord } from 'common/store/analytics/actions'
import DynamicImage from 'components/dynamic-image/DynamicImage'
import GroupableList from 'components/groupable-list/GroupableList'
import Grouping from 'components/groupable-list/Grouping'
import Row from 'components/groupable-list/Row'
import MobilePageContainer from 'components/mobile-page-container/MobilePageContainer'
import SignOutPage from 'components/nav/mobile/SignOut'
import { ToastContext } from 'components/toast/ToastContext'
import { useUserProfilePicture } from 'hooks/useUserProfilePicture'
import { audiusBackendInstance } from 'services/audius-backend/audius-backend-instance'
import {
  ACCOUNT_VERIFICATION_SETTINGS_PAGE,
  CHANGE_PASSWORD_SETTINGS_PAGE
} from 'utils/route'

import styles from './AccountSettingsPage.module.css'
import { SettingsPageProps } from './SettingsPage'
import settingsPageStyles from './SettingsPage.module.css'

const messages = {
  recovery: `Store your recovery email safely.
This email is the only way to recover your account if you forget your password.`,
  verified: 'Get verified by linking a verified social account to Audius',
  signOut:
    'Make sure you have your account recovery email stored somewhere safe before signing out!',
  emailSent: 'Email Sent!',
  emailNotSent: 'Something broke! Please try again!',
  holdUp: 'HOLD UP!',
  verify: 'Verification',
  isVerified: 'You’re Verified!',
  changePassword: 'Change Password',
  changePasswordPrompt: 'Change your password',
  changePasswordButton: 'Change'
}

const AccountSettingsPage = ({
  title,
  description,
  userId,
  name,
  handle,
  profilePictureSizes,
  goToRoute,
  isVerified
}: SettingsPageProps) => {
  const [showModalSignOut, setShowModalSignOut] = useState(false)
  const { toast } = useContext(ToastContext)

  const profilePicture = useUserProfilePicture(
    userId,
    profilePictureSizes,
    SquareSizes.SIZE_480_BY_480
  )
  const record = useRecord()
  const onClickRecover = useCallback(
    () =>
      debounce(
        async () => {
          try {
            await audiusBackendInstance.sendRecoveryEmail()
            toast(messages.emailSent)
            record(make(Name.SETTINGS_RESEND_ACCOUNT_RECOVERY, {}))
          } catch (e) {
            toast(messages.emailNotSent)
          }
        },
        2000,
        { leading: true, trailing: false }
      )(),
    [toast, record]
  )

  const goToVerificationPage = useCallback(() => {
    goToRoute(ACCOUNT_VERIFICATION_SETTINGS_PAGE)
  }, [goToRoute])

  const goToChangePasswordSettingsPage = useCallback(() => {
    goToRoute(CHANGE_PASSWORD_SETTINGS_PAGE)
  }, [goToRoute])

  return (
    <MobilePageContainer
      title={title}
      description={description}
      containerClassName={settingsPageStyles.pageBackground}
    >
      <div className={settingsPageStyles.bodyContainer}>
        <div className={styles.account}>
          <DynamicImage
            image={profilePicture}
            wrapperClassName={styles.profilePicture}
          />
          <div className={styles.info}>
            <div className={styles.name}>{name}</div>
            <div className={styles.handle}>{`@${handle}`}</div>
          </div>
        </div>
        <GroupableList>
          <Grouping>
            <Row
              prefix={<i className='emoji small key' />}
              title='Recovery Email'
              body={messages.recovery}
            >
              <Button
                onClick={onClickRecover}
                className={styles.resetButton}
                type={ButtonType.COMMON_ALT}
                text='Resend'
                leftIcon={<IconRecoveryEmail color='accent' />}
              />
            </Row>
          </Grouping>
          <Grouping>
            <Row
              prefix={<i className='emoji small white-heavy-check-mark' />}
              title='Get Verified'
              body={messages.verified}
            >
              {isVerified ? (
                <Button
                  text={messages.isVerified}
                  onClick={goToVerificationPage}
                  type={ButtonType.COMMON_ALT}
                  isDisabled={true}
                  className={cn(styles.verificationBtn, styles.isVerified)}
                  textClassName={styles.verifiedText}
                  leftIcon={<IconVerified className={styles.verifiedIcon} />}
                />
              ) : (
                <Button
                  text={messages.verify}
                  onClick={goToVerificationPage}
                  type={ButtonType.COMMON_ALT}
                  className={styles.verificationBtn}
                  leftIcon={<IconVerified className={styles.verifiedIcon} />}
                />
              )}
            </Row>
          </Grouping>
          <Grouping>
            <Row
              prefix={<i className='emoji small lock' />}
              title={messages.changePassword}
              body={messages.changePasswordPrompt}
            >
              <Button
                text={messages.changePasswordButton}
                onClick={goToChangePasswordSettingsPage}
                type={ButtonType.COMMON_ALT}
                className={styles.changePasswordButton}
                leftIcon={<IconRecoveryEmail color='accent' />}
              />
            </Row>
          </Grouping>
          <Grouping>
            <Row
              prefix={<i className='emoji small octagonal-sign' />}
              title='Sign Out'
              body={messages.signOut}
            >
              <Button
                className={styles.signOutButton}
                type={ButtonType.COMMON_ALT}
                text='Sign Out'
                leftIcon={<IconSignOut />}
                onClick={() => setShowModalSignOut(true)}
              />
            </Row>
          </Grouping>
        </GroupableList>
        <Modal
          showTitleHeader
          showDismissButton
          title={messages.holdUp}
          isOpen={showModalSignOut}
          allowScroll={false}
          bodyClassName={styles.modal}
          onClose={() => setShowModalSignOut(false)}
        >
          <SignOutPage onClickBack={() => setShowModalSignOut(false)} />
        </Modal>
      </div>
    </MobilePageContainer>
  )
}

export default AccountSettingsPage<|MERGE_RESOLUTION|>--- conflicted
+++ resolved
@@ -1,13 +1,8 @@
 import { useState, useContext, useCallback } from 'react'
 
-<<<<<<< HEAD
-import { Name, SquareSizes } from '@audius/common'
+import { Name, SquareSizes } from '@audius/common/models'
 import { IconVerified, IconRecoveryEmail, IconSignOut } from '@audius/harmony'
 import { Modal, Button, ButtonType } from '@audius/stems'
-=======
-import { Name, SquareSizes } from '@audius/common/models'
-import { Modal, Button, ButtonType, IconMail, IconSignOut } from '@audius/stems'
->>>>>>> b7cf7b9f
 import cn from 'classnames'
 import { debounce } from 'lodash'
 
