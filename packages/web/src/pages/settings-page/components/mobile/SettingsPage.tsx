--- conflicted
+++ resolved
@@ -14,18 +14,9 @@
   TwitterProfile,
   TikTokProfile,
   Notifications,
-<<<<<<< HEAD
-  EmailFrequency,
-  BrowserNotificationSetting,
-  PushNotificationSetting,
-  PushNotifications,
-  TikTokProfile
-} from '@audius/common'
-import { IconAudiusLogoHorizontalColor } from '@audius/harmony'
-=======
   PushNotifications
 } from '@audius/common/store'
->>>>>>> b7cf7b9f
+import { IconAudiusLogoHorizontalColor } from '@audius/harmony'
 import { SegmentedControl } from '@audius/stems'
 import cn from 'classnames'
 
