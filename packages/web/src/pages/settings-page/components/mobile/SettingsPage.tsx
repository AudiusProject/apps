import { useContext, useEffect, FC } from 'react'

import {
  SquareSizes,
  Theme,
  ID,
  ProfilePictureSizes
} from '@audius/common/models'
import {
  BrowserNotificationSetting,
  PushNotificationSetting,
  EmailFrequency,
  InstagramProfile,
  TwitterProfile,
  TikTokProfile,
  Notifications,
  PushNotifications
} from '@audius/common/store'
<<<<<<< HEAD
import { SegmentedControl } from '@audius/harmony'
=======
import { IconAudiusLogoHorizontalColor } from '@audius/harmony'
import { SegmentedControl } from '@audius/stems'
>>>>>>> 9f169e71
import cn from 'classnames'

import DynamicImage from 'components/dynamic-image/DynamicImage'
import GroupableList from 'components/groupable-list/GroupableList'
import Grouping from 'components/groupable-list/Grouping'
import Row from 'components/groupable-list/Row'
import NavContext, { LeftPreset } from 'components/nav/store/context'
import Page from 'components/page/Page'
import useScrollToTop from 'hooks/useScrollToTop'
import { useUserProfilePicture } from 'hooks/useUserProfilePicture'
import {
  ACCOUNT_SETTINGS_PAGE,
  HISTORY_PAGE,
  ABOUT_SETTINGS_PAGE,
  NOTIFICATION_SETTINGS_PAGE
} from 'utils/route'
import { isDarkMode } from 'utils/theme/theme'

import AboutSettingsPage from './AboutSettingsPage'
import AccountSettingsPage from './AccountSettingsPage'
import { ChangePasswordPage } from './ChangePasswordPage'
import NotificationsSettingsPage from './NotificationsSettingsPage'
import styles from './SettingsPage.module.css'
import VerificationPage from './VerificationPage'

export enum SubPage {
  ACCOUNT = 'account',
  NOTIFICATIONS = 'notifications',
  ABOUT = 'about',
  VERIFICATION = 'verification',
  CHANGE_PASSWORD = 'change-password'
}

const messages = {
  pageTitle: 'Settings',
  appearanceTitle: 'Appearance',
  appearance:
    'Enable dark mode or choose ‘Auto’ to change with your system settings',
  aboutTitle: 'About',
  cast: 'Select your prefered casting method.',
  title: 'Settings',
  description: 'Configure your Audius account',
  historyTitle: 'Listening History',
  matrixMode: 'Matrix'
}

type OwnProps = {
  title: string
  description: string
  subPage?: SubPage
  userId: ID
  handle: string
  name: string
  theme: Theme | null
  toggleTheme: (theme: any) => void
  profilePictureSizes: ProfilePictureSizes | null
  goToRoute: (route: string) => void
  goBack: () => void
  isVerified: boolean
  onInstagramLogin: (uuid: string, profile: InstagramProfile) => void
  onTwitterLogin: (uuid: string, profile: TwitterProfile) => void
  onTikTokLogin: (uuid: string, profile: TikTokProfile) => void
  notificationSettings: Notifications
  emailFrequency: EmailFrequency
  pushNotificationSettings: PushNotifications

  getNotificationSettings: () => void
  getPushNotificationSettings: () => void
  toggleBrowserPushNotificationPermissions: (
    notificationType: BrowserNotificationSetting,
    isOn: boolean
  ) => void
  togglePushNotificationSetting: (
    notificationType: PushNotificationSetting,
    isOn: boolean
  ) => void
  updateEmailFrequency: (frequency: EmailFrequency) => void
  recordSignOut: (callback?: () => void) => void
  showMatrix: boolean
}

export type SettingsPageProps = OwnProps

const SubPages = {
  [SubPage.ACCOUNT]: AccountSettingsPage as FC<SettingsPageProps>,
  [SubPage.ABOUT]: AboutSettingsPage as FC<SettingsPageProps>,
  [SubPage.NOTIFICATIONS]: NotificationsSettingsPage as FC<SettingsPageProps>,
  [SubPage.VERIFICATION]: VerificationPage as FC<SettingsPageProps>,
  [SubPage.CHANGE_PASSWORD]: ChangePasswordPage as FC<SettingsPageProps>
}

const SettingsPage = (props: SettingsPageProps) => {
  const {
    subPage,
    userId,
    name,
    handle,
    profilePictureSizes,
    theme,
    toggleTheme,
    getNotificationSettings,
    getPushNotificationSettings,
    showMatrix
  } = props
  useScrollToTop()

  useEffect(() => {
    getPushNotificationSettings()
  }, [getPushNotificationSettings])

  useEffect(() => {
    getNotificationSettings()
  }, [getNotificationSettings])

  // Set Nav-Bar Menu
  const { setLeft, setCenter, setRight } = useContext(NavContext)!
  useEffect(() => {
    setLeft(subPage ? LeftPreset.BACK : LeftPreset.CLOSE_NO_ANIMATION)
    setRight(null)
    setCenter(subPage || messages.pageTitle)
  }, [setLeft, setCenter, setRight, subPage])

  const profilePicture = useUserProfilePicture(
    userId,
    profilePictureSizes,
    SquareSizes.SIZE_150_BY_150
  )

  // Render out subPage if we're on one.
  if (subPage && subPage in SubPages) {
    const SubPageComponent = SubPages[subPage]
    return <SubPageComponent {...props} />
  }

  const renderThemeSlider = () => {
    const options = [
      {
        key: Theme.AUTO,
        text: 'Auto'
      },
      {
        key: Theme.DARK,
        text: 'Dark'
      },
      {
        key: Theme.DEFAULT,
        text: 'Light'
      }
    ]

    if (showMatrix) {
      options.push({ key: Theme.MATRIX, text: messages.matrixMode })
    }

    return (
      <SegmentedControl
        isMobile
        fullWidth
        options={options}
        selected={theme || Theme.DEFAULT}
        onSelectOption={(option) => toggleTheme(option)}
        key={`tab-slider-${options.length}`}
      />
    )
  }
  return (
    <Page
      title={messages.title}
      description={messages.description}
      contentClassName={styles.pageContent}
      containerClassName={styles.page}
    >
      <div className={styles.bodyContainer}>
        <div className={styles.logo}>
          <IconAudiusLogoHorizontalColor
            className={cn({
              [styles.whiteTint]: isDarkMode() || theme === Theme.MATRIX
            })}
          />
        </div>
        <GroupableList>
          <Grouping>
            <Row to={ACCOUNT_SETTINGS_PAGE}>
              <div className={styles.account}>
                <DynamicImage
                  image={profilePicture}
                  wrapperClassName={styles.profilePicture}
                />
                <div className={styles.info}>
                  <div className={styles.name}>{name}</div>
                  <div className={styles.handle}>{`@${handle}`}</div>
                </div>
              </div>
            </Row>
            <Row
              prefix={<i className='emoji small headphone' />}
              title={messages.historyTitle}
              to={HISTORY_PAGE}
            />
          </Grouping>
          <Grouping>
            <Row
              prefix={<i className='emoji small bell' />}
              title='Notifications'
              to={NOTIFICATION_SETTINGS_PAGE}
            />
            <Row
              prefix={<i className='emoji small waning-crescent-moon' />}
              title={messages.appearanceTitle}
              body={messages.appearance}
            >
              {renderThemeSlider()}
            </Row>
          </Grouping>
          <Grouping>
            <Row
              prefix={<i className='emoji small speech-balloon' />}
              title={messages.aboutTitle}
              to={ABOUT_SETTINGS_PAGE}
            />
          </Grouping>
        </GroupableList>
      </div>
    </Page>
  )
}

export default SettingsPage<|MERGE_RESOLUTION|>--- conflicted
+++ resolved
@@ -16,12 +16,10 @@
   Notifications,
   PushNotifications
 } from '@audius/common/store'
-<<<<<<< HEAD
-import { SegmentedControl } from '@audius/harmony'
-=======
-import { IconAudiusLogoHorizontalColor } from '@audius/harmony'
-import { SegmentedControl } from '@audius/stems'
->>>>>>> 9f169e71
+import {
+  SegmentedControl,
+  IconAudiusLogoHorizontalColor
+} from '@audius/harmony'
 import cn from 'classnames'
 
 import DynamicImage from 'components/dynamic-image/DynamicImage'
