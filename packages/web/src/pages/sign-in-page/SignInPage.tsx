--- conflicted
+++ resolved
@@ -51,13 +51,8 @@
         // @ts-ignore
         as={Link}
         to={SIGN_UP_PAGE}
-<<<<<<< HEAD
-        type={ButtonType.COMMON}
-        text={messages.createAccount}
-=======
         variant={ButtonType.SECONDARY}
         title={messages.createAccount}
->>>>>>> c6b9ec0b
       />
     </div>
   )
