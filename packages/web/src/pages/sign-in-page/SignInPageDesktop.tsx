--- conflicted
+++ resolved
@@ -50,7 +50,6 @@
   }
 
   return (
-<<<<<<< HEAD
     <SignOnContainerDesktop>
       <LeftContentContainer gap='2xl' justifyContent='space-between'>
         <Flex direction='column' gap='2xl' alignItems='center'>
@@ -63,59 +62,6 @@
             <Text variant='heading' size='l' tag='h1' color='accent'>
               {messages.title}
             </Text>
-=======
-    <Flex h='100%' alignItems='center' justifyContent='center'>
-      <SignOnContainerDesktop>
-        <LeftContentContainer gap='2xl' justifyContent='space-between'>
-          {/* TODO: confirm 40px spacing value */}
-          <Flex direction='column' gap='2xl' alignItems='center'>
-            <PreloadImage
-              src={audiusLogoColored}
-              className={styles.logo}
-              alt='Audius Colored Logo'
-            />
-            <Flex w='100%' direction='row' justifyContent='flex-start'>
-              <Text variant='heading' size='l' tag='h1' color='heading'>
-                {messages.title}
-              </Text>
-            </Flex>
-            <Box w='100%'>
-              <Form>
-                <Flex direction='column' gap='2xl' w='100%'>
-                  <Flex direction='column' gap='l'>
-                    {/* TODO: replace old TextField */}
-                    <HarmonyTextField
-                      name='email'
-                      label={messages.emailLabel}
-                    />
-                    <HarmonyPasswordField
-                      name='password'
-                      label={messages.passwordLabel}
-                    />
-                  </Flex>
-                  <Flex direction='column' gap='l'>
-                    <Flex direction='column' w='100%'>
-                      <Button iconRight={IconArrowRight} type='submit'>
-                        {messages.signIn}
-                      </Button>
-                      {userHasMetaMask ? (
-                        <MetaMaskOption
-                          text='Sign In With'
-                          onClick={handleSignInWithMetaMask}
-                        />
-                      ) : null}
-                    </Flex>
-                    <Flex direction='row' alignItems='flexStart'>
-                      <Text color='heading'>
-                        {/* TODO: link destination */}
-                        <Link to={''}>{messages.forgotPassword}</Link>
-                      </Text>
-                    </Flex>
-                  </Flex>
-                </Flex>
-              </Form>
-            </Box>
->>>>>>> a917c79a
           </Flex>
           <Box w='100%'>
             <Form>
@@ -128,9 +74,17 @@
                   />
                 </Flex>
                 <Flex direction='column' gap='l'>
-                  <Button iconRight={IconArrowRight} type='submit'>
-                    {messages.signIn}
-                  </Button>
+                  <Flex direction='column' w='100%'>
+                    <Button iconRight={IconArrowRight} type='submit'>
+                      {messages.signIn}
+                    </Button>
+                    {userHasMetaMask ? (
+                      <MetaMaskOption
+                        text='Sign In With'
+                        onClick={handleSignInWithMetaMask}
+                      />
+                    ) : null}
+                  </Flex>
                   <TextLink variant='visible' textVariant='body'>
                     {messages.forgotPassword}
                   </TextLink>
