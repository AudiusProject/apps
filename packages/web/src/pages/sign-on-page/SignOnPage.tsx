import { ReactNode, useEffect, useLayoutEffect, useRef, useState } from 'react'

import {
  Box,
  Flex,
  IconCloseAlt,
  Paper,
  Text,
  TextLink,
  useTheme
} from '@audius/harmony'
import { useSelector } from 'react-redux'
import { Link, Route, Switch, useRouteMatch } from 'react-router-dom'
import { useEffectOnce, useMeasure } from 'react-use'

import djBackground from 'assets/img/2-DJ-4-3.jpg'
import djPortrait from 'assets/img/DJportrait.jpg'
import imagePhone from 'assets/img/imagePhone.png'
<<<<<<< HEAD
import {
  getHasCompletedAccount,
  getStatus
} from 'common/store/pages/signon/selectors'
=======
import { getStatus } from 'common/store/pages/signon/selectors'
>>>>>>> cb181e7b
import { EditingStatus } from 'common/store/pages/signon/types'
import BackgroundWaves from 'components/background-animations/BackgroundWaves'
import { useMedia } from 'hooks/useMedia'
import { SignInPage } from 'pages/sign-in-page/SignInPage'
import { AudiusValues } from 'pages/sign-on-page/AudiusValues'
import SignUpPage from 'pages/sign-up-page'
import { NavHeader } from 'pages/sign-up-page/components/NavHeader'
import { ScrollView } from 'pages/sign-up-page/components/layout'
import {
  SIGN_IN_PAGE,
  SIGN_UP_APP_CTA_PAGE,
  SIGN_UP_CREATE_LOGIN_DETAILS,
  SIGN_UP_EMAIL_PAGE,
  SIGN_UP_PAGE,
  SIGN_UP_PASSWORD_PAGE,
  SIGN_UP_REVIEW_HANDLE_PAGE,
  TRENDING_PAGE
} from 'utils/route'

const messages = {
  newToAudius: 'New to Audius?',
  createAccount: 'Create an Account'
}

type RootProps = {
  children: ReactNode
}

const DesktopSignOnRoot = (props: RootProps) => {
  const { children } = props
  const { spacing, motion } = useTheme()
  const hasCompletedAccount = useSelector(getHasCompletedAccount)

  console.log({ hasCompletedAccount })
  const accountCreationStatus = useSelector(getStatus)

  const accountCreationStatus = useSelector(getStatus)

  const collapsedDesktopPageMatch = useRouteMatch({
    path: [
      SIGN_IN_PAGE,
      SIGN_UP_PAGE,
      SIGN_UP_EMAIL_PAGE,
      SIGN_UP_PASSWORD_PAGE,
      SIGN_UP_REVIEW_HANDLE_PAGE,
      SIGN_UP_CREATE_LOGIN_DETAILS,
      SIGN_UP_APP_CTA_PAGE
    ],
    exact: true
  })

  const isExpanded = !collapsedDesktopPageMatch

  return (
    <Flex w='100%' p='unit14' justifyContent='center'>
      {accountCreationStatus !== EditingStatus.LOADING ? (
        <Link
          to={TRENDING_PAGE}
          css={{
            zIndex: 1,
            position: 'absolute',
            left: spacing.xl,
            top: spacing.xl
          }}
        >
          <IconCloseAlt color='staticWhite' />
        </Link>
      ) : null}
      <BackgroundWaves zIndex={0} />
      <Paper
        w='100%'
        css={{
          flex: 1,
          maxWidth: 1440,
          minWidth: 744,
          overflow: 'hidden'
        }}
      >
        <ScrollView
          direction='column'
          h='100%'
          w={isExpanded ? '100%' : 584}
          flex={isExpanded ? undefined : '1 0 0'}
          css={{
            maxWidth: isExpanded ? '100%' : 584,
            minWidth: 400,
            background: 'white',
            zIndex: 1,
            transition: `width ${motion.expressive}`
          }}
        >
          {children}
        </ScrollView>
        <Flex
          alignItems='center'
          justifyContent='center'
          flex='1 0 0'
          css={{
            zIndex: 0,
            overflow: 'hidden',
            backgroundImage: `radial-gradient(77.16% 77.16% at 50% 51.81%, rgba(91, 35, 225, 0.80) 0%, rgba(113, 41, 230, 0.64) 67.96%, rgba(162, 47, 235, 0.50) 100%), url(${djBackground})`,
            backgroundColor: 'lightgray',
            backgroundSize: 'cover',
            backgroundPosition: 'center'
          }}
        >
          <Switch>
            <Route exact path={SIGN_UP_APP_CTA_PAGE}>
              {/* @ts-ignore box type incorrect */}
              <Box as='img' w='100%' src={imagePhone} />
            </Route>
            <Route path={[SIGN_IN_PAGE, SIGN_UP_PAGE]}>
              {isExpanded ? null : <AudiusValues />}
            </Route>
          </Switch>
        </Flex>
      </Paper>
    </Flex>
  )
}

type MobileSignOnRootProps = RootProps & {
  isLoaded?: boolean
}

type PanelState = 'collapsed' | 'expanding' | 'expanded' | 'collapsing'

const MobileSignOnRoot = (props: MobileSignOnRootProps) => {
  const { children, isLoaded } = props
  const [panelState, setPanelState] = useState<PanelState>('collapsed')
  const { motion } = useTheme()
  const [ref, { height: panelHeight }] = useMeasure<HTMLDivElement>()
  const collapsedPanelHeight = useRef(panelHeight)

  const collapsedMobilePageMatch = useRouteMatch({
    path: [SIGN_IN_PAGE, SIGN_UP_PAGE, SIGN_UP_EMAIL_PAGE],
    exact: true
  })

  const shouldPageExpand = !collapsedMobilePageMatch

  useLayoutEffect(() => {
    if (panelState === 'collapsed') {
      collapsedPanelHeight.current = panelHeight
    }
  }, [panelState, panelHeight])

  // TODO: use `onTransitionEnd`
  useEffect(() => {
    if (shouldPageExpand) {
      setPanelState('expanding')
      const timeout = setTimeout(() => {
        setPanelState('expanded')
      }, 100)
      return () => clearTimeout(timeout)
    } else if (!shouldPageExpand && panelState === 'expanded') {
      setPanelState('collapsing')
      const timeout = setTimeout(() => {
        setPanelState('collapsed')
      }, 500)
      return () => clearTimeout(timeout)
    }
    // eslint-disable-next-line react-hooks/exhaustive-deps
  }, [shouldPageExpand])

  const panelHeightMap = {
    collapsed: 'auto',
    expanding: panelHeight,
    expanded: '100%',
    collapsing: collapsedPanelHeight.current
  }

  return (
    <Flex direction='column' w='100%'>
      <Flex
        ref={ref}
        direction='column'
        borderBottomLeftRadius={panelState === 'expanded' ? undefined : '2xl'}
        borderBottomRightRadius={panelState === 'expanded' ? undefined : '2xl'}
        h={panelHeightMap[panelState]}
        css={{
          position: 'absolute',
          top: 0,
          left: 0,
          width: '100%',
          backgroundColor: 'white',
          zIndex: 1,
          transition: `height ${motion.calm}, border-radius ${motion.calm}, transform ${motion.calm} 0.5s`,
          transform: isLoaded ? 'translateY(0px)' : 'translateY(-100%)'
        }}
      >
        {children}
      </Flex>
      <Flex
        direction='column'
        alignItems='center'
        pb='2xl'
        css={{
          paddingTop: collapsedPanelHeight.current,
          flexGrow: 1,
          backgroundImage: `radial-gradient(77.16% 77.16% at 50% 51.81%, rgba(91, 35, 225, 0.80) 0%, rgba(113, 41, 230, 0.64) 67.96%, rgba(162, 47, 235, 0.50) 100%), url(${djPortrait})`,
          backgroundColor: 'lightgray',
          backgroundSize: 'cover',
          backgroundPosition: 'bottom'
        }}
      >
        <Switch>
          <Route path={SIGN_UP_PAGE}>
            <AudiusValues
              css={{
                margin: 'auto',
                opacity: isLoaded ? 1 : 0,
                transition: `opacity ${motion.expressive} 1s`
              }}
            />
          </Route>
          <Route path={SIGN_IN_PAGE}>
            <Text
              variant='title'
              strength='weak'
              color='staticWhite'
              css={{
                marginTop: 'auto',
                opacity: isLoaded ? 1 : 0,
                transition: `opacity ${motion.expressive} 1s`
              }}
            >
              {messages.newToAudius}{' '}
              <TextLink variant='inverted' showUnderline asChild>
                <Link to={SIGN_UP_PAGE}>{messages.createAccount}</Link>
              </TextLink>
            </Text>
          </Route>
        </Switch>
      </Flex>
    </Flex>
  )
}

export const SignOnPage = () => {
  const { isMobile } = useMedia()

  const [isLoaded, setIsLoaded] = useState(false)
  const SignOnRoot = isMobile ? MobileSignOnRoot : DesktopSignOnRoot

  useEffectOnce(() => {
    setIsLoaded(true)
  })

  return (
    <SignOnRoot isLoaded={isLoaded}>
      <NavHeader />
      <Switch>
        <Route path={SIGN_IN_PAGE}>
          <SignInPage />
        </Route>
        <Route path={SIGN_UP_PAGE}>
          <SignUpPage />
        </Route>
      </Switch>
    </SignOnRoot>
  )
}<|MERGE_RESOLUTION|>--- conflicted
+++ resolved
@@ -10,20 +10,17 @@
   useTheme
 } from '@audius/harmony'
 import { useSelector } from 'react-redux'
+import { useSelector } from 'react-redux'
 import { Link, Route, Switch, useRouteMatch } from 'react-router-dom'
 import { useEffectOnce, useMeasure } from 'react-use'
 
 import djBackground from 'assets/img/2-DJ-4-3.jpg'
 import djPortrait from 'assets/img/DJportrait.jpg'
 import imagePhone from 'assets/img/imagePhone.png'
-<<<<<<< HEAD
 import {
   getHasCompletedAccount,
   getStatus
 } from 'common/store/pages/signon/selectors'
-=======
-import { getStatus } from 'common/store/pages/signon/selectors'
->>>>>>> cb181e7b
 import { EditingStatus } from 'common/store/pages/signon/types'
 import BackgroundWaves from 'components/background-animations/BackgroundWaves'
 import { useMedia } from 'hooks/useMedia'
@@ -58,8 +55,6 @@
   const hasCompletedAccount = useSelector(getHasCompletedAccount)
 
   console.log({ hasCompletedAccount })
-  const accountCreationStatus = useSelector(getStatus)
-
   const accountCreationStatus = useSelector(getStatus)
 
   const collapsedDesktopPageMatch = useRouteMatch({
