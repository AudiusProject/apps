--- conflicted
+++ resolved
@@ -3,17 +3,10 @@
 import { BooleanKeys } from '@audius/common/services'
 import {
   InstagramProfile,
-<<<<<<< HEAD
-  TikTokProfile,
-  TwitterProfile
-} from '@audius/common'
-import { IconImage, IconUser, IconVerified } from '@audius/harmony'
-=======
   TwitterProfile,
   TikTokProfile
 } from '@audius/common/store'
-import { IconImage, IconUser, IconVerified } from '@audius/stems'
->>>>>>> b7cf7b9f
+import { IconImage, IconUser, IconVerified } from '@audius/harmony'
 import cn from 'classnames'
 // eslint-disable-next-line no-restricted-imports -- TODO: migrate to @react-spring/web
 import { Transition } from 'react-spring/renderprops.cjs'
