--- conflicted
+++ resolved
@@ -8,18 +8,10 @@
 import {
   InstagramProfile,
   TwitterProfile,
-<<<<<<< HEAD
-  formatInstagramProfile,
-  formatTwitterProfile,
-  formatTikTokProfile,
-  TikTokProfile
-} from '@audius/common'
-import { IconCaretLeft } from '@audius/harmony'
-=======
   TikTokProfile,
   Image
 } from '@audius/common/store'
->>>>>>> b7cf7b9f
+import { IconCaretLeft } from '@audius/harmony'
 import cn from 'classnames'
 
 import { ToastContext } from 'components/toast/ToastContext'
