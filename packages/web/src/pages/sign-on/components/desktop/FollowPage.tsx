import { useState, useCallback, useEffect } from 'react'

<<<<<<< HEAD
import { ID, User } from '@audius/common'
import { IconWand, IconArrowRight } from '@audius/harmony'
import { Button, ButtonType, Scrollbar } from '@audius/stems'
=======
import { ID, User } from '@audius/common/models'
import { Button, ButtonType, IconArrow, Scrollbar } from '@audius/stems'
>>>>>>> b7cf7b9f
import cn from 'classnames'

import {
  FollowArtistsCategory,
  artistCategories
} from 'common/store/pages/signon/types'
import UserCard from 'components/card/UserCard'
import SelectablePills from 'components/selectable-pill/SelectablePills'
import { env } from 'services/env'

import styles from './FollowPage.module.css'

const messages = {
  title: 'Follow At Least 3 Artists To Get Started',
  subTitle:
    'Tracks uploaded or reposted by people you follow will appear in your feed.',
  pickForMe: 'Pick Some For Me',
  following: 'Following'
}

const ENVIRONMENT = env.ENVIRONMENT
const MINIMUM_FOLLOWER_COUNT =
  ENVIRONMENT === 'production' || ENVIRONMENT === 'staging' ? 3 : 0

// Because the cards are in a dynamically size container to allow wrapping user cards,
// The 'pick for me' text needs to align w/ the last user card, so it is checked manually
const isFourWide = window.innerWidth <= 1208
const FOUR_TILE_WIDTH = 736
const FIVE_TILE_WIDTH = 920

type FollowPageProps = {
  onNextPage: () => void
  selectedCategory: FollowArtistsCategory
  onSelectArtistCategory: (category: FollowArtistsCategory) => void
  onAddFollows: (ids: Array<ID>) => void
  onRemoveFollows: (ids: Array<ID>) => void
  onAutoSelect: () => void
  followedArtists: Array<ID>
  users: Array<User>
}

export const FollowPage = (props: FollowPageProps) => {
  const {
    onSelectArtistCategory,
    followedArtists,
    selectedCategory,
    onAddFollows,
    onRemoveFollows,
    onNextPage,
    onAutoSelect,
    users
  } = props

  const onToggleSelect = useCallback(
    (userId: ID) => () => {
      if (followedArtists.includes(userId)) {
        onRemoveFollows([userId])
      } else {
        onAddFollows([userId])
      }
    },
    [onAddFollows, onRemoveFollows, followedArtists]
  )

  const onClickNextPage = useCallback(() => {
    if (followedArtists.length >= MINIMUM_FOLLOWER_COUNT) {
      onNextPage()
    }
  }, [followedArtists, onNextPage])

  const [isTransitioning, setIsTransitioning] = useState(false)

  const onClickPillIndex = useCallback(
    (index: number) => {
      setIsTransitioning(true)
      onSelectArtistCategory(artistCategories[index])
    },
    [onSelectArtistCategory]
  )

  useEffect(() => {
    setIsTransitioning(false)
  }, [selectedCategory, setIsTransitioning])

  const seletablePillProps = {
    selectedIndex: artistCategories.findIndex((c) => c === selectedCategory),
    onClickIndex: onClickPillIndex,
    content: artistCategories,
    disableDelayHandler: true
  }

  return (
    <div className={cn(styles.container)}>
      <div className={cn(styles.header)}>
        <h2 className={styles.title}>{messages.title}</h2>
        <p className={styles.subTitle}>{messages.subTitle}</p>
      </div>
      <div className={styles.pillSection}>
        <SelectablePills {...seletablePillProps} />
      </div>
      <Scrollbar className={styles.cardSection}>
        <div
          className={styles.cardsHeader}
          style={{ maxWidth: isFourWide ? FOUR_TILE_WIDTH : FIVE_TILE_WIDTH }}
        >
          <div className={styles.pickForMe} onClick={onAutoSelect}>
            <IconWand className={styles.iconWand} />
            {messages.pickForMe}
          </div>
        </div>
        <ul
          className={cn(styles.cards, {
            [styles.hide]: isTransitioning,
            [styles.show]: !isTransitioning
          })}
          aria-label='profile selection'
        >
          {users.map((user) => (
            <li key={user.user_id}>
              <UserCard
                isMobile={false}
                name={user.name}
                id={user.user_id}
                imageSizes={user._profile_picture_sizes}
                selected={followedArtists.includes(user.user_id)}
                className={cn(styles.userCard)}
                followers={user.follower_count}
                onClick={onToggleSelect(user.user_id)}
              />
            </li>
          ))}
        </ul>
      </Scrollbar>
      <Button
        text='Continue'
        name='continue'
        rightIcon={<IconArrowRight />}
        type={
          followedArtists.length >= MINIMUM_FOLLOWER_COUNT
            ? ButtonType.PRIMARY_ALT
            : ButtonType.DISABLED
        }
        onClick={onClickNextPage}
        textClassName={styles.continueButtonText}
        className={styles.continueButton}
      />
      <div className={styles.followCount}>
        {`${messages.following} ${
          followedArtists.length > MINIMUM_FOLLOWER_COUNT
            ? followedArtists.length
            : `${followedArtists.length}/${MINIMUM_FOLLOWER_COUNT}`
        }`}
      </div>
    </div>
  )
}

export default FollowPage<|MERGE_RESOLUTION|>--- conflicted
+++ resolved
@@ -1,13 +1,8 @@
 import { useState, useCallback, useEffect } from 'react'
 
-<<<<<<< HEAD
-import { ID, User } from '@audius/common'
+import { ID, User } from '@audius/common/models'
 import { IconWand, IconArrowRight } from '@audius/harmony'
 import { Button, ButtonType, Scrollbar } from '@audius/stems'
-=======
-import { ID, User } from '@audius/common/models'
-import { Button, ButtonType, IconArrow, Scrollbar } from '@audius/stems'
->>>>>>> b7cf7b9f
 import cn from 'classnames'
 
 import {
