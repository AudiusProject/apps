--- conflicted
+++ resolved
@@ -6,14 +6,9 @@
   KeyboardEvent
 } from 'react'
 
-<<<<<<< HEAD
-import { useInstanceVar } from '@audius/common'
+import { useInstanceVar } from '@audius/common/hooks'
 import { IconArrowRight } from '@audius/harmony'
 import { Button, ButtonType } from '@audius/stems'
-=======
-import { useInstanceVar } from '@audius/common/hooks'
-import { Button, ButtonType, IconArrow } from '@audius/stems'
->>>>>>> b7cf7b9f
 import cn from 'classnames'
 // eslint-disable-next-line no-restricted-imports -- TODO: migrate to @react-spring/web
 import { Spring } from 'react-spring/renderprops.cjs'
