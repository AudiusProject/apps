--- conflicted
+++ resolved
@@ -5,15 +5,10 @@
   accountSelectors,
   InstagramProfile,
   TwitterProfile,
-<<<<<<< HEAD
-  TikTokProfile
-} from '@audius/common'
-import { IconClose as IconRemove } from '@audius/harmony'
-=======
   TikTokProfile,
   Image
 } from '@audius/common/store'
->>>>>>> b7cf7b9f
+import { IconClose as IconRemove } from '@audius/harmony'
 import cn from 'classnames'
 // eslint-disable-next-line no-restricted-imports -- TODO: migrate to @react-spring/web
 import { animated } from 'react-spring'
