--- conflicted
+++ resolved
@@ -1,13 +1,8 @@
 import { useState, useCallback } from 'react'
 
-<<<<<<< HEAD
-import { commonPasswordCheck } from '@audius/common'
+import { commonPasswordCheck } from '@audius/common/utils'
 import { IconArrowRight } from '@audius/harmony'
 import { Button, ButtonType } from '@audius/stems'
-=======
-import { commonPasswordCheck } from '@audius/common/utils'
-import { Button, ButtonType, IconArrow } from '@audius/stems'
->>>>>>> b7cf7b9f
 import cn from 'classnames'
 
 import Input from 'components/data-entry/Input'
