import { Box } from '@audius/harmony'
import { useSelector } from 'react-redux'
import { Redirect, Route, RouteProps, Switch } from 'react-router-dom'

import { getSignOn } from 'common/store/pages/signon/selectors'
import SignOnPageState from 'common/store/pages/signon/types'
import { AppState } from 'store/types'
import {
  SIGN_UP_ARTISTS_PAGE,
  SIGN_UP_EMAIL_PAGE,
  SIGN_UP_FINISH_PROFILE_PAGE,
  SIGN_UP_GENRES_PAGE,
  SIGN_UP_HANDLE_PAGE,
  SIGN_UP_PASSWORD_PAGE,
  SignUpPath,
  TRENDING_PAGE
} from 'utils/route'

import { ProgressHeader } from './components/ProgressHeader'
import { CreateEmailPage } from './pages/CreateEmailPage/CreateEmailPage'
import { CreatePasswordPage } from './pages/CreatePasswordPage'
import { FinishProfilePage } from './pages/FinishProfilePage'
import { PickHandlePage } from './pages/PickHandlePage'
import { SelectArtistsPage } from './pages/SelectArtistsPage'
import { SelectGenrePage } from './pages/SelectGenrePage'

/**
 * Checks against existing sign up redux state,
 * then determines if the requested path should be allowed or not
 * if not allowed, also returns furthest step possible based on existing state
 */
const determineAllowedRoute = (
  signUpState: SignOnPageState,
  requestedRoute: string | SignUpPath // this string should have already trimmed out /signup/
) => {
  const attemptedPath = requestedRoute.replace('/signup/', '')
  // Have to type as string[] to avoid too narrow of a type for comparing against
  let allowedRoutes: string[] = [SignUpPath.createEmail] // create email is available by default
  if (signUpState.email.value) {
    // Already have email
    allowedRoutes.push(SignUpPath.createPassword)
  }
  if (signUpState.password.value) {
    // Already have password
    allowedRoutes.push(SignUpPath.pickHandle)
  }
  if (signUpState.handle.value) {
    // Already have handle
    allowedRoutes.push(SignUpPath.finishProfile)
  }
  if (signUpState.name.value) {
    // Already have display name
    // At this point the account is fully created & logged in; now user can't back to account creation steps
    allowedRoutes = [SignUpPath.selectGenres]
  }

  // TODO: These checks below here may need to fall under a different route umbrella separate from sign up
  if (signUpState.genres) {
    // Already have genres selected
    allowedRoutes.push(SignUpPath.selectArtists)
  }

  if (signUpState.followArtists?.selectedUserIds?.length >= 3) {
    // Already have 3 artists followed
    // Done with sign up if at this point so we return early (none of these routes are allowed anymore)
    // TODO: trigger welcome modal when redirecting from here
    return { isAllowedRoute: false, correctedRoute: TRENDING_PAGE }
  }

  const isAllowedRoute = allowedRoutes.includes(attemptedPath)
  // If requested route is allowed return that, otherwise return the last step in the route stack
  const correctedPath = isAllowedRoute
    ? attemptedPath
    : allowedRoutes[allowedRoutes.length - 1]
  return {
    isAllowedRoute,
    correctedRoute: `/signup/${correctedPath}`
  }
}

/**
 * <Route> wrapper that handles redirecting through the sign up page flow
 */
export function SignUpRoute({ children, ...rest }: RouteProps) {
  const existingSignUpState = useSelector((state: AppState) => getSignOn(state))
  return (
    <Route
      {...rest}
      render={({ location }) => {
        // Check if the route is allowed, if not we redirect accordingly
        const { isAllowedRoute, correctedRoute } = determineAllowedRoute(
          existingSignUpState,
          location.pathname
        )
        return isAllowedRoute ? (
          <>{children}</>
        ) : (
          <Redirect to={correctedRoute} />
        )
      }}
    />
  )
}

export const SignUpRootPage = () => {
  return (
<<<<<<< HEAD
    <Switch>
      <SignUpRoute exact path={SIGN_UP_EMAIL_PAGE}>
        <CreateEmailPage />
      </SignUpRoute>
      <SignUpRoute exact path={SIGN_UP_PASSWORD_PAGE}>
        <CreatePasswordPage />
      </SignUpRoute>
      {/* White screen routes */}
      <SignUpRoute
        exact
        path={[
          SIGN_UP_HANDLE_PAGE,
          SIGN_UP_FINISH_PROFILE_PAGE,
          SIGN_UP_GENRES_PAGE,
          SIGN_UP_ARTISTS_PAGE
        ]}
      >
        <ProgressHeader />
        <Switch>
          <SignUpRoute exact path={SIGN_UP_HANDLE_PAGE}>
            <PickHandlePage />
          </SignUpRoute>
        </Switch>
        <Switch>
          <SignUpRoute exact path={SIGN_UP_FINISH_PROFILE_PAGE}>
            <FinishProfilePage />
          </SignUpRoute>
        </Switch>
        <Switch>
          <SignUpRoute exact path={SIGN_UP_GENRES_PAGE}>
            <SelectGenrePage />
          </SignUpRoute>
        </Switch>
        <Switch>
          <SignUpRoute exact path={SIGN_UP_ARTISTS_PAGE}>
            <SelectArtistsPage />
          </SignUpRoute>
        </Switch>
      </SignUpRoute>
    </Switch>
=======
    <Box h='100%'>
      <Switch>
        <SignUpRoute exact path={SIGN_UP_EMAIL_PAGE}>
          <SignUpPage />
        </SignUpRoute>
        <SignUpRoute exact path={SIGN_UP_PASSWORD_PAGE}>
          <CreatePasswordPage />
        </SignUpRoute>
        {/* White screen routes */}
        <SignUpRoute
          exact
          path={[
            SIGN_UP_HANDLE_PAGE,
            SIGN_UP_FINISH_PROFILE_PAGE,
            SIGN_UP_GENRES_PAGE,
            SIGN_UP_ARTISTS_PAGE
          ]}
        >
          <ProgressHeader />
          <Switch>
            <SignUpRoute exact path={SIGN_UP_HANDLE_PAGE}>
              <PickHandlePage />
            </SignUpRoute>
          </Switch>
          <Switch>
            <SignUpRoute exact path={SIGN_UP_FINISH_PROFILE_PAGE}>
              <FinishProfilePage />
            </SignUpRoute>
          </Switch>
          <Switch>
            <SignUpRoute exact path={SIGN_UP_GENRES_PAGE}>
              <SelectGenrePage />
            </SignUpRoute>
          </Switch>
          <Switch>
            <SignUpRoute exact path={SIGN_UP_ARTISTS_PAGE}>
              <SelectArtistsPage />
            </SignUpRoute>
          </Switch>
        </SignUpRoute>
      </Switch>
    </Box>
>>>>>>> 902e805e
  )
}<|MERGE_RESOLUTION|>--- conflicted
+++ resolved
@@ -104,52 +104,10 @@
 
 export const SignUpRootPage = () => {
   return (
-<<<<<<< HEAD
-    <Switch>
-      <SignUpRoute exact path={SIGN_UP_EMAIL_PAGE}>
-        <CreateEmailPage />
-      </SignUpRoute>
-      <SignUpRoute exact path={SIGN_UP_PASSWORD_PAGE}>
-        <CreatePasswordPage />
-      </SignUpRoute>
-      {/* White screen routes */}
-      <SignUpRoute
-        exact
-        path={[
-          SIGN_UP_HANDLE_PAGE,
-          SIGN_UP_FINISH_PROFILE_PAGE,
-          SIGN_UP_GENRES_PAGE,
-          SIGN_UP_ARTISTS_PAGE
-        ]}
-      >
-        <ProgressHeader />
-        <Switch>
-          <SignUpRoute exact path={SIGN_UP_HANDLE_PAGE}>
-            <PickHandlePage />
-          </SignUpRoute>
-        </Switch>
-        <Switch>
-          <SignUpRoute exact path={SIGN_UP_FINISH_PROFILE_PAGE}>
-            <FinishProfilePage />
-          </SignUpRoute>
-        </Switch>
-        <Switch>
-          <SignUpRoute exact path={SIGN_UP_GENRES_PAGE}>
-            <SelectGenrePage />
-          </SignUpRoute>
-        </Switch>
-        <Switch>
-          <SignUpRoute exact path={SIGN_UP_ARTISTS_PAGE}>
-            <SelectArtistsPage />
-          </SignUpRoute>
-        </Switch>
-      </SignUpRoute>
-    </Switch>
-=======
     <Box h='100%'>
       <Switch>
         <SignUpRoute exact path={SIGN_UP_EMAIL_PAGE}>
-          <SignUpPage />
+          <CreateEmailPage />
         </SignUpRoute>
         <SignUpRoute exact path={SIGN_UP_PASSWORD_PAGE}>
           <CreatePasswordPage />
@@ -188,6 +146,5 @@
         </SignUpRoute>
       </Switch>
     </Box>
->>>>>>> 902e805e
   )
 }