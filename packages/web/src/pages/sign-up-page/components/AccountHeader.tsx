--- conflicted
+++ resolved
@@ -26,63 +26,6 @@
   formProfileImage?: ImageFieldValue
 }
 
-<<<<<<< HEAD
-const CoverPhotoBox = ({
-  imageUrl,
-  profileImageUrl,
-  isEditing
-}: {
-  imageUrl: string | undefined
-  profileImageUrl?: string | undefined
-  isEditing?: boolean
-}) => {
-  const { color } = useTheme()
-  const hasImage = imageUrl || profileImageUrl
-  return (
-    <Box
-      h='100%'
-      w='100%'
-      border='default'
-      css={{
-        '&:before': {
-          content: '""',
-          position: 'absolute',
-          top: 0,
-          left: 0,
-          height: '100%',
-          width: '100%',
-          // gradient overlay
-          background: `linear-gradient(0deg, rgba(0, 0, 0, 0.20) 0%, rgba(0, 0, 0, 0.00) 100%)`,
-          // When there is no cover photo we use the profile photo and heavily blur it
-          ...(hasImage && !imageUrl
-            ? {
-                backdropFilter: 'blur(25px)'
-              }
-            : undefined)
-        },
-        overflow: 'hidden',
-        ...(hasImage
-          ? {
-              backgroundImage: `url(${imageUrl ?? profileImageUrl})`,
-              backgroundPosition: 'center',
-              backgroundSize: '100%',
-              backgroundRepeat: 'no-repeat, no-repeat'
-            }
-          : { backgroundColor: color.neutral.n400 })
-      }}
-    >
-      {isEditing ? (
-        <IconImage
-          css={{ position: 'absolute', right: '16px', top: '16px' }}
-          color='staticWhite'
-        />
-      ) : null}
-    </Box>
-  )
-}
-
-=======
->>>>>>> 53772e61
 const ProfileImageAvatar = ({
   imageUrl,
   isEditing,
@@ -117,12 +60,7 @@
 }
 
 export const AccountHeader = (props: AccountHeaderProps) => {
-<<<<<<< HEAD
-  const { mode, size, formDisplayName, formProfileImage } = props
-  const { value: coverPhoto } = useSelector(getCoverPhotoField) ?? {}
-=======
   const { mode, formDisplayName, formProfileImage, size } = props
->>>>>>> 53772e61
   const { value: profileImage } = useSelector(getProfileImageField) ?? {}
   const { value: storedDisplayName } = useSelector(getNameField)
   const { value: handle } = useSelector(getHandleField)
