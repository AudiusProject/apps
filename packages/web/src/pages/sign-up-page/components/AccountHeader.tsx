import { Avatar, Box, Flex, IconCamera, IconImage, Text } from '@audius/harmony'

import {
  getCoverPhotoField,
  getNameField,
  getProfileImageField
} from 'common/store/pages/signon/selectors'
import { useMedia } from 'hooks/useMedia'
import { useSelector } from 'utils/reducer'

import { ImageField } from './ImageField'

type AccountHeaderProps = {
  mode: 'editing' | 'viewing'
}

const CoverPhotoBox = ({
  imageUrl,
  isEditing
}: {
  imageUrl: string | undefined
  isEditing?: boolean
}) => (
  <Box
    h='100%'
    w='100%'
    border='default'
    css={{
      backgroundColor: 'lightgray',
      overflow: 'hidden',
      ...(imageUrl
        ? {
            backgroundImage: `url(${imageUrl})`,
            backgroundPosition: 'center',
            backgroundSize: '100%',
            backgroundRepeat: 'no-repeat, no-repeat'
          }
        : {
            background:
              'linear-gradient(0deg, rgba(0, 0, 0, 0.20) 0%, rgba(0, 0, 0, 0.00) 100%), #C2C0CC'
          })
    }}
  >
    {isEditing && !imageUrl ? (
      <IconImage
        css={{ position: 'absolute', right: '16px', top: '16px' }}
        color='staticWhite'
      />
    ) : null}
  </Box>
)

const ProfileImageAvatar = ({
  imageUrl,
  isEditing
}: {
  imageUrl: string
  isEditing?: boolean
}) => {
  const { isMobile } = useMedia()
  const useSmallSize = isEditing || isMobile

  const avatarSize = useSmallSize ? 72 : 120
  return (
    <Avatar
      variant='strong'
      src={imageUrl}
      css={{
        height: avatarSize,
        width: avatarSize,
        display: 'flex',
        alignItems: 'center',
        justifyContent: 'center',
        ...(useSmallSize ? { transform: 'translateY(20px)' } : null)
      }}
    >
      {isEditing && !imageUrl ? (
        <IconCamera size='l' color='staticWhite' />
      ) : null}
    </Avatar>
  )
}

export const AccountHeader = ({ mode }: AccountHeaderProps) => {
  const coverPhoto = useSelector(getCoverPhotoField)
  const profileImage = useSelector(getProfileImageField)
  const { value: displayName } = useSelector(getNameField)
  // const { value: handle } = useSelector(getHandleField)

  const handle = 'f&$kTheFireNation'
  const isEditing = mode === 'editing'

  const { isMobile } = useMedia()
  const useSmallSize = isEditing || isMobile

  return (
<<<<<<< HEAD
    <Box w='100%'>
      <Box h={useSmallSize ? 96 : 168} css={{ overflow: 'hidden' }} w='100%'>
        {isEditing ? (
          <ImageField name='coverPhoto' imageResizeOptions={{ square: false }}>
            {(uploadedImage) => (
              <CoverPhotoBox
                imageUrl={uploadedImage?.url ?? coverPhoto}
                isEditing
              />
            )}
          </ImageField>
        ) : (
          <CoverPhotoBox imageUrl={coverPhoto} />
        )}
=======
    <Box css={{ zIndex: 4 }}>
      <Box h={isMobile ? 96 : 168} css={{ overflow: 'hidden' }}>
        <Box
          h='100%'
          w='100%'
          border='default'
          css={{
            backgroundImage: `linear-gradient(0deg, rgba(0, 0, 0, 0.20) 0%, rgba(0, 0, 0, 0.00) 100%), url(${coverPhoto.url}), url(${coverPhoto.url})`,
            backgroundPosition: '2.033px -355.342px, center, center',
            backgroundSize: '100% 571.429%, cover',
            backgroundRepeat: 'no-repeat, no-repeat',
            backgroundColor: 'lightgray',
            filter: 'blur(25px)',
            overflow: 'hidden'
          }}
        />
>>>>>>> 8e26762d
      </Box>
      <Flex
        css={[
          {
            position: 'absolute',
            display: 'flex'
          },
          useSmallSize
            ? { bottom: 0, left: 16, maxWidth: 'calc(100% - 32px)' }
            : {
                left: 0,
                maxWidth: '100%',
                right: 0,
                top: 80,
                margin: '0 auto'
              }
        ]}
        justifyContent={useSmallSize ? 'flex-start' : 'center'}
        alignItems={useSmallSize ? 'flex-end' : 'flex-start'}
        gap={useSmallSize ? 's' : 'xl'}
      >
<<<<<<< HEAD
        {isEditing ? (
          <ImageField name='profileImage' css={{ flex: 0 }}>
            {(uploadedImage) => (
              <ProfileImageAvatar
                imageUrl={uploadedImage?.url ?? profileImage}
                isEditing
              />
            )}
          </ImageField>
        ) : (
          <ProfileImageAvatar imageUrl={profileImage} />
        )}
        <Flex
          direction='column'
          gap='2xs'
          alignItems='flex-start'
          css={{
            textAlign: 'left'
          }}
          mb='s'
        >
=======
        <Box h={avatarSize} w={avatarSize}>
          <Avatar variant='strong' src={profileImage.url} />
        </Box>
        <Flex direction='column' gap='2xs' alignItems='flex-start'>
>>>>>>> 8e26762d
          <Text
            variant='heading'
            size={useSmallSize ? 's' : 'xl'}
            strength='strong'
            color='staticWhite'
            shadow='emphasis'
            tag='p'
            css={{
              wordBreak: 'break-word',
              minHeight: useSmallSize ? '24px' : '40px',
              minWidth: '1px'
            }}
          >
            {displayName}
          </Text>
          <Text
            variant='body'
            size={useSmallSize ? 's' : 'm'}
            color='staticWhite'
            shadow='emphasis'
          >
            @{handle}
          </Text>
        </Flex>
      </Flex>
    </Box>
  )
}<|MERGE_RESOLUTION|>--- conflicted
+++ resolved
@@ -2,6 +2,7 @@
 
 import {
   getCoverPhotoField,
+  getHandleField,
   getNameField,
   getProfileImageField
 } from 'common/store/pages/signon/selectors'
@@ -85,17 +86,14 @@
   const coverPhoto = useSelector(getCoverPhotoField)
   const profileImage = useSelector(getProfileImageField)
   const { value: displayName } = useSelector(getNameField)
-  // const { value: handle } = useSelector(getHandleField)
-
-  const handle = 'f&$kTheFireNation'
+  const { value: handle } = useSelector(getHandleField)
   const isEditing = mode === 'editing'
 
   const { isMobile } = useMedia()
   const useSmallSize = isEditing || isMobile
 
   return (
-<<<<<<< HEAD
-    <Box w='100%'>
+    <Box w='100%' css={{ zIndex: 4 }}>
       <Box h={useSmallSize ? 96 : 168} css={{ overflow: 'hidden' }} w='100%'>
         {isEditing ? (
           <ImageField name='coverPhoto' imageResizeOptions={{ square: false }}>
@@ -109,24 +107,6 @@
         ) : (
           <CoverPhotoBox imageUrl={coverPhoto} />
         )}
-=======
-    <Box css={{ zIndex: 4 }}>
-      <Box h={isMobile ? 96 : 168} css={{ overflow: 'hidden' }}>
-        <Box
-          h='100%'
-          w='100%'
-          border='default'
-          css={{
-            backgroundImage: `linear-gradient(0deg, rgba(0, 0, 0, 0.20) 0%, rgba(0, 0, 0, 0.00) 100%), url(${coverPhoto.url}), url(${coverPhoto.url})`,
-            backgroundPosition: '2.033px -355.342px, center, center',
-            backgroundSize: '100% 571.429%, cover',
-            backgroundRepeat: 'no-repeat, no-repeat',
-            backgroundColor: 'lightgray',
-            filter: 'blur(25px)',
-            overflow: 'hidden'
-          }}
-        />
->>>>>>> 8e26762d
       </Box>
       <Flex
         css={[
@@ -148,7 +128,6 @@
         alignItems={useSmallSize ? 'flex-end' : 'flex-start'}
         gap={useSmallSize ? 's' : 'xl'}
       >
-<<<<<<< HEAD
         {isEditing ? (
           <ImageField name='profileImage' css={{ flex: 0 }}>
             {(uploadedImage) => (
@@ -170,12 +149,6 @@
           }}
           mb='s'
         >
-=======
-        <Box h={avatarSize} w={avatarSize}>
-          <Avatar variant='strong' src={profileImage.url} />
-        </Box>
-        <Flex direction='column' gap='2xs' alignItems='flex-start'>
->>>>>>> 8e26762d
           <Text
             variant='heading'
             size={useSmallSize ? 's' : 'xl'}
