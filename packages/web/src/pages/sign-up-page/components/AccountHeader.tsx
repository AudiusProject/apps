<<<<<<< HEAD
import { Avatar, Box, Flex, IconCamera, Text } from '@audius/harmony'
=======
import {
  Avatar,
  Box,
  Flex,
  IconCamera,
  IconImage,
  IconVerified,
  Text,
  useTheme
} from '@audius/harmony'
>>>>>>> b47402a4

import {
  getHandleField,
  getIsVerified,
  getNameField,
  getProfileImageField
} from 'common/store/pages/signon/selectors'
import { useMedia } from 'hooks/useMedia'
import { useSelector } from 'utils/reducer'

import { CoverPhotoBanner } from './CoverPhotoBanner'
import { ImageField, ImageFieldValue } from './ImageField'

type AccountHeaderProps = {
  mode: 'editing' | 'viewing'
  formDisplayName?: string
  formProfileImage?: ImageFieldValue
}

const ProfileImageAvatar = ({
  imageUrl,
  isEditing
}: {
  imageUrl?: string
  isEditing?: boolean
}) => {
  const { isMobile } = useMedia()
  const isSmallSize = isEditing || isMobile

  const avatarSize = isSmallSize ? 72 : 120
  return (
    <Avatar
      variant='strong'
      src={imageUrl}
      css={{
        height: avatarSize,
        width: avatarSize,
        display: 'flex',
        alignItems: 'center',
        justifyContent: 'center',
        ...(isSmallSize ? { transform: 'translateY(20px)' } : null)
      }}
    >
      {isEditing && !imageUrl ? (
        <IconCamera size='l' color='staticWhite' />
      ) : null}
    </Avatar>
  )
}

export const AccountHeader = ({
  mode,
  formDisplayName,
  formProfileImage
}: AccountHeaderProps) => {
  const { value: profileImage } = { ...useSelector(getProfileImageField) }
  const { value: storedDisplayName } = useSelector(getNameField)
  const { value: handle } = useSelector(getHandleField)
  const isVerified = useSelector(getIsVerified)
  const isEditing = mode === 'editing'

  const displayName = formDisplayName ?? storedDisplayName

  const { isMobile } = useMedia()
  const isSmallSize = isEditing || isMobile

  return (
    <Box w='100%' css={{ zIndex: 4 }}>
      <Box h={isSmallSize ? 96 : 168} css={{ overflow: 'hidden' }} w='100%'>
        {isEditing ? (
          <ImageField name='coverPhoto' imageResizeOptions={{ square: false }}>
            {(uploadedImage) => (
              <CoverPhotoBanner
                coverPhotoUrl={uploadedImage?.url}
                profileImageUrl={formProfileImage?.url}
                showPhotoIcon
              />
            )}
          </ImageField>
        ) : (
          <CoverPhotoBanner />
        )}
      </Box>
      <Flex
        css={[
          {
            position: 'absolute',
            display: 'flex'
          },
          isSmallSize
            ? { bottom: 0, left: 16, maxWidth: 'calc(100% - 32px)' }
            : {
                left: 0,
                maxWidth: '100%',
                right: 0,
                top: 80,
                margin: '0 auto'
              }
        ]}
        justifyContent={isSmallSize ? 'flex-start' : 'center'}
        alignItems={isSmallSize ? 'flex-end' : 'flex-start'}
        gap={isSmallSize ? 's' : 'xl'}
      >
        {isEditing ? (
          <ImageField name='profileImage' css={{ flex: 0 }}>
            {(uploadedImage) => (
              <ProfileImageAvatar
                imageUrl={uploadedImage?.url ?? profileImage?.url}
                isEditing
              />
            )}
          </ImageField>
        ) : (
          <ProfileImageAvatar imageUrl={profileImage?.url} />
        )}
        <Flex
          direction='column'
          gap='2xs'
          alignItems='flex-start'
          css={{
            textAlign: 'left'
          }}
          mb='s'
        >
          <Text
            variant='heading'
            size={isSmallSize ? 's' : 'xl'}
            strength='strong'
            color='staticWhite'
            shadow='emphasis'
            tag='p'
            css={{
              wordBreak: 'break-word',
              minHeight: isSmallSize ? '24px' : '40px',
              minWidth: '1px'
            }}
          >
            {displayName}
          </Text>
          <Flex gap='s' alignItems='center'>
            <Text
              variant='body'
              size={isSmallSize ? 's' : 'm'}
              color='staticWhite'
              shadow='emphasis'
            >
              @{handle}
            </Text>
            {isVerified ? <IconVerified size='s' /> : null}
          </Flex>
        </Flex>
      </Flex>
    </Box>
  )
}<|MERGE_RESOLUTION|>--- conflicted
+++ resolved
@@ -1,17 +1,11 @@
-<<<<<<< HEAD
-import { Avatar, Box, Flex, IconCamera, Text } from '@audius/harmony'
-=======
 import {
   Avatar,
   Box,
   Flex,
   IconCamera,
-  IconImage,
   IconVerified,
-  Text,
-  useTheme
+  Text
 } from '@audius/harmony'
->>>>>>> b47402a4
 
 import {
   getHandleField,
