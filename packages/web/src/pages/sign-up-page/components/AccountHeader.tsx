--- conflicted
+++ resolved
@@ -59,19 +59,9 @@
   )
 }
 
-<<<<<<< HEAD
 export const AccountHeader = (props: AccountHeaderProps) => {
-  const { mode, size, formDisplayName, formProfileImage } = props
-  const { value: coverPhoto } = useSelector(getCoverPhotoField) ?? {}
+  const { mode, formDisplayName, formProfileImage, size } = props
   const { value: profileImage } = useSelector(getProfileImageField) ?? {}
-=======
-export const AccountHeader = ({
-  mode,
-  formDisplayName,
-  formProfileImage
-}: AccountHeaderProps) => {
-  const { value: profileImage } = { ...useSelector(getProfileImageField) }
->>>>>>> 3e82b69e
   const { value: storedDisplayName } = useSelector(getNameField)
   const { value: handle } = useSelector(getHandleField)
   const isVerified = useSelector(getIsVerified)
