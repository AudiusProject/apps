--- conflicted
+++ resolved
@@ -27,9 +27,8 @@
     profileImageUrl: propsProfileImageUrl,
     isEditing
   } = props
-<<<<<<< HEAD
-  const { value: signOnCoverPhoto } = useSelector(getCoverPhotoField) ?? {}
-  const { value: signOnProfileImage } = useSelector(getProfileImageField) ?? {}
+  const coverPhotoField = useSelector(getCoverPhotoField)
+  const profileImageField = useSelector(getProfileImageField)
 
   const userId = useSelector(getUserId) ?? {}
   const accountProfilePic = useProfilePicture(
@@ -42,16 +41,12 @@
   )
   const accountCoverPhoto =
     accountCoverPhotoObj.source === '' ? undefined : accountCoverPhotoObj.source
-=======
-  const coverPhoto = useSelector(getCoverPhotoField)
-  const profileImage = useSelector(getProfileImageField)
->>>>>>> ba711b64
 
   const { color, spacing, cornerRadius } = useTheme()
   const coverPhoto =
-    propsCoverPhotoUrl ?? signOnCoverPhoto?.url ?? accountCoverPhoto
+    propsCoverPhotoUrl ?? coverPhotoField?.url ?? accountCoverPhoto
   const profileImage =
-    propsProfileImageUrl ?? signOnProfileImage?.url ?? accountProfilePic
+    propsProfileImageUrl ?? profileImageField?.url ?? accountProfilePic
   const hasImage = coverPhoto || profileImage
   return (
     <Box
