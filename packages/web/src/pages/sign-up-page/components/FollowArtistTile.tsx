import { HTMLProps } from 'react'

<<<<<<< HEAD
import { ID, UserMetadata } from '@audius/common'
=======
import { UserMetadata, WidthSizes } from '@audius/common'
>>>>>>> 65a711ba
import {
  Box,
  Divider,
  Flex,
  FollowButton,
  IconNote,
  IconUser,
  IconVerified,
  Paper,
  Text
} from '@audius/harmony'
import { useField } from 'formik'

import { Avatar } from 'components/avatar/Avatar'
import { useMedia } from 'hooks/useMedia'
import { useCoverPhoto } from 'hooks/useUserCoverPhoto'

type FollowArtistTileProps = {
  user: UserMetadata
  onPreviewClick: (userId: ID, source: string) => void
} & HTMLProps<HTMLInputElement>

const FollowArtistTile = (props: FollowArtistTileProps) => {
  const {
<<<<<<< HEAD
    user: { name, user_id, is_verified, track_count, follower_count },
    onChange,
    onPreviewClick
  } = props
=======
    user: { name, user_id, is_verified, track_count, follower_count }
  } = props
  const { isMobile } = useMedia()
  const coverPhoto = useCoverPhoto(user_id, WidthSizes.SIZE_640)
  const [followField] = useField({ name: 'selectedArtists', type: 'checkbox' })
>>>>>>> 65a711ba

  return (
    <Paper
      h={220}
      css={{
        width: isMobile ? 'calc(50% - 4px)' : 235
      }}
    >
      <Flex w='100%' direction='column' alignItems='center'>
<<<<<<< HEAD
        <Box
          w={72}
          h={72}
          css={{ position: 'absolute', top: 34 }}
          onClick={() => {
            onPreviewClick(
              user_id,
              'https://discoveryprovider2.audius.co/v1/tracks/Kdb0BgY/stream'
            )
          }}
        >
          <Avatar variant='strong' src={audiusProfilePic} />
=======
        <Box w={72} h={72} css={{ position: 'absolute', top: 34 }}>
          {/* TODO: play song preview on click */}
          <Avatar variant='strong' userId={user_id} />
>>>>>>> 65a711ba
        </Box>
        <Box w='100%' h={68} css={{ backgroundImage: `url(${coverPhoto})` }} />
        <Flex
          direction='column'
          alignItems='center'
          gap='l'
          pt='3xl'
          pb='l'
          ph='s'
          w='100%'
        >
          <Flex direction='column' alignItems='center' gap='s'>
            <Flex direction='row' gap='xs' alignItems='center'>
              <Text
                variant='title'
                size='s'
                strength='default'
                css={{
                  // TODO: Need to contain width
                  textOverflow: 'ellipsis',
                  whiteSpace: 'nowrap'
                }}
              >
                {name}
              </Text>
              {is_verified ? (
                <IconVerified css={{ width: 12, height: 12 }} />
              ) : null}
            </Flex>
            <Flex direction='row' gap='s' alignItems='center'>
              <Flex direction='row' gap='xs' alignItems='center'>
                <IconNote width={16} height={16} color='subdued' />
                <Text variant='body' size='s' strength='strong'>
                  {track_count}
                </Text>
              </Flex>
              <Divider />
              <Flex direction='row' gap='xs' alignItems='center'>
                <IconUser width={16} height={16} color='subdued' />
                <Text variant='body' size='s' strength='strong'>
                  {follower_count}
                </Text>
              </Flex>
            </Flex>
          </Flex>
          <FollowButton
            variant='pill'
            type='checkbox'
            {...followField}
            isFollowing={followField.value.includes(user_id.toString())}
            value={user_id}
          />
        </Flex>
      </Flex>
    </Paper>
  )
}

export default FollowArtistTile<|MERGE_RESOLUTION|>--- conflicted
+++ resolved
@@ -1,10 +1,6 @@
 import { HTMLProps } from 'react'
 
-<<<<<<< HEAD
-import { ID, UserMetadata } from '@audius/common'
-=======
-import { UserMetadata, WidthSizes } from '@audius/common'
->>>>>>> 65a711ba
+import { ID, UserMetadata, WidthSizes } from '@audius/common'
 import {
   Box,
   Divider,
@@ -29,18 +25,12 @@
 
 const FollowArtistTile = (props: FollowArtistTileProps) => {
   const {
-<<<<<<< HEAD
     user: { name, user_id, is_verified, track_count, follower_count },
-    onChange,
     onPreviewClick
-  } = props
-=======
-    user: { name, user_id, is_verified, track_count, follower_count }
   } = props
   const { isMobile } = useMedia()
   const coverPhoto = useCoverPhoto(user_id, WidthSizes.SIZE_640)
   const [followField] = useField({ name: 'selectedArtists', type: 'checkbox' })
->>>>>>> 65a711ba
 
   return (
     <Paper
@@ -50,7 +40,6 @@
       }}
     >
       <Flex w='100%' direction='column' alignItems='center'>
-<<<<<<< HEAD
         <Box
           w={72}
           h={72}
@@ -63,11 +52,6 @@
           }}
         >
           <Avatar variant='strong' src={audiusProfilePic} />
-=======
-        <Box w={72} h={72} css={{ position: 'absolute', top: 34 }}>
-          {/* TODO: play song preview on click */}
-          <Avatar variant='strong' userId={user_id} />
->>>>>>> 65a711ba
         </Box>
         <Box w='100%' h={68} css={{ backgroundImage: `url(${coverPhoto})` }} />
         <Flex
