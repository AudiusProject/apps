import { useCallback, useContext } from 'react'

<<<<<<< HEAD
import { socialMediaMessages, pickHandleErrorMessages } from '@audius/common'
=======
import { MAX_HANDLE_LENGTH, socialMediaMessages } from '@audius/common'
>>>>>>> 730423c7
import { TextLink } from '@audius/harmony'
import { useField } from 'formik'

import {
  HarmonyTextField,
  HarmonyTextFieldProps
} from 'components/form-fields/HarmonyTextField'
import { ToastContext } from 'components/toast/ToastContext'

import { SignupFlowInstagramAuth } from './SignupFlowInstagramAuth'
import { SignupFlowTikTokAuth } from './SignupFlowTikTokAuth'
import { SignupFlowTwitterAuth } from './SignupFlowTwitterAuth'

const messages = {
  handle: 'Handle',
  linkToClaim: 'Link to claim.'
}

const handleAuthMap = {
  [pickHandleErrorMessages.twitterReservedError]: SignupFlowTwitterAuth,
  [pickHandleErrorMessages.instagramReservedError]: SignupFlowInstagramAuth,
  [pickHandleErrorMessages.tiktokReservedError]: SignupFlowTikTokAuth
}

type HandleFieldProps = Partial<HarmonyTextFieldProps> & {
  onCompleteSocialMediaLogin?: (info: {
    requiresReview: boolean
    handle: string
    platform: 'twitter' | 'instagram' | 'tiktok'
  }) => void
  onStartSocialMediaLogin?: () => void
  onErrorSocialMediaLogin?: () => void
}

export const HandleField = (props: HandleFieldProps) => {
  const {
    onCompleteSocialMediaLogin,
    onErrorSocialMediaLogin,
    onStartSocialMediaLogin,
    ...other
  } = props
  const [{ value: handle }, { error }] = useField('handle')

  const { toast } = useContext(ToastContext)

  const handleVerifyHandleError = useCallback(() => {
    toast(socialMediaMessages.verificationError)
    onErrorSocialMediaLogin?.()
  }, [onErrorSocialMediaLogin, toast])

  const handleLoginSuccess = useCallback(
    ({
      handle,
      requiresReview,
      platform
    }: {
      requiresReview: boolean
      handle: string
      platform: 'twitter' | 'instagram' | 'tiktok'
    }) => {
      toast(socialMediaMessages.socialMediaLoginSucess(platform))
      onCompleteSocialMediaLogin?.({
        handle,
        requiresReview,
        platform
      })
    },
    [onCompleteSocialMediaLogin, toast]
  )

  const AuthComponent = error ? handleAuthMap[error] : undefined

  const helperText =
    handle && error ? (
      <>
        {error}{' '}
        {onCompleteSocialMediaLogin &&
        onStartSocialMediaLogin &&
        onErrorSocialMediaLogin &&
        AuthComponent ? (
          <TextLink variant='visible' asChild>
            <AuthComponent
              onStart={onStartSocialMediaLogin}
              onFailure={handleVerifyHandleError}
              onSuccess={handleLoginSuccess}
            >
              <span>{messages.linkToClaim}</span>
            </AuthComponent>
          </TextLink>
        ) : null}
      </>
    ) : null

  return (
    <HarmonyTextField
      name='handle'
      label={messages.handle}
      error={error && handle}
      helperText={helperText}
      maxLength={MAX_HANDLE_LENGTH}
      startAdornmentText='@'
      placeholder={messages.handle}
      transformValue={(value) => value.replace(/\s/g, '')}
      debouncedValidationMs={1000}
      {...other}
    />
  )
}<|MERGE_RESOLUTION|>--- conflicted
+++ resolved
@@ -1,10 +1,10 @@
 import { useCallback, useContext } from 'react'
 
-<<<<<<< HEAD
-import { socialMediaMessages, pickHandleErrorMessages } from '@audius/common'
-=======
-import { MAX_HANDLE_LENGTH, socialMediaMessages } from '@audius/common'
->>>>>>> 730423c7
+import {
+  MAX_HANDLE_LENGTH,
+  socialMediaMessages,
+  pickHandleErrorMessages
+} from '@audius/common'
 import { TextLink } from '@audius/harmony'
 import { useField } from 'formik'
 
