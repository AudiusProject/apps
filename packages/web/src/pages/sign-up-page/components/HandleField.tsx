--- conflicted
+++ resolved
@@ -119,9 +119,7 @@
         placeholder={messages.handle}
         transformValueOnChange={(value) => value.replace(/\s/g, '')}
         debouncedValidationMs={1000}
-<<<<<<< HEAD
         error={!!error && !!helperText}
-=======
         endIcon={
           !isWaitingForValidation && !error && handle ? IconCheck : undefined
         }
@@ -129,7 +127,6 @@
           onChange?.(e)
           handleChange()
         }}
->>>>>>> 94b75dd5
         {...other}
       />
     )
