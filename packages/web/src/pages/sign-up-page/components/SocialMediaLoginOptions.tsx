import { useContext } from 'react'

import { BooleanKeys } from '@audius/common'
import { Box, Flex, SocialButton } from '@audius/harmony'

import { ToastContext } from 'components/toast/ToastContext'
import { useRemoteVar } from 'hooks/useRemoteConfig'

import { messages } from '../utils/socialMediaMessages'

import { SignupFlowInstagramAuth } from './SignupFlowInstagramAuth'
import { SignupFlowTikTokAuth } from './SignupFlowTikTokAuth'
import { SignupFlowTwitterAuth } from './SignupFlowTwitterAuth'
import styles from './SocialMediaLoginOptions.module.css'

type SocialMediaLoginOptionsProps = {
  onCompleteSocialMediaLogin: (info: {
    requiresReview: boolean
    handle: string
    platform: 'twitter' | 'instagram' | 'tiktok'
  }) => void
}

export const SocialMediaLoginOptions = ({
  onCompleteSocialMediaLogin
}: SocialMediaLoginOptionsProps) => {
  const { toast } = useContext(ToastContext)
  const handleFailure = () => {
    toast(messages.verificationError)
  }

  const handleSuccess = ({
    handle,
    requiresReview,
    platform
  }: {
    requiresReview: boolean
    handle: string
    platform: 'twitter' | 'instagram' | 'tiktok'
  }) => {
    toast(messages.socialMediaLoginSucess(platform))
    onCompleteSocialMediaLogin({
      handle,
      requiresReview,
      platform
    })
  }
  const isTwitterEnabled = useRemoteVar(
    BooleanKeys.DISPLAY_TWITTER_VERIFICATION_WEB_AND_DESKTOP
  )
  const isInstagramEnabled = useRemoteVar(
    BooleanKeys.DISPLAY_INSTAGRAM_VERIFICATION_WEB_AND_DESKTOP
  )
  const isTikTokEnabled = useRemoteVar(
    BooleanKeys.DISPLAY_TIKTOK_VERIFICATION_WEB_AND_DESKTOP
  )
  return (
    <Flex direction='row' gap='s' w='100%'>
<<<<<<< HEAD
      <SignupFlowTwitterAuth
        className={styles.flex1}
        onFailure={handleFailure}
        onSuccess={handleSuccess}
      >
        <SocialButton
          type='button'
          fullWidth
          socialType='twitter'
          aria-label={messages.signUpTwitter}
        />
      </SignupFlowTwitterAuth>
      <SignupFlowInstagramAuth
        className={styles.flex1}
        onFailure={handleFailure}
        onSuccess={handleSuccess}
      >
        <SocialButton
          type='button'
          fullWidth
          socialType='instagram'
=======
      {isTwitterEnabled ? (
        <SignupFlowTwitterAuth
          className={styles.flex1}
          onFailure={handleFailure}
          onSuccess={({ handle, requiresReview }) =>
            handleSuccess({ handle, requiresReview, platform: 'twitter' })
          }
        >
          <SocialButton
            type='button'
            fullWidth
            socialType='twitter'
            aria-label={messages.signUpTwitter}
          />
        </SignupFlowTwitterAuth>
      ) : null}
      {isInstagramEnabled ? (
        <SignupFlowInstagramAuth
>>>>>>> 57e4ed78
          className={styles.flex1}
          onFailure={handleFailure}
<<<<<<< HEAD
          onSuccess={handleSuccess}
=======
          onSuccess={({ handle, requiresReview }) =>
            handleSuccess({ handle, requiresReview, platform: 'instagram' })
          }
>>>>>>> 57e4ed78
        >
          <SocialButton
            type='button'
            fullWidth
            socialType='instagram'
            className={styles.flex1}
            aria-label={messages.signUpInstagram}
          />
        </SignupFlowInstagramAuth>
      ) : null}
      {isTikTokEnabled ? (
        <Box className={styles.flex1}>
          <SignupFlowTikTokAuth
            onFailure={handleFailure}
            onSuccess={({ handle, requiresReview }) =>
              handleSuccess({ handle, requiresReview, platform: 'tiktok' })
            }
          >
            <SocialButton
              type='button'
              fullWidth
              socialType='tiktok'
              aria-label={messages.signUpTikTok}
            />
          </SignupFlowTikTokAuth>
        </Box>
      ) : null}
    </Flex>
  )
}<|MERGE_RESOLUTION|>--- conflicted
+++ resolved
@@ -11,7 +11,6 @@
 import { SignupFlowInstagramAuth } from './SignupFlowInstagramAuth'
 import { SignupFlowTikTokAuth } from './SignupFlowTikTokAuth'
 import { SignupFlowTwitterAuth } from './SignupFlowTwitterAuth'
-import styles from './SocialMediaLoginOptions.module.css'
 
 type SocialMediaLoginOptionsProps = {
   onCompleteSocialMediaLogin: (info: {
@@ -56,36 +55,11 @@
   )
   return (
     <Flex direction='row' gap='s' w='100%'>
-<<<<<<< HEAD
-      <SignupFlowTwitterAuth
-        className={styles.flex1}
-        onFailure={handleFailure}
-        onSuccess={handleSuccess}
-      >
-        <SocialButton
-          type='button'
-          fullWidth
-          socialType='twitter'
-          aria-label={messages.signUpTwitter}
-        />
-      </SignupFlowTwitterAuth>
-      <SignupFlowInstagramAuth
-        className={styles.flex1}
-        onFailure={handleFailure}
-        onSuccess={handleSuccess}
-      >
-        <SocialButton
-          type='button'
-          fullWidth
-          socialType='instagram'
-=======
       {isTwitterEnabled ? (
         <SignupFlowTwitterAuth
-          className={styles.flex1}
+          css={{ flex: 1 }}
           onFailure={handleFailure}
-          onSuccess={({ handle, requiresReview }) =>
-            handleSuccess({ handle, requiresReview, platform: 'twitter' })
-          }
+          onSuccess={handleSuccess}
         >
           <SocialButton
             type='button'
@@ -97,33 +71,24 @@
       ) : null}
       {isInstagramEnabled ? (
         <SignupFlowInstagramAuth
->>>>>>> 57e4ed78
-          className={styles.flex1}
+          css={{ flex: 1 }}
           onFailure={handleFailure}
-<<<<<<< HEAD
           onSuccess={handleSuccess}
-=======
-          onSuccess={({ handle, requiresReview }) =>
-            handleSuccess({ handle, requiresReview, platform: 'instagram' })
-          }
->>>>>>> 57e4ed78
         >
           <SocialButton
             type='button'
             fullWidth
             socialType='instagram'
-            className={styles.flex1}
+            css={{ flex: 1 }}
             aria-label={messages.signUpInstagram}
           />
         </SignupFlowInstagramAuth>
       ) : null}
       {isTikTokEnabled ? (
-        <Box className={styles.flex1}>
+        <Box css={{ flex: 1 }}>
           <SignupFlowTikTokAuth
             onFailure={handleFailure}
-            onSuccess={({ handle, requiresReview }) =>
-              handleSuccess({ handle, requiresReview, platform: 'tiktok' })
-            }
+            onSuccess={handleSuccess}
           >
             <SocialButton
               type='button'
