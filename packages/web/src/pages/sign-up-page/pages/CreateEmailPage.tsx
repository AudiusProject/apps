import { useCallback } from 'react'

<<<<<<< HEAD
import { emailSchema } from '@audius/common'
=======
import {
  emailSchema,
  createEmailPageMessages as messages
} from '@audius/common'
>>>>>>> f998d544
import {
  Box,
  Button,
  ButtonType,
  Divider,
  Flex,
  Hint,
  IconArrowRight,
  IconAudiusLogoHorizontalColor,
  IconError,
  Text,
  TextLink
} from '@audius/harmony'
import { ErrorMessage, Form, Formik } from 'formik'
import { useDispatch, useSelector } from 'react-redux'
import { Link } from 'react-router-dom'
import { toFormikValidationSchema } from 'zod-formik-adapter'

import { audiusQueryContext } from 'app/AudiusQueryProvider'
import audiusLogoColored from 'assets/img/audiusLogoColored.png'
import {
  setLinkedSocialOnFirstPage,
  setValueField
} from 'common/store/pages/signon/actions'
import { getEmailField } from 'common/store/pages/signon/selectors'
import { HarmonyTextField } from 'components/form-fields/HarmonyTextField'
import PreloadImage from 'components/preload-image/PreloadImage'
import { useMedia } from 'hooks/useMedia'
import { useNavigateToPage } from 'hooks/useNavigateToPage'
import { SocialMediaLoginOptions } from 'pages/sign-up-page/components/SocialMediaLoginOptions'
import {
  SIGN_IN_PAGE,
  SIGN_UP_CREATE_LOGIN_DETAILS,
  SIGN_UP_PASSWORD_PAGE,
  SIGN_UP_REVIEW_HANDLE_PAGE
} from 'utils/route'

import { SignUpWithMetaMaskButton } from '../components/SignUpWithMetaMaskButton'
import { Heading, Page } from '../components/layout'
<<<<<<< HEAD

const EmailSchema = toFormikValidationSchema(emailSchema(audiusQueryContext))
=======
>>>>>>> f998d544

const EmailSchema = toFormikValidationSchema(emailSchema(audiusQueryContext))

export type SignUpEmailValues = {
  email: string
}

export const CreateEmailPage = () => {
  const { isMobile } = useMedia()
  const dispatch = useDispatch()
  const navigate = useNavigateToPage()
  const existingEmailValue = useSelector(getEmailField)

  const initialValues = {
    email: existingEmailValue.value ?? ''
  }

  const handleCompleteSocialMediaLogin = useCallback(
    (result: { requiresReview: boolean; handle: string }) => {
      const { handle, requiresReview } = result
      dispatch(setLinkedSocialOnFirstPage(true))
      dispatch(setValueField('handle', handle))
      navigate(
        requiresReview
          ? SIGN_UP_REVIEW_HANDLE_PAGE
          : SIGN_UP_CREATE_LOGIN_DETAILS
      )
    },
    [dispatch, navigate]
  )

  const handleSubmit = useCallback(
    async (values: SignUpEmailValues) => {
      const { email } = values
      dispatch(setValueField('email', email))
      navigate(SIGN_UP_PASSWORD_PAGE)
    },
    [dispatch, navigate]
  )

  const signInLink = (
    <TextLink variant='visible' asChild>
      <Link to={SIGN_IN_PAGE}>{messages.signIn}</Link>
    </TextLink>
  )

  return (
    <Formik
      initialValues={initialValues}
      onSubmit={handleSubmit}
      validationSchema={EmailSchema}
      validateOnChange={false}
    >
      {({ isSubmitting }) => (
        <Page as={Form}>
          <Box alignSelf='center'>
            {isMobile ? (
              <IconAudiusLogoHorizontalColor />
            ) : (
              <PreloadImage
                src={audiusLogoColored}
                alt='Audius Colored Logo'
                css={{
                  height: 160,
                  width: 160,
                  objectFit: 'contain'
                }}
              />
            )}
          </Box>
          <Heading
            heading={messages.title}
            description={
              <>
                {messages.subHeader.line1}
                <br /> {messages.subHeader.line2}
              </>
            }
            tag='h1'
            centered={isMobile}
          />
          <Flex direction='column' gap='l'>
            <HarmonyTextField
              name='email'
              autoComplete='email'
              label={messages.emailLabel}
              debouncedValidationMs={500}
              helperText={null}
            />
            <ErrorMessage name='email'>
              {(errorMessage) => (
                <Hint icon={IconError}>
                  {errorMessage} {signInLink}
                </Hint>
              )}
            </ErrorMessage>
            <Divider>
              <Text variant='body' size={isMobile ? 's' : 'm'} color='subdued'>
                {messages.socialsDividerText}
              </Text>
            </Divider>
            <SocialMediaLoginOptions
              onCompleteSocialMediaLogin={handleCompleteSocialMediaLogin}
            />
          </Flex>
          <Flex direction='column' gap='l'>
            <Button
              variant={ButtonType.PRIMARY}
              type='submit'
              fullWidth
              iconRight={IconArrowRight}
              isLoading={isSubmitting}
            >
              {messages.signUp}
            </Button>

            <Text
              variant='body'
              size={isMobile ? 'm' : 'l'}
              css={{ textAlign: isMobile ? 'center' : undefined }}
            >
              {messages.haveAccount} {signInLink}
            </Text>
          </Flex>
          {!isMobile ? (
            <Flex direction='column' gap='s'>
              <SignUpWithMetaMaskButton />
              <Text size='s' variant='body'>
                {messages.metaMaskNotRecommended}{' '}
                <TextLink variant='visible'>{messages.learnMore}</TextLink>
              </Text>
            </Flex>
          ) : null}
        </Page>
      )}
    </Formik>
  )
}<|MERGE_RESOLUTION|>--- conflicted
+++ resolved
@@ -1,13 +1,9 @@
 import { useCallback } from 'react'
 
-<<<<<<< HEAD
-import { emailSchema } from '@audius/common'
-=======
 import {
   emailSchema,
   createEmailPageMessages as messages
 } from '@audius/common'
->>>>>>> f998d544
 import {
   Box,
   Button,
@@ -47,11 +43,6 @@
 
 import { SignUpWithMetaMaskButton } from '../components/SignUpWithMetaMaskButton'
 import { Heading, Page } from '../components/layout'
-<<<<<<< HEAD
-
-const EmailSchema = toFormikValidationSchema(emailSchema(audiusQueryContext))
-=======
->>>>>>> f998d544
 
 const EmailSchema = toFormikValidationSchema(emailSchema(audiusQueryContext))
 
