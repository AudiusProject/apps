import { useCallback, useMemo } from 'react'

import {
  emailSchema,
  createLoginDetailsPageMessages as messages,
  useAudiusQueryContext
} from '@audius/common'
import { Flex, IconVerified, useTheme } from '@audius/harmony'
import { Form, Formik, useField } from 'formik'
import { useDispatch, useSelector } from 'react-redux'
import { useAsync } from 'react-use'
import { toFormikValidationSchema } from 'zod-formik-adapter'

import { setValueField } from 'common/store/pages/signon/actions'
import {
  getEmailField,
  getHandleField,
  getIsVerified
} from 'common/store/pages/signon/selectors'
import { PasswordField } from 'components/form-fields/PasswordField'
import { useNavigateToPage } from 'hooks/useNavigateToPage'
import { SIGN_UP_FINISH_PROFILE_PAGE } from 'utils/route'

import { NewEmailField } from '../components/EmailField'
import { PasswordCompletionChecklist } from '../components/PasswordCompletionChecklist'
import { SignUpAgreementText } from '../components/SignUpPolicyText'
import { Heading, Page, PageFooter, ReadOnlyField } from '../components/layout'
import { loginDetailsSchema } from '../utils/loginDetailsSchema'
import { useAudiusQueryContext } from '@audius/common'

export type CreateLoginDetailsValues = {
  email: string
  password: string
  confirmPassword: string
}

<<<<<<< HEAD
=======
// Same email field but with extra logic to check initial value coming from redux store
const EmailField = () => {
  const [, , { setValue }] = useField('email')
  const existingEmailValue = useSelector(getEmailField)
  const audiusQueryContext = useAudiusQueryContext()

  // For the email field on this page, design requested that the field only be prepoulated if the email is valid.
  // Since the schema is async we have to do some async shenanigans to set the value after mount.
  useAsync(async () => {
    const schema = emailSchema(audiusQueryContext)
    try {
      await schema.parseAsync({
        email: existingEmailValue.value
      })
      setValue(existingEmailValue.value)
    } catch (e) {
      // invalid schema means we don't update the initial value
    }
  }, [])
  return <NewEmailField />
}

const loginDetailsFormikSchema = toFormikValidationSchema(loginDetailsSchema)

>>>>>>> cb181e7b
export const CreateLoginDetailsPage = () => {
  const dispatch = useDispatch()
  const navigate = useNavigateToPage()
  const handleField = useSelector(getHandleField)

  const { spacing } = useTheme()

  const isVerified = useSelector(getIsVerified)

  const initialValues = {
    email: '',
    password: '',
    confirmPassword: ''
  }
  const audiusQueryContext = useAudiusQueryContext()

  const loginDetailsFormikSchema = useMemo(
    () => toFormikValidationSchema(loginDetailsSchema(audiusQueryContext)),
    [audiusQueryContext]
  )

  const handleSubmit = useCallback(
    (values: CreateLoginDetailsValues) => {
      const { email, password } = values
      dispatch(setValueField('email', email))
      dispatch(setValueField('password', password))
      navigate(SIGN_UP_FINISH_PROFILE_PAGE)
    },
    [dispatch, navigate]
  )

  return (
    <Formik
      initialValues={initialValues}
      onSubmit={handleSubmit}
      validationSchema={loginDetailsFormikSchema}
    >
      {({ isValid, dirty }) => (
        <Page as={Form} transition='horizontal'>
          <Heading
            heading={messages.title}
            description={messages.description}
          />
          <Flex direction='column' h='100%' gap='l'>
            <Flex direction='column' gap='l'>
              <ReadOnlyField
                label={messages.handleLabel}
                value={
                  <Flex alignItems='center' gap='xs'>
                    @{handleField.value}
                    {isVerified ? (
                      <IconVerified
                        css={{ height: spacing.unit3, width: spacing.unit3 }}
                      />
                    ) : null}
                  </Flex>
                }
              />
              <EmailField />
              <PasswordField name='password' label={messages.passwordLabel} />
              <PasswordField
                name='confirmPassword'
                label={messages.confirmPasswordLabel}
              />
              <PasswordCompletionChecklist />
            </Flex>
          </Flex>
          <PageFooter
            shadow='flat'
            prefix={<SignUpAgreementText />}
            buttonProps={{
              disabled: !(
                (dirty || (initialValues.email && initialValues.password)) &&
                isValid
              )
            }}
          />
        </Page>
      )}
    </Formik>
  )
}<|MERGE_RESOLUTION|>--- conflicted
+++ resolved
@@ -1,4 +1,4 @@
-import { useCallback, useMemo } from 'react'
+import { useCallback } from 'react'
 
 import {
   emailSchema,
@@ -26,7 +26,6 @@
 import { SignUpAgreementText } from '../components/SignUpPolicyText'
 import { Heading, Page, PageFooter, ReadOnlyField } from '../components/layout'
 import { loginDetailsSchema } from '../utils/loginDetailsSchema'
-import { useAudiusQueryContext } from '@audius/common'
 
 export type CreateLoginDetailsValues = {
   email: string
@@ -34,8 +33,6 @@
   confirmPassword: string
 }
 
-<<<<<<< HEAD
-=======
 // Same email field but with extra logic to check initial value coming from redux store
 const EmailField = () => {
   const [, , { setValue }] = useField('email')
@@ -60,7 +57,6 @@
 
 const loginDetailsFormikSchema = toFormikValidationSchema(loginDetailsSchema)
 
->>>>>>> cb181e7b
 export const CreateLoginDetailsPage = () => {
   const dispatch = useDispatch()
   const navigate = useNavigateToPage()
@@ -75,12 +71,6 @@
     password: '',
     confirmPassword: ''
   }
-  const audiusQueryContext = useAudiusQueryContext()
-
-  const loginDetailsFormikSchema = useMemo(
-    () => toFormikValidationSchema(loginDetailsSchema(audiusQueryContext)),
-    [audiusQueryContext]
-  )
 
   const handleSubmit = useCallback(
     (values: CreateLoginDetailsValues) => {
