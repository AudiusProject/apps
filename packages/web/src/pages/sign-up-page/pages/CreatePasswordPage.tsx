<<<<<<< HEAD
import { useCallback } from 'react'
=======
import { useCallback, useContext, useState } from 'react'
>>>>>>> 57e4ed78

import { AudiusQueryContext, signUpFetch } from '@audius/common'
import {
  Box,
  Button,
  ButtonType,
  Flex,
  IconArrowRight,
  Text,
  TextLink
} from '@audius/harmony'
<<<<<<< HEAD
import { Form, Formik } from 'formik'
=======
import { IconButton } from '@audius/stems'
import { Field, Form, Formik, FormikHelpers, useFormikContext } from 'formik'
>>>>>>> 57e4ed78
import { useDispatch, useSelector } from 'react-redux'
import { toFormikValidationSchema } from 'zod-formik-adapter'

import { setValueField } from 'common/store/pages/signon/actions'
<<<<<<< HEAD
import { getEmailField } from 'common/store/pages/signon/selectors'
import { PasswordField } from 'components/form-fields/PasswordField'
import { useMedia } from 'hooks/useMedia'
import { useNavigateToPage } from 'hooks/useNavigateToPage'
=======
import {
  getEmailField,
  getLinkedSocialOnFirstPage
} from 'common/store/pages/signon/selectors'
import {
  CompletionChecklistItem,
  CompletionChecklistItemStatus
} from 'components/completion-checklist-item/CompletionChecklistItem'
import { HarmonyTextField } from 'components/form-fields/HarmonyTextField'
import { ExternalLink } from 'components/link'
import { useNavigateToPage } from 'hooks/useNavigateToPage'
import { ArtworkContainer, AudiusValues } from 'pages/sign-on-page/AudiusValues'
import { LeftContentContainer } from 'pages/sign-on/components/desktop/LeftContentContainer'
import { SignOnContainerDesktop } from 'pages/sign-on/components/desktop/SignOnContainerDesktop'
import { AppState } from 'store/types'
>>>>>>> 57e4ed78
import {
  PRIVACY_POLICY,
  SIGN_UP_HANDLE_PAGE,
  TERMS_OF_SERVICE
} from 'utils/route'

import { CompletionChecklist } from '../components/CompletionChecklist'
import { passwordSchema } from '../utils/passwordSchema'

import { emailSchema } from './CreateEmailPage/CreateEmailPage'
import { messages as emailMessages } from './CreateEmailPage/messages'

const messages = {
  createYourPassword: 'Create Your Password',
<<<<<<< HEAD
  description:
=======
  createLoginDetails: 'Create Login Details',
  passwordDescription:
>>>>>>> 57e4ed78
    'Create a password that’s secure and easy to remember! We can’t reset your password, so write it down or use a password manager.',
  passwordAndEmailDescription: `Enter your email and create a password. Keep in mind that we can't reset your password.`,
  yourEmail: 'Your Email',
  passwordLabel: 'Password',
  confirmPasswordLabel: 'Confirm Password',
  continue: 'Continue',
  agreeTo:
    "By clicking continue, you state you have read and agree to Audius' ",
  termsOfService: 'Terms of Service',
  and: ' and ',
  privacyPolicy: 'Privacy Policy.',
  goBack: 'Go back',
  emailInUse: 'That email is already used by another Audius account.',
  ...emailMessages
}

const baseInitialValues = {
  password: '',
  confirmPassword: '',
  email: ''
}

export type CreatePasswordValues = {
  password: string
  confirmPassword: string
  email: string
}

<<<<<<< HEAD
const passwordFormikSchma = toFormikValidationSchema(passwordSchema)

export const CreatePasswordPage = () => {
  const dispatch = useDispatch()
  const emailField = useSelector(getEmailField)
  const navigate = useNavigateToPage()
  const { isMobile } = useMedia()

  const handleSubmit = useCallback(
    (values: CreatePasswordValues) => {
      const { password } = values
      dispatch(setValueField('password', password))
      navigate(SIGN_UP_HANDLE_PAGE)
    },
    [dispatch, navigate]
  )

=======
type PasswordFieldsProps = {
  onStatusChange: (
    setter: (currentStatus: {
      [key in PasswordRequirementKey]: CompletionChecklistItemStatus
    }) => {
      [key in PasswordRequirementKey]: CompletionChecklistItemStatus
    }
  ) => void
  autofocus: boolean
  requirementsStatuses: {
    [key in PasswordRequirementKey]: CompletionChecklistItemStatus
  }
}

const PasswordFields = ({
  requirementsStatuses,
  onStatusChange,
  autofocus
}: PasswordFieldsProps) => {
  const {
    values,
    handleBlur: formikHandleBlur,
    touched,
    setFieldValue
  } = useFormikContext<CreatePasswordValues>()

  const hasPasswordError =
    requirementsStatuses.hasNumber === 'error' ||
    requirementsStatuses.minLength === 'error' ||
    requirementsStatuses.notCommon === 'error'
  const hasConfirmPasswordError = requirementsStatuses.matches === 'error'

  const handlePasswordChange = useCallback(
    async ({
      password,
      confirmPassword
    }: Omit<CreatePasswordValues, 'email'>) => {
      const hasNumber = getNumberRequirementStatus({
        password,
        ignoreError: requirementsStatuses.hasNumber === 'incomplete'
      })
      const minLength = getLengthRequirementStatus({
        password,
        ignoreError: requirementsStatuses.minLength === 'incomplete'
      })
      const matches = getMatchRequirementStatus({ password, confirmPassword })
      const notCommon = await getNotCommonRequirementStatus({
        password,
        ignoreError: requirementsStatuses.notCommon === 'incomplete'
      })
      onStatusChange((requirements) => ({
        ...requirements,
        hasNumber,
        minLength,
        matches,
        notCommon
      }))
    },
    [
      requirementsStatuses.hasNumber,
      requirementsStatuses.minLength,
      requirementsStatuses.notCommon,
      onStatusChange
    ]
  )

  const handlePasswordBlur = useCallback(
    async ({
      password,
      confirmPassword
    }: Omit<CreatePasswordValues, 'email'>) => {
      if (password) {
        const notCommon = await getNotCommonRequirementStatus({ password })
        onStatusChange((statuses) => ({
          ...statuses,
          hasNumber: getNumberRequirementStatus({ password }),
          minLength: getLengthRequirementStatus({ password }),
          notCommon,
          matches: getMatchRequirementStatus({ password, confirmPassword })
        }))
      }
    },
    [onStatusChange]
  )

  const handleConfirmPasswordChange = useCallback(
    ({ password, confirmPassword }: Omit<CreatePasswordValues, 'email'>) => {
      if (
        requirementsStatuses.matches !== 'incomplete' ||
        password.length <= confirmPassword.length
      ) {
        onStatusChange((statuses) => ({
          ...statuses,
          matches: getMatchRequirementStatus({ password, confirmPassword })
        }))
      }
    },
    [requirementsStatuses.matches, onStatusChange]
  )

  const handleConfirmPasswordBlur = useCallback(
    (values: CreatePasswordValues) => {
      if (values.password && values.confirmPassword) {
        onStatusChange((statuses) => ({
          ...statuses,
          matches: getMatchRequirementStatus({
            password: values.password,
            confirmPassword: values.confirmPassword,
            enforceConfirmPasswordNotEmpty: true
          })
        }))
      }
    },
    [onStatusChange]
  )

  return (
    <>
      <PasswordInput
        name='password'
        autoFocus={autofocus}
        autoComplete='new-password'
        onChange={(e) => {
          setFieldValue('password', e.target.value)
          handlePasswordChange({
            password: e.target.value,
            confirmPassword: values.confirmPassword
          })
        }}
        onBlur={(e) => {
          formikHandleBlur(e)
          handlePasswordBlur(values)
        }}
        label={messages.passwordLabel}
        value={values.password}
        error={touched.password && hasPasswordError}
      />
      <PasswordInput
        name='confirmPassword'
        autoComplete='new-password'
        onChange={(e) => {
          setFieldValue('confirmPassword', e.target.value)
          handleConfirmPasswordChange({
            password: values.password,
            confirmPassword: e.target.value
          })
        }}
        onBlur={(e) => {
          formikHandleBlur(e)
          handleConfirmPasswordBlur(values)
        }}
        label={messages.confirmPasswordLabel}
        value={values.confirmPassword}
        error={touched.confirmPassword && hasConfirmPasswordError}
      />
    </>
  )
}

export const CreatePasswordPage = () => {
  const queryContext = useContext(AudiusQueryContext)
  const dispatch = useDispatch()
  const emailField = useSelector(getEmailField)
  // If user "signed up with social" on the email page, they need to fill out their email on this page.
  const showEmailField = useSelector((state: AppState) =>
    getLinkedSocialOnFirstPage(state)
  )
  const navigate = useNavigateToPage()

  const initialValues = {
    ...baseInitialValues,
    email: emailField.value || ''
  }

  const [requirementsStatuses, setRequirementsStatuses] = useState<{
    [key in PasswordRequirementKey]: CompletionChecklistItemStatus
  }>({
    hasNumber: 'incomplete',
    minLength: 'incomplete',
    matches: 'incomplete',
    notCommon: 'incomplete'
  })
  const requirements: {
    status: CompletionChecklistItemStatus
    label: string
    key: PasswordRequirementKey
    path: keyof CreatePasswordValues
  }[] = [
    {
      status: requirementsStatuses.hasNumber,
      label: messages.requirements.hasNumber,
      key: 'hasNumber',
      path: 'password'
    },
    {
      status: requirementsStatuses.minLength,
      label: messages.requirements.minLength,
      key: 'minLength',
      path: 'password'
    },
    {
      status: requirementsStatuses.matches,
      label: messages.requirements.matches,
      key: 'matches',
      path: 'confirmPassword'
    },
    {
      status: requirementsStatuses.notCommon,
      label: messages.requirements.notCommon,
      key: 'notCommon',
      path: 'password'
    }
  ]

  const handleClickBackIcon = useCallback(() => {
    navigate(SIGN_UP_EMAIL_PAGE)
  }, [navigate])

  const handleSubmit = useCallback(
    async (
      { password, confirmPassword, email }: CreatePasswordValues,
      { setErrors }: FormikHelpers<CreatePasswordValues>
    ) => {
      const [fulfillsPasswordRequirements, isEmailInUse] = await Promise.all([
        isRequirementsFulfilled({
          password,
          confirmPassword
        }),
        showEmailField
          ? signUpFetch.isEmailInUse({ email }, queryContext!)
          : Promise.resolve(false)
      ])
      if (fulfillsPasswordRequirements && !isEmailInUse) {
        if (showEmailField) {
          dispatch(setValueField('email', email))
        }
        dispatch(setValueField('password', password))
        navigate(SIGN_UP_HANDLE_PAGE)
      } else if (isEmailInUse) {
        setErrors({ email: messages.emailInUse })
      }
    },
    [showEmailField, dispatch, navigate, queryContext]
  )

  const [emailIsValid, setEmailIsValid] = useState(showEmailField === false)

  const validateEmail = useCallback((value: string) => {
    const result = emailSchema.safeParse(value)
    if (!result.success) {
      setEmailIsValid(false)
      return result.error.format()._errors?.[0]
    }
    setEmailIsValid(true)
  }, [])

  const hasPasswordError = requirements.some(
    (r) => r.status === 'error' && r.path === 'password'
  )

  const hasConfirmPasswordError = requirements.some(
    (r) => r.status === 'error' && r.path === 'confirmPassword'
  )

  const isValid = !hasPasswordError && !hasConfirmPasswordError && emailIsValid

>>>>>>> 57e4ed78
  return (
    <Formik
      initialValues={initialValues}
      onSubmit={handleSubmit}
      validationSchema={passwordFormikSchma}
    >
      {({ isValid, dirty }) => (
        <Flex
          as={Form}
          direction='column'
          pv='xl'
          ph={isMobile ? 'l' : 'xl'}
          h='100%'
          justifyContent='space-between'
        >
          <Flex direction='column' gap='2xl'>
            <Flex direction='column' gap='s'>
              <Text
                color='heading'
                size={isMobile ? 'm' : 'l'}
                strength='default'
                variant='heading'
              >
                {showEmailField
                  ? messages.createLoginDetails
                  : messages.createYourPassword}
              </Text>
<<<<<<< HEAD
              <Text color='default' size={isMobile ? 'm' : 'l'} variant='body'>
                {messages.description}
              </Text>
            </Flex>
            <Flex direction='column' h='100%' gap='l'>
              <Box>
=======
            </Box>
            <Box mt='l'>
              <Text color='default' size='l' variant='body'>
                {showEmailField
                  ? messages.passwordAndEmailDescription
                  : messages.passwordDescription}
              </Text>
            </Box>
            {showEmailField ? null : (
              <Box mt='2xl'>
>>>>>>> 57e4ed78
                <Text variant='label' size='xs'>
                  {messages.yourEmail}
                </Text>
                <Text variant='body' size='m'>
                  {emailField.value}
                </Text>
              </Box>
<<<<<<< HEAD
              <Flex direction='column' gap='l'>
                <PasswordField name='password' label={messages.passwordLabel} />
                <PasswordField
                  name='confirmPassword'
                  label={messages.confirmPasswordLabel}
                />
                <CompletionChecklist />
              </Flex>
            </Flex>
          </Flex>
          {/* Continue footer */}
          <Flex direction='column' gap='l'>
            <Text color='default' size='s' strength='default' variant='body'>
              {messages.agreeTo}
              <TextLink href={TERMS_OF_SERVICE} variant='visible' isExternal>
                {messages.termsOfService}
              </TextLink>
              {messages.and}
              <TextLink href={PRIVACY_POLICY} variant='visible' isExternal>
                {messages.privacyPolicy}
              </TextLink>
            </Text>
            <Button
              variant={ButtonType.PRIMARY}
              disabled={!(dirty && isValid)}
              type='submit'
              iconRight={IconArrowRight}
            >
              {messages.continue}
            </Button>
          </Flex>
        </Flex>
      )}
    </Formik>
=======
            )}
          </Box>
          <Box mt='l' className={styles.formOuterContainer}>
            <Formik initialValues={initialValues} onSubmit={handleSubmit}>
              {({
                values,
                setFieldValue,
                isSubmitting,
                handleBlur: formikHandleBlur,
                touched
              }) => (
                <Form style={{ height: '100%' }}>
                  <Flex
                    direction='column'
                    justifyContent='space-between'
                    h='100%'
                  >
                    <Box>
                      <Flex
                        direction='column'
                        gap='l'
                        className={styles.inputsContainer}
                      >
                        {showEmailField ? (
                          <Field
                            as={HarmonyTextField}
                            validate={validateEmail}
                            name='email'
                            autoFocus={showEmailField}
                            autoComplete='email'
                            label={messages.emailLabel}
                          />
                        ) : null}
                        <PasswordFields
                          requirementsStatuses={requirementsStatuses}
                          onStatusChange={setRequirementsStatuses}
                          autofocus={!showEmailField}
                        />
                      </Flex>
                      <Flex mt='l' gap='l' direction='column'>
                        {requirements.map((req) => (
                          <CompletionChecklistItem
                            key={req.key}
                            status={req.status}
                            label={req.label}
                          />
                        ))}
                      </Flex>
                    </Box>

                    <Flex direction='column' gap='l'>
                      <Text
                        color='default'
                        size='s'
                        strength='default'
                        variant='body'
                      >
                        {messages.agreeTo}
                        <ExternalLink
                          variant='body'
                          color='accentPurple'
                          size='small'
                          to={TERMS_OF_SERVICE}
                        >
                          {messages.termsOfService}
                        </ExternalLink>
                        {messages.and}
                        <ExternalLink
                          to={PRIVACY_POLICY}
                          variant='body'
                          color='accentPurple'
                          size='small'
                        >
                          {messages.privacyPolicy}
                        </ExternalLink>
                      </Text>
                      <Button
                        variant={ButtonType.PRIMARY}
                        disabled={isSubmitting || !isValid}
                        type='submit'
                        iconRight={IconArrowRight}
                      >
                        {messages.continue}
                      </Button>
                    </Flex>
                  </Flex>
                </Form>
              )}
            </Formik>
          </Box>
        </LeftContentContainer>
        <ArtworkContainer>
          <AudiusValues />
        </ArtworkContainer>
      </SignOnContainerDesktop>
    </Flex>
>>>>>>> 57e4ed78
  )
}<|MERGE_RESOLUTION|>--- conflicted
+++ resolved
@@ -1,10 +1,5 @@
-<<<<<<< HEAD
 import { useCallback } from 'react'
-=======
-import { useCallback, useContext, useState } from 'react'
->>>>>>> 57e4ed78
 
-import { AudiusQueryContext, signUpFetch } from '@audius/common'
 import {
   Box,
   Button,
@@ -14,38 +9,15 @@
   Text,
   TextLink
 } from '@audius/harmony'
-<<<<<<< HEAD
 import { Form, Formik } from 'formik'
-=======
-import { IconButton } from '@audius/stems'
-import { Field, Form, Formik, FormikHelpers, useFormikContext } from 'formik'
->>>>>>> 57e4ed78
 import { useDispatch, useSelector } from 'react-redux'
 import { toFormikValidationSchema } from 'zod-formik-adapter'
 
 import { setValueField } from 'common/store/pages/signon/actions'
-<<<<<<< HEAD
 import { getEmailField } from 'common/store/pages/signon/selectors'
 import { PasswordField } from 'components/form-fields/PasswordField'
 import { useMedia } from 'hooks/useMedia'
 import { useNavigateToPage } from 'hooks/useNavigateToPage'
-=======
-import {
-  getEmailField,
-  getLinkedSocialOnFirstPage
-} from 'common/store/pages/signon/selectors'
-import {
-  CompletionChecklistItem,
-  CompletionChecklistItemStatus
-} from 'components/completion-checklist-item/CompletionChecklistItem'
-import { HarmonyTextField } from 'components/form-fields/HarmonyTextField'
-import { ExternalLink } from 'components/link'
-import { useNavigateToPage } from 'hooks/useNavigateToPage'
-import { ArtworkContainer, AudiusValues } from 'pages/sign-on-page/AudiusValues'
-import { LeftContentContainer } from 'pages/sign-on/components/desktop/LeftContentContainer'
-import { SignOnContainerDesktop } from 'pages/sign-on/components/desktop/SignOnContainerDesktop'
-import { AppState } from 'store/types'
->>>>>>> 57e4ed78
 import {
   PRIVACY_POLICY,
   SIGN_UP_HANDLE_PAGE,
@@ -55,17 +27,9 @@
 import { CompletionChecklist } from '../components/CompletionChecklist'
 import { passwordSchema } from '../utils/passwordSchema'
 
-import { emailSchema } from './CreateEmailPage/CreateEmailPage'
-import { messages as emailMessages } from './CreateEmailPage/messages'
-
 const messages = {
   createYourPassword: 'Create Your Password',
-<<<<<<< HEAD
   description:
-=======
-  createLoginDetails: 'Create Login Details',
-  passwordDescription:
->>>>>>> 57e4ed78
     'Create a password that’s secure and easy to remember! We can’t reset your password, so write it down or use a password manager.',
   passwordAndEmailDescription: `Enter your email and create a password. Keep in mind that we can't reset your password.`,
   yourEmail: 'Your Email',
@@ -78,23 +42,19 @@
   and: ' and ',
   privacyPolicy: 'Privacy Policy.',
   goBack: 'Go back',
-  emailInUse: 'That email is already used by another Audius account.',
-  ...emailMessages
+  emailInUse: 'That email is already used by another Audius account.'
 }
 
-const baseInitialValues = {
+const initialValues = {
   password: '',
-  confirmPassword: '',
-  email: ''
+  confirmPassword: ''
 }
 
 export type CreatePasswordValues = {
   password: string
   confirmPassword: string
-  email: string
 }
 
-<<<<<<< HEAD
 const passwordFormikSchma = toFormikValidationSchema(passwordSchema)
 
 export const CreatePasswordPage = () => {
@@ -112,274 +72,6 @@
     [dispatch, navigate]
   )
 
-=======
-type PasswordFieldsProps = {
-  onStatusChange: (
-    setter: (currentStatus: {
-      [key in PasswordRequirementKey]: CompletionChecklistItemStatus
-    }) => {
-      [key in PasswordRequirementKey]: CompletionChecklistItemStatus
-    }
-  ) => void
-  autofocus: boolean
-  requirementsStatuses: {
-    [key in PasswordRequirementKey]: CompletionChecklistItemStatus
-  }
-}
-
-const PasswordFields = ({
-  requirementsStatuses,
-  onStatusChange,
-  autofocus
-}: PasswordFieldsProps) => {
-  const {
-    values,
-    handleBlur: formikHandleBlur,
-    touched,
-    setFieldValue
-  } = useFormikContext<CreatePasswordValues>()
-
-  const hasPasswordError =
-    requirementsStatuses.hasNumber === 'error' ||
-    requirementsStatuses.minLength === 'error' ||
-    requirementsStatuses.notCommon === 'error'
-  const hasConfirmPasswordError = requirementsStatuses.matches === 'error'
-
-  const handlePasswordChange = useCallback(
-    async ({
-      password,
-      confirmPassword
-    }: Omit<CreatePasswordValues, 'email'>) => {
-      const hasNumber = getNumberRequirementStatus({
-        password,
-        ignoreError: requirementsStatuses.hasNumber === 'incomplete'
-      })
-      const minLength = getLengthRequirementStatus({
-        password,
-        ignoreError: requirementsStatuses.minLength === 'incomplete'
-      })
-      const matches = getMatchRequirementStatus({ password, confirmPassword })
-      const notCommon = await getNotCommonRequirementStatus({
-        password,
-        ignoreError: requirementsStatuses.notCommon === 'incomplete'
-      })
-      onStatusChange((requirements) => ({
-        ...requirements,
-        hasNumber,
-        minLength,
-        matches,
-        notCommon
-      }))
-    },
-    [
-      requirementsStatuses.hasNumber,
-      requirementsStatuses.minLength,
-      requirementsStatuses.notCommon,
-      onStatusChange
-    ]
-  )
-
-  const handlePasswordBlur = useCallback(
-    async ({
-      password,
-      confirmPassword
-    }: Omit<CreatePasswordValues, 'email'>) => {
-      if (password) {
-        const notCommon = await getNotCommonRequirementStatus({ password })
-        onStatusChange((statuses) => ({
-          ...statuses,
-          hasNumber: getNumberRequirementStatus({ password }),
-          minLength: getLengthRequirementStatus({ password }),
-          notCommon,
-          matches: getMatchRequirementStatus({ password, confirmPassword })
-        }))
-      }
-    },
-    [onStatusChange]
-  )
-
-  const handleConfirmPasswordChange = useCallback(
-    ({ password, confirmPassword }: Omit<CreatePasswordValues, 'email'>) => {
-      if (
-        requirementsStatuses.matches !== 'incomplete' ||
-        password.length <= confirmPassword.length
-      ) {
-        onStatusChange((statuses) => ({
-          ...statuses,
-          matches: getMatchRequirementStatus({ password, confirmPassword })
-        }))
-      }
-    },
-    [requirementsStatuses.matches, onStatusChange]
-  )
-
-  const handleConfirmPasswordBlur = useCallback(
-    (values: CreatePasswordValues) => {
-      if (values.password && values.confirmPassword) {
-        onStatusChange((statuses) => ({
-          ...statuses,
-          matches: getMatchRequirementStatus({
-            password: values.password,
-            confirmPassword: values.confirmPassword,
-            enforceConfirmPasswordNotEmpty: true
-          })
-        }))
-      }
-    },
-    [onStatusChange]
-  )
-
-  return (
-    <>
-      <PasswordInput
-        name='password'
-        autoFocus={autofocus}
-        autoComplete='new-password'
-        onChange={(e) => {
-          setFieldValue('password', e.target.value)
-          handlePasswordChange({
-            password: e.target.value,
-            confirmPassword: values.confirmPassword
-          })
-        }}
-        onBlur={(e) => {
-          formikHandleBlur(e)
-          handlePasswordBlur(values)
-        }}
-        label={messages.passwordLabel}
-        value={values.password}
-        error={touched.password && hasPasswordError}
-      />
-      <PasswordInput
-        name='confirmPassword'
-        autoComplete='new-password'
-        onChange={(e) => {
-          setFieldValue('confirmPassword', e.target.value)
-          handleConfirmPasswordChange({
-            password: values.password,
-            confirmPassword: e.target.value
-          })
-        }}
-        onBlur={(e) => {
-          formikHandleBlur(e)
-          handleConfirmPasswordBlur(values)
-        }}
-        label={messages.confirmPasswordLabel}
-        value={values.confirmPassword}
-        error={touched.confirmPassword && hasConfirmPasswordError}
-      />
-    </>
-  )
-}
-
-export const CreatePasswordPage = () => {
-  const queryContext = useContext(AudiusQueryContext)
-  const dispatch = useDispatch()
-  const emailField = useSelector(getEmailField)
-  // If user "signed up with social" on the email page, they need to fill out their email on this page.
-  const showEmailField = useSelector((state: AppState) =>
-    getLinkedSocialOnFirstPage(state)
-  )
-  const navigate = useNavigateToPage()
-
-  const initialValues = {
-    ...baseInitialValues,
-    email: emailField.value || ''
-  }
-
-  const [requirementsStatuses, setRequirementsStatuses] = useState<{
-    [key in PasswordRequirementKey]: CompletionChecklistItemStatus
-  }>({
-    hasNumber: 'incomplete',
-    minLength: 'incomplete',
-    matches: 'incomplete',
-    notCommon: 'incomplete'
-  })
-  const requirements: {
-    status: CompletionChecklistItemStatus
-    label: string
-    key: PasswordRequirementKey
-    path: keyof CreatePasswordValues
-  }[] = [
-    {
-      status: requirementsStatuses.hasNumber,
-      label: messages.requirements.hasNumber,
-      key: 'hasNumber',
-      path: 'password'
-    },
-    {
-      status: requirementsStatuses.minLength,
-      label: messages.requirements.minLength,
-      key: 'minLength',
-      path: 'password'
-    },
-    {
-      status: requirementsStatuses.matches,
-      label: messages.requirements.matches,
-      key: 'matches',
-      path: 'confirmPassword'
-    },
-    {
-      status: requirementsStatuses.notCommon,
-      label: messages.requirements.notCommon,
-      key: 'notCommon',
-      path: 'password'
-    }
-  ]
-
-  const handleClickBackIcon = useCallback(() => {
-    navigate(SIGN_UP_EMAIL_PAGE)
-  }, [navigate])
-
-  const handleSubmit = useCallback(
-    async (
-      { password, confirmPassword, email }: CreatePasswordValues,
-      { setErrors }: FormikHelpers<CreatePasswordValues>
-    ) => {
-      const [fulfillsPasswordRequirements, isEmailInUse] = await Promise.all([
-        isRequirementsFulfilled({
-          password,
-          confirmPassword
-        }),
-        showEmailField
-          ? signUpFetch.isEmailInUse({ email }, queryContext!)
-          : Promise.resolve(false)
-      ])
-      if (fulfillsPasswordRequirements && !isEmailInUse) {
-        if (showEmailField) {
-          dispatch(setValueField('email', email))
-        }
-        dispatch(setValueField('password', password))
-        navigate(SIGN_UP_HANDLE_PAGE)
-      } else if (isEmailInUse) {
-        setErrors({ email: messages.emailInUse })
-      }
-    },
-    [showEmailField, dispatch, navigate, queryContext]
-  )
-
-  const [emailIsValid, setEmailIsValid] = useState(showEmailField === false)
-
-  const validateEmail = useCallback((value: string) => {
-    const result = emailSchema.safeParse(value)
-    if (!result.success) {
-      setEmailIsValid(false)
-      return result.error.format()._errors?.[0]
-    }
-    setEmailIsValid(true)
-  }, [])
-
-  const hasPasswordError = requirements.some(
-    (r) => r.status === 'error' && r.path === 'password'
-  )
-
-  const hasConfirmPasswordError = requirements.some(
-    (r) => r.status === 'error' && r.path === 'confirmPassword'
-  )
-
-  const isValid = !hasPasswordError && !hasConfirmPasswordError && emailIsValid
-
->>>>>>> 57e4ed78
   return (
     <Formik
       initialValues={initialValues}
@@ -403,29 +95,14 @@
                 strength='default'
                 variant='heading'
               >
-                {showEmailField
-                  ? messages.createLoginDetails
-                  : messages.createYourPassword}
+                {messages.createYourPassword}
               </Text>
-<<<<<<< HEAD
               <Text color='default' size={isMobile ? 'm' : 'l'} variant='body'>
                 {messages.description}
               </Text>
             </Flex>
             <Flex direction='column' h='100%' gap='l'>
               <Box>
-=======
-            </Box>
-            <Box mt='l'>
-              <Text color='default' size='l' variant='body'>
-                {showEmailField
-                  ? messages.passwordAndEmailDescription
-                  : messages.passwordDescription}
-              </Text>
-            </Box>
-            {showEmailField ? null : (
-              <Box mt='2xl'>
->>>>>>> 57e4ed78
                 <Text variant='label' size='xs'>
                   {messages.yourEmail}
                 </Text>
@@ -433,7 +110,6 @@
                   {emailField.value}
                 </Text>
               </Box>
-<<<<<<< HEAD
               <Flex direction='column' gap='l'>
                 <PasswordField name='password' label={messages.passwordLabel} />
                 <PasswordField
@@ -468,103 +144,5 @@
         </Flex>
       )}
     </Formik>
-=======
-            )}
-          </Box>
-          <Box mt='l' className={styles.formOuterContainer}>
-            <Formik initialValues={initialValues} onSubmit={handleSubmit}>
-              {({
-                values,
-                setFieldValue,
-                isSubmitting,
-                handleBlur: formikHandleBlur,
-                touched
-              }) => (
-                <Form style={{ height: '100%' }}>
-                  <Flex
-                    direction='column'
-                    justifyContent='space-between'
-                    h='100%'
-                  >
-                    <Box>
-                      <Flex
-                        direction='column'
-                        gap='l'
-                        className={styles.inputsContainer}
-                      >
-                        {showEmailField ? (
-                          <Field
-                            as={HarmonyTextField}
-                            validate={validateEmail}
-                            name='email'
-                            autoFocus={showEmailField}
-                            autoComplete='email'
-                            label={messages.emailLabel}
-                          />
-                        ) : null}
-                        <PasswordFields
-                          requirementsStatuses={requirementsStatuses}
-                          onStatusChange={setRequirementsStatuses}
-                          autofocus={!showEmailField}
-                        />
-                      </Flex>
-                      <Flex mt='l' gap='l' direction='column'>
-                        {requirements.map((req) => (
-                          <CompletionChecklistItem
-                            key={req.key}
-                            status={req.status}
-                            label={req.label}
-                          />
-                        ))}
-                      </Flex>
-                    </Box>
-
-                    <Flex direction='column' gap='l'>
-                      <Text
-                        color='default'
-                        size='s'
-                        strength='default'
-                        variant='body'
-                      >
-                        {messages.agreeTo}
-                        <ExternalLink
-                          variant='body'
-                          color='accentPurple'
-                          size='small'
-                          to={TERMS_OF_SERVICE}
-                        >
-                          {messages.termsOfService}
-                        </ExternalLink>
-                        {messages.and}
-                        <ExternalLink
-                          to={PRIVACY_POLICY}
-                          variant='body'
-                          color='accentPurple'
-                          size='small'
-                        >
-                          {messages.privacyPolicy}
-                        </ExternalLink>
-                      </Text>
-                      <Button
-                        variant={ButtonType.PRIMARY}
-                        disabled={isSubmitting || !isValid}
-                        type='submit'
-                        iconRight={IconArrowRight}
-                      >
-                        {messages.continue}
-                      </Button>
-                    </Flex>
-                  </Flex>
-                </Form>
-              )}
-            </Formik>
-          </Box>
-        </LeftContentContainer>
-        <ArtworkContainer>
-          <AudiusValues />
-        </ArtworkContainer>
-      </SignOnContainerDesktop>
-    </Flex>
->>>>>>> 57e4ed78
   )
 }