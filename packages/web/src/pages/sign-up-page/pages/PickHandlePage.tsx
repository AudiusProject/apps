--- conflicted
+++ resolved
@@ -22,11 +22,7 @@
 import { Form, Formik, FormikProps, useFormikContext } from 'formik'
 import { isEmpty } from 'lodash'
 import { useDispatch, useSelector } from 'react-redux'
-<<<<<<< HEAD
-=======
 import { useHistory } from 'react-router-dom'
-import TwitterLogin from 'react-twitter-auth'
->>>>>>> 58b41405
 import { toFormikValidationSchema } from 'zod-formik-adapter'
 
 import { make } from 'common/store/analytics/actions'
@@ -38,12 +34,7 @@
 import { ToastContext } from 'components/toast/ToastContext'
 import TwitterAuth from 'components/twitter-auth/TwitterAuth'
 import { useNavigateToPage } from 'hooks/useNavigateToPage'
-<<<<<<< HEAD
-import { SIGN_UP_FINISH_PROFILE_PAGE, SIGN_UP_PASSWORD_PAGE } from 'utils/route'
-=======
-import { audiusBackendInstance } from 'services/audius-backend/audius-backend-instance'
 import { SIGN_UP_FINISH_PROFILE_PAGE } from 'utils/route'
->>>>>>> 58b41405
 
 import { ContinueFooter } from '../components/ContinueFooter'
 import { SocialMediaLoginOptions } from '../components/SocialMediaLoginOptions'
@@ -259,11 +250,8 @@
 
   const dispatch = useDispatch()
   const navigate = useNavigateToPage()
-<<<<<<< HEAD
   const { toast } = useContext(ToastContext)
-=======
   const history = useHistory()
->>>>>>> 58b41405
   const queryContext = useContext(AudiusQueryContext)
   const validationSchema = useMemo(() => {
     if (queryContext != null) {
