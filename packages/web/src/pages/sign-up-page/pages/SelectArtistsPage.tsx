--- conflicted
+++ resolved
@@ -236,19 +236,13 @@
                     {isLoading
                       ? null
                       : artists?.map((user) => {
-<<<<<<< HEAD
                           return (
                             <FollowArtistTile
                               key={user.user_id}
                               user={user}
-                              onChange={handleChange}
                               onPreviewClick={handlePreviewClick}
                             />
                           )
-=======
-                          const { user_id: userId } = user
-                          return <FollowArtistTile key={userId} user={user} />
->>>>>>> 65a711ba
                         })}
                   </Paper>
                 </fieldset>
