--- conflicted
+++ resolved
@@ -1,11 +1,6 @@
 import { useCallback } from 'react'
 
-<<<<<<< HEAD
-import { Text } from '@audius/harmony'
-import { HarmonyButton, HarmonyButtonType } from '@audius/stems'
-=======
-import { Button, ButtonType } from '@audius/harmony'
->>>>>>> c6b9ec0b
+import { Button, ButtonType, Text } from '@audius/harmony'
 import { Form, Formik } from 'formik'
 
 import { TextField } from 'components/form-fields'
@@ -51,14 +46,13 @@
   )
 
   return (
-<<<<<<< HEAD
     <>
       <Formik initialValues={initialValues} onSubmit={handleSubmit}>
         <Form>
           <h1>{messages.header}</h1>
           <TextField name='email' label={messages.emailLabel} />
-          <HarmonyButton
-            variant={HarmonyButtonType.PRIMARY}
+          <Button
+            variant={ButtonType.PRIMARY}
             text={messages.signUp}
             type='submit'
           />
@@ -67,18 +61,5 @@
       <Text>{messages.haveAccount}</Text>
       <Link to={SIGN_IN_PAGE}>{messages.signIn}</Link>
     </>
-=======
-    <Formik initialValues={initialValues} onSubmit={handleSubmit}>
-      <Form>
-        <h1>{messages.header}</h1>
-        <TextField name='email' label={messages.emailLabel} />
-        <Button
-          variant={ButtonType.PRIMARY}
-          text={messages.signUp}
-          type='submit'
-        />
-      </Form>
-    </Formik>
->>>>>>> c6b9ec0b
   )
 }