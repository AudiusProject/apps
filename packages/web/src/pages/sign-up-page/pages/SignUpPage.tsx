import { useCallback } from 'react'

import {
  Button,
  ButtonType,
  Divider,
  Flex,
  IconArrowRight,
  Text,
  TextInput
} from '@audius/harmony'
import cn from 'classnames'
import { Form, Formik } from 'formik'

import audiusLogoColored from 'assets/img/audiusLogoColored.png'
import { Link } from 'components/link'

import PreloadImage from '../../../components/preload-image/PreloadImage'
import { SIGN_IN_PAGE } from '../../../utils/route'
import { SocialButton } from '../components/SocialButton'

import { CreatePasswordState } from './CreatePasswordPage'
import styles from './SignUpPage.module.css'

const messages = {
  title: 'Sign Up For Audius',
  emailLabel: 'Email',
  signUp: 'Sign Up Free',
  haveAccount: 'Already have an account?',
  signIn: 'Sign In',
  subHeader:
    'Join the revolution in music streaming! Discover, connect, and create on Audius.',
  dividerText: 'Or, get started with one of your socials'
}

export type SignUpState = {
  stage: 'sign-up'
  email?: string
}

export type SignUpPageProps = {
  onNext: (state: CreatePasswordState) => void
}

const initialValues = {
  email: ''
}

type SignUpEmailValues = {
  email: string
}

export const SignUpPage = (props: SignUpPageProps) => {
  const { onNext } = props

  const handleSubmit = useCallback(
    (_values: SignUpEmailValues) => {
      onNext({ stage: 'create-password' })
    },
    [onNext]
  )

  return (
    <>
      <Formik initialValues={initialValues} onSubmit={handleSubmit}>
        <Form>
<<<<<<< HEAD
          <Flex
            direction='column'
            alignItems='center'
            ph='2xl'
            pv='4xl'
            style={{ background: 'white' }}
            gap='2xl'
          >
            <PreloadImage
              src={audiusLogoColored}
              className={styles.logo}
              alt='Audius Colored Logo'
            />
            <Flex
              direction='column'
              gap='l'
              alignItems='flex-start'
              w='100%'
              className={styles.leftAlignText}
            >
              <Text color='heading' size='l' variant='heading' tag='h1'>
                {messages.title}
              </Text>
              <Text color='default' size='l' variant='body' tag='h2'>
                {messages.subHeader}
              </Text>
            </Flex>
            <Flex direction='column' gap='l' w='100%'>
              <TextInput name='email' label={messages.emailLabel} />
              <Flex w='100%' alignItems='center' gap='s'>
                <Divider className={styles.flex1} />
                <Text variant='body' size='m' tag='p' color='subdued'>
                  {messages.dividerText}
                </Text>
                <Divider className={styles.flex1} />
              </Flex>
              <Flex gap='s' w='100%' direction='row'>
                <SocialButton
                  type='twitter'
                  className={cn(styles.flex1, styles.w100)}
                />
                <SocialButton
                  type='instagram'
                  className={cn(styles.flex1, styles.w100)}
                />
                <SocialButton
                  type='tiktok'
                  className={cn(styles.flex1, styles.w100)}
                />
              </Flex>
            </Flex>
            <Flex direction='column' gap='l' alignItems='flex-start' w='100%'>
              <Button
                variant={ButtonType.PRIMARY}
                type='submit'
                fullWidth
                iconRight={IconArrowRight}
              >
                {messages.signUp}
              </Button>

              <Text variant='body' size='l' tag='p' color='default'>
                {messages.haveAccount}{' '}
                <Link
                  to={SIGN_IN_PAGE}
                  variant='body'
                  size='medium'
                  strength='strong'
                  color='secondary'
                >
                  {messages.signIn}
                </Link>
              </Text>
            </Flex>
          </Flex>
=======
          <h1>{messages.header}</h1>
          <TextField name='email' label={messages.emailLabel} />
          <Button variant={ButtonType.PRIMARY} type='submit'>
            {messages.signUp}
          </Button>
>>>>>>> 63d3c7f5
        </Form>
      </Formik>
    </>
  )
}<|MERGE_RESOLUTION|>--- conflicted
+++ resolved
@@ -9,7 +9,6 @@
   Text,
   TextInput
 } from '@audius/harmony'
-import cn from 'classnames'
 import { Form, Formik } from 'formik'
 
 import audiusLogoColored from 'assets/img/audiusLogoColored.png'
@@ -64,7 +63,6 @@
     <>
       <Formik initialValues={initialValues} onSubmit={handleSubmit}>
         <Form>
-<<<<<<< HEAD
           <Flex
             direction='column'
             alignItems='center'
@@ -102,18 +100,9 @@
                 <Divider className={styles.flex1} />
               </Flex>
               <Flex gap='s' w='100%' direction='row'>
-                <SocialButton
-                  type='twitter'
-                  className={cn(styles.flex1, styles.w100)}
-                />
-                <SocialButton
-                  type='instagram'
-                  className={cn(styles.flex1, styles.w100)}
-                />
-                <SocialButton
-                  type='tiktok'
-                  className={cn(styles.flex1, styles.w100)}
-                />
+                <SocialButton type='twitter' className={styles.flex1} />
+                <SocialButton type='instagram' className={styles.flex1} />
+                <SocialButton type='tiktok' className={styles.flex1} />
               </Flex>
             </Flex>
             <Flex direction='column' gap='l' alignItems='flex-start' w='100%'>
@@ -140,13 +129,6 @@
               </Text>
             </Flex>
           </Flex>
-=======
-          <h1>{messages.header}</h1>
-          <TextField name='email' label={messages.emailLabel} />
-          <Button variant={ButtonType.PRIMARY} type='submit'>
-            {messages.signUp}
-          </Button>
->>>>>>> 63d3c7f5
         </Form>
       </Formik>
     </>
