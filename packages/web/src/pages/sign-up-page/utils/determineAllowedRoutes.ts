import SignOnPageState from 'common/store/pages/signon/types'
import { SignUpPath } from 'utils/route'

/**
 * Checks against existing sign up redux state,
 * then determines if the requested path should be allowed or not
 * if not allowed, also returns furthest step possible based on existing state
 */
export const determineAllowedRoute = (
  signUpState: SignOnPageState,
  requestedRoute: string | SignUpPath // this string should have already trimmed out /signup/
): {
  allowedRoutes: string[]
  isAllowedRoute: boolean
  correctedRoute: string
} => {
  const attemptedPath = requestedRoute.replace('/signup/', '')
  // Have to type as string[] to avoid too narrow of a type for comparing against
  let allowedRoutes: string[] = [SignUpPath.createEmail] // create email is available by default
  if (signUpState.linkedSocialOnFirstPage) {
    allowedRoutes.push(SignUpPath.createLoginDetails)
    allowedRoutes.push(SignUpPath.reviewHandle)
  }
  if (signUpState.email.value) {
    // Already have email
    allowedRoutes.push(SignUpPath.createPassword)

    if (signUpState.password.value || signUpState.useMetaMask) {
      // Already have password
      allowedRoutes.push(SignUpPath.pickHandle)

      if (signUpState.handle.value) {
        // Already have handle or it needs review
        allowedRoutes.push(SignUpPath.reviewHandle)
        allowedRoutes.push(SignUpPath.finishProfile)

        if (signUpState.name.value) {
          // Already have display name

          // At this point the account is fully created & logged in; now user can't back to account creation steps
          // TODO: What to do if account creation fails?
          allowedRoutes = [SignUpPath.selectGenres]

          // TODO: These checks below here may need to fall under a different route umbrella separate from sign up
          if (signUpState.genres) {
            // Already have genres selected
            allowedRoutes.push(SignUpPath.selectArtists)

<<<<<<< HEAD
            if (signUpState.followArtists?.selectedUserIds?.length >= 3) {
              // Already have 3 artists followed
              // Done with sign up if at this point so we return early (none of these routes are allowed anymore)
              return {
                allowedRoutes: [],
                isAllowedRoute: false,
                correctedRoute: TRENDING_PAGE
              }
            }
          }
        }
      }
    }
=======
  if (signUpState.followArtists?.selectedUserIds?.length >= 3) {
    // Already have 3 artists followed
    allowedRoutes.push(SignUpPath.appCta)
>>>>>>> 28b90ad9
  }

  const isAllowedRoute = allowedRoutes.includes(attemptedPath)
  // If requested route is allowed return that, otherwise return the last step in the route stack
  const correctedPath = isAllowedRoute
    ? attemptedPath
    : allowedRoutes[allowedRoutes.length - 1]

  return {
    allowedRoutes,
    isAllowedRoute,
    correctedRoute: `/signup/${correctedPath}`
  }
}<|MERGE_RESOLUTION|>--- conflicted
+++ resolved
@@ -46,25 +46,14 @@
             // Already have genres selected
             allowedRoutes.push(SignUpPath.selectArtists)
 
-<<<<<<< HEAD
             if (signUpState.followArtists?.selectedUserIds?.length >= 3) {
               // Already have 3 artists followed
-              // Done with sign up if at this point so we return early (none of these routes are allowed anymore)
-              return {
-                allowedRoutes: [],
-                isAllowedRoute: false,
-                correctedRoute: TRENDING_PAGE
-              }
+              allowedRoutes.push(SignUpPath.appCta)
             }
           }
         }
       }
     }
-=======
-  if (signUpState.followArtists?.selectedUserIds?.length >= 3) {
-    // Already have 3 artists followed
-    allowedRoutes.push(SignUpPath.appCta)
->>>>>>> 28b90ad9
   }
 
   const isAllowedRoute = allowedRoutes.includes(attemptedPath)
