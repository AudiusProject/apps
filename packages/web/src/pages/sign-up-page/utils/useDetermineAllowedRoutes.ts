import { accountSelectors } from '@audius/common'
import { useSelector } from 'react-redux'

import { useModalState } from 'common/hooks/useModalState'
import { getAccountAlreadyExisted, getSignOn } from 'common/store/pages/signon/selectors'
import { EditingStatus } from 'common/store/pages/signon/types'
import { SignUpPath } from 'utils/route'

const { getAccountUser } = accountSelectors

/**
 * Checks against existing sign up redux state,
 * then determines if the requested path should be allowed or not
 * if not allowed, also returns furthest step possible based on existing state
 */
export const useDetermineAllowedRoute = () => {
  const [, setIsWelcomeModalOpen] = useModalState('Welcome')
  const signUpState = useSelector(getSignOn)
<<<<<<< HEAD
  const user = useSelector(getAccountUser)
=======
  const hasAccount = useSelector(getHasAccount)
  const hasAlreadySignedUp = useSelector(getAccountAlreadyExisted)
>>>>>>> d9300bfa

  const pastAccountPhase = signUpState.finishedPhase1 || user

  // this requestedRoute string should have already trimmed out /signup/
  return (
    requestedRoute: string | SignUpPath
  ): {
    allowedRoutes: string[]
    isAllowedRoute: boolean
    correctedRoute: string
  } => {
    if (user?.followee_count && user?.followee_count >= 3) {
      return {
        allowedRoutes: [],
        isAllowedRoute: false,
        correctedRoute: `/trending`
      }
    }
    const attemptedPath = requestedRoute.replace('/signup/', '')
    // Have to type as string[] to avoid too narrow of a type for comparing against
    let allowedRoutes: string[] = [SignUpPath.createEmail] // create email is available by default
    if (signUpState.linkedSocialOnFirstPage) {
      allowedRoutes.push(SignUpPath.createLoginDetails)
      allowedRoutes.push(SignUpPath.reviewHandle)
    }
    if (pastAccountPhase) {
      // At this point their identity account is either fully created or being created in the background
      // Either way the user can't go back any more
      allowedRoutes = [SignUpPath.selectGenres]

      // TODO: These checks below here may need to fall under a different route umbrella separate from sign up
      if (signUpState.genres && signUpState.genres.length > 0) {
        // Already have genres selected
        allowedRoutes.push(SignUpPath.selectArtists)

        if (signUpState.followArtists?.selectedUserIds?.length >= 3) {
          // Already have 3 artists followed, ready to finish sign up
          allowedRoutes.push(SignUpPath.appCta)

          if (signUpState.status === EditingStatus.SUCCESS || hasAccount) {
            allowedRoutes.push(SignUpPath.completedRedirect)
          } else {
            allowedRoutes.push(SignUpPath.loading)
          }
        }
      }
    } else {
      // Still before the "has account" phase
      if (signUpState.email.value) {
        // Already have email
        allowedRoutes.push(SignUpPath.createPassword)

        if (signUpState.password.value || signUpState.useMetaMask) {
          // Already have password
          if (!signUpState.linkedSocialOnFirstPage) {
            allowedRoutes.push(SignUpPath.pickHandle)
          }

          if (signUpState.handle.value) {
            // Already have handle or it needs review
            allowedRoutes.push(SignUpPath.reviewHandle)
            allowedRoutes.push(SignUpPath.finishProfile)
          }
        }
      }
    }

    const isAllowedRoute = allowedRoutes.includes(attemptedPath)
    // If requested route is allowed return that, otherwise return the last step in the route stack
    const correctedPath = 
      attemptedPath === '/signup' && hasAlreadySignedUp
      ? allowedRoutes[allowedRoutes.length - 1]
      : isAllowedRoute
      ? attemptedPath
      : // IF we attempted to go to /signup directly, that means it was a link from somewhere else in the app, so we should start back at the beginning
      attemptedPath === '/signup'
      ? allowedRoutes[0]
      : allowedRoutes[allowedRoutes.length - 1]

    if (correctedPath === SignUpPath.completedRedirect) {
      setIsWelcomeModalOpen(true)
    }

    return {
      allowedRoutes,
      isAllowedRoute,
      correctedRoute: `/signup/${correctedPath}`
    }
  }
}<|MERGE_RESOLUTION|>--- conflicted
+++ resolved
@@ -2,7 +2,10 @@
 import { useSelector } from 'react-redux'
 
 import { useModalState } from 'common/hooks/useModalState'
-import { getAccountAlreadyExisted, getSignOn } from 'common/store/pages/signon/selectors'
+import {
+  getAccountAlreadyExisted,
+  getSignOn
+} from 'common/store/pages/signon/selectors'
 import { EditingStatus } from 'common/store/pages/signon/types'
 import { SignUpPath } from 'utils/route'
 
@@ -16,14 +19,11 @@
 export const useDetermineAllowedRoute = () => {
   const [, setIsWelcomeModalOpen] = useModalState('Welcome')
   const signUpState = useSelector(getSignOn)
-<<<<<<< HEAD
   const user = useSelector(getAccountUser)
-=======
-  const hasAccount = useSelector(getHasAccount)
+  const hasAccount = !!user
   const hasAlreadySignedUp = useSelector(getAccountAlreadyExisted)
->>>>>>> d9300bfa
 
-  const pastAccountPhase = signUpState.finishedPhase1 || user
+  const pastAccountPhase = signUpState.finishedPhase1 || hasAccount
 
   // this requestedRoute string should have already trimmed out /signup/
   return (
@@ -91,15 +91,15 @@
 
     const isAllowedRoute = allowedRoutes.includes(attemptedPath)
     // If requested route is allowed return that, otherwise return the last step in the route stack
-    const correctedPath = 
+    const correctedPath =
       attemptedPath === '/signup' && hasAlreadySignedUp
-      ? allowedRoutes[allowedRoutes.length - 1]
-      : isAllowedRoute
-      ? attemptedPath
-      : // IF we attempted to go to /signup directly, that means it was a link from somewhere else in the app, so we should start back at the beginning
-      attemptedPath === '/signup'
-      ? allowedRoutes[0]
-      : allowedRoutes[allowedRoutes.length - 1]
+        ? allowedRoutes[allowedRoutes.length - 1]
+        : isAllowedRoute
+        ? attemptedPath
+        : // IF we attempted to go to /signup directly, that means it was a link from somewhere else in the app, so we should start back at the beginning
+        attemptedPath === '/signup'
+        ? allowedRoutes[0]
+        : allowedRoutes[allowedRoutes.length - 1]
 
     if (correctedPath === SignUpPath.completedRedirect) {
       setIsWelcomeModalOpen(true)
