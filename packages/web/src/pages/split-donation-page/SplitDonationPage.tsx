--- conflicted
+++ resolved
@@ -58,11 +58,8 @@
 
 // prod
 const FEATURED_ARTIST_IDS = [54432, 141420730]
-<<<<<<< HEAD
-=======
 const MOST_LISTENED_ARTIST_IDS = [141420730, 54432]
 
->>>>>>> 4866380c
 // stage
 // const FEATURED_ARTIST_IDS = [333792732, 453008334, 24056]
 // const MOST_LISTENED_ARTIST_IDS = [453008334, 333792732]
@@ -239,15 +236,11 @@
   const [plans, setPlans] = useState([])
   const { onOpen: openCoinflowModal } = useCoinflowOnrampModal()
   const { data: userId } = useGetCurrentUserId({})
-<<<<<<< HEAD
-  const planCode = `recurring_donations_${userId}`
-=======
   const { color, spacing } = useTheme()
   const planCode = `recurring_donations_${userId}`
 
   //   const hasPlan = plans.some((plan: any) => plan.code === planCode)
   const hasPlan = true
->>>>>>> 4866380c
 
   const getPlans = useCallback(async () => {
     const options = {
