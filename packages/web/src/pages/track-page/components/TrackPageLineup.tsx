import { useRemixContest } from '@audius/common/api'
import { User } from '@audius/common/models'
<<<<<<< HEAD
import { FeatureFlags } from '@audius/common/services'
import { useTrackPageLineup } from '@audius/common/src/api'
=======
import { useTrackPageLineup } from '@audius/common/src/api/tan-query/useTrackPageLineup'
>>>>>>> 26db3946
import { tracksActions } from '@audius/common/src/store/pages/track/lineup/actions'
import { Flex, Text, IconRemix } from '@audius/harmony'
import type { IconComponent } from '@audius/harmony'

import { TanQueryLineup } from 'components/lineup/TanQueryLineup'
import { LineupVariant } from 'components/lineup/types'

import { ViewOtherRemixesButton } from './ViewOtherRemixesButton'
import { useTrackPageSize } from './useTrackPageSize'

type TrackPageLineupProps = {
  user: User | null
  trackId: number | null | undefined
  commentsDisabled?: boolean
}

type SectionProps = {
  title: string
  icon?: IconComponent
  children: React.ReactNode
}

const Section = ({ title, icon: Icon, children }: SectionProps) => {
  return (
    <Flex direction='column' gap='l' w='100%'>
      <Flex gap='s' alignItems='center'>
        {Icon && <Icon color='default' />}
        <Text variant='title' size='l'>
          {title}
        </Text>
      </Flex>
      {children}
    </Flex>
  )
}

const messages = {
  originalTrack: 'Original Track',
  remixes: 'Remixes of this Track',
  moreBy: (name: string) => `More by ${name}`,
  youMightAlsoLike: 'You Might Also Like'
}

export const TrackPageLineup = ({
  user,
  trackId,
  commentsDisabled
}: TrackPageLineupProps) => {
  const { indices, ...lineupData } = useTrackPageLineup({ trackId })
  const { data: remixContest } = useRemixContest(trackId)
  const isRemixContest = !!remixContest

  const { isDesktop, isMobile } = useTrackPageSize()

  const isCommentingEnabled = !commentsDisabled
  const lineupVariant =
    (isCommentingEnabled && isDesktop) || isMobile
      ? LineupVariant.SECTION
      : LineupVariant.CONDENSED

  if (!indices) return null

  const renderRemixParentSection = () => {
    if (indices.remixParentSection.index === undefined || !trackId) return null

    const parentTrackId =
      lineupData.data?.[indices.remixParentSection.index]?.id

    return (
      <Section title={messages.originalTrack}>
        <TanQueryLineup
          {...lineupData}
          maxEntries={indices.remixParentSection.pageSize}
          variant={lineupVariant}
          offset={indices.remixParentSection.index}
          actions={tracksActions}
        />
        {parentTrackId ? (
          <ViewOtherRemixesButton parentTrackId={parentTrackId} size='xs' />
        ) : null}
      </Section>
    )
  }

  const renderRemixesSection = () => {
    if (indices.remixesSection.index === undefined || !trackId) return null

    return (
      <Section title={messages.remixes} icon={IconRemix}>
        <TanQueryLineup
          {...lineupData}
          maxEntries={indices.remixesSection.pageSize}
          variant={lineupVariant}
          offset={indices.remixesSection.index}
          actions={tracksActions}
        />
        <ViewOtherRemixesButton parentTrackId={trackId} size='xs' />
      </Section>
    )
  }

  const renderMoreBySection = () => {
    if (indices.moreBySection.index === undefined) return null

    return (
      <Section title={messages.moreBy(user?.name ?? '')}>
        <TanQueryLineup
          {...lineupData}
          maxEntries={indices.moreBySection.pageSize}
          variant={lineupVariant}
          offset={indices.moreBySection.index}
          actions={tracksActions}
        />
      </Section>
    )
  }

  const renderRecommendedSection = () => {
    if (indices.recommendedSection.index === undefined) return null

    return (
      <Section title={messages.youMightAlsoLike}>
        <TanQueryLineup
          {...lineupData}
          maxEntries={indices.recommendedSection.pageSize}
          variant={lineupVariant}
          offset={indices.recommendedSection.index}
          actions={tracksActions}
        />
      </Section>
    )
  }

  return (
    <Flex
      direction='column'
      alignItems={isCommentingEnabled && isDesktop ? 'flex-start' : 'center'}
      gap='2xl'
      flex={1}
      css={{
        minWidth: 330,
        maxWidth: isCommentingEnabled ? '100%' : 774
      }}
    >
      {!isRemixContest ? renderRemixParentSection() : null}
      {!isRemixContest ? renderRemixesSection() : null}
      {renderMoreBySection()}
      {renderRecommendedSection()}
    </Flex>
  )
}<|MERGE_RESOLUTION|>--- conflicted
+++ resolved
@@ -1,11 +1,5 @@
-import { useRemixContest } from '@audius/common/api'
+import { useRemixContest, useTrackPageLineup } from '@audius/common/api'
 import { User } from '@audius/common/models'
-<<<<<<< HEAD
-import { FeatureFlags } from '@audius/common/services'
-import { useTrackPageLineup } from '@audius/common/src/api'
-=======
-import { useTrackPageLineup } from '@audius/common/src/api/tan-query/useTrackPageLineup'
->>>>>>> 26db3946
 import { tracksActions } from '@audius/common/src/store/pages/track/lineup/actions'
 import { Flex, Text, IconRemix } from '@audius/harmony'
 import type { IconComponent } from '@audius/harmony'
