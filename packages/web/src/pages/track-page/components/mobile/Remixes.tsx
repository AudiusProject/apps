--- conflicted
+++ resolved
@@ -1,9 +1,5 @@
-<<<<<<< HEAD
-import { ID } from '@audius/common'
+import { ID } from '@audius/common/models'
 import { IconRemix } from '@audius/harmony'
-=======
-import { ID } from '@audius/common/models'
->>>>>>> b7cf7b9f
 import cn from 'classnames'
 
 import ConnectedRemixCard from 'components/remix-card/ConnectedRemixCard'
