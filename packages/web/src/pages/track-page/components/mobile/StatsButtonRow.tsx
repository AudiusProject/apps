<<<<<<< HEAD
import { formatCount } from '@audius/common'
import { IconHeart as IconFavorite, IconRepost } from '@audius/harmony'
=======
import { formatCount } from '@audius/common/utils'
>>>>>>> b7cf7b9f
import cn from 'classnames'

import styles from './StatsButtonRow.module.css'

const messages = {
  plays: 'Plays'
}

type StatsButtonRowProps = {
  className?: string
  showListenCount: boolean
  showFavoriteCount: boolean
  showRepostCount: boolean
  listenCount?: number
  favoriteCount: number
  repostCount: number
  onClickFavorites: () => void
  onClickReposts: () => void
}

// A row of stats, visible on playlist and tracks pages.
const StatsButtonRow = ({
  className,
  showListenCount,
  showFavoriteCount,
  showRepostCount,
  favoriteCount,
  repostCount,
  onClickFavorites,
  onClickReposts,
  listenCount = 0
}: StatsButtonRowProps) => {
  const renderListenCount = () => {
    return (
      <div className={cn(styles.countContainer, styles.listenCount)}>
        <span className={styles.count}>{formatCount(listenCount)}</span>
        <span className={styles.countLabel}>{messages.plays}</span>
      </div>
    )
  }

  const renderFavoriteCount = () => {
    return (
      <div className={styles.countContainer} onClick={onClickFavorites}>
        <span className={styles.count}>{formatCount(favoriteCount)}</span>
        <IconFavorite />
      </div>
    )
  }

  const renderRepostCount = () => {
    return (
      <div className={styles.countContainer} onClick={onClickReposts}>
        <span className={styles.count}>{formatCount(repostCount)}</span>
        <IconRepost />
      </div>
    )
  }

  return (
    <>
      {(showListenCount || showFavoriteCount || showRepostCount) && (
        <div className={cn(styles.statsContainer, className)}>
          {showListenCount && renderListenCount()}
          {showFavoriteCount && renderFavoriteCount()}
          {showRepostCount && renderRepostCount()}
        </div>
      )}
    </>
  )
}

export default StatsButtonRow<|MERGE_RESOLUTION|>--- conflicted
+++ resolved
@@ -1,9 +1,5 @@
-<<<<<<< HEAD
-import { formatCount } from '@audius/common'
+import { formatCount } from '@audius/common/utils'
 import { IconHeart as IconFavorite, IconRepost } from '@audius/harmony'
-=======
-import { formatCount } from '@audius/common/utils'
->>>>>>> b7cf7b9f
 import cn from 'classnames'
 
 import styles from './StatsButtonRow.module.css'
