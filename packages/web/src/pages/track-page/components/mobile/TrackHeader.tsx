import { useCallback } from 'react'

import {
  ID,
  SquareSizes,
  CoverArtSizes,
  FieldVisibility,
  Remix,
  getCanonicalName,
  formatSeconds,
  formatDate,
  OverflowAction,
  imageBlank as placeholderArt,
  AccessConditions,
  Nullable,
  getDogEarType,
  FeatureFlags,
  isContentCollectibleGated,
  isContentUSDCPurchaseGated
} from '@audius/common'
import {
  Button,
  ButtonSize,
  ButtonType,
  IconCart,
  IconCollectible,
  IconPause,
  IconPlay,
  IconSpecialAccess
} from '@audius/stems'
import cn from 'classnames'

import IconRobot from 'assets/img/robot.svg'
import CoSign from 'components/co-sign/CoSign'
import HoverInfo from 'components/co-sign/HoverInfo'
import { Size } from 'components/co-sign/types'
import { DogEar } from 'components/dog-ear'
import DownloadButtons from 'components/download-buttons/DownloadButtons'
import DynamicImage from 'components/dynamic-image/DynamicImage'
import { UserLink } from 'components/link'
import { SearchTag } from 'components/search/SearchTag'
import { AiTrackSection } from 'components/track/AiTrackSection'
import Badge from 'components/track/Badge'
import { GatedTrackSection } from 'components/track/GatedTrackSection'
import { UserGeneratedText } from 'components/user-generated-text'
import { useFlag } from 'hooks/useRemoteConfig'
import { useTrackCoverArt } from 'hooks/useTrackCoverArt'
import { moodMap } from 'utils/Moods'
import { isDarkMode } from 'utils/theme/theme'
import { trpc } from 'utils/trpcClientWeb'

import HiddenTrackHeader from '../HiddenTrackHeader'

import ActionButtonRow from './ActionButtonRow'
import StatsButtonRow from './StatsButtonRow'
import styles from './TrackHeader.module.css'

const messages = {
  track: 'TRACK',
  remix: 'REMIX',
  play: 'PLAY',
  preview: 'PREVIEW',
  pause: 'PAUSE',
  collectibleGated: 'COLLECTIBLE GATED',
  premiumTrack: 'PREMIUM TRACK',
  specialAccess: 'SPECIAL ACCESS',
  generatedWithAi: 'Generated With AI'
}

type PlayButtonProps = {
  disabled?: boolean
  playing: boolean
  onPlay: () => void
}

const PlayButton = ({ disabled, playing, onPlay }: PlayButtonProps) => {
  return (
    <Button
      disabled={disabled}
      type={ButtonType.PRIMARY_ALT}
      text={playing ? messages.pause : messages.play}
      leftIcon={playing ? <IconPause /> : <IconPlay />}
      onClick={onPlay}
      size={ButtonSize.LARGE}
      fullWidth
    />
  )
}

const PreviewButton = ({ playing, onPlay }: PlayButtonProps) => {
  return (
    <Button
      type={ButtonType.SECONDARY}
      text={playing ? messages.pause : messages.preview}
      leftIcon={playing ? <IconPause /> : <IconPlay />}
      onClick={onPlay}
      fullWidth
    />
  )
}

type TrackHeaderProps = {
  isLoading: boolean
  isPlaying: boolean
  isPreviewing: boolean
  isOwner: boolean
  isSaved: boolean
  isReposted: boolean
  isFollowing: boolean
  title: string
  trackId: ID
  userId: ID
  coverArtSizes: CoverArtSizes | null
  description: string
  released: string
  genre: string
  mood: string
  credits: string
  tags: string
  listenCount: number
  duration: number
  saveCount: number
  repostCount: number
  isUnlisted: boolean
  isStreamGated: boolean
  streamConditions: Nullable<AccessConditions>
  hasStreamAccess: boolean
  hasDownloadAccess: boolean
  isRemix: boolean
  fieldVisibility: FieldVisibility
  coSign: Remix | null
  aiAttributedUserId: Nullable<ID>
  onClickMobileOverflow: (
    trackId: ID,
    overflowActions: OverflowAction[]
  ) => void
  onPlay: () => void
  onPreview: () => void
  onShare: () => void
  onSave: () => void
  onRepost: () => void
  onDownload: (trackId: ID, category?: string, parentTrackId?: ID) => void
  goToFavoritesPage: (trackId: ID) => void
  goToRepostsPage: (trackId: ID) => void
}

const TrackHeader = ({
  title,
  trackId,
  userId,
  coverArtSizes,
  description,
  isOwner,
  isFollowing,
  released,
  duration,
  isLoading,
  isPlaying,
  isPreviewing,
  isSaved,
  isReposted,
  isUnlisted,
  isStreamGated,
  streamConditions,
  hasStreamAccess,
  hasDownloadAccess,
  isRemix,
  fieldVisibility,
  coSign,
  saveCount,
  repostCount,
  listenCount,
  mood,
  credits,
  genre,
  tags,
  aiAttributedUserId,
  onPlay,
  onPreview,
  onShare,
  onSave,
  onRepost,
  onDownload,
  onClickMobileOverflow,
  goToFavoritesPage,
  goToRepostsPage
}: TrackHeaderProps) => {
  const { isEnabled: isEditAlbumsEnabled } = useFlag(FeatureFlags.EDIT_ALBUMS)

  const showSocials = !isUnlisted && hasStreamAccess
  const isUSDCPurchaseGated = isContentUSDCPurchaseGated(streamConditions)
  // Preview button is shown for USDC-gated tracks if user does not have access
  // or is the owner
  const showPreview = isUSDCPurchaseGated && (isOwner || !hasStreamAccess)
  // Play button is conditionally hidden for USDC-gated tracks when the user does not have access
  const showPlay = isUSDCPurchaseGated ? hasStreamAccess : true
  const showListenCount =
<<<<<<< HEAD
    isOwner || (!isStreamGated && (isUnlisted || fieldVisibility.play_count))
=======
    isOwner || (!isPremium && (isUnlisted || fieldVisibility.play_count))
  const { data: albumInfo } = trpc.tracks.getAlbumBacklink.useQuery(
    { trackId },
    { enabled: !!trackId }
  )
>>>>>>> 39448b8f

  const image = useTrackCoverArt(
    trackId,
    coverArtSizes,
    SquareSizes.SIZE_480_BY_480
  )
  const onSaveHeroTrack = () => {
    if (!isOwner) onSave()
  }
  const filteredTags = (tags || '').split(',').filter(Boolean)

  const trackLabels: { isHidden?: boolean; label: string; value: any }[] = [
    {
      label: 'Duration',
      value: formatSeconds(duration)
    },
    {
      label: 'Genre',
      isHidden: isUnlisted && !fieldVisibility?.genre,
      value: getCanonicalName(genre)
    },
    { value: formatDate(released), label: 'Released', isHidden: isUnlisted },
    {
      isHidden: isUnlisted && !fieldVisibility?.mood,
      label: 'Mood',
      // @ts-ignore
      value: mood && mood in moodMap ? moodMap[mood] : mood
    },
    { label: 'Credit', value: credits }
  ].filter(({ isHidden, value }) => !isHidden && !!value)

  const onClickOverflow = () => {
    const overflowActions = [
      isOwner || !showSocials
        ? null
        : isReposted
        ? OverflowAction.UNREPOST
        : OverflowAction.REPOST,
      isOwner || !showSocials
        ? null
        : isSaved
        ? OverflowAction.UNFAVORITE
        : OverflowAction.FAVORITE,
      isEditAlbumsEnabled && isOwner ? OverflowAction.ADD_TO_ALBUM : null,
<<<<<<< HEAD
      !isStreamGated ? OverflowAction.ADD_TO_PLAYLIST : null,
=======
      !isPremium ? OverflowAction.ADD_TO_PLAYLIST : null,
      isEditAlbumsEnabled && albumInfo ? OverflowAction.VIEW_ALBUM_PAGE : null,
>>>>>>> 39448b8f
      isFollowing
        ? OverflowAction.UNFOLLOW_ARTIST
        : OverflowAction.FOLLOW_ARTIST,
      OverflowAction.VIEW_ARTIST_PAGE
    ].filter(Boolean) as OverflowAction[]

    onClickMobileOverflow(trackId, overflowActions)
  }

  const renderTags = () => {
    if (isUnlisted && !fieldVisibility.tags) return null
    return (
      <>
        {filteredTags.length > 0 ? (
          <div className={cn(styles.tags, styles.withSectionDivider)}>
            {filteredTags.map((tag) => (
              <SearchTag
                key={tag}
                tag={tag}
                className={styles.tag}
                source='track page'
              />
            ))}
          </div>
        ) : null}
      </>
    )
  }

  const renderDownloadButtons = () => {
    return (
      <DownloadButtons
        className={cn(
          styles.downloadButtonsContainer,
          styles.withSectionDivider
        )}
        trackId={trackId}
        isOwner={isOwner}
        following={isFollowing}
        hasDownloadAccess={hasDownloadAccess}
        onDownload={onDownload}
      />
    )
  }

  const renderTrackLabels = () => {
    return trackLabels.map((infoFact) => {
      return (
        <div key={infoFact.label} className={styles.infoFact}>
          <div className={styles.infoLabel}>{infoFact.label}</div>
          <div className={styles.infoValue}>{infoFact.value}</div>
        </div>
      )
    })
  }

  const onClickFavorites = useCallback(() => {
    goToFavoritesPage(trackId)
  }, [goToFavoritesPage, trackId])

  const onClickReposts = useCallback(() => {
    goToRepostsPage(trackId)
  }, [goToRepostsPage, trackId])

  const imageElement = coSign ? (
    <CoSign
      size={Size.LARGE}
      hasFavorited={coSign.has_remix_author_saved}
      hasReposted={coSign.has_remix_author_reposted}
      coSignName={coSign.user.name}
      className={styles.coverArt}
      userId={coSign.user.user_id}
    >
      <DynamicImage image={image} wrapperClassName={styles.imageWrapper} />
    </CoSign>
  ) : (
    <DynamicImage
      image={image}
      wrapperClassName={cn(styles.coverArt, styles.imageWrapper)}
    />
  )

  const renderDogEar = () => {
    // Omitting isOwner and hasStreamAccess to ensure we always show gated DogEars
    const DogEarType = getDogEarType({
      isUnlisted,
      streamConditions
    })
    if (!isLoading && DogEarType) {
      return (
        <div className={styles.borderOffset}>
          <DogEar type={DogEarType} />
        </div>
      )
    }
    return null
  }

  const renderHeaderText = () => {
    if (isStreamGated) {
      let IconComponent = IconSpecialAccess
      let titleMessage = messages.specialAccess
      if (isContentCollectibleGated(streamConditions)) {
        IconComponent = IconCollectible
        titleMessage = messages.collectibleGated
      } else if (isContentUSDCPurchaseGated(streamConditions)) {
        IconComponent = IconCart
        titleMessage = messages.premiumTrack
      }
      return (
        <div className={cn(styles.typeLabel, styles.gatedContentLabel)}>
          <IconComponent />
          <span>{titleMessage}</span>
        </div>
      )
    }

    return (
      <div className={styles.typeLabel}>
        {isRemix ? messages.remix : messages.track}
      </div>
    )
  }

  return (
    <div className={styles.trackHeader}>
      {renderDogEar()}
      {isUnlisted ? (
        <div className={styles.hiddenTrackHeaderWrapper}>
          <HiddenTrackHeader />
        </div>
      ) : (
        renderHeaderText()
      )}
      {aiAttributedUserId ? (
        <Badge
          icon={<IconRobot />}
          className={styles.badgeAi}
          textLabel={messages.generatedWithAi}
        />
      ) : null}
      {imageElement}
      <div className={styles.titleArtistSection}>
        <h1 className={styles.title}>{title}</h1>
        <UserLink
          userId={userId}
          color='secondary'
          variant='body'
          size='large'
          textAs='h2'
          badgeSize={16}
        />
      </div>
      {showPlay ? (
        <PlayButton
          disabled={!hasStreamAccess}
          playing={isPlaying && !isPreviewing}
          onPlay={onPlay}
        />
      ) : null}
      {streamConditions && trackId ? (
        <GatedTrackSection
          isLoading={isLoading}
          trackId={trackId}
          streamConditions={streamConditions}
          hasStreamAccess={hasStreamAccess}
          isOwner={isOwner}
          wrapperClassName={styles.gatedTrackSectionWrapper}
          className={styles.gatedTrackSection}
          buttonClassName={styles.gatedTrackSectionButton}
          ownerId={userId}
        />
      ) : null}
      {showPreview ? (
        <PreviewButton playing={isPlaying && isPreviewing} onPlay={onPreview} />
      ) : null}
      <ActionButtonRow
        showRepost={showSocials}
        showFavorite={showSocials}
        showShare={!isUnlisted || fieldVisibility.share || isOwner}
        showOverflow
        shareToastDisabled
        isOwner={isOwner}
        isReposted={isReposted}
        isSaved={isSaved}
        onClickOverflow={onClickOverflow}
        onRepost={onRepost}
        onFavorite={onSaveHeroTrack}
        onShare={onShare}
        darkMode={isDarkMode()}
      />
      {coSign ? (
        <div className={cn(styles.coSignInfo, styles.withSectionDivider)}>
          <HoverInfo
            coSignName={coSign.user.name}
            hasFavorited={coSign.has_remix_author_saved}
            hasReposted={coSign.has_remix_author_reposted}
            userId={coSign.user.user_id}
          />
        </div>
      ) : null}
      <StatsButtonRow
        className={styles.withSectionDivider}
        showListenCount={showListenCount}
        showFavoriteCount={!isUnlisted}
        showRepostCount={!isUnlisted}
        listenCount={listenCount}
        favoriteCount={saveCount}
        repostCount={repostCount}
        onClickFavorites={onClickFavorites}
        onClickReposts={onClickReposts}
      />
      {aiAttributedUserId ? (
        <AiTrackSection
          attributedUserId={aiAttributedUserId}
          className={cn(styles.aiSection, styles.withSectionDivider)}
          descriptionClassName={styles.aiSectionDescription}
        />
      ) : null}
      {description ? (
        <UserGeneratedText
          className={styles.description}
          linkSource='track page'
        >
          {description}
        </UserGeneratedText>
      ) : null}
      <div className={cn(styles.infoSection, styles.withSectionDivider)}>
        {renderTrackLabels()}
      </div>
      {renderDownloadButtons()}
      {renderTags()}
    </div>
  )
}

TrackHeader.defaultProps = {
  loading: false,
  playing: false,
  active: true,
  coverArtUrl: placeholderArt,
  artistVerified: false,
  description: '',

  isOwner: false,
  isAlbum: false,
  hasTracks: false,
  isPublished: false,
  isSaved: false,

  saveCount: 0,
  tags: [],
  onPlay: () => {}
}

export default TrackHeader<|MERGE_RESOLUTION|>--- conflicted
+++ resolved
@@ -195,15 +195,11 @@
   // Play button is conditionally hidden for USDC-gated tracks when the user does not have access
   const showPlay = isUSDCPurchaseGated ? hasStreamAccess : true
   const showListenCount =
-<<<<<<< HEAD
     isOwner || (!isStreamGated && (isUnlisted || fieldVisibility.play_count))
-=======
-    isOwner || (!isPremium && (isUnlisted || fieldVisibility.play_count))
   const { data: albumInfo } = trpc.tracks.getAlbumBacklink.useQuery(
     { trackId },
     { enabled: !!trackId }
   )
->>>>>>> 39448b8f
 
   const image = useTrackCoverArt(
     trackId,
@@ -240,20 +236,16 @@
       isOwner || !showSocials
         ? null
         : isReposted
-        ? OverflowAction.UNREPOST
-        : OverflowAction.REPOST,
+          ? OverflowAction.UNREPOST
+          : OverflowAction.REPOST,
       isOwner || !showSocials
         ? null
         : isSaved
-        ? OverflowAction.UNFAVORITE
-        : OverflowAction.FAVORITE,
+          ? OverflowAction.UNFAVORITE
+          : OverflowAction.FAVORITE,
       isEditAlbumsEnabled && isOwner ? OverflowAction.ADD_TO_ALBUM : null,
-<<<<<<< HEAD
       !isStreamGated ? OverflowAction.ADD_TO_PLAYLIST : null,
-=======
-      !isPremium ? OverflowAction.ADD_TO_PLAYLIST : null,
       isEditAlbumsEnabled && albumInfo ? OverflowAction.VIEW_ALBUM_PAGE : null,
->>>>>>> 39448b8f
       isFollowing
         ? OverflowAction.UNFOLLOW_ARTIST
         : OverflowAction.FOLLOW_ARTIST,
@@ -506,7 +498,7 @@
 
   saveCount: 0,
   tags: [],
-  onPlay: () => {}
+  onPlay: () => { }
 }
 
 export default TrackHeader