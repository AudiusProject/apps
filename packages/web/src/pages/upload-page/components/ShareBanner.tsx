--- conflicted
+++ resolved
@@ -65,22 +65,14 @@
 }
 
 type ShareBannerProps = {
-<<<<<<< HEAD
-  user: User
+  uploadType: UploadType
   isUnlistedTrack: boolean
 }
 
 export const ShareBanner = (props: ShareBannerProps) => {
-  const { user, isUnlistedTrack } = props
-=======
-  uploadType: UploadType
-}
-
-export const ShareBanner = (props: ShareBannerProps) => {
-  const { uploadType } = props
+  const { uploadType, isUnlistedTrack } = props
   const accountUser = useSelector(getAccountUser) as User
   const upload = useSelector((state) => state.upload)
->>>>>>> 883064e6
   const dispatch = useDispatch()
   const { toast } = useContext(ToastContext)
   const record = useRecord()
@@ -193,7 +185,6 @@
       <Text variant='heading' size='medium' color='darkmodeStaticWhite'>
         {messages.shareText(uploadType)}
       </Text>
-<<<<<<< HEAD
       {!isUnlistedTrack ? (
         <div className={styles.buttonContainer}>
           <Button
@@ -210,7 +201,7 @@
           <Button
             fullWidth
             leftIcon={<IconLink />}
-            onClick={handleCopyTrackLink}
+            onClick={handleCopyLink}
             text={
               <Text variant='title' size='large' color='secondary'>
                 {messages.copyLinkButtonText}
@@ -220,32 +211,6 @@
           />
         </div>
       ) : null}
-=======
-      <div className={styles.buttonContainer}>
-        <Button
-          fullWidth
-          leftIcon={<IconTwitterBird />}
-          onClick={handleTwitterShare}
-          text={
-            <Text variant='title' size='large' color='secondary'>
-              {messages.twitterButtonText}
-            </Text>
-          }
-          type={ButtonType.WHITE}
-        />
-        <Button
-          fullWidth
-          leftIcon={<IconLink />}
-          onClick={handleCopyLink}
-          text={
-            <Text variant='title' size='large' color='secondary'>
-              {messages.copyLinkButtonText}
-            </Text>
-          }
-          type={ButtonType.WHITE}
-        />
-      </div>
->>>>>>> 883064e6
     </div>
   )
 }