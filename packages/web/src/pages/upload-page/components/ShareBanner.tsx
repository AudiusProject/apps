import { useCallback, useContext } from 'react'

import {
  Name,
  ShareSource,
  Collection,
  Track,
  User
} from '@audius/common/models'
import {
  accountSelectors,
  tracksSocialActions,
<<<<<<< HEAD
  usersSocialActions
} from '@audius/common'
import { IconLink, IconTwitter as IconTwitterBird } from '@audius/harmony'
import { Button, ButtonType } from '@audius/stems'
=======
  usersSocialActions,
  UploadType,
  ShareContent
} from '@audius/common/store'
import { Button, ButtonType, IconLink, IconTwitterBird } from '@audius/stems'
>>>>>>> b7cf7b9f
import { useDispatch } from 'react-redux'

import backgroundPlaceholder from 'assets/img/1-Concert-3-1.jpg'
import { make, useRecord } from 'common/store/analytics/actions'
import {
  ShareMessageConfig,
  getTwitterShareText
} from 'components/share-modal/utils'
import { ToastContext } from 'components/toast/ToastContext'
import { Text } from 'components/typography'
import { copyLinkToClipboard } from 'utils/clipboardUtil'
import { SHARE_TOAST_TIMEOUT_MILLIS } from 'utils/constants'
import { useSelector } from 'utils/reducer'
import { collectionPage } from 'utils/route'
import { openTwitterLink } from 'utils/tweet'

import styles from './ShareBanner.module.css'

const { shareUser } = usersSocialActions
const { shareTrack } = tracksSocialActions

const { getAccountUser } = accountSelectors

const uploadTypeMap = {
  [UploadType.INDIVIDUAL_TRACK]: 'new track',
  [UploadType.INDIVIDUAL_TRACKS]: 'profile',
  [UploadType.PLAYLIST]: 'new playlist',
  [UploadType.ALBUM]: 'new album'
}

const messages = {
  uploadComplete: 'Your Upload is Complete!',
  shareText: (uploadType: UploadType) =>
    `Share your ${uploadTypeMap[uploadType]} with your fans`,
  twitterButtonText: 'Twitter',
  copyLinkButtonText: 'Copy Link',
  copyLinkToast: (uploadType: UploadType) =>
    `Copied Link to your ${uploadTypeMap[uploadType]}`
}

const twitterSharMessages: ShareMessageConfig = {
  profileShareText: () => 'Check out my new tracks on @audius #Audius',
  trackShareText: (title: string) =>
    `Check out my new track ${title} on @audius #Audius`,
  albumShareText: (albumName: string) =>
    `Check out my new album, ${albumName} on @audius #Audius`,
  playlistShareText: (playlistName: string) =>
    `Check out my new playlist, ${playlistName} on @audius #Audius`,
  audioNftPlaylistShareText: () => ''
}

type ShareBannerProps = {
  uploadType: UploadType
  isUnlistedTrack: boolean
}

export const ShareBanner = (props: ShareBannerProps) => {
  const { uploadType, isUnlistedTrack } = props
  const accountUser = useSelector(getAccountUser) as User
  const upload = useSelector((state) => state.upload)
  const dispatch = useDispatch()
  const { toast } = useContext(ToastContext)
  const record = useRecord()

  const handleTwitterShare = useCallback(async () => {
    let twitterShareContent: ShareContent

    switch (uploadType) {
      case UploadType.INDIVIDUAL_TRACK: {
        const track = upload.tracks?.[0]
        if (!track) return

        twitterShareContent = {
          type: 'track',
          track: track.metadata as unknown as Track,
          artist: accountUser
        }
        break
      }

      case UploadType.ALBUM: {
        const album = upload.metadata as Collection
        if (!album) return

        twitterShareContent = {
          type: 'album',
          album,
          artist: accountUser
        }
        break
      }

      case UploadType.PLAYLIST: {
        const playlist = upload.metadata as Collection
        if (!playlist) return

        twitterShareContent = {
          type: 'playlist',
          playlist,
          creator: accountUser
        }
        break
      }

      case UploadType.INDIVIDUAL_TRACKS:
      default: {
        twitterShareContent = {
          type: 'profile',
          profile: accountUser
        }
        break
      }
    }

    const { twitterText, link, analyticsEvent } = await getTwitterShareText(
      twitterShareContent,
      true,
      twitterSharMessages
    )
    openTwitterLink(link, twitterText)
    record(
      make(Name.SHARE_TO_TWITTER, {
        source: ShareSource.UPLOAD,
        ...analyticsEvent
      })
    )
  }, [uploadType, record, upload.tracks, upload.metadata, accountUser])

  const handleCopyLink = useCallback(() => {
    switch (uploadType) {
      case UploadType.INDIVIDUAL_TRACK: {
        const trackId = upload.tracks?.[0].metadata.track_id
        if (!trackId) return
        dispatch(shareTrack(trackId, ShareSource.UPLOAD))
        break
      }
      case UploadType.INDIVIDUAL_TRACKS: {
        dispatch(shareUser(accountUser.user_id, ShareSource.UPLOAD))
        break
      }
      // We don't have access to the playlist_id so we manually copy to clipboard
      case UploadType.ALBUM:
      case UploadType.PLAYLIST: {
        const collectionLink = collectionPage(
          accountUser.handle,
          upload.metadata?.playlist_name,
          upload.completionId,
          null,
          uploadType === UploadType.ALBUM
        )

        copyLinkToClipboard(collectionLink)
        break
      }
    }

    toast(messages.copyLinkToast(uploadType), SHARE_TOAST_TIMEOUT_MILLIS)
  }, [uploadType, toast, upload, dispatch, accountUser])

  return (
    <div
      className={styles.root}
      style={{
        backgroundImage: `linear-gradient(315deg, rgba(91, 35, 225, 0.8) 0%, rgba(162, 47, 237, 0.8) 100%), url(${backgroundPlaceholder})`
      }}
    >
      <Text variant='display' as='h3' size='small' color='darkmodeStaticWhite'>
        {messages.uploadComplete}
      </Text>
      {!isUnlistedTrack ? (
        <>
          <Text variant='heading' size='medium' color='darkmodeStaticWhite'>
            {messages.shareText(uploadType)}
          </Text>
          <div className={styles.buttonContainer}>
            <Button
              fullWidth
              leftIcon={<IconTwitterBird />}
              onClick={handleTwitterShare}
              text={
                <Text variant='title' size='large' color='secondary'>
                  {messages.twitterButtonText}
                </Text>
              }
              type={ButtonType.WHITE}
            />
            <Button
              fullWidth
              leftIcon={<IconLink />}
              onClick={handleCopyLink}
              text={
                <Text variant='title' size='large' color='secondary'>
                  {messages.copyLinkButtonText}
                </Text>
              }
              type={ButtonType.WHITE}
            />
          </div>
        </>
      ) : null}
    </div>
  )
}<|MERGE_RESOLUTION|>--- conflicted
+++ resolved
@@ -10,18 +10,12 @@
 import {
   accountSelectors,
   tracksSocialActions,
-<<<<<<< HEAD
-  usersSocialActions
-} from '@audius/common'
-import { IconLink, IconTwitter as IconTwitterBird } from '@audius/harmony'
-import { Button, ButtonType } from '@audius/stems'
-=======
   usersSocialActions,
   UploadType,
   ShareContent
 } from '@audius/common/store'
-import { Button, ButtonType, IconLink, IconTwitterBird } from '@audius/stems'
->>>>>>> b7cf7b9f
+import { IconLink, IconTwitter as IconTwitterBird } from '@audius/harmony'
+import { Button, ButtonType } from '@audius/stems'
 import { useDispatch } from 'react-redux'
 
 import backgroundPlaceholder from 'assets/img/1-Concert-3-1.jpg'
