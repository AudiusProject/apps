--- conflicted
+++ resolved
@@ -1,13 +1,12 @@
 import { useCallback } from 'react'
 
 import { UploadType } from '@audius/common/store'
-<<<<<<< HEAD
-import { Button, SegmentedControl, Scrollbar } from '@audius/harmony'
-import { IconCaretRight } from '@audius/stems'
-=======
-import { Button, IconCaretRight } from '@audius/harmony'
-import { Scrollbar, SegmentedControl } from '@audius/stems'
->>>>>>> 9f169e71
+import {
+  Button,
+  SegmentedControl,
+  Scrollbar,
+  IconCaretRight
+} from '@audius/harmony'
 import cn from 'classnames'
 
 import { Text } from 'components/typography'
