import { useCallback } from 'react'

<<<<<<< HEAD
import { UploadType } from '@audius/common'
import { Button, IconCaretRight } from '@audius/harmony'
import { Scrollbar, SegmentedControl } from '@audius/stems'
=======
import { UploadType } from '@audius/common/store'
import { Button } from '@audius/harmony'
import { IconCaretRight, Scrollbar, SegmentedControl } from '@audius/stems'
>>>>>>> b7cf7b9f
import cn from 'classnames'

import { Text } from 'components/typography'
import { TrackPreviewNew } from 'components/upload/TrackPreviewNew'

import { TrackForUpload } from '../types'

import styles from './TracksPreview.module.css'

const messages = {
  continue: 'Continue Uploading',
  releaseType: 'Release Type',
  trackAdded: 'Track Added',
  tracksAdded: 'Tracks Added'
}

type TracksPreviewProps = {
  uploadType: UploadType
  tracks: TrackForUpload[]
  setUploadType: (uploadType: UploadType) => void
  onRemove: (index: number) => void
  onContinue: () => void
}

const uploadDescriptions = {
  [UploadType.PLAYLIST]:
    'Create a playlist from your tracks. You can easily modify this playlist later, even adding tracks from other artists.',
  [UploadType.ALBUM]:
    'Upload your songs into an album. Albums can only include your own tracks.',
  [UploadType.INDIVIDUAL_TRACKS]:
    'Upload single tracks. Each appears separately.',
  [UploadType.INDIVIDUAL_TRACK]:
    'Upload single tracks. Each appears separately.'
}

export const TracksPreview = (props: TracksPreviewProps) => {
  const { onContinue, onRemove, tracks, uploadType, setUploadType } = props

  const handleOptionSelect = useCallback(
    (option: string) => {
      setUploadType(Number(option))
    },
    [setUploadType]
  )

  return (
    <div className={styles.root}>
      <div className={cn(styles.info, styles.header)}>
        <Text variant='label' size='small'>
          {messages.releaseType}
        </Text>
        <SegmentedControl
          onSelectOption={handleOptionSelect}
          selected={String(uploadType)}
          options={[
            { key: String(UploadType.INDIVIDUAL_TRACKS), text: 'Tracks' },
            { key: String(UploadType.ALBUM), text: 'Album' },
            { key: String(UploadType.PLAYLIST), text: 'Playlist' }
          ]}
          // Matches 0.18s entry animation
          forceRefreshAfterMs={180}
        />
        <Text>{uploadDescriptions[props.uploadType]}</Text>
      </div>
      <Scrollbar
        className={cn(styles.tracks, {
          [styles.shortScroll]:
            props.uploadType !== UploadType.INDIVIDUAL_TRACKS
        })}
      >
        {tracks.map((track, i) => (
          <TrackPreviewNew
            index={i}
            displayIndex={tracks.length > 1}
            key={`track-preview-${i}`}
            trackTitle={track.file.name}
            fileType={track.file.type}
            fileSize={track.file.size}
            onRemove={() => onRemove(i)}
          />
        ))}
      </Scrollbar>
      <div className={cn(styles.info, styles.footer)}>
        <Text size='small'>
          {`${tracks.length} ${
            tracks.length === 1 ? messages.trackAdded : messages.tracksAdded
          }`}
        </Text>
        <Button
          variant='primary'
          name='continue'
          iconRight={IconCaretRight}
          onClick={onContinue}
        >
          {messages.continue}
        </Button>
      </div>
    </div>
  )
}<|MERGE_RESOLUTION|>--- conflicted
+++ resolved
@@ -1,14 +1,8 @@
 import { useCallback } from 'react'
 
-<<<<<<< HEAD
-import { UploadType } from '@audius/common'
+import { UploadType } from '@audius/common/store'
 import { Button, IconCaretRight } from '@audius/harmony'
 import { Scrollbar, SegmentedControl } from '@audius/stems'
-=======
-import { UploadType } from '@audius/common/store'
-import { Button } from '@audius/harmony'
-import { IconCaretRight, Scrollbar, SegmentedControl } from '@audius/stems'
->>>>>>> b7cf7b9f
 import cn from 'classnames'
 
 import { Text } from 'components/typography'
