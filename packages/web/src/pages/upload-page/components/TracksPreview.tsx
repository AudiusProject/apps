--- conflicted
+++ resolved
@@ -10,12 +10,7 @@
 } from '@audius/harmony'
 import cn from 'classnames'
 
-<<<<<<< HEAD
-import { TrackPreviewNew } from 'components/upload/TrackPreviewNew'
-=======
-import { Text } from 'components/typography'
 import { TrackPreview } from 'components/upload/TrackPreview'
->>>>>>> 336dc7ac
 
 import { TrackForUpload } from '../types'
 
