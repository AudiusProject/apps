--- conflicted
+++ resolved
@@ -1,45 +1,21 @@
 import { useCallback, useMemo } from 'react'
 
+import { USDCPurchaseConfig, useUSDCPurchaseConfig } from '@audius/common/hooks'
 import {
-<<<<<<< HEAD
-  USDCPurchaseConfig,
-  useFeatureFlag,
-  useUSDCPurchaseConfig,
-  useAccessAndRemixSettings
-} from '@audius/common/hooks'
-import {
-=======
-  accountSelectors,
-  FieldVisibility,
-  formatPrice,
->>>>>>> 513b1419
   isContentCollectibleGated,
   isContentFollowGated,
   isContentTipGated,
   isContentUSDCPurchaseGated,
-<<<<<<< HEAD
-  TrackAvailabilityType,
-  ID,
   FieldVisibility,
-=======
   StreamTrackAvailabilityType,
-  USDCPurchaseConfig,
-  useUSDCPurchaseConfig,
->>>>>>> 513b1419
   CollectibleGatedConditions,
   FollowGatedConditions,
   TipGatedConditions,
-<<<<<<< HEAD
-  USDCPurchaseConditions,
-  AccessConditions
+  Download,
+  USDCPurchaseConditions
 } from '@audius/common/models'
-import { FeatureFlags } from '@audius/common/services'
 import { accountSelectors } from '@audius/common/store'
-import { formatPrice, Nullable } from '@audius/common/utils'
-=======
-  Download
-} from '@audius/common'
->>>>>>> 513b1419
+import { formatPrice } from '@audius/common/utils'
 import {
   IconCart,
   IconCollectible,
