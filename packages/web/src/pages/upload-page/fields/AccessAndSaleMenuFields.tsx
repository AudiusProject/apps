import { useFeatureFlag, useAccessAndRemixSettings } from '@audius/common/hooks'
import {
  AccessConditions,
  StreamTrackAvailabilityType
} from '@audius/common/models'
import { FeatureFlags } from '@audius/common/services'
import {
  IconVisibilityHidden,
  RadioGroup,
  IconSpecialAccess,
  IconVisibilityPublic,
  Text
} from '@audius/harmony'
import cn from 'classnames'
import { useField } from 'formik'

import { HelpCallout } from 'components/help-callout/HelpCallout'
import layoutStyles from 'components/layout/layout.module.css'
import { ModalRadioItem } from 'components/modal-radio/ModalRadioItem'
import { useFlag } from 'hooks/useRemoteConfig'

import { SingleTrackEditValues } from '../types'

import styles from './AccessAndSaleField.module.css'
import { HiddenAvailabilityFields } from './stream-availability/HiddenAvailabilityFields'
import { SpecialAccessFields } from './stream-availability/SpecialAccessFields'
import { CollectibleGatedRadioField } from './stream-availability/collectible-gated/CollectibleGatedRadioField'
import { UsdcPurchaseGatedRadioField } from './stream-availability/usdc-purchase-gated/UsdcPurchaseGatedRadioField'
import { STREAM_AVAILABILITY_TYPE, STREAM_CONDITIONS } from './types'

const messages = {
  title: 'Access & Sale',
  modalDescription:
    'Control who has access to listen. Create gated experiences or require users pay to unlock your music.',
  isRemix:
    'This track is marked as a remix. To enable additional availability options, unmark within Remix Settings.',
  done: 'Done',
  public: 'Public (Free to Stream)',
  publicSubtitle:
    'Public tracks are visible to all users and appear throughout Audius.',
  specialAccess: 'Special Access',
  specialAccessSubtitle:
    'Special Access tracks are only available to users who meet certain criteria, such as following the artist.',
  hidden: 'Hidden',
  hiddenSubtitle:
    "Hidden tracks won't be visible to your followers. Only you will see them on your profile. Anyone who has the link will be able to listen.",
  hiddenHint: 'Scheduled tracks are hidden by default until release.'
}

export type AccesAndSaleMenuFieldsProps = {
  streamConditions: SingleTrackEditValues[typeof STREAM_CONDITIONS]
  isRemix: boolean
  isUpload?: boolean
  isAlbum?: boolean
  isInitiallyUnlisted?: boolean
  isScheduledRelease?: boolean
  initialStreamConditions?: AccessConditions | undefined
}

export const AccessAndSaleMenuFields = (props: AccesAndSaleMenuFieldsProps) => {
  const {
    isRemix,
    isUpload,
    isAlbum,
    isInitiallyUnlisted,
    initialStreamConditions,
    isScheduledRelease
  } = props

  const { isEnabled: isUsdcFlagUploadEnabled } = useFeatureFlag(
    FeatureFlags.USDC_PURCHASES
  )
<<<<<<< HEAD
=======
  const { isEnabled: isPremiumAlbumsEnabled } = useFeatureFlag(
    FeatureFlags.PREMIUM_ALBUMS_ENABLED
  )
  const isUsdcUploadEnabled = isAlbum
    ? isPremiumAlbumsEnabled && isUsdcFlagUploadEnabled
    : isUsdcFlagUploadEnabled
>>>>>>> 844db694

  const { isEnabled: isCollectibleGatedFlagEnabled } = useFlag(
    FeatureFlags.COLLECTIBLE_GATED_ENABLED
  )
  const { isEnabled: isSpecialAccessFlagEnabled } = useFlag(
    FeatureFlags.SPECIAL_ACCESS_ENABLED
  )
  const isCollectibleGatedEnabled = !isAlbum && isCollectibleGatedFlagEnabled
  const isSpecialAccessEnabled = !isAlbum && isSpecialAccessFlagEnabled

  const [availabilityField] = useField({
    name: STREAM_AVAILABILITY_TYPE
  })

  const { noSpecialAccessGate, noSpecialAccessGateFields, noHidden } =
    useAccessAndRemixSettings({
      isUpload: !!isUpload,
      isRemix,
      isAlbum,
      initialStreamConditions: initialStreamConditions ?? null,
      isInitiallyUnlisted: !!isInitiallyUnlisted,
      isScheduledRelease: !!isScheduledRelease
    })

  return (
    <div className={cn(layoutStyles.col, layoutStyles.gap4)}>
      {isRemix ? <HelpCallout content={messages.isRemix} /> : null}
      <Text variant='body'>{messages.modalDescription}</Text>
      <RadioGroup {...availabilityField} aria-label={messages.title}>
        <ModalRadioItem
          icon={<IconVisibilityPublic className={styles.icon} />}
          label={messages.public}
          description={messages.publicSubtitle}
          value={StreamTrackAvailabilityType.PUBLIC}
        />
        {isUsdcUploadEnabled ? (
          <UsdcPurchaseGatedRadioField
            isRemix={isRemix}
            isUpload={isUpload}
            isAlbum={isAlbum}
            initialStreamConditions={initialStreamConditions}
            isInitiallyUnlisted={isInitiallyUnlisted}
          />
        ) : null}

        {isSpecialAccessEnabled ? (
          <ModalRadioItem
            icon={<IconSpecialAccess />}
            label={messages.specialAccess}
            description={messages.specialAccessSubtitle}
            value={StreamTrackAvailabilityType.SPECIAL_ACCESS}
            disabled={noSpecialAccessGate}
            checkedContent={
              <SpecialAccessFields disabled={noSpecialAccessGateFields} />
            }
          />
        ) : null}
        {isCollectibleGatedEnabled ? (
          <CollectibleGatedRadioField
            isRemix={isRemix}
            isUpload={isUpload}
            initialStreamConditions={initialStreamConditions}
            isInitiallyUnlisted={isInitiallyUnlisted}
          />
        ) : null}
        <ModalRadioItem
          icon={<IconVisibilityHidden />}
          label={messages.hidden}
          value={StreamTrackAvailabilityType.HIDDEN}
          description={messages.hiddenSubtitle}
          disabled={noHidden}
          // isInitiallyUnlisted is undefined on create
          // show hint on scheduled releases that are in create or already unlisted
          hintContent={
            isScheduledRelease && isInitiallyUnlisted !== false
              ? messages.hiddenHint
              : ''
          }
          checkedContent={<HiddenAvailabilityFields />}
        />
      </RadioGroup>
    </div>
  )
}<|MERGE_RESOLUTION|>--- conflicted
+++ resolved
@@ -70,15 +70,12 @@
   const { isEnabled: isUsdcFlagUploadEnabled } = useFeatureFlag(
     FeatureFlags.USDC_PURCHASES
   )
-<<<<<<< HEAD
-=======
   const { isEnabled: isPremiumAlbumsEnabled } = useFeatureFlag(
     FeatureFlags.PREMIUM_ALBUMS_ENABLED
   )
   const isUsdcUploadEnabled = isAlbum
     ? isPremiumAlbumsEnabled && isUsdcFlagUploadEnabled
     : isUsdcFlagUploadEnabled
->>>>>>> 844db694
 
   const { isEnabled: isCollectibleGatedFlagEnabled } = useFlag(
     FeatureFlags.COLLECTIBLE_GATED_ENABLED
