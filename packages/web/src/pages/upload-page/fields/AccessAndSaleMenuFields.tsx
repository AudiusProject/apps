--- conflicted
+++ resolved
@@ -90,7 +90,6 @@
     name: STREAM_AVAILABILITY_TYPE
   })
 
-<<<<<<< HEAD
   const {
     disableSpecialAccessGate,
     disableSpecialAccessGateFields,
@@ -99,21 +98,10 @@
     isUpload: !!isUpload,
     isRemix,
     isAlbum,
-    initialStreamConditions: initialStreamConditions ?? null,
+    isAlbum,initialStreamConditions: initialStreamConditions ?? null,
     isInitiallyUnlisted: !!isInitiallyUnlisted,
     isScheduledRelease: !!isScheduledRelease
   })
-=======
-  const { noSpecialAccessGate, noSpecialAccessGateFields, noHidden } =
-    useAccessAndRemixSettings({
-      isUpload: !!isUpload,
-      isRemix,
-      isAlbum,
-      initialStreamConditions: initialStreamConditions ?? null,
-      isInitiallyUnlisted: !!isInitiallyUnlisted,
-      isScheduledRelease: !!isScheduledRelease
-    })
->>>>>>> 853aebd1
 
   return (
     <div className={cn(layoutStyles.col, layoutStyles.gap4)}>
