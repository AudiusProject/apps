import { useCallback, useMemo } from 'react'

<<<<<<< HEAD
import { creativeCommons } from '@audius/common'
import { IconCcBy as IconCreativeCommons, IconRobot } from '@audius/harmony'
=======
import { creativeCommons } from '@audius/common/utils'
import { IconRobot } from '@audius/stems'
>>>>>>> b7cf7b9f
import cn from 'classnames'
import { useField } from 'formik'
import { get, set } from 'lodash'
import { z } from 'zod'
import { toFormikValidationSchema } from 'zod-formik-adapter'

import { Icon } from 'components/Icon'
import { AiAttributionDropdown } from 'components/ai-attribution-modal/AiAttributionDropdown'
import {
  ContextualMenu,
  SelectedValue,
  SelectedValues
} from 'components/data-entry/ContextualMenu'
import { Divider } from 'components/divider'
import { TextField } from 'components/form-fields'
import { SegmentedControlField } from 'components/form-fields/SegmentedControlField'
import layoutStyles from 'components/layout/layout.module.css'
import { Text } from 'components/typography'
import { useTrackField } from 'pages/upload-page/hooks'
import { SingleTrackEditValues } from 'pages/upload-page/types'
import { computeLicenseIcons } from 'pages/upload-page/utils/computeLicenseIcons'

import styles from './AttributionField.module.css'
import { SwitchRowField } from './SwitchRowField'

const { computeLicense, ALL_RIGHTS_RESERVED_TYPE } = creativeCommons

const messages = {
  title: 'Attribution',
  description:
    'Customize attribution settings for licenses, collaborators, and AI-inspired sources.',
  isAiGenerated: 'AI-Generated',
  aiGenerated: {
    header: 'Mark this track as AI generated',
    description:
      'If your AI generated track was trained on an existing Audius artist, you can give them credit here. Only users who have opted-in will appear in this list.',
    placeholder: 'Search for Users',
    requiredError: 'Valid user must be selected.'
  },
  isrc: {
    header: 'ISRC',
    placeholder: 'CC-XXX-YY-NNNNN',
    validError: 'Must be valid ISRC format.'
  },
  iswc: {
    header: 'ISWC',
    placeholder: 'T-345246800-1',
    validError: 'Must be valid ISWC format.'
  },
  licenseType: 'License Type',
  allowAttribution: {
    header: 'Allow Attribution?',
    options: {
      false: 'No Attribution',
      true: 'Allow Attribution'
    }
  },
  commercialUse: {
    header: 'Commercial Use?',
    options: {
      false: 'Non-Commercial Use',
      true: 'Commercial Use'
    }
  },
  derivativeWorks: {
    header: 'Derivative Works?',
    options: {
      false: 'Not-Allowed',
      true: 'Share-Alike',
      null: 'Allowed'
    }
  },
  noLicense: 'All Rights Reserved'
}

const IS_AI_ATTRIBUTED = 'isAiAttribution'
const AI_USER_ID = 'ai_attribution_user_id'
const ISRC = 'isrc'
const ISWC = 'iswc'
const LICENSE_TYPE = 'licenseType'
const ALLOW_ATTRIBUTION_BASE = 'allowAttribution'
const ALLOW_ATTRIBUTION = 'licenseType.allowAttribution'
const COMMERCIAL_USE_BASE = 'commercialUse'
const COMMERCIAL_USE = 'licenseType.commercialUse'
const DERIVATIVE_WORKS_BASE = 'derivativeWorks'
const DERIVATIVE_WORKS = 'licenseType.derivativeWorks'

const allowAttributionValues = [
  { key: false, text: messages.allowAttribution.options.false },
  { key: true, text: messages.allowAttribution.options.true }
]

const commercialUseValues = [
  { key: false, text: messages.commercialUse.options.false },
  { key: true, text: messages.commercialUse.options.true }
]

const derivativeWorksValues = [
  { key: false, text: messages.derivativeWorks.options.false },
  { key: true, text: messages.derivativeWorks.options.true },
  { key: null, text: messages.derivativeWorks.options.null }
]

// Use standard ISRC and ISWC formats, but allow for optional periods and hyphens
// ISRC: https://www.wikidata.org/wiki/Property:P1243
// ISWC: https://www.wikidata.org/wiki/Property:P1827
const isrcRegex = /^[A-Z]{2}-?[A-Z\d]{3}-?\d{2}-?\d{5}$/i
const iswcRegex = /^T-?\d{3}.?\d{3}.?\d{3}.?-?\d$/i

const AttributionFormSchema = z
  .object({
    [IS_AI_ATTRIBUTED]: z.optional(z.boolean()),
    [AI_USER_ID]: z.optional(z.number().nullable()),
    [ISRC]: z.optional(z.string().nullable()),
    [ISWC]: z.optional(z.string().nullable()),
    [ALLOW_ATTRIBUTION]: z.optional(z.boolean()),
    [COMMERCIAL_USE]: z.optional(z.boolean()),
    [DERIVATIVE_WORKS]: z.optional(z.boolean().nullable())
  })
  .refine((form) => !form[IS_AI_ATTRIBUTED] || form[AI_USER_ID], {
    message: messages.aiGenerated.requiredError,
    path: [AI_USER_ID]
  })
  .refine((form) => !form[ISRC] || isrcRegex.test(form[ISRC]), {
    message: messages.isrc.validError,
    path: [ISRC]
  })
  .refine((form) => !form[ISWC] || iswcRegex.test(form[ISWC]), {
    message: messages.iswc.validError,
    path: [ISWC]
  })

export type AttributionFormValues = z.input<typeof AttributionFormSchema>

export const AttributionField = () => {
  const [{ value: aiUserId }, , { setValue: setAiUserId }] =
    useTrackField<SingleTrackEditValues[typeof AI_USER_ID]>(AI_USER_ID)
  const [{ value: isrcValue }, , { setValue: setIsrc }] =
    useTrackField<SingleTrackEditValues[typeof ISRC]>(ISRC)
  const [{ value: iswcValue }, , { setValue: setIswc }] =
    useTrackField<SingleTrackEditValues[typeof ISWC]>(ISWC)
  const [{ value: allowAttribution }, , { setValue: setAllowAttribution }] =
    useTrackField<
      SingleTrackEditValues[typeof LICENSE_TYPE][typeof ALLOW_ATTRIBUTION_BASE]
    >(ALLOW_ATTRIBUTION)
  const [{ value: commercialUse }, , { setValue: setCommercialUse }] =
    useTrackField<
      SingleTrackEditValues[typeof LICENSE_TYPE][typeof COMMERCIAL_USE_BASE]
    >(COMMERCIAL_USE)
  const [{ value: derivativeWorks }, , { setValue: setDerivateWorks }] =
    useTrackField<
      SingleTrackEditValues[typeof LICENSE_TYPE][typeof DERIVATIVE_WORKS_BASE]
    >(DERIVATIVE_WORKS)

  const initialValues = useMemo(() => {
    const initialValues = {}
    set(initialValues, AI_USER_ID, aiUserId)
    if (aiUserId) {
      set(initialValues, IS_AI_ATTRIBUTED, true)
    }
    set(initialValues, ISRC, isrcValue)
    set(initialValues, ISWC, iswcValue)
    set(initialValues, ALLOW_ATTRIBUTION, allowAttribution)
    set(initialValues, COMMERCIAL_USE, commercialUse)
    set(initialValues, DERIVATIVE_WORKS, derivativeWorks)
    return initialValues as AttributionFormValues
  }, [
    aiUserId,
    allowAttribution,
    commercialUse,
    derivativeWorks,
    isrcValue,
    iswcValue
  ])

  const onSubmit = useCallback(
    (values: AttributionFormValues) => {
      if (get(values, IS_AI_ATTRIBUTED)) {
        setAiUserId(get(values, AI_USER_ID) ?? aiUserId)
      } else {
        setAiUserId(null)
      }
      setIsrc(get(values, ISRC) ?? isrcValue)
      setIswc(get(values, ISWC) ?? iswcValue)
      setAllowAttribution(get(values, ALLOW_ATTRIBUTION) ?? allowAttribution)
      if (get(values, ALLOW_ATTRIBUTION)) {
        setCommercialUse(get(values, COMMERCIAL_USE) ?? commercialUse)
        setDerivateWorks(get(values, DERIVATIVE_WORKS) ?? derivativeWorks)
      } else {
        setCommercialUse(false)
        setDerivateWorks(false)
      }
    },
    [
      aiUserId,
      allowAttribution,
      commercialUse,
      derivativeWorks,
      isrcValue,
      iswcValue,
      setAiUserId,
      setAllowAttribution,
      setCommercialUse,
      setDerivateWorks,
      setIsrc,
      setIswc
    ]
  )

  const renderValue = useCallback(() => {
    const value = []

    const { licenseType } = computeLicense(
      !!allowAttribution,
      !!commercialUse,
      derivativeWorks
    )

    if (!licenseType || licenseType === ALL_RIGHTS_RESERVED_TYPE) {
      value.push(
        <SelectedValue key={messages.noLicense} label={messages.noLicense} />
      )
    }

    const licenseIcons = computeLicenseIcons(
      !!allowAttribution,
      !!commercialUse,
      derivativeWorks
    )

    if (licenseIcons) {
      value.push(
        <SelectedValue>
          {licenseIcons.map(([icon, key]) => (
            <Icon key={key} icon={icon} />
          ))}
        </SelectedValue>
      )
    }
    if (isrcValue) {
      value.push(<SelectedValue key={isrcValue} label={isrcValue} />)
    }

    if (iswcValue) {
      value.push(<SelectedValue key={iswcValue} label={iswcValue} />)
    }
    if (aiUserId) {
      value.push(
        <SelectedValue label={messages.isAiGenerated} icon={IconRobot} />
      )
    }
    return <SelectedValues key={messages.isAiGenerated}>{value}</SelectedValues>
  }, [
    aiUserId,
    allowAttribution,
    commercialUse,
    derivativeWorks,
    isrcValue,
    iswcValue
  ])

  return (
    <ContextualMenu
      label={messages.title}
      description={messages.description}
      icon={<IconCreativeCommons />}
      initialValues={initialValues}
      onSubmit={onSubmit}
      validationSchema={toFormikValidationSchema(AttributionFormSchema)}
      menuFields={<AttributionModalFields />}
      renderValue={renderValue}
    />
  )
}

const AttributionModalFields = () => {
  const [aiUserIdField, aiUserHelperFields, { setValue: setAiUserId }] =
    useField({
      name: AI_USER_ID,
      type: 'select'
    })
  const [{ value: allowAttribution }] = useField<boolean>(ALLOW_ATTRIBUTION)
  const [{ value: commercialUse }] = useField<boolean>(COMMERCIAL_USE)
  const [{ value: derivativeWorks }] = useField<boolean>(DERIVATIVE_WORKS)

  const { licenseType, licenseDescription } = computeLicense(
    allowAttribution,
    commercialUse,
    derivativeWorks
  )

  const licenseIcons = computeLicenseIcons(
    allowAttribution,
    commercialUse,
    derivativeWorks
  )

  const dropdownHasError =
    aiUserHelperFields.touched && aiUserHelperFields.error

  return (
    <div className={cn(layoutStyles.col, layoutStyles.gap4)}>
      <SwitchRowField
        name={IS_AI_ATTRIBUTED}
        header={messages.aiGenerated.header}
        description={messages.aiGenerated.description}
      >
        <AiAttributionDropdown
          {...aiUserIdField}
          error={dropdownHasError}
          helperText={dropdownHasError && aiUserHelperFields.error}
          value={aiUserIdField.value}
          onSelect={(value: SingleTrackEditValues[typeof AI_USER_ID]) => {
            setAiUserId(value ?? null)
          }}
        />
      </SwitchRowField>
      <Divider />
      <div className={cn(layoutStyles.col, layoutStyles.gap4)}>
        <Text variant='title' size='large' as='h3'>
          {`${messages.isrc.header} / ${messages.iswc.header}`}
        </Text>
        <span className={cn(layoutStyles.row, layoutStyles.gap6)}>
          <div className={styles.textFieldContainer}>
            <TextField
              name={ISRC}
              label={messages.isrc.header}
              placeholder={messages.isrc.placeholder}
            />
          </div>
          <div className={styles.textFieldContainer}>
            <TextField
              name={ISWC}
              label={messages.iswc.header}
              placeholder={messages.iswc.placeholder}
            />
          </div>
        </span>
      </div>
      <Divider />
      <div className={cn(layoutStyles.col, layoutStyles.gap6)}>
        <Text variant='title' size='large' as='h3'>
          {messages.licenseType}
        </Text>
        <div className={styles.attributionCommercialRow}>
          <div
            className={cn(
              styles.attributionRowItem,
              layoutStyles.col,
              layoutStyles.gap2
            )}
          >
            <Text
              variant='title'
              size='medium'
              as='label'
              id='allow-attribution'
            >
              {messages.allowAttribution.header}
            </Text>
            <SegmentedControlField
              aria-labelledby='allow-attribution'
              name={ALLOW_ATTRIBUTION}
              options={allowAttributionValues}
              fullWidth
            />
          </div>
          <Divider className={styles.verticalDivider} type='vertical' />
          <div
            className={cn(
              styles.attributionRowItem,
              layoutStyles.col,
              layoutStyles.gap2,
              {
                [styles.disabled]: !allowAttribution
              }
            )}
          >
            <Text variant='title' size='medium' as='label' id='commercial'>
              {messages.commercialUse.header}
            </Text>
            <SegmentedControlField
              aria-labelledby='commercial'
              name={COMMERCIAL_USE}
              options={commercialUseValues}
              disabled={!allowAttribution}
              fullWidth
            />
          </div>
        </div>
        <div className={cn(layoutStyles.col, layoutStyles.gap2)}>
          <Text
            className={cn({ [styles.disabled]: !allowAttribution })}
            variant='title'
            size='medium'
            as='label'
            id='derivative-works'
          >
            {messages.derivativeWorks.header}
          </Text>
          <SegmentedControlField
            aria-labelledby='derivative-works'
            name={DERIVATIVE_WORKS}
            fullWidth
            options={derivativeWorksValues}
            disabled={!allowAttribution}
          />
        </div>
      </div>
      <div className={styles.license}>
        <div className={cn(layoutStyles.row, layoutStyles.gap2)}>
          {licenseIcons ? (
            <div className={cn(layoutStyles.row, layoutStyles.gap1)}>
              {licenseIcons.map(([Icon, key]) => (
                <Icon key={key} />
              ))}
            </div>
          ) : null}
          <Text variant='title' size='medium' as='h4'>
            {licenseType}
          </Text>
        </div>
        {licenseDescription ? (
          <Text size='small'>{licenseDescription}</Text>
        ) : null}
      </div>
    </div>
  )
}<|MERGE_RESOLUTION|>--- conflicted
+++ resolved
@@ -1,12 +1,7 @@
 import { useCallback, useMemo } from 'react'
 
-<<<<<<< HEAD
-import { creativeCommons } from '@audius/common'
+import { creativeCommons } from '@audius/common/utils'
 import { IconCcBy as IconCreativeCommons, IconRobot } from '@audius/harmony'
-=======
-import { creativeCommons } from '@audius/common/utils'
-import { IconRobot } from '@audius/stems'
->>>>>>> b7cf7b9f
 import cn from 'classnames'
 import { useField } from 'formik'
 import { get, set } from 'lodash'
