--- conflicted
+++ resolved
@@ -1,13 +1,7 @@
 import { MouseEvent, useCallback, useContext } from 'react'
 
-<<<<<<< HEAD
-import { imageBlank as placeholderArt } from '@audius/common'
+import { imageBlank as placeholderArt } from '@audius/common/assets'
 import { Button, IconTrash, IconError, IconCloudUpload } from '@audius/harmony'
-=======
-import { imageBlank as placeholderArt } from '@audius/common/assets'
-import { Button } from '@audius/harmony'
-import { IconError, IconUpload } from '@audius/stems'
->>>>>>> b7cf7b9f
 import cn from 'classnames'
 import { useField, useFormikContext } from 'formik'
 import { isEmpty } from 'lodash'
