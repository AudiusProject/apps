.header {
  display: flex;
  width: 100%;
  justify-content: space-between;
  align-items: center;
}

.title {
  line-height: 20px;
}

.preview {
  display: flex;
  flex-direction: column;
  align-items: flex-start;
  gap: var(--unit-2);
}

.valueDisplay {
  box-sizing: content-box;
  display: flex;
  flex-direction: row;
  align-items: center;
  padding: 8px;
  background: var(--neutral-light-8);
  border: 1px solid var(--border-strong);
  border-radius: 2px;
  margin-top: var(--unit-2);
  gap: var(--unit-2);

  font-family: 'Avenir Next LT Pro';
  font-weight: var(--font-demi-bold);
  font-size: var(--font-m);
  line-height: 20px;
  text-transform: uppercase;
}

.calendarIcon {
  height: 14px;
  width: 14px;
}

.input {
  position: absolute;
  top: 0;
  left: 0;
  opacity: 0;
}

.modalHeading {
  margin-bottom: var(--unit-2);
}

.titleIcon {
  height: 18px;
  width: 18px;
}

.datePicker {
  background-color: var(--neutral-light-10);
  border: 1px solid var(--neutral-light-9);
  border-radius: 4px;
  width: 100%;
  padding: var(--unit-3) var(--unit-4);
  transition: border ease-in-out 0.1s;
}

.datePicker:hover {
  border: 1px solid var(--neutral-light-6);
}

.datePicker:focus-within {
  border: 1px solid var(--secondary);
}

.datePicker :global(.DateInput_input) {
  background-color: var(--neutral-light-10);
  border: none;
  color: var(--neutral);
  font-weight: var(--font-medium);
  font-size: var(--font-l);
  line-height: 18px;
  width: 100%;
  padding: 0;
}

.releaseDateTimePicker {
  align-items: flex-start;
  height: auto;
<<<<<<< HEAD
  /* margin: 24px 0; */
=======
>>>>>>> c4c8b6b4
}
.hourInput {
  height: 60px !important;
}

.meridianDropdownInput {
  height: 60px !important;
}

.releaseDateHint {
  padding: 0;
}
.meridianDropdownInput :global(.ant-select-selection-item) {
  display: flex;
  align-items: center;
}<|MERGE_RESOLUTION|>--- conflicted
+++ resolved
@@ -87,10 +87,6 @@
 .releaseDateTimePicker {
   align-items: flex-start;
   height: auto;
-<<<<<<< HEAD
-  /* margin: 24px 0; */
-=======
->>>>>>> c4c8b6b4
 }
 .hourInput {
   height: 60px !important;
