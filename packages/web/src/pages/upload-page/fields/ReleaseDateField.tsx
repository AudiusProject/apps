import { useCallback, useEffect, useMemo, useState } from 'react'

<<<<<<< HEAD
import { IconInfo } from '@audius/harmony'
=======
import { IconInfo, Flex } from '@audius/harmony'
>>>>>>> c4c8b6b4
import { IconCalendar, RadioButtonGroup, ModalContent } from '@audius/stems'
import cn from 'classnames'
import { useField } from 'formik'
import moment from 'moment'
import { z } from 'zod'
import { toFormikValidationSchema } from 'zod-formik-adapter'

import {
  ContextualMenu,
  SelectedValue
} from 'components/data-entry/ContextualMenu'
import { DropdownField } from 'components/form-fields'
import { HarmonyTextField } from 'components/form-fields/HarmonyTextField'
import { HelpCallout } from 'components/help-callout/HelpCallout'
import layoutStyles from 'components/layout/layout.module.css'
import { ModalRadioItem } from 'components/modal-radio/ModalRadioItem'
import { Text } from 'components/typography'
import { formatCalendarTime } from 'utils/dateUtils'

import { useTrackField } from '../hooks'
import { SingleTrackEditValues } from '../types'

import { DatePickerField } from './DatePickerField'
import styles from './ReleaseDateField.module.css'

const messages = {
  title: 'Release Date',
  description:
    'Specify a release date for your music or schedule it to be released in the future. Release date affects sorting on your profile and is visible in track details.',
<<<<<<< HEAD
  callout: (timePeriod: TimePeriodType) => {
    if (timePeriod === TimePeriodType.PAST) {
      return (
        <>
          Setting a release date in the past will impact the order tracks appear
          on your profile.
        </>
      )
    } else {
      return (
        <>
          Your scheduled track will become live on Audius on the date and time
          you’ve chosen above in your time zone.
        </>
      )
    }
  }
=======
  pastReleaseHint:
    'Setting a release date in the past will impact the order tracks appear on your profile.',
  futureReleaseHint:
    "Your scheduled track will become live on Audius on the date and time you've chosen above in your time zone."
>>>>>>> c4c8b6b4
}

const RELEASE_DATE = 'release_date'
const RELEASE_DATE_HOUR = 'release_date_hour'
const RELEASE_DATE_MERIDIAN = 'release_date_meridian'
const RELEASE_DATE_TYPE = 'release_date_type'

export type ReleaseDateFormValues = {
  [RELEASE_DATE]: string | undefined
  [RELEASE_DATE_HOUR]: string
  [RELEASE_DATE_MERIDIAN]: string
  [RELEASE_DATE_TYPE]: string
}

export enum ReleaseDateType {
  RELEASE_NOW = 'RELEASE_NOW',
  SCHEDULED_RELEASE = 'SCHEDULED_RELEASE'
}

export enum TimePeriodType {
  PAST = 'PAST',
  PRESENT = 'PRESENT',
  FUTURE = 'FUTURE'
<<<<<<< HEAD
}

export enum ReleaseDateMeridian {
  AM = 'AM',
  PM = 'PM'
}

const timeValidationSchema = z.object({
  release_date_hour: z
    .string()
    .refine((value) => /^([0-9]|0[1-9]|1[0-2]):([0-5][0-9])$/.test(value), {
      message: 'Invalid time.'
    })
})

const getScheduledReleaseLabelMessage = (
  releaseDate: string | null,
  prefixMessage = ''
) => {
  if (!releaseDate) {
    return 'Today'
  }
  const formatReleaseMessage = (releaseDate: string, base: string) => {
    const isFutureRelease = moment(releaseDate ?? undefined).isAfter(
      moment.now()
    )
    let message = isFutureRelease ? '[' + prefixMessage + '] ' : ''
    message += base
    message += isFutureRelease ? ' @ LT' : ''
    return message
  }

  return moment(releaseDate ?? undefined).calendar(undefined, {
    sameDay: formatReleaseMessage(releaseDate, '[Today]'),
    nextDay: formatReleaseMessage(releaseDate, '[Tomorrow]'),
    nextWeek: formatReleaseMessage(releaseDate, 'dddd'),
    lastDay: '[Yesterday]',
    lastWeek: '[Last] dddd',
    sameElse: formatReleaseMessage(releaseDate, 'MM/DD/YYYY')
  })
=======
>>>>>>> c4c8b6b4
}

export enum ReleaseDateMeridian {
  AM = 'AM',
  PM = 'PM'
}

const timeValidationSchema = z.object({
  release_date_hour: z
    .string()
    .refine((value) => /^([0-9]|0[1-9]|1[0-2]):([0-5][0-9])$/.test(value), {
      message: 'Invalid time.'
    })
})

type ReleaseDateValue = SingleTrackEditValues[typeof RELEASE_DATE]

export const ReleaseDateField = () => {
  const [trackReleaseDateField, , { setValue: setTrackReleaseDate }] =
    useTrackField<ReleaseDateValue>(RELEASE_DATE)
  const trackReleaseDate = trackReleaseDateField.value

<<<<<<< HEAD
  const [releaseDateTypeField, ,] = useField(RELEASE_DATE_TYPE)
  const releaseDateType = releaseDateTypeField.value
  const roundUpHour = moment().add(1, 'hours').minutes(0).seconds(0)
=======
>>>>>>> c4c8b6b4
  const initialValues = useMemo(() => {
    return {
      [RELEASE_DATE]: trackReleaseDate ?? undefined,
      [RELEASE_DATE_HOUR]: trackReleaseDate
        ? moment(trackReleaseDate).format('h:mm')
<<<<<<< HEAD
        : roundUpHour.format('h:mm'),
      [RELEASE_DATE_MERIDIAN]: trackReleaseDate
        ? moment(trackReleaseDate).format('A')
        : roundUpHour.format('A'),
=======
        : moment().format('h:mm'),
      [RELEASE_DATE_MERIDIAN]: trackReleaseDate
        ? moment(trackReleaseDate).format('A')
        : moment().format('A'),
>>>>>>> c4c8b6b4
      [RELEASE_DATE_TYPE]: trackReleaseDate
        ? ReleaseDateType.SCHEDULED_RELEASE
        : ReleaseDateType.RELEASE_NOW
    }
<<<<<<< HEAD
  }, [trackReleaseDate, releaseDateType])
=======
  }, [trackReleaseDate])
>>>>>>> c4c8b6b4

  const onSubmit = useCallback(
    (values: ReleaseDateFormValues) => {
      if (values[RELEASE_DATE_TYPE] === ReleaseDateType.RELEASE_NOW) {
        setTrackReleaseDate(null)
        return
      }
      const releaseDateValue = values[RELEASE_DATE]
      const releaseDateHour = parseInt(values[RELEASE_DATE_HOUR].split(':')[0])
      const releaseDateMeridian = values[RELEASE_DATE_MERIDIAN]

      const truncatedReleaseDate = moment(releaseDateValue).startOf('day')

      let adjustedHours = releaseDateHour
      if (releaseDateMeridian === 'PM' && releaseDateHour < 12) {
        adjustedHours += 12
      } else if (releaseDateMeridian === 'AM' && releaseDateHour === 12) {
        adjustedHours = 0
      }
<<<<<<< HEAD
      const combinedDateTime = truncatedReleaseDate.add(adjustedHours, 'hours')

      setTrackReleaseDate(combinedDateTime.toString() ?? null)
      // set other fields
=======
      const combinedDateTime = truncatedReleaseDate
        .add(adjustedHours, 'hours')
        .add(values[RELEASE_DATE_HOUR].split(':')[1], 'minutes')

      setTrackReleaseDate(combinedDateTime.toString() ?? null)
>>>>>>> c4c8b6b4
    },
    [setTrackReleaseDate]
  )

  const renderValue = useCallback(() => {
    return (
      <SelectedValue
<<<<<<< HEAD
        label={getScheduledReleaseLabelMessage(
          trackReleaseDate,
          'Scheduled for '
        )}
=======
        label={formatCalendarTime(trackReleaseDate, 'Scheduled for ')}
>>>>>>> c4c8b6b4
        icon={IconCalendar}
      >
        <input
          className={styles.input}
          name={RELEASE_DATE}
<<<<<<< HEAD
          value={'hello'}
=======
>>>>>>> c4c8b6b4
          aria-readonly
          readOnly
        />
      </SelectedValue>
    )
  }, [trackReleaseDate])

  return (
    <>
      <ContextualMenu
        label={messages.title}
        description={messages.description}
        icon={<IconCalendar className={styles.titleIcon} />}
        initialValues={initialValues}
        validationSchema={toFormikValidationSchema(timeValidationSchema)}
        validateOnChange={false}
        validateOnBlur={false}
        onSubmit={onSubmit}
        menuFields={
<<<<<<< HEAD
          <>
            <div className={cn(layoutStyles.col, layoutStyles.gap4)}>
              <Text>{messages.description}</Text>
              <RadioItems />
            </div>
          </>
=======
          <Flex direction='column' gap='l'>
            <Text>{messages.description}</Text>
            <RadioItems />
          </Flex>
>>>>>>> c4c8b6b4
        }
        renderValue={renderValue}
      />
    </>
  )
}

const RadioItems = (props: any) => {
<<<<<<< HEAD
  const [releaseDateTypeField, ,] = useField(RELEASE_DATE_TYPE)
=======
  const [releaseDateTypeField] = useField(RELEASE_DATE_TYPE)
>>>>>>> c4c8b6b4
  const [, , { setValue: setReleaseDateHour }] = useField(RELEASE_DATE_HOUR)

  const [, , { setValue: setReleaseDateMeridian }] = useField(
    RELEASE_DATE_MERIDIAN
  )

  const [releaseDateField, ,] = useField(RELEASE_DATE)

  const [timePeriod, setTimePeriod] = useState(TimePeriodType.PRESENT)

  useEffect(() => {
    if (releaseDateField.value === undefined) {
      return
    }
    const truncatedReleaseDate = moment(releaseDateField.value).startOf('day')

    const today = moment().startOf('day')

    if (moment(truncatedReleaseDate).isBefore(today)) {
      setTimePeriod(TimePeriodType.PAST)
    } else if (moment(truncatedReleaseDate).isAfter(today)) {
      setTimePeriod(TimePeriodType.FUTURE)
      setReleaseDateHour('12:00')
      setReleaseDateMeridian(ReleaseDateMeridian.AM)
    } else {
      setTimePeriod(TimePeriodType.PRESENT)
    }
  }, [releaseDateField.value, setReleaseDateHour, setReleaseDateMeridian])

  return (
    <>
      <RadioButtonGroup
        {...releaseDateTypeField}
        className={styles.radioGroup}
        defaultValue={releaseDateTypeField.value ?? ReleaseDateType.RELEASE_NOW}
      >
        <ModalRadioItem
          value={ReleaseDateType.RELEASE_NOW}
          label='Release Immediately'
        />
        <ModalRadioItem
          value={ReleaseDateType.SCHEDULED_RELEASE}
          label='Select a release date'
        />
      </RadioButtonGroup>
      {releaseDateTypeField?.value === ReleaseDateType.SCHEDULED_RELEASE && (
        <div
          className={cn(
            styles.dropdownRow,
            layoutStyles.row,
            layoutStyles.gap2,
            styles.releaseDateTimePicker
          )}
        >
          <div className={styles.datePicker}>
            <DatePickerField
              isScheduledRelease={true}
              name={RELEASE_DATE}
              label={messages.title}
              shouldFocus={
                releaseDateTypeField.value === ReleaseDateType.SCHEDULED_RELEASE
              }
            />
          </div>
          {timePeriod !== TimePeriodType.PAST && (
            <>
              <HarmonyTextField
                name={RELEASE_DATE_HOUR}
                label={'Time'}
                placeholder={'12:00'}
                hideLabel={false}
                inputRootClassName={styles.hourInput}
<<<<<<< HEAD
                transformBlurValue={(value) => {
=======
                transformValueOnBlur={(value) => {
>>>>>>> c4c8b6b4
                  if (value.includes(':')) {
                    return value
                  }
                  // add :00 if it's missing
                  const number = parseInt(value, 10)
                  if (!isNaN(number) && number >= 1 && number <= 12) {
                    return `${number}:00`
                  }
                  return value
                }}
              />
              <SelectMeridianField />
            </>
          )}
        </div>
      )}
      <ModalContent className={styles.releaseDateHint}>
        <HelpCallout
          icon={<IconInfo />}
<<<<<<< HEAD
          content={messages.callout(timePeriod)}
=======
          content={
            timePeriod === TimePeriodType.PAST
              ? messages.pastReleaseHint
              : messages.futureReleaseHint
          }
>>>>>>> c4c8b6b4
        />
      </ModalContent>
    </>
  )
}

export const SelectMeridianField = () => {
  return (
    <DropdownField
<<<<<<< HEAD
      aria-label={'label'}
=======
>>>>>>> c4c8b6b4
      placeholder={ReleaseDateMeridian.AM}
      mount='parent'
      menu={{ items: [ReleaseDateMeridian.AM, ReleaseDateMeridian.PM] }}
      size='large'
      name={RELEASE_DATE_MERIDIAN}
      dropdownInputStyle={styles.meridianDropdownInput}
    />
  )
}<|MERGE_RESOLUTION|>--- conflicted
+++ resolved
@@ -1,10 +1,6 @@
 import { useCallback, useEffect, useMemo, useState } from 'react'
 
-<<<<<<< HEAD
-import { IconInfo } from '@audius/harmony'
-=======
 import { IconInfo, Flex } from '@audius/harmony'
->>>>>>> c4c8b6b4
 import { IconCalendar, RadioButtonGroup, ModalContent } from '@audius/stems'
 import cn from 'classnames'
 import { useField } from 'formik'
@@ -34,30 +30,10 @@
   title: 'Release Date',
   description:
     'Specify a release date for your music or schedule it to be released in the future. Release date affects sorting on your profile and is visible in track details.',
-<<<<<<< HEAD
-  callout: (timePeriod: TimePeriodType) => {
-    if (timePeriod === TimePeriodType.PAST) {
-      return (
-        <>
-          Setting a release date in the past will impact the order tracks appear
-          on your profile.
-        </>
-      )
-    } else {
-      return (
-        <>
-          Your scheduled track will become live on Audius on the date and time
-          you’ve chosen above in your time zone.
-        </>
-      )
-    }
-  }
-=======
   pastReleaseHint:
     'Setting a release date in the past will impact the order tracks appear on your profile.',
   futureReleaseHint:
     "Your scheduled track will become live on Audius on the date and time you've chosen above in your time zone."
->>>>>>> c4c8b6b4
 }
 
 const RELEASE_DATE = 'release_date'
@@ -81,7 +57,6 @@
   PAST = 'PAST',
   PRESENT = 'PRESENT',
   FUTURE = 'FUTURE'
-<<<<<<< HEAD
 }
 
 export enum ReleaseDateMeridian {
@@ -97,48 +72,6 @@
     })
 })
 
-const getScheduledReleaseLabelMessage = (
-  releaseDate: string | null,
-  prefixMessage = ''
-) => {
-  if (!releaseDate) {
-    return 'Today'
-  }
-  const formatReleaseMessage = (releaseDate: string, base: string) => {
-    const isFutureRelease = moment(releaseDate ?? undefined).isAfter(
-      moment.now()
-    )
-    let message = isFutureRelease ? '[' + prefixMessage + '] ' : ''
-    message += base
-    message += isFutureRelease ? ' @ LT' : ''
-    return message
-  }
-
-  return moment(releaseDate ?? undefined).calendar(undefined, {
-    sameDay: formatReleaseMessage(releaseDate, '[Today]'),
-    nextDay: formatReleaseMessage(releaseDate, '[Tomorrow]'),
-    nextWeek: formatReleaseMessage(releaseDate, 'dddd'),
-    lastDay: '[Yesterday]',
-    lastWeek: '[Last] dddd',
-    sameElse: formatReleaseMessage(releaseDate, 'MM/DD/YYYY')
-  })
-=======
->>>>>>> c4c8b6b4
-}
-
-export enum ReleaseDateMeridian {
-  AM = 'AM',
-  PM = 'PM'
-}
-
-const timeValidationSchema = z.object({
-  release_date_hour: z
-    .string()
-    .refine((value) => /^([0-9]|0[1-9]|1[0-2]):([0-5][0-9])$/.test(value), {
-      message: 'Invalid time.'
-    })
-})
-
 type ReleaseDateValue = SingleTrackEditValues[typeof RELEASE_DATE]
 
 export const ReleaseDateField = () => {
@@ -146,37 +79,20 @@
     useTrackField<ReleaseDateValue>(RELEASE_DATE)
   const trackReleaseDate = trackReleaseDateField.value
 
-<<<<<<< HEAD
-  const [releaseDateTypeField, ,] = useField(RELEASE_DATE_TYPE)
-  const releaseDateType = releaseDateTypeField.value
-  const roundUpHour = moment().add(1, 'hours').minutes(0).seconds(0)
-=======
->>>>>>> c4c8b6b4
   const initialValues = useMemo(() => {
     return {
       [RELEASE_DATE]: trackReleaseDate ?? undefined,
       [RELEASE_DATE_HOUR]: trackReleaseDate
         ? moment(trackReleaseDate).format('h:mm')
-<<<<<<< HEAD
-        : roundUpHour.format('h:mm'),
-      [RELEASE_DATE_MERIDIAN]: trackReleaseDate
-        ? moment(trackReleaseDate).format('A')
-        : roundUpHour.format('A'),
-=======
         : moment().format('h:mm'),
       [RELEASE_DATE_MERIDIAN]: trackReleaseDate
         ? moment(trackReleaseDate).format('A')
         : moment().format('A'),
->>>>>>> c4c8b6b4
       [RELEASE_DATE_TYPE]: trackReleaseDate
         ? ReleaseDateType.SCHEDULED_RELEASE
         : ReleaseDateType.RELEASE_NOW
     }
-<<<<<<< HEAD
-  }, [trackReleaseDate, releaseDateType])
-=======
   }, [trackReleaseDate])
->>>>>>> c4c8b6b4
 
   const onSubmit = useCallback(
     (values: ReleaseDateFormValues) => {
@@ -196,18 +112,11 @@
       } else if (releaseDateMeridian === 'AM' && releaseDateHour === 12) {
         adjustedHours = 0
       }
-<<<<<<< HEAD
-      const combinedDateTime = truncatedReleaseDate.add(adjustedHours, 'hours')
-
-      setTrackReleaseDate(combinedDateTime.toString() ?? null)
-      // set other fields
-=======
       const combinedDateTime = truncatedReleaseDate
         .add(adjustedHours, 'hours')
         .add(values[RELEASE_DATE_HOUR].split(':')[1], 'minutes')
 
       setTrackReleaseDate(combinedDateTime.toString() ?? null)
->>>>>>> c4c8b6b4
     },
     [setTrackReleaseDate]
   )
@@ -215,23 +124,12 @@
   const renderValue = useCallback(() => {
     return (
       <SelectedValue
-<<<<<<< HEAD
-        label={getScheduledReleaseLabelMessage(
-          trackReleaseDate,
-          'Scheduled for '
-        )}
-=======
         label={formatCalendarTime(trackReleaseDate, 'Scheduled for ')}
->>>>>>> c4c8b6b4
         icon={IconCalendar}
       >
         <input
           className={styles.input}
           name={RELEASE_DATE}
-<<<<<<< HEAD
-          value={'hello'}
-=======
->>>>>>> c4c8b6b4
           aria-readonly
           readOnly
         />
@@ -251,19 +149,10 @@
         validateOnBlur={false}
         onSubmit={onSubmit}
         menuFields={
-<<<<<<< HEAD
-          <>
-            <div className={cn(layoutStyles.col, layoutStyles.gap4)}>
-              <Text>{messages.description}</Text>
-              <RadioItems />
-            </div>
-          </>
-=======
           <Flex direction='column' gap='l'>
             <Text>{messages.description}</Text>
             <RadioItems />
           </Flex>
->>>>>>> c4c8b6b4
         }
         renderValue={renderValue}
       />
@@ -272,11 +161,7 @@
 }
 
 const RadioItems = (props: any) => {
-<<<<<<< HEAD
-  const [releaseDateTypeField, ,] = useField(RELEASE_DATE_TYPE)
-=======
   const [releaseDateTypeField] = useField(RELEASE_DATE_TYPE)
->>>>>>> c4c8b6b4
   const [, , { setValue: setReleaseDateHour }] = useField(RELEASE_DATE_HOUR)
 
   const [, , { setValue: setReleaseDateMeridian }] = useField(
@@ -349,11 +234,7 @@
                 placeholder={'12:00'}
                 hideLabel={false}
                 inputRootClassName={styles.hourInput}
-<<<<<<< HEAD
-                transformBlurValue={(value) => {
-=======
                 transformValueOnBlur={(value) => {
->>>>>>> c4c8b6b4
                   if (value.includes(':')) {
                     return value
                   }
@@ -373,15 +254,11 @@
       <ModalContent className={styles.releaseDateHint}>
         <HelpCallout
           icon={<IconInfo />}
-<<<<<<< HEAD
-          content={messages.callout(timePeriod)}
-=======
           content={
             timePeriod === TimePeriodType.PAST
               ? messages.pastReleaseHint
               : messages.futureReleaseHint
           }
->>>>>>> c4c8b6b4
         />
       </ModalContent>
     </>
@@ -391,10 +268,6 @@
 export const SelectMeridianField = () => {
   return (
     <DropdownField
-<<<<<<< HEAD
-      aria-label={'label'}
-=======
->>>>>>> c4c8b6b4
       placeholder={ReleaseDateMeridian.AM}
       mount='parent'
       menu={{ items: [ReleaseDateMeridian.AM, ReleaseDateMeridian.PM] }}
