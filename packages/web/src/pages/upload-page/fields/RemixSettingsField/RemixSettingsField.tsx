import { useCallback, useEffect, useMemo } from 'react'

import {
  Nullable,
  ID,
  useGetTrackById,
  FieldVisibility,
  Remix,
  isContentUSDCPurchaseGated
} from '@audius/common'
import { get, set } from 'lodash'
import { toFormikValidationSchema } from 'zod-formik-adapter'

import IconRemix from 'assets/img/iconRemixGray.svg'
import {
  ContextualMenu,
  SelectedValue
} from 'components/data-entry/ContextualMenu'
import { Text } from 'components/typography'
import { fullTrackPage } from 'utils/route'

import { useTrackField } from '../../hooks'
import { SingleTrackEditValues } from '../../types'
<<<<<<< HEAD
=======
import { IS_STREAM_GATED, STREAM_CONDITIONS } from '../AccessAndSaleField'
>>>>>>> c2813c1c

import styles from './RemixSettingsField.module.css'
import { RemixSettingsMenuFields } from './RemixSettingsMenuFields'
import { TrackInfo } from './TrackInfo'
import {
  CAN_REMIX_PARENT,
  IS_REMIX,
  REMIX_LINK,
  REMIX_OF,
  RemixSettingsFieldSchema,
  RemixSettingsFormValues,
  SHOW_REMIXES,
  SHOW_REMIXES_BASE
} from './types'
import { IS_PREMIUM, PREMIUM_CONDITIONS } from '../types'

const messages = {
  title: 'Remix Settings',
  description:
    'Mark your music as a remix, tag the original track, and customize remix settings.',
  remixOf: 'Remix of',
  remixesHidden: 'Remixes Hidden'
}

export type RemixOfField = Nullable<{ tracks: { parent_track_id: ID }[] }>

export const RemixSettingsField = () => {
  // These refer to the field in the outer EditForm
  const [{ value: showRemixes }, , { setValue: setShowRemixes }] =
    useTrackField<FieldVisibility[typeof SHOW_REMIXES_BASE]>(SHOW_REMIXES)
  const [{ value: remixOf }, , { setValue: setRemixOf }] =
    useTrackField<SingleTrackEditValues[typeof REMIX_OF]>(REMIX_OF)
  const [{ value: isStreamGated }] =
    useTrackField<SingleTrackEditValues[typeof IS_STREAM_GATED]>(
      IS_STREAM_GATED
    )
  const [{ value: streamConditions }] =
    useTrackField<SingleTrackEditValues[typeof STREAM_CONDITIONS]>(
      STREAM_CONDITIONS
    )

  const parentTrackId = remixOf?.tracks[0].parent_track_id
  const { data: remixOfTrack } = useGetTrackById(
    { id: parentTrackId! },
    { disabled: !parentTrackId }
  )

  const remixLink = remixOfTrack?.permalink
    ? fullTrackPage(remixOfTrack?.permalink)
    : ''

  const isRemix = Boolean(remixOf && remixOf?.tracks.length > 0)

  const initialValues = useMemo(() => {
    const initialValues = {
      parentTrackId,
      [CAN_REMIX_PARENT]: true
    }
    set(initialValues, SHOW_REMIXES, showRemixes)
    set(initialValues, IS_REMIX, isRemix)
    set(initialValues, REMIX_LINK, remixLink)
    set(initialValues, IS_STREAM_GATED, isStreamGated)
    set(initialValues, STREAM_CONDITIONS, streamConditions)
    return initialValues as unknown as RemixSettingsFormValues
  }, [
    showRemixes,
    isRemix,
    remixLink,
    parentTrackId,
    isStreamGated,
    streamConditions
  ])

  const isUSDCPurchaseGated = isContentUSDCPurchaseGated(streamConditions)

  // If the track is public or usdc purchase gated, default to showing remixes.
  // Otherwise, default to hiding remixes.
  useEffect(() => {
    if (!isStreamGated || isUSDCPurchaseGated) {
      setShowRemixes(true)
    } else if (isStreamGated) {
      setShowRemixes(false)
    }
  }, [isStreamGated, isUSDCPurchaseGated, setShowRemixes])

  const handleSubmit = useCallback(
    (values: RemixSettingsFormValues) => {
      const showRemixes = get(values, SHOW_REMIXES)
      const isRemix = get(values, IS_REMIX)
      const { parentTrackId } = values

      setShowRemixes(!!showRemixes)

      setRemixOf(
        isRemix && parentTrackId
          ? { tracks: [{ parent_track_id: parentTrackId } as Remix] }
          : null
      )
    },
    [setShowRemixes, setRemixOf]
  )

  const renderValue = useCallback(() => {
    if (showRemixes && !parentTrackId) return null

    return (
      <div className={styles.selectedValue}>
        {!showRemixes ? <SelectedValue label={messages.remixesHidden} /> : null}
        {parentTrackId ? (
          <div className={styles.remixOfValue}>
            <Text variant='label' size='small'>
              {messages.remixOf}:
            </Text>
            <TrackInfo trackId={parentTrackId} />
          </div>
        ) : null}
      </div>
    )
  }, [parentTrackId, showRemixes])

  return (
    <ContextualMenu
      label={messages.title}
      description={messages.description}
      renderValue={renderValue}
      menuFields={<RemixSettingsMenuFields />}
      icon={<IconRemix />}
      initialValues={initialValues}
      onSubmit={handleSubmit}
      validationSchema={toFormikValidationSchema(RemixSettingsFieldSchema)}
    />
  )
}<|MERGE_RESOLUTION|>--- conflicted
+++ resolved
@@ -21,10 +21,6 @@
 
 import { useTrackField } from '../../hooks'
 import { SingleTrackEditValues } from '../../types'
-<<<<<<< HEAD
-=======
-import { IS_STREAM_GATED, STREAM_CONDITIONS } from '../AccessAndSaleField'
->>>>>>> c2813c1c
 
 import styles from './RemixSettingsField.module.css'
 import { RemixSettingsMenuFields } from './RemixSettingsMenuFields'
@@ -39,7 +35,7 @@
   SHOW_REMIXES,
   SHOW_REMIXES_BASE
 } from './types'
-import { IS_PREMIUM, PREMIUM_CONDITIONS } from '../types'
+import { IS_STREAM_GATED, STREAM_CONDITIONS } from '../types'
 
 const messages = {
   title: 'Remix Settings',
