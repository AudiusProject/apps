--- conflicted
+++ resolved
@@ -5,16 +5,10 @@
   isContentUSDCPurchaseGated,
   ID,
   FieldVisibility,
-<<<<<<< HEAD
-  Remix,
-  isContentUSDCPurchaseGated
-} from '@audius/common'
-import { IconRemix } from '@audius/harmony'
-=======
   Remix
 } from '@audius/common/models'
 import { Nullable } from '@audius/common/utils'
->>>>>>> b7cf7b9f
+import { IconRemix } from '@audius/harmony'
 import { get, set } from 'lodash'
 import { toFormikValidationSchema } from 'zod-formik-adapter'
 
