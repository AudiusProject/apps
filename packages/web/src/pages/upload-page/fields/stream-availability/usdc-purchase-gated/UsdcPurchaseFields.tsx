--- conflicted
+++ resolved
@@ -193,15 +193,9 @@
       name={fieldName}
       label={messaging.label}
       value={humanizedValue ?? undefined}
-<<<<<<< HEAD
       placeholder={messaging.placeholder}
-      startAdornment={messages.dollars}
-      endAdornment={messages.usdc}
-=======
-      placeholder={messages.price.placeholder}
       startAdornmentText={messages.dollars}
       endAdornmentText={messages.usdc}
->>>>>>> cb205e19
       onChange={handlePriceChange}
       onBlur={handlePriceBlur}
       disabled={disabled}
