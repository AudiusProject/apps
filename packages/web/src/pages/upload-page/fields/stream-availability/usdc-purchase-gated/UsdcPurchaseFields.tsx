import {
  ChangeEventHandler,
  FocusEventHandler,
  useCallback,
  useState
} from 'react'

import { AccessConditions } from '@audius/common/models'
import {
  filterDecimalString,
  padDecimalValue,
  decimalIntegerToHumanReadable,
  Nullable
} from '@audius/common/utils'
import { IconInfo } from '@audius/harmony'
import cn from 'classnames'
import { useField } from 'formik'

import { HelpCallout } from 'components/help-callout/HelpCallout'
import layoutStyles from 'components/layout/layout.module.css'

import { BoxedTextField } from '../../BoxedTextField'
import {
  DOWNLOAD_CONDITIONS,
  PREVIEW,
  PRICE,
  ALBUM_TRACK_PRICE
} from '../../types'

const messages = {
  price: {
    // Standalone purchaseable track flow
    standaloneTrackPrice: {
      title: 'Set a Price',
      description:
        'Set the price fans must pay to unlock this track (minimum price of $1.00)',
      label: 'Cost to Unlock',
      placeholder: '1.00'
    },
    // Applies to the individual tracks within album upload flow
    albumTrackPrice: {
      title: 'Track Price',
      description:
        'Set the price fans must pay to unlock a single track on your album (minimum price of $0.99)',
      label: 'Track price',
      placeholder: '1.00'
    },
    // Album purchase flow
    albumPrice: {
      title: 'Album Price',
      description:
        'Set the price fans must pay to unlock this album (minimum price of $0.99) ',
      label: 'Album price',
      placeholder: '5.00'
    }
  },
  preview: {
    title: '30 Second Preview',
    description:
      'A 30 second preview will be generated. Specify a starting timestamp below.',
    placeholder: 'Start Time'
  },
  dollars: '$',
  usdc: '(USDC)',
  seconds: '(Seconds)',
  premiumDownloads:
    'Setting your track to Premium will remove the availability settings you set on your premium downloads. Don’t worry, your stems are still saved!'
}

export enum UsdcPurchaseType {
  TIP = 'tip',
  FOLLOW = 'follow'
}

export type TrackAvailabilityFieldsProps = {
  disabled?: boolean
  isAlbum?: boolean
}

type PriceMessages = typeof messages.price
export type PriceFieldProps = TrackAvailabilityFieldsProps & {
  messaging: PriceMessages[keyof PriceMessages]
  fieldName: typeof PRICE | typeof ALBUM_TRACK_PRICE
}

export const UsdcPurchaseFields = (props: TrackAvailabilityFieldsProps) => {
  const { disabled, isAlbum } = props
  const [{ value: downloadConditions }] =
    useField<Nullable<AccessConditions>>(DOWNLOAD_CONDITIONS)

  return (
    <div className={cn(layoutStyles.col, layoutStyles.gap4)}>
      {isAlbum ? (
        <>
          <PriceField
            disabled={disabled}
            messaging={messages.price.albumPrice}
            fieldName={PRICE}
          />
          <PriceField
            disabled={disabled}
            messaging={messages.price.albumTrackPrice}
            fieldName={ALBUM_TRACK_PRICE}
          />
          <input type='hidden' name={PREVIEW} value='0' />
          {downloadConditions && !isAlbum ? (
            <HelpCallout
              icon={<IconInfo />}
              content={messages.premiumDownloads}
            />
          ) : null}
        </>
      ) : (
        <>
          <PriceField
            disabled={disabled}
            messaging={messages.price.standaloneTrackPrice}
            fieldName={PRICE}
          />
          <PreviewField disabled={disabled} />
          {downloadConditions ? (
            <HelpCallout
              icon={<IconInfo />}
              content={messages.premiumDownloads}
            />
          ) : null}
        </>
      )}
    </div>
  )
}

const PreviewField = (props: TrackAvailabilityFieldsProps) => {
  const { disabled } = props
  const [{ value }, , { setValue: setPreview }] = useField<number>(PREVIEW)
  const [humanizedValue, setHumanizedValue] = useState<string | undefined>(
    value?.toString()
  )

  const handlePreviewChange: ChangeEventHandler<HTMLInputElement> = useCallback(
    (e) => {
      const input = e.target.value.replace(/[^0-9]+/g, '')
      setHumanizedValue(input)
      setPreview(Number(input))
    },
    [setPreview]
  )

  return (
    <BoxedTextField
      {...messages.preview}
      name={PREVIEW}
      label={messages.preview.placeholder}
      value={humanizedValue}
      placeholder={messages.preview.placeholder}
      endAdornment={messages.seconds}
      onChange={handlePreviewChange}
      disabled={disabled}
    />
  )
}

const PriceField = (props: PriceFieldProps) => {
  const { disabled, messaging, fieldName } = props
  const [{ value }, , { setValue: setPrice }] = useField<number>(fieldName)
  const [humanizedValue, setHumanizedValue] = useState(
    value ? decimalIntegerToHumanReadable(value) : null
  )

  const handlePriceChange: ChangeEventHandler<HTMLInputElement> = useCallback(
    (e) => {
      const { human, value } = filterDecimalString(e.target.value)
      setHumanizedValue(human)
      setPrice(value)
    },
    [setPrice, setHumanizedValue]
  )

  const handlePriceBlur: FocusEventHandler<HTMLInputElement> = useCallback(
    (e) => {
      if (humanizedValue === null && !e.target.value) {
        // Do nothing if there is no value set and the user just loses focus
        return
      }
      setHumanizedValue(padDecimalValue(e.target.value))
    },
    [humanizedValue]
  )

  return (
    <BoxedTextField
      {...messaging}
      name={fieldName}
      label={messaging.label}
      value={humanizedValue ?? undefined}
      placeholder={messaging.placeholder}
<<<<<<< HEAD
      startAdornment={messages.dollars}
      endAdornment={messages.usdc}
=======
      startAdornmentText={messages.dollars}
      endAdornmentText={messages.usdc}
>>>>>>> 844db694
      onChange={handlePriceChange}
      onBlur={handlePriceBlur}
      disabled={disabled}
    />
  )
}<|MERGE_RESOLUTION|>--- conflicted
+++ resolved
@@ -194,13 +194,8 @@
       label={messaging.label}
       value={humanizedValue ?? undefined}
       placeholder={messaging.placeholder}
-<<<<<<< HEAD
-      startAdornment={messages.dollars}
-      endAdornment={messages.usdc}
-=======
       startAdornmentText={messages.dollars}
       endAdornmentText={messages.usdc}
->>>>>>> 844db694
       onChange={handlePriceChange}
       onBlur={handlePriceBlur}
       disabled={disabled}
