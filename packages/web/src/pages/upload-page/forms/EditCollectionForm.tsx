--- conflicted
+++ resolved
@@ -14,11 +14,7 @@
 import { Tile } from 'components/tile'
 import { Text } from 'components/typography'
 
-<<<<<<< HEAD
 import { SubmitRowAnchored } from '../components/SubmitRowAnchored'
-=======
-import { UploadFormScrollContext } from '../UploadPageNew'
->>>>>>> 24c6607b
 import { CollectionTrackFieldArray } from '../fields/CollectionTrackFieldArray'
 import { ReleaseDateField } from '../fields/ReleaseDateField'
 import { SelectGenreField } from '../fields/SelectGenreField'
@@ -124,16 +120,7 @@
           </div>
         </Tile>
         <CollectionTrackFieldArray />
-<<<<<<< HEAD
         <SubmitRowAnchored />
-=======
-        <HarmonyButton
-          onClick={scrollToTop}
-          text={messages.completeButton}
-          iconLeft={IconUpload}
-          type='submit'
-        />
->>>>>>> 24c6607b
       </Form>
     </Formik>
   )
