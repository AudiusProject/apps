--- conflicted
+++ resolved
@@ -84,23 +84,8 @@
 
   return (
     <div className={styles.uploadTrackItem} {...otherProps}>
-<<<<<<< HEAD
       <ProgressIndicator status={trackProgress?.audio?.status} />
-      {displayIndex ? <Text size='small'>{index + 1}</Text> : null}
-=======
-      <ProgressIndicator
-        status={
-          hasError
-            ? ProgressStatus.ERROR
-            : trackProgress?.audio?.loaded &&
-              trackProgress?.audio?.total &&
-              trackProgress.audio.loaded >= trackProgress.audio.total
-            ? ProgressStatus.COMPLETE
-            : trackProgress?.audio?.status
-        }
-      />
       {displayIndex ? <Text size='s'>{index + 1}</Text> : null}
->>>>>>> 398db273
       {displayArtwork ? (
         <DynamicImage
           wrapperClassName={styles.trackItemArtwork}
