--- conflicted
+++ resolved
@@ -11,16 +11,9 @@
 import { useAsync } from 'react-use'
 
 import { useHistoryContext } from 'app/HistoryProvider'
-<<<<<<< HEAD
-import audiusExclusivesPlaylistImg from 'assets/img/publicSite/AudiusExclusivesPlaylistArt.png'
 import IconLines from 'assets/img/publicSite/Lines.svg'
 import IconListenOnAudius from 'assets/img/publicSite/listen-on-audius.svg'
-=======
-import IconLines from 'assets/img/publicSite/Lines.svg'
-import IconListenOnAudius from 'assets/img/publicSite/listen-on-audius.svg'
-import { fetchExploreContent } from 'common/store/pages/explore/sagas'
 import LoadingSpinner from 'components/loading-spinner/LoadingSpinner'
->>>>>>> 5f3615ce
 import useCardWeight from 'hooks/useCardWeight'
 import useHasViewed from 'hooks/useHasViewed'
 import { handleClickRoute } from 'public-site/components/handleClickRoute'
@@ -111,8 +104,7 @@
 
 const FeaturedContent = (props: FeaturedContentProps) => {
   const { history } = useHistoryContext()
-<<<<<<< HEAD
-  const { value: featuredPlaylists } = useAsync(async () => {
+  const { value: featuredPlaylists, loading } = useAsync(async () => {
     const response = await fetch(env.EXPLORE_CONTENT_URL)
     const json = await response.json()
     const featuredPlaylistIds = json.featuredPlaylists
@@ -121,14 +113,6 @@
     const sdk = await audiusSdk()
     const { data } = await sdk.full.playlists.getBulkPlaylists({
       id: featuredPlaylistIds
-=======
-  const trendingPlaylistsResponse = useAsync(async () => {
-    const featuredContent = await fetchExploreContent(env.EXPLORE_CONTENT_URL)
-    const ids = featuredContent.featuredPlaylists.slice(0, 4)
-    const sdk = await audiusSdk()
-    const { data } = await sdk.full.playlists.getBulkPlaylists({
-      id: ids.map((id) => Id.parse(id))
->>>>>>> 5f3615ce
     })
     return transformAndCleanList(data, userCollectionMetadataFromSDK)
   }, [])
@@ -159,33 +143,12 @@
           </animated.div>
         </div>
         <div className={styles.tracksContainer}>
-<<<<<<< HEAD
-          {featuredPlaylists?.map((p) => (
-            <MobilePlaylistTile
-              key={p.playlist_id}
-              title={p.playlist_name}
-              artist={p.user.name}
-              imageUrl={p.artwork['480x480'] ?? null}
-              onClick={handleClickRoute(
-                collectionPage(
-                  p.user.handle,
-                  p.playlist_name,
-                  p.playlist_id,
-                  p.permalink,
-                  p.is_album
-                ),
-                props.setRenderPublicSite,
-                history
-              )}
-            />
-          ))}
-=======
-          {trendingPlaylistsResponse.loading ? (
+          {loading ? (
             <div className={styles.loadingContainer}>
               <LoadingSpinner />
             </div>
           ) : (
-            trendingPlaylistsResponse.value?.map((p) => (
+            featuredPlaylists?.map((p) => (
               <MobilePlaylistTile
                 key={p.playlist_id}
                 title={p.playlist_name}
@@ -205,7 +168,6 @@
               />
             ))
           )}
->>>>>>> 5f3615ce
         </div>
       </div>
     )
@@ -225,33 +187,12 @@
           <h4 className={styles.subTitle}>{messages.subTitle}</h4>
         </animated.div>
         <div className={styles.tracksContainer}>
-<<<<<<< HEAD
-          {featuredPlaylists?.map((p) => (
-            <DesktopPlaylistTile
-              key={p.playlist_id}
-              title={p.playlist_name}
-              artist={p.user.name}
-              imageUrl={p.artwork['480x480'] ?? null}
-              onClick={handleClickRoute(
-                collectionPage(
-                  p.user.handle,
-                  p.playlist_name,
-                  p.playlist_id,
-                  p.permalink,
-                  p.is_album
-                ),
-                props.setRenderPublicSite,
-                history
-              )}
-            />
-          ))}
-=======
-          {trendingPlaylistsResponse.loading ? (
+          {loading ? (
             <div className={styles.loadingContainer}>
               <LoadingSpinner />
             </div>
           ) : (
-            trendingPlaylistsResponse.value?.map((p) => (
+            featuredPlaylists?.map((p) => (
               <DesktopPlaylistTile
                 key={p.playlist_id}
                 title={p.playlist_name}
@@ -271,7 +212,6 @@
               />
             ))
           )}
->>>>>>> 5f3615ce
         </div>
       </div>
       <IconLines className={styles.lines} />
