import importWorkerScript from 'workers/importWorkerScript'

const importWorkScriptCode = importWorkerScript.toString()

export default class WebWorker {
  /**
   * Initializes a web worker for performing async tasks.
   * @param {file} workerFile The web worker code, which is turned into a string an exec'd.
   * @param {?boolean} terminateOnResult Whether or not to terminate the worker on gathering the result.
   * @param {?Array<file>} dependencies Optional array of file dependencies they worker needs
   * Note: Workers are non-trivial to spin up, so leaving commonly used workers running can be useful.
   */
  constructor(workerFile, terminateOnResult = true, dependencies = []) {
    const code = workerFile.toString()
    const dependencyCode = dependencies.map((d) => `${d.toString()};`).join()
    const blob = new Blob([
      `
<<<<<<< HEAD
      const basename = ${process.env.PUBLIC_URL}
=======
      ${dependencyCode};
>>>>>>> 6cb2a37d
      const importWorkerScript = ${importWorkScriptCode}
      const code = ${code}
      code()
    `
    ])
    this.worker = new Worker(URL.createObjectURL(blob))
    this.terminateOnResult = terminateOnResult
  }

  /**
   * @param {object} params the actual parameters to pass to the worker script
   * @param {?string} key optional key to use to retrieve specific values when the worker is handling
   * multiple requests.
   */
  call = (params, key = '') => {
    this.worker.postMessage(JSON.stringify({ ...params, key }))
  }

  /**
   * @param {?string} key optional key used to retrieve specifically keyed calls.
   */
  getResult = async (key = '') => {
    return new Promise((resolve, reject) => {
      this.worker.addEventListener('message', (event) => {
        if (event.data.key) {
          if (event.data.key === key) {
            resolve(event.data.result)
          }
        } else {
          resolve(event.data)
        }
        if (this.terminateOnResult) {
          this.worker.terminate()
        }
      })
    })
  }
}<|MERGE_RESOLUTION|>--- conflicted
+++ resolved
@@ -15,11 +15,8 @@
     const dependencyCode = dependencies.map((d) => `${d.toString()};`).join()
     const blob = new Blob([
       `
-<<<<<<< HEAD
       const basename = ${process.env.PUBLIC_URL}
-=======
       ${dependencyCode};
->>>>>>> 6cb2a37d
       const importWorkerScript = ${importWorkScriptCode}
       const code = ${code}
       code()
