import {
  SolanaClient,
  CommonStoreContext,
  OpenSeaClient,
  FeatureFlags
} from '@audius/common'
import { setTag, configureScope } from '@sentry/browser'

import * as analytics from 'services/analytics'
import { audioPlayer } from 'services/audio-player'
import { apiClient } from 'services/audius-api-client'
import { audiusBackendInstance } from 'services/audius-backend/audius-backend-instance'
import { audiusSdk } from 'services/audius-sdk'
import { env } from 'services/env'
import { explore } from 'services/explore'
import { fingerprintClient } from 'services/fingerprint'
import { localStorage } from 'services/local-storage'
import { getFeatureEnabled } from 'services/remote-config/featureFlagHelpers'
import { remoteConfigInstance } from 'services/remote-config/remote-config-instance'
import { trackDownload } from 'services/track-download'
import { walletClient } from 'services/wallet-client'
import { isElectron } from 'utils/clientUtil'
import { generatePlaylistArtwork } from 'utils/imageProcessingUtil'
import { getShare } from 'utils/share'

import { reportToSentry } from './errors/reportToSentry'
import { getLineupSelectorForRoute } from './lineup/lineupForRoute'

export const buildStoreContext = ({
  isMobile
}: {
  isMobile: boolean
}): CommonStoreContext => ({
  getLocalStorageItem: async (key: string) =>
    window?.localStorage?.getItem(key),
  setLocalStorageItem: async (key: string, value: string) =>
    window?.localStorage?.setItem(key, value),
  removeLocalStorageItem: async (key: string) =>
    window?.localStorage?.removeItem(key),
  // Note: casting return type to Promise<boolean> to maintain pairity with mobile, but
  // it may be best to update mobile to not be async
  getFeatureEnabled: getFeatureEnabled as unknown as (
    flag: FeatureFlags
  ) => Promise<boolean>,
  analytics,
  remoteConfigInstance,
  audiusBackendInstance,
  apiClient,
  fingerprintClient,
  walletClient,
  localStorage,
  isNativeMobile: false,
  isElectron: isElectron(),
  env,
  explore,
  // @ts-ignore js file
  getLineupSelectorForRoute,
  audioPlayer: audioPlayer!,
  solanaClient: new SolanaClient({
    solanaClusterEndpoint: env.SOLANA_CLUSTER_ENDPOINT,
    metadataProgramId: env.METADATA_PROGRAM_ID
  }),
  sentry: { setTag, configureScope },
  reportToSentry,
  trackDownload,
<<<<<<< HEAD
  instagramAppId: process.env.VITE_INSTAGRAM_APP_ID,
  instagramRedirectUrl: process.env.VITE_INSTAGRAM_REDIRECT_URL,
  share: getShare(isMobile),
  openSeaClient: new OpenSeaClient(process.env.VITE_OPENSEA_API_URL as string),
=======
  instagramAppId: env.INSTAGRAM_APP_ID,
  instagramRedirectUrl: env.INSTAGRAM_REDIRECT_URL,
  share,
  openSeaClient: new OpenSeaClient(env.OPENSEA_API_URL as string),
>>>>>>> b48855bd
  audiusSdk,
  imageUtils: {
    generatePlaylistArtwork
  },
  isMobile
})<|MERGE_RESOLUTION|>--- conflicted
+++ resolved
@@ -63,17 +63,10 @@
   sentry: { setTag, configureScope },
   reportToSentry,
   trackDownload,
-<<<<<<< HEAD
-  instagramAppId: process.env.VITE_INSTAGRAM_APP_ID,
-  instagramRedirectUrl: process.env.VITE_INSTAGRAM_REDIRECT_URL,
-  share: getShare(isMobile),
-  openSeaClient: new OpenSeaClient(process.env.VITE_OPENSEA_API_URL as string),
-=======
   instagramAppId: env.INSTAGRAM_APP_ID,
   instagramRedirectUrl: env.INSTAGRAM_REDIRECT_URL,
-  share,
+  share: getShare(isMobile),
   openSeaClient: new OpenSeaClient(env.OPENSEA_API_URL as string),
->>>>>>> b48855bd
   audiusSdk,
   imageUtils: {
     generatePlaylistArtwork
