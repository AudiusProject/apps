--- conflicted
+++ resolved
@@ -2,14 +2,7 @@
 
 import { ThemeProvider } from '@audius/harmony'
 import { render, RenderOptions } from '@testing-library/react'
-<<<<<<< HEAD
-import { createMemoryHistory } from 'history'
-import { CompatRouter } from 'react-router-dom'
 import { HistoryRouter as Router } from 'redux-first-history/rr6'
-=======
-import { Router } from 'react-router-dom'
-import { CompatRouter } from 'react-router-dom-v5-compat'
->>>>>>> 8b06f213
 import { PartialDeep } from 'type-fest'
 
 import { HistoryContext, HistoryContextProvider } from 'app/HistoryProvider'
@@ -38,9 +31,7 @@
               <ToastContextProvider>
                 <HistoryContext.Consumer>
                   {({ history }) => (
-                    <Router history={history}>
-                      <CompatRouter>{children}</CompatRouter>
-                    </Router>
+                    <Router history={history}>{children}</Router>
                   )}
                 </HistoryContext.Consumer>
               </ToastContextProvider>
