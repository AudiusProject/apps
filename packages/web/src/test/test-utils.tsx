--- conflicted
+++ resolved
@@ -82,13 +82,9 @@
     const { children } = props
     const { reduxState, featureFlags } = options ?? {}
     const mockAppContext = createMockAppContext(featureFlags)
-<<<<<<< HEAD
-    const audiusQueryContext = {
+    const queryContext = {
       audiusSdk
-    } as unknown as AudiusQueryContextType
-=======
-    const queryContext = {} as unknown as QueryContextType
->>>>>>> fd4600ed
+    } as unknown as QueryContextType
 
     return (
       <HistoryContextProvider>
