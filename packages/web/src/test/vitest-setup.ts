--- conflicted
+++ resolved
@@ -3,10 +3,6 @@
 
 import { vi } from 'vitest'
 
-<<<<<<< HEAD
-
-=======
->>>>>>> 853aebd1
 // Some global mocks that most tests will need.
 // If you need to provide any form of mocked responses, you can replace them in your test with a hoisted implementation
 // @ts-ignore
