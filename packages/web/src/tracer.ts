--- conflicted
+++ resolved
@@ -12,11 +12,7 @@
 } from '@opentelemetry/sdk-trace-base'
 import { WebTracerProvider } from '@opentelemetry/sdk-trace-web'
 
-<<<<<<< HEAD
-import { AudiusWebInstrumentation } from './sdkInstrumention'
-=======
 import { AudiusWebInstrumentation } from './sdkInstrumentation'
->>>>>>> 7f4a1446
 
 const TRACING_ENABLED = true
 const OTEL_COLLECTOR_URL =
@@ -44,17 +40,10 @@
   // Registering instrumentations
   registerInstrumentations({
     instrumentations: [
-<<<<<<< HEAD
       // new UserInteractionInstrumentation(),
-      // new XMLHttpRequestInstrumentation(),
-      // new FetchInstrumentation(),
-      // new DocumentLoadInstrumentation()
-=======
-      //   new UserInteractionInstrumentation(),
       //   new XMLHttpRequestInstrumentation(),
       //   new FetchInstrumentation(),
       //   new DocumentLoadInstrumentation(),
->>>>>>> 7f4a1446
       new AudiusWebInstrumentation()
     ]
   })
