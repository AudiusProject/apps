--- conflicted
+++ resolved
@@ -5,12 +5,8 @@
 
 declare global {
   interface Window {
-<<<<<<< HEAD
-    opera: string
-=======
     // @ts-ignore -- TODO fix mobile imports causing type errors
     opera: any
->>>>>>> 734ffe61
     // @ts-ignore -- TODO fix mobile imports causing type errors
     MSStream: boolean
   }
