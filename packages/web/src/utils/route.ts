import { SearchCategory, SearchFilters } from '@audius/common/api'
import type { ID } from '@audius/common/models'
import { convertGenreLabelToValue, route } from '@audius/common/utils'
import { Genre } from '@audius/sdk'
<<<<<<< HEAD
import type { Location } from 'history'
import { stringifyUrl } from 'query-string'
import { matchPath } from 'react-router-dom'
=======
import { Location } from 'history'
import { stringifyUrl } from 'query-string'
import { matchPath } from 'react-router'
>>>>>>> 8b06f213
import { push } from 'redux-first-history'

import { env } from 'services/env'

import { encodeUrlName } from './urlUtils'

const { getHash, SIGN_UP_PAGE, SEARCH_PAGE, profilePage, collectionPage } =
  route

const USE_HASH_ROUTING = env.USE_HASH_ROUTING

// Host/protocol.
export const BASE_URL = `${env.PUBLIC_PROTOCOL}//${env.PUBLIC_HOSTNAME}`
export const BASE_GA_URL = `${env.PUBLIC_PROTOCOL}//${env.PUBLIC_HOSTNAME}`
export const BASENAME = env.BASENAME

// Create full formed urls for routes.
export const fullTrackPage = (permalink: string) => {
  return `${BASE_URL}${permalink}`
}

export const trackRemixesPage = (permalink: string) => {
  return `${permalink}/remixes`
}
export const fullTrackRemixesPage = (permalink: string) => {
  return `${fullTrackPage(permalink)}/remixes`
}

export const fullAiPage = (handle: string) => {
  return `${fullProfilePage(handle)}/ai`
}

export const albumPage = (handle: string, title: string, id: ID) => {
  return `/${encodeUrlName(handle)}/album/${encodeUrlName(title)}-${id}`
}
export const fullAlbumPage = (handle: string, title: string, id: ID) => {
  return `${BASE_URL}${albumPage(handle, title, id)}`
}

export const fullCollectionPage = (
  handle: string,
  playlistName?: string | null,
  playlistId?: ID | null,
  permalink?: string | null,
  isAlbum?: boolean
) => {
  return `${BASE_URL}${collectionPage(
    handle,
    playlistName,
    playlistId,
    permalink,
    isAlbum
  )}`
}

export const audioNftPlaylistPage = (handle: string) => {
  return `/${encodeUrlName(handle)}/audio-nft-playlist`
}
export const fullAudioNftPlaylistPage = (handle: string) => {
  return `${BASE_URL}${audioNftPlaylistPage(handle)}`
}

export const collectibleDetailsPage = (
  handle: string,
  collectibleId: string
) => {
  return `/${encodeUrlName(handle)}/collectibles/${getHash(collectibleId)}`
}
export const fullCollectibleDetailsPage = (
  handle: string,
  collectibleId: string
) => {
  return `${BASE_URL}${collectibleDetailsPage(handle, collectibleId)}`
}

export const fullProfilePage = (handle: string) => {
  return `${BASE_URL}${profilePage(handle)}`
}
export const profilePageAiAttributedTracks = (handle: string) => {
  return `${profilePage(handle)}/ai`
}

export const searchResultsPage = (category: SearchCategory, query: string) => {
  if (category === 'all') {
    return `/search?query=${query}`
  }
  return `/search/${category}/?query=${query}`
}

export const fullSearchResultsPage = (
  category: SearchCategory,
  query: string
) => {
  return `${BASE_URL}${searchResultsPage(category, query)}`
}

export const exploreMoodPlaylistsPage = (mood: string) => {
  return `/explore/${mood}`
}

export const chatPage = (id: string) => {
  return `/messages/${id}`
}

export const doesMatchRoute = (location: Location, route: string) => {
  return matchPath(route, getPathname(location))
}

export const stripBaseUrl = (url: string) => url.replace(BASE_URL, '')

/**
 * Gets the pathname from the location or the hashed path name
 * if using hash routing
 * @param {Location} location
 */
export const getPathname = (location: Location) => {
  return BASENAME ? location.pathname.replace(BASENAME, '') : location.pathname
}

export const recordGoToSignup = (callback: () => void) => {
  if ((window as any).analytics) {
    ;(window as any).analytics.track(
      'Create Account: Open',
      { source: 'landing page' },
      null,
      callback
    )
  } else {
    callback()
  }
}

/**
 * Forces a reload of the window by manually setting the location.href
 */
export const pushWindowRoute = (route: string) => {
  let routeToPush: string
  if (USE_HASH_ROUTING) {
    routeToPush = `/#${route}`
  } else {
    routeToPush = route
  }

  if (route === SIGN_UP_PAGE) {
    recordGoToSignup(() => {
      window.location.href = `${BASENAME}${routeToPush}`
    })
  } else {
    window.location.href = `${BASENAME}${routeToPush}`
  }
}

/**
 * Only calls push route if unique (not current route)
 */
export const pushUniqueRoute = (location: Location, route: string) => {
  const pathname = getPathname(location)
  if (route !== pathname) {
    return push(route)
  }
  return { type: '' }
}

type SearchOptions = {
  category?: 'all' | 'tracks' | 'profiles' | 'albums' | 'playlists'
  query?: string
} & SearchFilters

export const createSearchPageUrl = (searchOptions: SearchOptions) => {
  const { category, ...searchParams } = searchOptions

  if (searchParams.genre) {
    searchParams.genre = convertGenreLabelToValue(searchParams.genre) as Genre
  }

  return stringifyUrl({
    url: `${SEARCH_PAGE}/${category}`,
    query: searchParams
  })
}<|MERGE_RESOLUTION|>--- conflicted
+++ resolved
@@ -2,15 +2,9 @@
 import type { ID } from '@audius/common/models'
 import { convertGenreLabelToValue, route } from '@audius/common/utils'
 import { Genre } from '@audius/sdk'
-<<<<<<< HEAD
 import type { Location } from 'history'
 import { stringifyUrl } from 'query-string'
 import { matchPath } from 'react-router-dom'
-=======
-import { Location } from 'history'
-import { stringifyUrl } from 'query-string'
-import { matchPath } from 'react-router'
->>>>>>> 8b06f213
 import { push } from 'redux-first-history'
 
 import { env } from 'services/env'
