--- conflicted
+++ resolved
@@ -68,34 +68,6 @@
 fi
 
 if [[ -z "${SKIP_POD_INSTALL}" ]]; then
-<<<<<<< HEAD
-
-  mobile_directory="./packages/mobile"
-  # packages/mobile won't necessarily exist on installs using `turbo prune`
-  if [ -d "$mobile_directory" ]; then
-    printf "${GREEN}Installing cocoapods...\n${NC}"
-    {
-      # Symlink react-native into the root package bc npm doesn't
-      # support nohoist
-
-      cd ./packages/mobile/node_modules
-
-      source_path=../../../node_modules/react-native
-      target_path=react-native
-      if [ ! -e "$target_path" ]; then
-        ln -s "$source_path" "$target_path"
-      fi
-
-      cd ../ios
-
-      if command -v bundle >/dev/null; then
-        bundle check || bundle install
-        bundle exec pod install
-      fi
-      cd ../../..
-    } > /dev/null
-  fi
-=======
   printf "${GREEN}Installing cocoapods...\n${NC}"
   {
     cd ./packages/mobile/ios
@@ -108,7 +80,6 @@
     fi
     cd ../../..
   } > /dev/null
->>>>>>> 68af6dc5
 fi
 
 if [[ -z "${CI}" ]]; then
