#!/bin/bash
set -e

GREEN='\033[0;32m'
YELLOW='\033[0;33m'
NC='\033[0m'


if [[ -z "${CI}" ]]; then
  printf "${GREEN}Updating git hooks...\n${NC}"
  npm run install-hooks > /dev/null
fi

if [[ -z "${CI}" ]]; then
  printf "${GREEN}Updating git secrets...\n${NC}"
  npm run install-git-secrets > /dev/null
fi

printf "${GREEN}Applying patches...\n${NC}"
npm run patch-package > /dev/null

# xcodebuild may exist (e.g. if xcode-select is installed via homebrew) but won't work alone
if [[ -z "${SKIP_POD_INSTALL}" ]]; then
  if ! xcodebuild --help &>/dev/null; then
    printf "${YELLOW}WARNING: Xcode not installed. Skipping mobile dependency installation.${NC}\n"
    SKIP_POD_INSTALL=true
  fi
fi

if [[ -z "${SKIP_POD_INSTALL}" ]]; then

  mobile_directory="./packages/mobile"
  # packages/mobile won't necessarily exist on installs using `turbo prune`
  if [ -d "$mobile_directory" ]; then
    printf "${GREEN}Installing cocoapods...\n${NC}"
    {
      # Symlink react-native into the root package bc npm doesn't
      # support nohoist

      cd ./packages/mobile/node_modules

      source_path=../../../node_modules/react-native
      target_path=react-native
      if [ ! -e "$target_path" ]; then
        ln -s "$source_path" "$target_path"
      fi

      source_path=../../../node_modules/react-native-code-push
      target_path=react-native-code-push
      if [ ! -e "$target_path" ]; then
        ln -s "$source_path" "$target_path"
      fi

      cd ../ios

      if command -v bundle >/dev/null; then
        bundle check || bundle install
<<<<<<< HEAD
      fi
      if command -v pod >/dev/null; then
        RCT_NEW_ARCH_ENABLED=0 bundle exec pod install
=======
        bundle exec pod install
>>>>>>> ce454037
      fi
      cd ../../..
    } > /dev/null
  fi
fi

if [[ -z "${CI}" ]]; then
  printf "${GREEN}Setting up audius-compose...\n${NC}"
  ./dev-tools/setup.sh > /dev/null
fi

if [[ -z "${CI}" ]]; then
  printf "${GREEN}Installing discovery provider dependencies...\n${NC}"
  pip install -r packages/discovery-provider/requirements.txt > /dev/null
fi

printf "\n${GREEN}Audius monorepo ready!\n${NC}"<|MERGE_RESOLUTION|>--- conflicted
+++ resolved
@@ -55,13 +55,9 @@
 
       if command -v bundle >/dev/null; then
         bundle check || bundle install
-<<<<<<< HEAD
       fi
       if command -v pod >/dev/null; then
         RCT_NEW_ARCH_ENABLED=0 bundle exec pod install
-=======
-        bundle exec pod install
->>>>>>> ce454037
       fi
       cd ../../..
     } > /dev/null
