--- conflicted
+++ resolved
@@ -7,7 +7,7 @@
   identityServiceUp,
   Service,
   SetupCommand,
-  runSetupCommand,
+  runSetupCommand
 } = ServiceCommands
 
 const NUM_CREATOR_NODES = 4
@@ -75,11 +75,7 @@
     'number of discovery nodes',
     NUM_DISCOVERY_NODES.toString()
   )
-  .option(
-    '-aao, --with-aao',
-    'whether to include AAO',
-    false
-  )
+  .option('-aao, --with-aao', 'whether to include AAO', false)
   .option(
     '-wspb, --with-solana-programs-build',
     'whether to build solana programs (as opposed to using cached)',
@@ -92,20 +88,28 @@
   )
   .action(async opts => {
     console.log('Bringing up services...')
-    console.log(`See ${process.env.PROTOCOL_DIR}/service-commands/output.log and ${process.env.PROTOCOL_DIR}/service-commands/error.log for troubleshooting.`)
+    console.log(
+      `See ${process.env.PROTOCOL_DIR}/service-commands/output.log and ${process.env.PROTOCOL_DIR}/service-commands/error.log for troubleshooting.`
+    )
     const numCreatorNodes = parseInt(opts.numCnodes)
     const numDiscoveryNodes = parseInt(opts.numDn)
-<<<<<<< HEAD
-    const { verbose, parallel, withAao: withAAO, withSolanaProgramsBuild: buildSolana } = opts
-    if (parallel) {
-      // TODO: Further testing to prove --parallel works before recommending it
-      console.log('Warning: --parallel is not yet supported.'.error)
-    }
-    await allUp({ numCreatorNodes, numDiscoveryNodes, withAAO, verbose, parallel, buildSolana, opts })
-=======
-    const { verbose, parallel, withAao: withAAO, withSolanaProgramsBuild: buildSolana, withDataEthBuild: buildDataEthContracts } = opts
-    await allUp({ numCreatorNodes, numDiscoveryNodes, withAAO, verbose, parallel, buildSolana, buildDataEthContracts, opts })
->>>>>>> e01bdd75
+    const {
+      verbose,
+      parallel,
+      withAao: withAAO,
+      withSolanaProgramsBuild: buildSolana,
+      withDataEthBuild: buildDataEthContracts
+    } = opts
+    await allUp({
+      numCreatorNodes,
+      numDiscoveryNodes,
+      withAAO,
+      verbose,
+      parallel,
+      buildSolana,
+      buildDataEthContracts,
+      opts
+    })
   })
 
 program
@@ -173,11 +177,7 @@
     'number of discovery nodes',
     NUM_DISCOVERY_NODES.toString()
   )
-  .option(
-    '-aao, --with-aao',
-    'whether to include AAO',
-    false
-  )
+  .option('-aao, --with-aao', 'whether to include AAO', false)
   .action(async (service, command, opts) => {
     try {
       if (!service || !command) {
