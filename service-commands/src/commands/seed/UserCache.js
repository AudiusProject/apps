--- conflicted
+++ resolved
@@ -1,102 +1,5 @@
-const fs = require("fs");
+const fs = require('fs')
 
-<<<<<<< HEAD
-const { Constants } = require("../../utils");
-
-const { SEED_CACHE_PATH } = Constants;
-
-class UserCache {
-  constructor() {
-    this.CACHE_PATH = SEED_CACHE_PATH;
-  }
-
-  update = (cacheObject) => {
-    fs.writeFileSync(this.CACHE_PATH, JSON.stringify(cacheObject));
-    return;
-  };
-
-  getActiveUser = () => {
-    const cache = this.get();
-    const activeUser = Object.entries(cache).find(([alias, details]) => {
-      return details && details.active;
-    });
-    return activeUser || {};
-  };
-
-  setActiveUser = (alias) => {
-    let cache = this.get();
-    let currentlyActiveUser = this.getActiveUser();
-    currentlyActiveUser["active"] = false;
-    let newActiveUser = cache[alias];
-    newActiveUser["active"] = true;
-    this.update(cache);
-  };
-
-  addUser = ({ alias, hedgehogEntropyKey, userId = null }) => {
-    let cache = this.get();
-    cache[alias] = {
-      userId,
-      hedgehogEntropyKey,
-      tracks: [],
-      active: false,
-    };
-    this.update(cache);
-  };
-
-  addLoginDetails = ({ entropy, email, password }) => {
-    const match = ([alias, { hedgehogEntropyKey }]) => {
-      return hedgehogEntropyKey === entropy;
-    };
-    let cache = this.get();
-    const [alias, info] = Object.entries(cache).find(match);
-    cache[alias] = Object.assign(info, { email, password });
-    this.update(cache);
-  };
-
-  get = () => {
-    let cache;
-    if (fs.existsSync(this.CACHE_PATH)) {
-      cache = JSON.parse(fs.readFileSync(this.CACHE_PATH));
-    } else {
-      cache = {};
-    }
-    return cache;
-  };
-
-  findUser = ({ alias, userId }) => {
-    const cache = this.get();
-    const match = ([cacheAlias, { userId: cacheUserId }]) => {
-      return alias === cacheAlias || userId == cacheUserId;
-    };
-    const [userAlias, userDetails] = Object.entries(cache).find(match) || {};
-    return Object.assign(userDetails, { userAlias });
-  };
-
-  addTrackToCachedUserDetails = ({ userId, trackId }) => {
-    const cache = this.get();
-    let { userAlias, ...userDetails } = this.findUser({ userId });
-    userDetails.tracks = userDetails.tracks.concat([trackId]);
-    cache[userAlias] = userDetails;
-    this.update(cache);
-  };
-
-  getUsers = () => {
-    return Object.values(this.get());
-  };
-
-  getTracks = () => {
-    return Object.values(this.get())
-      .map((u) => u.tracks)
-      .flat();
-  };
-
-  clear = () => {
-    this.update({});
-  };
-}
-
-module.exports = UserCache;
-=======
 const { Constants } = require('../../utils')
 
 const { SEED_CACHE_PATH } = Constants
@@ -195,5 +98,4 @@
   }
 }
 
-module.exports = UserCache
->>>>>>> 113b2896
+module.exports = UserCache