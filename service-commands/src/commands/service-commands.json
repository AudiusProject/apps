--- conflicted
+++ resolved
@@ -72,13 +72,8 @@
   "solana-programs": {
     "path": "solana-programs",
     "up": [
-<<<<<<< HEAD
-      "cd solana-programs/; docker run --network audius_dev -e SOLANA_HOST='http://solana:8899' -v \"$PWD:/usr/src/app\" audius/solana-programs:develop2 > solana-program-config.json 2>$PROTOCOL_DIR/service-commands/output.log",
+      "cd solana-programs/; docker run --name audius_solana_programs --network audius_dev -e SOLANA_HOST='http://solana:8899' -v \"$PWD:/usr/src/app\" audius/solana-programs:develop2 > solana-program-config.json 2>$PROTOCOL_DIR/service-commands/output.log",
       "cd solana-programs/; cat solana-program-config.json; cp solana-program-config.json ../identity-service; cp solana-program-config.json ../creator-node",
-=======
-      "cd solana-programs/; docker run --name audius_solana_programs --network audius_dev -e SOLANA_HOST='http://solana:8899' -v \"$PWD:/usr/src/app\" audius/solana-programs:develop2 > solana-program-config.json 2>$PROTOCOL_DIR/service-commands/output.log",
-      "cd solana-programs/; cat solana-program-config.json; cp solana-program-config.json ../identity-service",
->>>>>>> a52c76ad
       "mkdir -p ~/.audius; cd solana-programs/; cp solana-program-config.json ~/.audius/solana-program-config.json",
       "mkdir -p ./discovery-provider/idl/; cp solana-programs/anchor/audius-data/target/idl/audius_data.json discovery-provider/idl/audius_data.json"
     ],
