--- conflicted
+++ resolved
@@ -671,19 +671,14 @@
   const ipfsAndContractsCommands = [
     [Service.IPFS, SetupCommand.UP],
     [Service.IPFS_2, SetupCommand.UP],
-<<<<<<< HEAD
-    [Service.CONTRACTS, SetupCommand.UP],
-    [Service.ETH_CONTRACTS, SetupCommand.UP],
+    [Service.CONTRACTS_PREDEPLOYED, SetupCommand.UP],
+    [Service.ETH_CONTRACTS_PREDEPLOYED, SetupCommand.UP],
     [Service.LIBS, SetupCommand.UP]
-=======
-    [Service.CONTRACTS_PREDEPLOYED, SetupCommand.UP],
-    [Service.ETH_CONTRACTS_PREDEPLOYED, SetupCommand.UP]
   ]
 
   const contractHealthChecksCommands = [
     [Service.CONTRACTS_PREDEPLOYED, SetupCommand.HEALTH_CHECK_RETRY],
     [Service.ETH_CONTRACTS_PREDEPLOYED, SetupCommand.HEALTH_CHECK_RETRY]
->>>>>>> e01bdd75
   ]
 
   if (buildSolana) {
@@ -754,9 +749,7 @@
   const prereqs = [
     [Service.INIT_CONTRACTS_INFO, SetupCommand.UP],
     [Service.INIT_TOKEN_VERSIONS, SetupCommand.UP],
-    [Service.USER_REPLICA_SET_MANAGER, SetupCommand.UP]
-  ]
-<<<<<<< HEAD
+  ]
   // Add Identity Service commands
   nodeUpCommands.push([[Service.IDENTITY_SERVICE, SetupCommand.UP]])
   nodeHealthCheckCommands.push([
@@ -766,33 +759,22 @@
   // Add AAO commands
   if (withAAO) {
     nodeUpCommands.push([Service.AAO, SetupCommand.UP])
-    nodeRegisterCommands.push([Service.AAO, SetupCommand.REGISTER])
-=======
-
-  if (withAAO) {
     if (buildDataEthContracts) {
-      sequential2.push([Service.AAO, SetupCommand.REGISTER])
-    }
-    sequential2.push([Service.AAO, SetupCommand.UP])
->>>>>>> e01bdd75
-  }
+      nodeRegisterCommands.push([Service.AAO, SetupCommand.REGISTER])
+    }
 
   const start = Date.now()
 
   // Start up the docker network `audius_dev` and the Solana test validator
   await runInSequence(setup, options)
+
   // Run parallel ops
   await runInParallel(ipfsAndContractsCommands, options)
   await runInParallel(contractHealthChecksCommands, options)
-
-  // Run sequential ops
-<<<<<<< HEAD
-  await runInSequence(prereqs, options)
-=======
   if (buildDataEthContracts) {
-    await runInSequence(sequential1, options)
-  }
->>>>>>> e01bdd75
+    await runInSequence(prereqs, options)
+  }
+  await runInSequence([Service.USER_REPLICA_SET_MANAGER, SetupCommand.UP])
 
   if (parallel) {
     const startProv = Date.now()
