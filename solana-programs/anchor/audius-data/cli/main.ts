--- conflicted
+++ resolved
@@ -345,24 +345,17 @@
   .option("--num-playlists <integer>", "number of playlists to generate")
   .option("--id <integer>", "ID of entity targeted by transaction")
   .option("-sp-id, --cn-sp-id <string>", "ID of incoming content node")
-<<<<<<< HEAD
-  .option("--deterministic, <boolean>", "set to false to seed content node wallet and pkey dynamically from local env (only when running ganache without --deterministic)", "true")
-  .option("-uid, --user-id <integer>", "ID of incoming user")
-  .option("-we, --write-enabled <boolean>", "If write is enabled for admin", "false")
-  .option("--user-replica-set <string>", "Comma separated list of integers representing spIDs - ex. 2,3,1")
-=======
   .option(
     "--deterministic, <boolean>",
     "set to false to seed content node wallet and pkey dynamically from local env (only when running ganache without --deterministic)",
-    true
+    "true"
   )
   .option("-uid, --user-id <integer>", "ID of incoming user")
-  .option("-we, --write-enabled <bool>", "If write is enabled for admin", false)
+  .option("-we, --write-enabled <bool>", "If write is enabled for admin", "false")
   .option(
     "--user-replica-set <string>",
     "Comma separated list of integers representing spIDs - ex. 2,3,1"
   )
->>>>>>> 101ae0d6
   .option("-d, --delegate <string>", "user delegate account pda")
   .option(
     "-ds, --delegate-status <string>",
@@ -423,41 +416,12 @@
         verifierKeypair: verifierKeypair,
       });
       break;
-<<<<<<< HEAD
-    case functionTypes.initContentNode:
-      console.log(`Initializing content node`)
-      const { delegateWallet, contentNodeAuthority } = await getContentNodeWalletAndAuthority({ spId: options.cnSpId, deterministic: options.deterministic === 'true' });
-      console.log(`Using spID=${options.cnSpId} ethAddress=${delegateWallet}, delegateOwnerWallet (aka authority) = ${contentNodeAuthority.publicKey}, secret=[${contentNodeAuthority.secretKey}]`);
-
-      (async () => {
-        const cnInfo = await getContentNode(
-          cliVars.program,
-          adminStorageKeypair.publicKey,
-          `${options.cnSpId}`
-        );
-        const { baseAuthorityAccount } = await findDerivedPair(
-          cliVars.programID,
-          adminStorageKeypair.publicKey,
-          []
-        );
-        const tx = createContentNode({
-          payer: cliVars.provider.wallet.publicKey,
-          program: cliVars.program,
-          baseAuthorityAccount,
-          adminPublicKey: adminKeypair.publicKey,
-          adminStoragePublicKey: adminStorageKeypair.publicKey,
-          contentNodeAuthority: contentNodeAuthority.publicKey,
-          contentNodeAcct: cnInfo.derivedAddress,
-          spID: cnInfo.spId,
-          ownerEthAddress: delegateWallet,
-=======
     case functionTypes.initContentNode: {
       console.log(`Initializing content node`);
       const { delegateWallet, contentNodeAuthority } =
         await getContentNodeWalletAndAuthority({
           spId: options.cnSpId,
-          deterministic: options.deterministic,
->>>>>>> 101ae0d6
+          deterministic: options.deterministic === "true",
         });
       console.log(
         `Using spID=${options.cnSpId} ethAddress=${delegateWallet}, delegateOwnerWallet (aka authority) = ${contentNodeAuthority.publicKey}, secret=[${contentNodeAuthority.secretKey}]`
@@ -544,15 +508,9 @@
         `initUserTx = ${txHash}, userStorageAccount = ${options.userStoragePubkey}`
       );
       break;
-<<<<<<< HEAD
-
-    case functionTypes.updateAdmin:
+    }
+    case functionTypes.updateAdmin: {
       const writeEnabled = (options.writeEnabled === 'true');
-=======
-    }
-    case functionTypes.updateAdmin: {
-      const { writeEnabled } = options;
->>>>>>> 101ae0d6
 
       console.log({ writeEnabled });
       const tx = updateAdmin({
