import { Program, Provider, Wallet, web3 } from "@project-serum/anchor";
import ethWeb3 from "web3";
import { Connection, PublicKey, Keypair } from "@solana/web3.js";
import { AudiusData } from "../target/types/audius_data";
import * as anchor from "@project-serum/anchor";
const { SystemProgram, Transaction, Secp256k1Program } = anchor.web3;
import {
  getTransaction,
  getRandomPrivateKey,
  ethAddressToArray,
  randomCID,
  findDerivedPair,
} from "../lib/utils";
import {
  initUserSolPubkeyArgs,
  initAdmin,
  initUser,
  initUserSolPubkey,
  createTrack,
} from "../lib/lib";

import { Command } from "commander";
const program = new Command();

const EthWeb3 = new ethWeb3();

const idl = JSON.parse(
  require("fs").readFileSync("./target/idl/audius_data.json", "utf8")
);

const opts: web3.ConfirmOptions = {
  preflightCommitment: "confirmed",
};

const keypairFromFilePath = (path: string) => {
  return Keypair.fromSecretKey(Uint8Array.from(require(path)));
};

/// Initialize constants requird for any CLI functionality
function initializeCLI(ownerKeypairPath: string) {
  // const network = "https://api.testnet.solana.com";
  const network = "http://127.0.0.1:8899";
  const connection = new Connection(network, opts.preflightCommitment);
  const ownerKeypair = keypairFromFilePath(ownerKeypairPath);
  const wallet = new Wallet(ownerKeypair);
  const provider = new Provider(connection, wallet, opts);
  const programID = new PublicKey(idl.metadata.address);
  const program = new Program<AudiusData>(idl, programID, provider);
  console.log(`Using programID=${programID}`);
  return {
    network,
    connection,
    ownerKeypair,
    wallet,
    provider,
    programID,
    program,
  };
}

type initAdminCLIParams = {
  adminKeypair: Keypair;
  adminStgKeypair: Keypair;
  ownerKeypairPath: string;
};

async function initAdminCLI(args: initAdminCLIParams) {
  const { adminKeypair, adminStgKeypair, ownerKeypairPath } = args;
  const cliVars = await initializeCLI(ownerKeypairPath);
  console.log(`AdminKeypair:`);
  console.log(adminKeypair.publicKey.toString());
  console.log(`[${adminKeypair.secretKey.toString()}]`);
  console.log(
    `echo "[${adminKeypair.secretKey.toString()}]" > adminKeypair.json`
  );
  console.log(`AdminStgKeypair:`);
  console.log(adminStgKeypair.publicKey.toString());
  console.log(`[${adminStgKeypair.secretKey.toString()}]`);
  console.log(
    `echo "[${adminKeypair.secretKey.toString()}]" > adminStgKeypair.json`
  );
  await initAdmin({
    provider: cliVars.provider,
    program: cliVars.program,
    adminKeypair,
    adminStgKeypair,
  });
}

type initUserCLIParams = {
  handle: string;
  metadata: string;
  adminStgPublicKey: PublicKey;
  ethAddress: string;
  ownerKeypairPath: string;
  adminKeypair: Keypair;
};
async function initUserCLI(args: initUserCLIParams) {
  const {
    adminKeypair,
    handle,
    ethAddress,
    ownerKeypairPath,
    metadata,
    adminStgPublicKey,
  } = args;
  const cliVars = initializeCLI(ownerKeypairPath);
  const handleBytes = Buffer.from(anchor.utils.bytes.utf8.encode(handle));
  const handleBytesArray = Array.from({ ...handleBytes, length: 16 });
  const ethAddressBytes = ethAddressToArray(ethAddress);
  const { baseAuthorityAccount, bumpSeed, derivedAddress } =
    await findDerivedPair(
      cliVars.program.programId,
      adminStgKeypair.publicKey,
      Buffer.from(handleBytesArray)
    );

  const userStgAddress = derivedAddress;
  let tx = await initUser({
    provider: cliVars.provider,
    program: cliVars.program,
    testEthAddrBytes: Array.from(ethAddressBytes),
    handleBytesArray,
    bumpSeed,
    metadata,
    userStgAccount: userStgAddress,
    baseAuthorityAccount,
    adminStgKey: adminStgPublicKey,
    adminKeypair,
  });
  console.log(
    `Initialized user=${handle}, tx=${tx}, userAcct=${userStgAddress}`
  );
}

const functionTypes = Object.freeze({
  initAdmin: "initAdmin",
  initUser: "initUser",
  initUserSolPubkey: "initUserSolPubkey",
  createTrack: "createTrack",
});

program
  .option("-f, --function <type>", "function to invoke")
  .option("-k, --owner-keypair <keypair>", "owner keypair path")
  .option("-ak, --admin-keypair <keypair>", "admin keypair path")
  .option("-ask, --admin-storage-keypair <keypair>", "admin stg keypair path")
  .option("-h, --handle <string>", "user handle string")
  .option("-e, --eth-address <string>", "user eth address")
  .option("-u, --user-solana-keypair <string>", "user admin sol keypair path")
  .option(
    "-ustg, --user-stg-pubkey <string>",
    "user sol handle-based PDA pubkey"
  )
  .option(
    "-eth-pk, --eth-private-key <string>",
    "private key for message signing"
  )
  .option("--num-tracks <integer>", "number of tracks to generate");

program.parse(process.argv);

const options = program.opts();

// Conditionally load keys if provided
// Admin key used to control accounts
const adminKeypair = options.adminKeypair
  ? keypairFromFilePath(options.adminKeypair)
  : anchor.web3.Keypair.generate();

// Admin stg keypair, referenced internally
// Keypair technically only necessary the first time this is initialized
const adminStgKeypair = options.adminStorageKeypair
  ? keypairFromFilePath(options.adminStorageKeypair)
  : anchor.web3.Keypair.generate();

// User admin keypair
const userSolKeypair = options.userSolanaKeypair
  ? keypairFromFilePath(options.userSolanaKeypair)
  : anchor.web3.Keypair.generate();

switch (options.function) {
  case functionTypes.initAdmin:
    console.log(`Initializing admin`);
    initAdminCLI({
      ownerKeypairPath: options.ownerKeypair,
      adminKeypair: adminKeypair,
      adminStgKeypair: adminStgKeypair,
    });
    break;
  case functionTypes.initUser:
    console.log(`Initializing user`);
    console.log(options);
    initUserCLI({
      ownerKeypairPath: options.ownerKeypair,
      ethAddress: options.ethAddress,
      handle: options.handle,
      adminStgPublicKey: adminStgKeypair.publicKey,
      adminKeypair,
      metadata: "test",
    });
    break;
  case functionTypes.initUserSolPubkey:
    let privateKey = options.ethPrivateKey;
    let userSolPubkey = userSolKeypair.publicKey;
    (async () => {
      const cliVars = initializeCLI(options.ownerKeypair);
      let tx = await initUserSolPubkey({
        program: cliVars.program,
        provider: cliVars.provider,
        message: "message",
        privateKey,
        userStgAccount: options.userStgPubkey,
        userSolPubkey,
      });
      console.log(
        `initUserTx = ${tx}, userStgAccount = ${options.userStgPubkey}`
      );
    })();
    break;
  case functionTypes.createTrack:
    const numTracks = options.numTracks ? options.numTracks : 1;
    console.log(
      `Number of tracks = ${numTracks}, Target User = ${options.userStgPubkey}`
    );
    (async () => {
      let promises = [];
      const cliVars = initializeCLI(options.ownerKeypair);
<<<<<<< HEAD
      let tx = await createTrack({
        program: cliVars.program,
        provider: cliVars.provider,
        metadata: "message",
        newTrackKeypair: newTrackAccount,
        userAuthorityKey: userSolKeypair,
        userStgAccountPDA: options.userStgPubkey,
        adminStgKeypair: adminStgKeypair,
      });
      console.log(`createTrackTx = ${tx}`);
=======
      for (var i = 0; i < numTracks; i++) {
        promises.push(
          createTrack({
            program: cliVars.program,
            provider: cliVars.provider,
            metadata: randomCID(),
            newTrackKeypair: anchor.web3.Keypair.generate(),
            userAuthorityKey: userSolKeypair,
            userStgAccountPDA: options.userStgPubkey,
          })
        );
      }
      let start = Date.now();
      let txs = await Promise.all(promises);
      console.log(`Resulting track tx hashes:`);
      txs.map((e) => console.log(e));
      console.log(`Processed ${numTracks} in ${Date.now() - start}ms`);
>>>>>>> 48506700
    })();
    break;
}<|MERGE_RESOLUTION|>--- conflicted
+++ resolved
@@ -226,18 +226,6 @@
     (async () => {
       let promises = [];
       const cliVars = initializeCLI(options.ownerKeypair);
-<<<<<<< HEAD
-      let tx = await createTrack({
-        program: cliVars.program,
-        provider: cliVars.provider,
-        metadata: "message",
-        newTrackKeypair: newTrackAccount,
-        userAuthorityKey: userSolKeypair,
-        userStgAccountPDA: options.userStgPubkey,
-        adminStgKeypair: adminStgKeypair,
-      });
-      console.log(`createTrackTx = ${tx}`);
-=======
       for (var i = 0; i < numTracks; i++) {
         promises.push(
           createTrack({
@@ -247,6 +235,7 @@
             newTrackKeypair: anchor.web3.Keypair.generate(),
             userAuthorityKey: userSolKeypair,
             userStgAccountPDA: options.userStgPubkey,
+            adminStgKeypair,
           })
         );
       }
@@ -255,7 +244,6 @@
       console.log(`Resulting track tx hashes:`);
       txs.map((e) => console.log(e));
       console.log(`Processed ${numTracks} in ${Date.now() - start}ms`);
->>>>>>> 48506700
     })();
     break;
 }