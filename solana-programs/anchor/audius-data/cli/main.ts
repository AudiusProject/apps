import Web3 from "web3";
import { Program, Provider, web3 } from "@project-serum/anchor";
import NodeWallet from "@project-serum/anchor/dist/cjs/nodewallet";
import {
  Account,
  Connection,
  PublicKey,
  Keypair,
  SystemProgram,
} from "@solana/web3.js";
import { AudiusData } from "../target/types/audius_data";
import * as anchor from "@project-serum/anchor";
import {
  initAdmin,
  initUser,
  initUserSolPubkey,
  CreateEntityParams,
  createTrack,
  ManagementActions,
  EntityTypesEnumValues,
  createPlaylist,
  updatePlaylist,
  deletePlaylist,
  createUser,
  createContentNode,
  updateAdmin,
} from "../lib/lib";
import {
  findDerivedPair,
  getContentNode,
  randomCID,
  randomId,
  getContentNodeWalletAndAuthority,
} from "../lib/utils";

import { Command } from "commander";
import fs = require("fs");

const EthWeb3 = new Web3();

const AUDIUS_PROD_RPC_POOL = "https://audius.rpcpool.com/";
const LOCALHOST_RPC_POOL = "http://localhost:8899";
const SYSTEM_PROGRAM_ID = SystemProgram.programId;

const program = new Command();

const idl = JSON.parse(
  fs.readFileSync("./target/idl/audius_data.json", "utf8")
);

const opts: web3.ConfirmOptions = {
  skipPreflight: true,
  preflightCommitment: "confirmed",
};

const keypairFromFilePath = (path: string) => {
  /* eslint-disable */
  return Keypair.fromSecretKey(Uint8Array.from(require(path)));
};

/// Initialize constants requird for any CLI functionality
function initializeCLI(network: string, ownerKeypairPath: string) {
  const connection = new Connection(network, opts.preflightCommitment);
  const ownerKeypair = keypairFromFilePath(ownerKeypairPath);
  const wallet = new NodeWallet(ownerKeypair);
  const provider = new Provider(connection, wallet, opts);
  if (!idl.metadata) {
    throw new Error("Missing metadata in IDL!");
  }
  const programID = new PublicKey(idl.metadata.address);
  const program = new Program<AudiusData>(idl, programID, provider);
  console.log(`Using programID=${programID}`);
  return {
    network,
    connection,
    ownerKeypair,
    wallet,
    provider,
    programID,
    program,
  };
}

function getHandleBytesArray(handle: string) {
  const handleBytes = Buffer.from(anchor.utils.bytes.utf8.encode(handle));
  const handleBytesArray = Array.from({ ...handleBytes, length: 32 });
  return handleBytesArray;
}

type initAdminCLIParams = {
  adminKeypair: Keypair;
  adminStorageKeypair: Keypair;
  verifierKeypair: Keypair;
  ownerKeypairPath: string;
};

async function initAdminCLI(network: string, args: initAdminCLIParams) {
  const { adminKeypair, adminStorageKeypair, ownerKeypairPath } = args;
  const cliVars = initializeCLI(network, ownerKeypairPath);
  console.log(`AdminKeypair:`);
  console.log(adminKeypair.publicKey.toString());
  console.log(`[${adminKeypair.secretKey.toString()}]`);
  fs.writeFile(
    "adminKeypair.json",
    "[" + adminKeypair.secretKey.toString() + "]",
    function (err) {
      if (err) {
        return console.error(err);
      }
      console.log("Wrote to adminKeypair.json");
    }
  );

  console.log(`adminStorageKeypair:`);
  console.log(adminStorageKeypair.publicKey.toString());
  console.log(`[${adminStorageKeypair.secretKey.toString()}]`);
  fs.writeFile(
    "adminStorageKeypair.json",
    "[" + adminStorageKeypair.secretKey.toString() + "]",
    function (err) {
      if (err) {
        return console.error(err);
      }
      console.log("Wrote to adminStorageKeypair.json");
    }
  );

  // TODO: Accept variable offset
  let tx = initAdmin({
    payer: cliVars.provider.wallet.publicKey,
    program: cliVars.program,
    adminKeypair,
    adminStorageKeypair,
    verifierKeypair,
  });

  const txHash = await cliVars.provider.send(tx, [adminStorageKeypair]);

  await cliVars.provider.connection.confirmTransaction(txHash);
  console.log(`Initialized admin with tx=${txHash}`);
}

type initUserCLIParams = {
  handle: string;
  metadata: string;
  adminStoragePublicKey: PublicKey;
  ethAddress: string;
  ownerKeypairPath: string;
  adminKeypair: Keypair;
  replicaSet: number[];
  replicaSetBumps: number[];
  cn1: PublicKey;
  cn2: PublicKey;
  cn3: PublicKey;
};

async function initUserCLI(args: initUserCLIParams) {
  const {
    adminKeypair,
    handle,
    ethAddress,
    ownerKeypairPath,
    metadata,
    adminStoragePublicKey,
    replicaSet,
    replicaSetBumps,
    cn1,
    cn2,
    cn3,
  } = args;
  const cliVars = initializeCLI(network, ownerKeypairPath);
  const handleBytesArray = getHandleBytesArray(handle);
  const { baseAuthorityAccount, bumpSeed, derivedAddress } =
    await findDerivedPair(
      cliVars.programID,
      adminStoragePublicKey,
      handleBytesArray
    );

  const userStorageAddress = derivedAddress;
  console.log("Initing user");
  const tx = initUser({
    payer: cliVars.provider.wallet.publicKey,
    program: cliVars.program,
    ethAddress,
    replicaSet,
    replicaSetBumps,
    handleBytesArray,
    bumpSeed,
    metadata,
    userStorageAccount: userStorageAddress,
    baseAuthorityAccount,
    adminStorageAccount: adminStoragePublicKey,
    adminAuthorityPublicKey: adminKeypair.publicKey,
    cn1,
    cn2,
    cn3,
  });
  const txHash = await cliVars.provider.send(tx, [adminKeypair]);

  await cliVars.provider.connection.confirmTransaction(txHash);

  console.log(
    `Initialized user=${handle}, tx=${txHash}, userAcct=${userStorageAddress}`
  );
}

async function timeManageEntity(
  args: CreateEntityParams,
  provider: Provider,
  manageAction: any,
  entityType: any,
  userAuthorityKeypair: anchor.web3.Keypair
) {
  let retries = 5;
  let err = null;
  while (retries > 0) {
    try {
      const start = Date.now();
      let tx;

      console.log(
        `Transacting on entity with type=${JSON.stringify(entityType)}, id=${
          args.id
        }`
      );

      if (
        manageAction == ManagementActions.create &&
        entityType == EntityTypesEnumValues.track
      ) {
        const transaction = createTrack({
          id: args.id,
          program: args.program,
          baseAuthorityAccount: args.baseAuthorityAccount,
          userAuthorityPublicKey: userAuthorityKeypair.publicKey,
          userStorageAccountPDA: args.userStorageAccountPDA,
          metadata: args.metadata,
          handleBytesArray: args.handleBytesArray,
          adminStorageAccount: args.adminStorageAccount,
          bumpSeed: args.bumpSeed,
          userAuthorityDelegateAccountPDA: args.userAuthorityDelegateAccountPDA,
          authorityDelegationStatusAccountPDA:
            args.authorityDelegationStatusAccountPDA,
        });
        tx = await provider.send(transaction, [userAuthorityKeypair]);
      } else if (
        manageAction == ManagementActions.create &&
        entityType == EntityTypesEnumValues.playlist
      ) {
        const transaction = createPlaylist({
          id: args.id,
          program: args.program,
          baseAuthorityAccount: args.baseAuthorityAccount,
          userAuthorityPublicKey: userAuthorityKeypair.publicKey,
          userStorageAccountPDA: args.userStorageAccountPDA,
          metadata: args.metadata,
          handleBytesArray: args.handleBytesArray,
          adminStorageAccount: args.adminStorageAccount,
          bumpSeed: args.bumpSeed,
          userAuthorityDelegateAccountPDA: args.userAuthorityDelegateAccountPDA,
          authorityDelegationStatusAccountPDA:
            args.authorityDelegationStatusAccountPDA,
        });
        tx = await provider.send(transaction, [userAuthorityKeypair]);
      } else if (
        manageAction == ManagementActions.update &&
        entityType == EntityTypesEnumValues.playlist
      ) {
        const transaction = updatePlaylist({
          id: args.id,
          program: args.program,
          baseAuthorityAccount: args.baseAuthorityAccount,
          userAuthorityPublicKey: args.userAuthorityPublicKey,
          userStorageAccountPDA: args.userStorageAccountPDA,
          metadata: args.metadata,
          handleBytesArray: args.handleBytesArray,
          adminStorageAccount: args.adminStorageAccount,
          bumpSeed: args.bumpSeed,
          userAuthorityDelegateAccountPDA: args.userAuthorityDelegateAccountPDA,
          authorityDelegationStatusAccountPDA:
            args.authorityDelegationStatusAccountPDA,
        });
        tx = await provider.send(transaction, [userAuthorityKeypair]);
      } else if (
        manageAction == ManagementActions.delete &&
        entityType == EntityTypesEnumValues.playlist
      ) {
        const transaction = deletePlaylist({
          id: args.id,
          program: args.program,
          baseAuthorityAccount: args.baseAuthorityAccount,
          userAuthorityPublicKey: args.userAuthorityPublicKey,
          userStorageAccountPDA: args.userStorageAccountPDA,
          handleBytesArray: args.handleBytesArray,
          adminStorageAccount: args.adminStorageAccount,
          bumpSeed: args.bumpSeed,
          userAuthorityDelegateAccountPDA: args.userAuthorityDelegateAccountPDA,
          authorityDelegationStatusAccountPDA:
            args.authorityDelegationStatusAccountPDA,
        });
        tx = await provider.send(transaction, [userAuthorityKeypair]);
      }

      await provider.connection.confirmTransaction(tx);
      const duration = Date.now() - start;
      console.log(
        `Processed tx=${tx} in duration=${duration}, user=${options.userStoragePubkey}`
      );
      return tx;
    } catch (e) {
      err = e;
    }
    retries--;
  }
  console.log(err);
}

const functionTypes = Object.freeze({
  initAdmin: "initAdmin",
  updateAdmin: "updateAdmin",
  initUser: "initUser",
  initContentNode: "initContentNode",
  initUserSolPubkey: "initUserSolPubkey",
  createUser: "createUser",
  createTrack: "createTrack",
  getTrackId: "getTrackId",
  createPlaylist: "createPlaylist",
  updatePlaylist: "updatePlaylist",
  deletePlaylist: "deletePlaylist",
  getPlaylistId: "getPlaylistId",
});

program
  .option("-f, --function <type>", "function to invoke")
  .option("-n, --network <string>", "solana network")
  .option("-k, --owner-keypair <keypair>", "owner keypair path")
  .option("-ak, --admin-keypair <keypair>", "admin keypair path")
  .option(
    "-ask, --admin-storage-keypair <keypair>",
    "admin storage keypair path"
  )
  .option("-h, --handle <string>", "user handle string")
  .option("-e, --eth-address <string>", "user/cn eth address")
  .option("-u, --user-solana-keypair <string>", "user admin sol keypair path")
  .option(
    "-ustg, --user-storage-pubkey <string>",
    "user sol handle-based PDA pubkey"
  )
  .option(
    "-eth-pk, --eth-private-key <string>",
    "private key for message signing"
  )
  .option("--num-tracks <integer>", "number of tracks to generate")
  .option("--num-playlists <integer>", "number of playlists to generate")
  .option("--id <integer>", "ID of entity targeted by transaction")
  .option("-sp-id, --cn-sp-id <string>", "ID of incoming content node")
  .option("--deterministic, <boolean>", "set to false to seed content node wallet and pkey dynamically from local env (only when running ganache without --deterministic)", true)
  .option("-uid, --user-id <integer>", "ID of incoming user")
  .option("-we, --write-enabled <bool>", "If write is enabled for admin", false)
<<<<<<< HEAD
  .option("--user-replica-set <string>", "Comma separated list of integers representing spIDs - ex. 2,3,1")
=======
  .option(
    "-ci, <boolean>",
    "set to true to seed content node wallet and pkey with dummy values",
    false
  )
  .option(
    "--user-replica-set <string>",
    "Comma separated list of integers representing spIDs - ex. 2,3,1"
  )
>>>>>>> c66dedd2
  .option("-d, --delegate <string>", "user delegate account pda")
  .option(
    "-ds, --delegate-status <string>",
    "user authority delegation status pda"
  );

program.parse(process.argv);

const options = program.opts();

// Conditionally load keys if provided
// Admin key used to control accounts
const adminKeypair = options.adminKeypair
  ? keypairFromFilePath(options.adminKeypair)
  : anchor.web3.Keypair.generate();

// Admin storage keypair, referenced internally
// Keypair technically only necessary the first time this is initialized
const adminStorageKeypair = options.adminStorageKeypair
  ? keypairFromFilePath(options.adminStorageKeypair)
  : anchor.web3.Keypair.generate();

// User admin keypair
const userSolKeypair = options.userSolanaKeypair
  ? keypairFromFilePath(options.userSolanaKeypair)
  : anchor.web3.Keypair.generate();

// Verifier keypair for audius admin
const verifierKeypair = options.verifierKeypair
  ? keypairFromFilePath(options.verifierKeypair)
  : anchor.web3.Keypair.generate();

const network = options.network
  ? options.network
  : process.env.NODE_ENV === "production"
  ? AUDIUS_PROD_RPC_POOL
  : LOCALHOST_RPC_POOL;

const main = async () => {
  const cliVars = initializeCLI(network, options.ownerKeypair);
  const userAuthorityDelegateAccountPDA =
    options.userAuthorityDelegateAccountPDA ?? SYSTEM_PROGRAM_ID;
  const authorityDelegationStatusAccountPDA =
    options.authorityDelegationStatusAccountPDA ?? SYSTEM_PROGRAM_ID;

  switch (options.function) {
    case functionTypes.initAdmin:
      console.log(`Initializing admin`);
      initAdminCLI(network, {
        ownerKeypairPath: options.ownerKeypair,
        adminKeypair: adminKeypair,
        adminStorageKeypair: adminStorageKeypair,
        verifierKeypair: verifierKeypair,
      });
      break;
    case functionTypes.initContentNode:
<<<<<<< HEAD
      console.log(`Initializing content node`)
      const { delegateWallet, contentNodeAuthority } = await getContentNodeWalletAndAuthority({ spId: options.cnSpId, deterministic: options.deterministic });
      console.log(`Using spID=${options.cnSpId} ethAddress=${delegateWallet}, delegateOwnerWallet (aka authority) = ${contentNodeAuthority.publicKey}, secret=[${contentNodeAuthority.secretKey}]`);
=======
      console.log(`Initializing content node`);
      const { delegateWallet, contentNodeAuthority } =
        await getContentNodeWalletAndAuthority({
          spId: options.cnSpId,
          ci: options.ci,
        });
      console.log(
        `Using spID=${options.cnSpId} ethAddress=${delegateWallet}, delegateOwnerWallet (aka authority) = ${contentNodeAuthority.publicKey}, secret=[${contentNodeAuthority.secretKey}]`
      );
>>>>>>> c66dedd2

      (async () => {
        const cnInfo = await getContentNode(
          cliVars.program,
          adminStorageKeypair.publicKey,
          `${options.cnSpId}`
        );
        const { baseAuthorityAccount } = await findDerivedPair(
          cliVars.programID,
          adminStorageKeypair.publicKey,
          []
        );
        const tx = createContentNode({
          payer: cliVars.provider.wallet.publicKey,
          program: cliVars.program,
          baseAuthorityAccount,
          adminPublicKey: adminKeypair.publicKey,
          adminStoragePublicKey: adminStorageKeypair.publicKey,
          contentNodeAuthority: contentNodeAuthority.publicKey,
          contentNodeAcct: cnInfo.derivedAddress,
          spID: cnInfo.spId,
          ownerEthAddress: delegateWallet,
        });
        const txHash = await cliVars.provider.send(tx, [adminKeypair]);

        console.log(`Initialized with ${txHash}`);
      })();
      break;
    case functionTypes.initUser:
      console.log(`Initializing user`);
      const userReplicaSet = options.userReplicaSet.split(",").map((x) => {
        return parseInt(x);
      });
      console.log(userReplicaSet);
      const userContentNodeInfo = await Promise.all(
        userReplicaSet.map(async (x) => {
          return await getContentNode(
            cliVars.program,
            adminStorageKeypair.publicKey,
            `${x}`
          );
        })
      );

      const replicaSetBumps = [
        userContentNodeInfo[0].bumpSeed,
        userContentNodeInfo[1].bumpSeed,
        userContentNodeInfo[2].bumpSeed,
      ];

      initUserCLI({
        ownerKeypairPath: options.ownerKeypair,
        ethAddress: options.ethAddress,
        handle: options.handle,
        adminStoragePublicKey: adminStorageKeypair.publicKey,
        adminKeypair,
        metadata: "test",
        replicaSet: userReplicaSet,
        replicaSetBumps,
        cn1: userContentNodeInfo[0].derivedAddress,
        cn2: userContentNodeInfo[1].derivedAddress,
        cn3: userContentNodeInfo[2].derivedAddress,
      });
      break;
    case functionTypes.initUserSolPubkey:
      const { ethPrivateKey } = options;
      const userSolPubkey = userSolKeypair.publicKey;
      (async () => {
        const cliVars = initializeCLI(network, options.ownerKeypair);

        const tx = await initUserSolPubkey({
          program: cliVars.program,
          message: userSolKeypair.publicKey.toBytes(),
          ethPrivateKey,
          userStorageAccount: options.userStoragePubkey,
          userSolPubkey,
        });
        const txHash = await cliVars.provider.send(tx);

        await cliVars.provider.connection.confirmTransaction(txHash);
        console.log(
          `initUserTx = ${txHash}, userStorageAccount = ${options.userStoragePubkey}`
        );
      })();
      break;

    case functionTypes.updateAdmin:
      const { writeEnabled } = options;

      (async () => {
        console.log({ writeEnabled });
        const cliVars = initializeCLI(network, options.ownerKeypair);
        const tx = updateAdmin({
          program: cliVars.program,
          isWriteEnabled: Boolean(writeEnabled),
          adminStorageAccount: adminStorageKeypair.publicKey,
          adminAuthorityKeypair: adminKeypair,
        });
        const txHash = await cliVars.provider.send(tx, [adminKeypair]);

        await cliVars.provider.connection.confirmTransaction(txHash);
        console.log(`updateAdmin = ${txHash}`);
      })();
      break;
    case functionTypes.createUser:
      const { userId, handle } = options;
      console.log({ userId });
      const ethAccount = EthWeb3.eth.accounts.create();

      const handleBytesArray = getHandleBytesArray(handle);
      const { baseAuthorityAccount, bumpSeed, derivedAddress } =
        await findDerivedPair(
          cliVars.programID,
          adminStorageKeypair.publicKey,
          handleBytesArray
        );
      (async () => {
        const cliVars = initializeCLI(network, options.ownerKeypair);
<<<<<<< HEAD
        const userReplicaSetSpIds = options.userReplicaSet.split(',').map(x => {
          return parseInt(x);
        })
        const userContentNodeInfo = await Promise.all(userReplicaSetSpIds.map(async (spId) => {
          return await getContentNode(
            cliVars.program,
            adminStorageKeypair.publicKey,
            `${x}`
          )
        }))
=======
        const userReplicaSetSpIds = options.userReplicaSet
          .split(",")
          .map((spId: string) => {
            return parseInt(spId);
          });
        const userContentNodeInfo = await Promise.all(
          userReplicaSet.map(async (spId) => {
            return await getContentNode(
              cliVars.program,
              adminStorageKeypair.publicKey,
              `${spId}`
            );
          })
        );
>>>>>>> c66dedd2
        const replicaSetBumps = [
          userContentNodeInfo[0].bumpSeed,
          userContentNodeInfo[1].bumpSeed,
          userContentNodeInfo[2].bumpSeed,
        ];
        const tx = createUser({
          program: cliVars.program,
          payer: cliVars.provider.wallet.publicKey,
          ethAccount,
          message: userSolKeypair.publicKey.toBytes(),
          userId: new anchor.BN(userId),
          handleBytesArray,
          bumpSeed,
          metadata: randomCID(),
          userSolPubkey: userSolKeypair.publicKey,
          userStorageAccount: derivedAddress,
          adminStoragePublicKey: adminStorageKeypair.publicKey,
          baseAuthorityAccount: baseAuthorityAccount,
          replicaSet: userReplicaSetSpIds,
          replicaSetBumps,
          cn1: userContentNodeInfo[0].derivedAddress,
          cn2: userContentNodeInfo[1].derivedAddress,
          cn3: userContentNodeInfo[2].derivedAddress,
        });
        const txHash = await cliVars.provider.send(tx);
        await cliVars.provider.connection.confirmTransaction(txHash);
        console.log(
          `createUserTx = ${txHash}, userStorageAccount = ${derivedAddress}`
        );
      })();
      break;
    /**
     * Track-related functions
     */
    case functionTypes.createTrack:
      const numTracks = options.numTracks ?? 1;
      console.log(
        `Number of tracks = ${numTracks}, Target User = ${options.userStoragePubkey}`
      );
      (async () => {
        const promises = [];
        const cliVars = initializeCLI(network, options.ownerKeypair);
        const handleBytesArray = getHandleBytesArray(options.handle);
        const { baseAuthorityAccount, bumpSeed, derivedAddress } =
          await findDerivedPair(
            cliVars.programID,
            adminStorageKeypair.publicKey,
            handleBytesArray
          );

        for (let i = 0; i < numTracks; i++) {
          promises.push(
            timeManageEntity(
              {
                id: randomId(),
                baseAuthorityAccount,
                adminStorageAccount: adminStorageKeypair.publicKey,
                handleBytesArray: handleBytesArray,
                program: cliVars.program,
                bumpSeed: bumpSeed,
                metadata: randomCID(),
                userAuthorityPublicKey: userSolKeypair.publicKey,
                userStorageAccountPDA: options.userStoragePubkey,
                userAuthorityDelegateAccountPDA,
                authorityDelegationStatusAccountPDA,
              },
              cliVars.provider,
              ManagementActions.create,
              EntityTypesEnumValues.track,
              userSolKeypair
            )
          );
        }
        const start = Date.now();
        await Promise.all(promises);
        console.log(`Processed ${numTracks} tracks in ${Date.now() - start}ms`);
      })();
      break;
    /**
     * Playlist-related functions
     */
    case functionTypes.createPlaylist:
      const numPlaylists = options.numPlaylists ? options.numPlaylists : 1;
      console.log(
        `Number of playlists = ${numPlaylists}, Target User = ${options.userStoragePubkey}`
      );
      (async () => {
        const promises = [];
        const cliVars = initializeCLI(network, options.ownerKeypair);
        const handleBytesArray = getHandleBytesArray(options.handle);
        const { baseAuthorityAccount, bumpSeed, derivedAddress } =
          await findDerivedPair(
            cliVars.programID,
            adminStorageKeypair.publicKey,
            handleBytesArray
          );

        for (let i = 0; i < numPlaylists; i++) {
          promises.push(
            timeManageEntity(
              {
                id: randomId(),
                baseAuthorityAccount,
                adminStorageAccount: adminStorageKeypair.publicKey,
                handleBytesArray: handleBytesArray,
                program: cliVars.program,
                bumpSeed: bumpSeed,
                metadata: randomCID(),
                userAuthorityPublicKey: userSolKeypair.publicKey,
                userStorageAccountPDA: options.userStoragePubkey,
                userAuthorityDelegateAccountPDA,
                authorityDelegationStatusAccountPDA,
              },
              cliVars.provider,
              ManagementActions.create,
              EntityTypesEnumValues.playlist,
              userSolKeypair
            )
          );
        }
        const start = Date.now();
        await Promise.all(promises);
        console.log(
          `Processed ${numPlaylists} playlists in ${Date.now() - start}ms`
        );
      })();
      break;
    case functionTypes.updatePlaylist: {
      const playlistId = new anchor.BN(options.id);
      if (!playlistId) break;
      console.log(
        `Playlist id = ${playlistId} Target User = ${options.userStoragePubkey}`
      );
      (async () => {
        const cliVars = initializeCLI(network, options.ownerKeypair);
        const handleBytesArray = getHandleBytesArray(options.handle);
        const { baseAuthorityAccount, bumpSeed, derivedAddress } =
          await findDerivedPair(
            cliVars.programID,
            adminStorageKeypair.publicKey,
            handleBytesArray
          );
        const start = Date.now();
        await timeManageEntity(
          {
            id: playlistId,
            baseAuthorityAccount,
            adminStorageAccount: adminStorageKeypair.publicKey,
            handleBytesArray: handleBytesArray,
            program: cliVars.program,
            bumpSeed: bumpSeed,
            metadata: randomCID(),
            userAuthorityPublicKey: userSolKeypair.publicKey,
            userStorageAccountPDA: options.userStoragePubkey,
            userAuthorityDelegateAccountPDA,
            authorityDelegationStatusAccountPDA,
          },
          cliVars.provider,
          ManagementActions.update,
          EntityTypesEnumValues.playlist,
          userSolKeypair
        );
        console.log(
          `Updated playlist ${playlistId} in ${Date.now() - start}ms`
        );
      })();
      break;
    }
    case functionTypes.deletePlaylist: {
      const playlistId = new anchor.BN(options.id);
      if (!playlistId) break;
      console.log(
        `Playlist id = ${playlistId} Target User = ${options.userStoragePubkey}`
      );
      (async () => {
        const cliVars = initializeCLI(network, options.ownerKeypair);
        const handleBytesArray = getHandleBytesArray(options.handle);
        const { baseAuthorityAccount, bumpSeed, derivedAddress } =
          await findDerivedPair(
            cliVars.programID,
            adminStorageKeypair.publicKey,
            handleBytesArray
          );
        const start = Date.now();
        await timeManageEntity(
          {
            id: playlistId,
            baseAuthorityAccount,
            adminStorageAccount: adminStorageKeypair.publicKey,
            handleBytesArray: handleBytesArray,
            program: cliVars.program,
            bumpSeed: bumpSeed,
            metadata: randomCID(),
            userAuthorityPublicKey: userSolKeypair.publicKey,
            userStorageAccountPDA: options.userStoragePubkey,
            userAuthorityDelegateAccountPDA,
            authorityDelegationStatusAccountPDA,
          },
          cliVars.provider,
          ManagementActions.update,
          EntityTypesEnumValues.playlist,
          userSolKeypair
        );
        console.log(
          `Deleted playlist ${playlistId} in ${Date.now() - start}ms`
        );
      })();
      break;
    }
  }
};
main();<|MERGE_RESOLUTION|>--- conflicted
+++ resolved
@@ -358,19 +358,7 @@
   .option("--deterministic, <boolean>", "set to false to seed content node wallet and pkey dynamically from local env (only when running ganache without --deterministic)", true)
   .option("-uid, --user-id <integer>", "ID of incoming user")
   .option("-we, --write-enabled <bool>", "If write is enabled for admin", false)
-<<<<<<< HEAD
   .option("--user-replica-set <string>", "Comma separated list of integers representing spIDs - ex. 2,3,1")
-=======
-  .option(
-    "-ci, <boolean>",
-    "set to true to seed content node wallet and pkey with dummy values",
-    false
-  )
-  .option(
-    "--user-replica-set <string>",
-    "Comma separated list of integers representing spIDs - ex. 2,3,1"
-  )
->>>>>>> c66dedd2
   .option("-d, --delegate <string>", "user delegate account pda")
   .option(
     "-ds, --delegate-status <string>",
@@ -427,21 +415,9 @@
       });
       break;
     case functionTypes.initContentNode:
-<<<<<<< HEAD
       console.log(`Initializing content node`)
       const { delegateWallet, contentNodeAuthority } = await getContentNodeWalletAndAuthority({ spId: options.cnSpId, deterministic: options.deterministic });
       console.log(`Using spID=${options.cnSpId} ethAddress=${delegateWallet}, delegateOwnerWallet (aka authority) = ${contentNodeAuthority.publicKey}, secret=[${contentNodeAuthority.secretKey}]`);
-=======
-      console.log(`Initializing content node`);
-      const { delegateWallet, contentNodeAuthority } =
-        await getContentNodeWalletAndAuthority({
-          spId: options.cnSpId,
-          ci: options.ci,
-        });
-      console.log(
-        `Using spID=${options.cnSpId} ethAddress=${delegateWallet}, delegateOwnerWallet (aka authority) = ${contentNodeAuthority.publicKey}, secret=[${contentNodeAuthority.secretKey}]`
-      );
->>>>>>> c66dedd2
 
       (async () => {
         const cnInfo = await getContentNode(
@@ -560,7 +536,6 @@
         );
       (async () => {
         const cliVars = initializeCLI(network, options.ownerKeypair);
-<<<<<<< HEAD
         const userReplicaSetSpIds = options.userReplicaSet.split(',').map(x => {
           return parseInt(x);
         })
@@ -571,22 +546,6 @@
             `${x}`
           )
         }))
-=======
-        const userReplicaSetSpIds = options.userReplicaSet
-          .split(",")
-          .map((spId: string) => {
-            return parseInt(spId);
-          });
-        const userContentNodeInfo = await Promise.all(
-          userReplicaSet.map(async (spId) => {
-            return await getContentNode(
-              cliVars.program,
-              adminStorageKeypair.publicKey,
-              `${spId}`
-            );
-          })
-        );
->>>>>>> c66dedd2
         const replicaSetBumps = [
           userContentNodeInfo[0].bumpSeed,
           userContentNodeInfo[1].bumpSeed,
@@ -798,4 +757,5 @@
     }
   }
 };
+
 main();