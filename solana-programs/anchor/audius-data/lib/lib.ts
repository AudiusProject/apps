--- conflicted
+++ resolved
@@ -614,18 +614,10 @@
   userAuthorityKeypair,
   handleBytesArray,
   bumpSeed,
-<<<<<<< HEAD
-  adminStoragePublicKey,
-  trackSocialAction,
-  trackId,
-}: TrackSocialActionArgs) => {
-  return program.rpc.writeTrackSocialAction(
-=======
   adminStgPublicKey,
   id,
 }: EntitySocialActionArgs) => {
   return program.rpc.writeEntitySocialAction(
->>>>>>> b4160918
     baseAuthorityAccount,
     { seed: handleBytesArray, bump: bumpSeed },
     EntitySocialActions.addRepost,
@@ -649,18 +641,10 @@
   userAuthorityKeypair,
   handleBytesArray,
   bumpSeed,
-<<<<<<< HEAD
-  adminStoragePublicKey,
-  playlistSocialAction,
-  playlistId,
-}: PlaylistSocialActionArgs) => {
-  return program.rpc.writePlaylistSocialAction(
-=======
   adminStgPublicKey,
   id,
 }: EntitySocialActionArgs) => {
   return program.rpc.writeEntitySocialAction(
->>>>>>> b4160918
     baseAuthorityAccount,
     { seed: handleBytesArray, bump: bumpSeed },
     EntitySocialActions.deleteRepost,
