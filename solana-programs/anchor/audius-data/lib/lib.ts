--- conflicted
+++ resolved
@@ -119,13 +119,9 @@
   metadata: string;
   id: anchor.BN;
   userAuthorityKeypair: Keypair;
-<<<<<<< HEAD
-  userStgAccountPDA: anchor.web3.PublicKey;
+  userStorageAccountPDA: anchor.web3.PublicKey;
   userAuthorityDelegateAccountPDA: anchor.web3.PublicKey;
   authorityDelegationStatusAccountPDA: anchor.web3.PublicKey;
-=======
-  userStorageAccountPDA: anchor.web3.PublicKey;
->>>>>>> e31ce4fe
 };
 
 export type CreateEntityParams = {
@@ -135,13 +131,9 @@
   handleBytesArray: number[];
   bumpSeed: number;
   userAuthorityKeypair: Keypair;
-<<<<<<< HEAD
+  userStorageAccountPDA: anchor.web3.PublicKey;
   userAuthorityDelegateAccountPDA: anchor.web3.PublicKey;
   authorityDelegationStatusAccountPDA: anchor.web3.PublicKey;
-  userStgAccountPDA: anchor.web3.PublicKey;
-=======
-  userStorageAccountPDA: anchor.web3.PublicKey;
->>>>>>> e31ce4fe
   metadata: string;
   id: anchor.BN;
 };
@@ -150,13 +142,9 @@
   program: Program<AudiusData>;
   id: anchor.BN;
   userAuthorityKeypair: Keypair;
-<<<<<<< HEAD
   userAuthorityDelegateAccountPDA: anchor.web3.PublicKey;
   authorityDelegationStatusAccountPDA: anchor.web3.PublicKey;
-  userStgAccountPDA: anchor.web3.PublicKey;
-=======
-  userStorageAccountPDA: anchor.web3.PublicKey;
->>>>>>> e31ce4fe
+  userStgAcuserStorageAccountPDAcountPDA: anchor.web3.PublicKey;
   baseAuthorityAccount: anchor.web3.PublicKey;
   adminStorageAccount: anchor.web3.PublicKey;
   handleBytesArray: number[];
@@ -168,7 +156,7 @@
   provider: Provider;
   program: Program<AudiusData>;
   adminKeypair: Keypair;
-  adminStgPublicKey: anchor.web3.PublicKey;
+  adminStoragePublicKey: anchor.web3.PublicKey;
   baseAuthorityAccount: anchor.web3.PublicKey;
   contentNodeAcct: anchor.web3.PublicKey;
   contentNodeAuthority: anchor.web3.PublicKey;
@@ -180,7 +168,7 @@
 type UpdateUserReplicaSet = {
   provider: Provider;
   program: Program<AudiusData>;
-  adminStgPublicKey: anchor.web3.PublicKey;
+  adminStoragePublicKey: anchor.web3.PublicKey;
   baseAuthorityAccount: anchor.web3.PublicKey;
   replicaSet: number[];
   replicaSetBumps: number[];
@@ -190,8 +178,7 @@
   cn3: anchor.web3.PublicKey;
   userAcct: anchor.web3.PublicKey;
   userHandle: { seed: number[]; bump: number };
-}; 
-
+};
 export const EntitySocialActionEnumValues = {
   addSave: { addSave: {} },
   deleteSave: { deleteSave: {} },
@@ -202,13 +189,9 @@
 type EntitySocialActionArgs = {
   program: Program<AudiusData>;
   baseAuthorityAccount: anchor.web3.PublicKey;
-<<<<<<< HEAD
-  userStgAccountPDA: anchor.web3.PublicKey;
+  userStorageAccountPDA: anchor.web3.PublicKey;
   userAuthorityDelegateAccountPDA: anchor.web3.PublicKey;
   authorityDelegationStatusAccountPDA: anchor.web3.PublicKey;
-=======
-  userStorageAccountPDA: anchor.web3.PublicKey;
->>>>>>> e31ce4fe
   userAuthorityKeypair: Keypair;
   adminStoragePublicKey: anchor.web3.PublicKey;
   handleBytesArray: number[];
@@ -226,7 +209,7 @@
 type PublicCreateOrUpdateContentNode = {
   provider: Provider;
   program: Program<AudiusData>;
-  adminStgPublicKey: anchor.web3.PublicKey;
+  adminStoragePublicKey: anchor.web3.PublicKey;
   baseAuthorityAccount: anchor.web3.PublicKey;
   contentNodeAcct: anchor.web3.PublicKey;
   contentNodeAuthority: anchor.web3.PublicKey;
@@ -241,7 +224,7 @@
 type PublicDeleteContentNode = {
   provider: Provider;
   program: Program<AudiusData>;
-  adminStgPublicKey: anchor.web3.PublicKey;
+  adminStoragePublicKey: anchor.web3.PublicKey;
   adminAuthorityPublicKey: anchor.web3.PublicKey;
   baseAuthorityAccount: anchor.web3.PublicKey;
   cnDelete: Proposer;
@@ -357,7 +340,7 @@
 export const createContentNode = async ({
   provider,
   program,
-  adminStgPublicKey,
+  adminStoragePublicKey,
   adminKeypair,
   baseAuthorityAccount,
   spID,
@@ -372,7 +355,7 @@
     [...anchor.utils.bytes.hex.decode(ownerEthAddress)],
     {
       accounts: {
-        admin: adminStgPublicKey,
+        admin: adminStoragePublicKey,
         payer: provider.wallet.publicKey,
         contentNode: contentNodeAcct,
         authority: adminKeypair.publicKey,
@@ -386,7 +369,7 @@
 export const updateUserReplicaSet = async ({
   provider,
   program,
-  adminStgPublicKey,
+  adminStoragePublicKey,
   baseAuthorityAccount,
   replicaSet,
   userAcct,
@@ -404,7 +387,7 @@
     replicaSetBumps,
     {
       accounts: {
-        admin: adminStgPublicKey,
+        admin: adminStoragePublicKey,
         user: userAcct,
         cnAuthority: contentNodeAuthority.publicKey,
         cn1,
@@ -421,7 +404,7 @@
 export const publicCreateOrUpdateContentNode = async ({
   provider,
   program,
-  adminStgPublicKey,
+  adminStoragePublicKey,
   baseAuthorityAccount,
   spID,
   contentNodeAcct,
@@ -441,7 +424,7 @@
     [...anchor.utils.bytes.hex.decode(ownerEthAddress)],
     {
       accounts: {
-        admin: adminStgPublicKey,
+        admin: adminStoragePublicKey,
         payer: provider.wallet.publicKey,
         contentNode: contentNodeAcct,
         systemProgram: SystemProgram.programId,
@@ -457,11 +440,10 @@
   );
 };
 
-
 export const publicDeleteContentNode = async ({
   provider,
   program,
-  adminStgPublicKey,
+  adminStoragePublicKey,
   adminAuthorityPublicKey,
   baseAuthorityAccount,
   cnDelete,
@@ -477,7 +459,7 @@
     { seed: [...proposer3.seedBump.seed], bump: proposer3.seedBump.bump },
     {
       accounts: {
-        admin: adminStgPublicKey,
+        admin: adminStoragePublicKey,
         adminAuthority: adminAuthorityPublicKey,
         payer: provider.wallet.publicKey,
         contentNode: cnDelete.pda,
@@ -630,13 +612,9 @@
   program,
   baseAuthorityAccount,
   userAuthorityKeypair,
-<<<<<<< HEAD
-  userAuthorityDelegateAccountPDA,
-  authorityDelegationStatusAccountPDA,
-  userStgAccountPDA,
-=======
-  userStorageAccountPDA,
->>>>>>> e31ce4fe
+  userAuthorityDelegateAccountPDA,
+  authorityDelegationStatusAccountPDA,
+  userStorageAccountPDA,
   metadata,
   handleBytesArray,
   adminStorageAccount,
@@ -670,13 +648,9 @@
   id,
   metadata,
   userAuthorityKeypair,
-<<<<<<< HEAD
-  userStgAccountPDA,
-  userAuthorityDelegateAccountPDA,
-  authorityDelegationStatusAccountPDA,
-=======
-  userStorageAccountPDA,
->>>>>>> e31ce4fe
+  userStorageAccountPDA,
+  userAuthorityDelegateAccountPDA,
+  authorityDelegationStatusAccountPDA,
   handleBytesArray,
   adminStorageAccount,
   bumpSeed,
@@ -742,13 +716,9 @@
   program,
   baseAuthorityAccount,
   userAuthorityKeypair,
-<<<<<<< HEAD
-  userAuthorityDelegateAccountPDA,
-  authorityDelegationStatusAccountPDA,
-  userStgAccountPDA,
-=======
-  userStorageAccountPDA,
->>>>>>> e31ce4fe
+  userAuthorityDelegateAccountPDA,
+  authorityDelegationStatusAccountPDA,
+  userStorageAccountPDA,
   metadata,
   handleBytesArray,
   adminStorageAccount,
@@ -781,13 +751,9 @@
   program,
   baseAuthorityAccount,
   userAuthorityKeypair,
-<<<<<<< HEAD
-  userAuthorityDelegateAccountPDA,
-  authorityDelegationStatusAccountPDA,
-  userStgAccountPDA,
-=======
-  userStorageAccountPDA,
->>>>>>> e31ce4fe
+  userAuthorityDelegateAccountPDA,
+  authorityDelegationStatusAccountPDA,
+  userStorageAccountPDA,
   metadata,
   handleBytesArray,
   adminStorageAccount,
@@ -855,13 +821,9 @@
 export const addTrackSave = async ({
   program,
   baseAuthorityAccount,
-<<<<<<< HEAD
-  userStgAccountPDA,
-  userAuthorityDelegateAccountPDA,
-  authorityDelegationStatusAccountPDA,
-=======
-  userStorageAccountPDA,
->>>>>>> e31ce4fe
+  userStorageAccountPDA,
+  userAuthorityDelegateAccountPDA,
+  authorityDelegationStatusAccountPDA,
   userAuthorityKeypair,
   handleBytesArray,
   bumpSeed,
@@ -890,13 +852,9 @@
 export const deleteTrackSave = async ({
   program,
   baseAuthorityAccount,
-<<<<<<< HEAD
-  userStgAccountPDA,
-  userAuthorityDelegateAccountPDA,
-  authorityDelegationStatusAccountPDA,
-=======
-  userStorageAccountPDA,
->>>>>>> e31ce4fe
+  userStorageAccountPDA,
+  userAuthorityDelegateAccountPDA,
+  authorityDelegationStatusAccountPDA,
   userAuthorityKeypair,
   handleBytesArray,
   bumpSeed,
@@ -911,15 +869,10 @@
     id,
     {
       accounts: {
-<<<<<<< HEAD
-        audiusAdmin: adminStgPublicKey,
-        user: userStgAccountPDA,
-        userAuthorityDelegate: userAuthorityDelegateAccountPDA,
-        authorityDelegationStatus: authorityDelegationStatusAccountPDA,
-=======
         audiusAdmin: adminStoragePublicKey,
         user: userStorageAccountPDA,
->>>>>>> e31ce4fe
+        userAuthorityDelegate: userAuthorityDelegateAccountPDA,
+        authorityDelegationStatus: authorityDelegationStatusAccountPDA,
         authority: userAuthorityKeypair.publicKey,
       },
       signers: [userAuthorityKeypair],
@@ -930,13 +883,9 @@
 export const addTrackRepost = async ({
   program,
   baseAuthorityAccount,
-<<<<<<< HEAD
-  userStgAccountPDA,
-  userAuthorityDelegateAccountPDA,
-  authorityDelegationStatusAccountPDA,
-=======
-  userStorageAccountPDA,
->>>>>>> e31ce4fe
+  userStorageAccountPDA,
+  userAuthorityDelegateAccountPDA,
+  authorityDelegationStatusAccountPDA,
   userAuthorityKeypair,
   handleBytesArray,
   bumpSeed,
@@ -951,15 +900,10 @@
     id,
     {
       accounts: {
-<<<<<<< HEAD
-        audiusAdmin: adminStgPublicKey,
-        user: userStgAccountPDA,
-        userAuthorityDelegate: userAuthorityDelegateAccountPDA,
-        authorityDelegationStatus: authorityDelegationStatusAccountPDA,
-=======
         audiusAdmin: adminStoragePublicKey,
         user: userStorageAccountPDA,
->>>>>>> e31ce4fe
+        userAuthorityDelegate: userAuthorityDelegateAccountPDA,
+        authorityDelegationStatus: authorityDelegationStatusAccountPDA,
         authority: userAuthorityKeypair.publicKey,
       },
       signers: [userAuthorityKeypair],
@@ -970,13 +914,9 @@
 export const deleteTrackRepost = async ({
   program,
   baseAuthorityAccount,
-<<<<<<< HEAD
-  userStgAccountPDA,
-  userAuthorityDelegateAccountPDA,
-  authorityDelegationStatusAccountPDA,
-=======
-  userStorageAccountPDA,
->>>>>>> e31ce4fe
+  userStorageAccountPDA,
+  userAuthorityDelegateAccountPDA,
+  authorityDelegationStatusAccountPDA,
   userAuthorityKeypair,
   handleBytesArray,
   bumpSeed,
@@ -991,15 +931,10 @@
     id,
     {
       accounts: {
-<<<<<<< HEAD
-        audiusAdmin: adminStgPublicKey,
-        user: userStgAccountPDA,
-        userAuthorityDelegate: userAuthorityDelegateAccountPDA,
-        authorityDelegationStatus: authorityDelegationStatusAccountPDA,
-=======
         audiusAdmin: adminStoragePublicKey,
         user: userStorageAccountPDA,
->>>>>>> e31ce4fe
+        userAuthorityDelegate: userAuthorityDelegateAccountPDA,
+        authorityDelegationStatus: authorityDelegationStatusAccountPDA,
         authority: userAuthorityKeypair.publicKey,
       },
       signers: [userAuthorityKeypair],
@@ -1010,13 +945,9 @@
 export const addPlaylistSave = async ({
   program,
   baseAuthorityAccount,
-<<<<<<< HEAD
-  userStgAccountPDA,
-  userAuthorityDelegateAccountPDA,
-  authorityDelegationStatusAccountPDA,
-=======
-  userStorageAccountPDA,
->>>>>>> e31ce4fe
+  userStorageAccountPDA,
+  userAuthorityDelegateAccountPDA,
+  authorityDelegationStatusAccountPDA,
   userAuthorityKeypair,
   handleBytesArray,
   bumpSeed,
@@ -1031,15 +962,10 @@
     id,
     {
       accounts: {
-<<<<<<< HEAD
-        audiusAdmin: adminStgPublicKey,
-        user: userStgAccountPDA,
-        userAuthorityDelegate: userAuthorityDelegateAccountPDA,
-        authorityDelegationStatus: authorityDelegationStatusAccountPDA,
-=======
         audiusAdmin: adminStoragePublicKey,
         user: userStorageAccountPDA,
->>>>>>> e31ce4fe
+        userAuthorityDelegate: userAuthorityDelegateAccountPDA,
+        authorityDelegationStatus: authorityDelegationStatusAccountPDA,
         authority: userAuthorityKeypair.publicKey,
       },
       signers: [userAuthorityKeypair],
@@ -1050,13 +976,9 @@
 export const deletePlaylistSave = async ({
   program,
   baseAuthorityAccount,
-<<<<<<< HEAD
-  userStgAccountPDA,
-  userAuthorityDelegateAccountPDA,
-  authorityDelegationStatusAccountPDA,
-=======
-  userStorageAccountPDA,
->>>>>>> e31ce4fe
+  userStorageAccountPDA,
+  userAuthorityDelegateAccountPDA,
+  authorityDelegationStatusAccountPDA,
   userAuthorityKeypair,
   handleBytesArray,
   bumpSeed,
@@ -1071,15 +993,10 @@
     id,
     {
       accounts: {
-<<<<<<< HEAD
-        audiusAdmin: adminStgPublicKey,
-        user: userStgAccountPDA,
-        userAuthorityDelegate: userAuthorityDelegateAccountPDA,
-        authorityDelegationStatus: authorityDelegationStatusAccountPDA,
-=======
         audiusAdmin: adminStoragePublicKey,
         user: userStorageAccountPDA,
->>>>>>> e31ce4fe
+        userAuthorityDelegate: userAuthorityDelegateAccountPDA,
+        authorityDelegationStatus: authorityDelegationStatusAccountPDA,
         authority: userAuthorityKeypair.publicKey,
       },
       signers: [userAuthorityKeypair],
@@ -1090,13 +1007,9 @@
 export const addPlaylistRepost = async ({
   program,
   baseAuthorityAccount,
-<<<<<<< HEAD
-  userStgAccountPDA,
-  userAuthorityDelegateAccountPDA,
-  authorityDelegationStatusAccountPDA,
-=======
-  userStorageAccountPDA,
->>>>>>> e31ce4fe
+  userStorageAccountPDA,
+  userAuthorityDelegateAccountPDA,
+  authorityDelegationStatusAccountPDA,
   userAuthorityKeypair,
   handleBytesArray,
   bumpSeed,
@@ -1111,15 +1024,10 @@
     id,
     {
       accounts: {
-<<<<<<< HEAD
-        audiusAdmin: adminStgPublicKey,
-        user: userStgAccountPDA,
-        userAuthorityDelegate: userAuthorityDelegateAccountPDA,
-        authorityDelegationStatus: authorityDelegationStatusAccountPDA,
-=======
         audiusAdmin: adminStoragePublicKey,
         user: userStorageAccountPDA,
->>>>>>> e31ce4fe
+        userAuthorityDelegate: userAuthorityDelegateAccountPDA,
+        authorityDelegationStatus: authorityDelegationStatusAccountPDA,
         authority: userAuthorityKeypair.publicKey,
       },
       signers: [userAuthorityKeypair],
@@ -1130,13 +1038,9 @@
 export const deletePlaylistRepost = async ({
   program,
   baseAuthorityAccount,
-<<<<<<< HEAD
-  userStgAccountPDA,
-  userAuthorityDelegateAccountPDA,
-  authorityDelegationStatusAccountPDA,
-=======
-  userStorageAccountPDA,
->>>>>>> e31ce4fe
+  userStorageAccountPDA,
+  userAuthorityDelegateAccountPDA,
+  authorityDelegationStatusAccountPDA,
   userAuthorityKeypair,
   handleBytesArray,
   bumpSeed,
@@ -1151,15 +1055,10 @@
     id,
     {
       accounts: {
-<<<<<<< HEAD
-        audiusAdmin: adminStgPublicKey,
-        user: userStgAccountPDA,
-        userAuthorityDelegate: userAuthorityDelegateAccountPDA,
-        authorityDelegationStatus: authorityDelegationStatusAccountPDA,
-=======
         audiusAdmin: adminStoragePublicKey,
         user: userStorageAccountPDA,
->>>>>>> e31ce4fe
+        userAuthorityDelegate: userAuthorityDelegateAccountPDA,
+        authorityDelegationStatus: authorityDelegationStatusAccountPDA,
         authority: userAuthorityKeypair.publicKey,
       },
       signers: [userAuthorityKeypair],
