--- conflicted
+++ resolved
@@ -176,21 +176,6 @@
 };
 
 /// Initialize a user from the Audius Admin account
-<<<<<<< HEAD
-type InitUserParams = {
-  provider: Provider;
-  program: Program<AudiusData>;
-  ethAddress: string;
-  handleBytesArray: number[];
-  bumpSeed: number;
-  metadata: string;
-  userStorageAccount: anchor.web3.PublicKey;
-  baseAuthorityAccount: anchor.web3.PublicKey;
-  adminStorageKey: anchor.web3.PublicKey;
-  adminKeypair: anchor.web3.Keypair;
-};
-=======
->>>>>>> 00b5bb5a
 
 export const initUser = async ({
   provider,
@@ -224,17 +209,6 @@
 };
 
 /// Claim a user's account using given an eth private key
-<<<<<<< HEAD
-export type InitUserSolPubkeyParams = {
-  provider: Provider;
-  program: Program<AudiusData>;
-  ethPrivateKey: string;
-  message: Uint8Array;
-  userSolPubkey: anchor.web3.PublicKey;
-  userStorageAccount: anchor.web3.PublicKey;
-};
-=======
->>>>>>> 00b5bb5a
 
 export const initUserSolPubkey = async ({
   provider,
@@ -275,22 +249,6 @@
 };
 
 /// Create a user without Audius Admin account
-<<<<<<< HEAD
-type CreateUserParams = {
-  provider: Provider;
-  program: Program<AudiusData>;
-  ethAccount: Account;
-  message: Uint8Array;
-  handleBytesArray: number[];
-  bumpSeed: number;
-  metadata: string;
-  userSolPubkey: anchor.web3.PublicKey;
-  userStorageAccount: anchor.web3.PublicKey;
-  adminStoragePublicKey: anchor.web3.PublicKey;
-  baseAuthorityAccount: anchor.web3.PublicKey;
-};
-=======
->>>>>>> 00b5bb5a
 
 export const createUser = async ({
   baseAuthorityAccount,
@@ -348,16 +306,6 @@
 };
 
 /// Initialize a user from the Audius Admin account
-<<<<<<< HEAD
-type UpdateUserParams = {
-  program: Program<AudiusData>;
-  metadata: string;
-  userStorageAccount: anchor.web3.PublicKey;
-  userDelegateAuthority: anchor.web3.PublicKey;
-  userAuthorityKeypair: anchor.web3.Keypair;
-};
-=======
->>>>>>> 00b5bb5a
 
 export const updateUser = async ({
   program,
@@ -376,17 +324,7 @@
   });
 };
 
-<<<<<<< HEAD
-// Update Audius Admin account
-type UpdateAdminParams = {
-  program: Program<AudiusData>;
-  isWriteEnabled: boolean;
-  adminStorageAccount: anchor.web3.PublicKey;
-  adminAuthorityKeypair: anchor.web3.Keypair;
-};
-=======
 /// Update Audius Admin account
->>>>>>> 00b5bb5a
 
 export const updateAdmin = async ({
   program,
@@ -404,19 +342,7 @@
 };
 
 /// Verify user with authenticatorKeypair
-<<<<<<< HEAD
-type UpdateIsVerifiedParams = {
-  program: Program<AudiusData>;
-  userStorageAccount: anchor.web3.PublicKey;
-  verifierKeypair: anchor.web3.Keypair;
-  baseAuthorityAccount: anchor.web3.PublicKey;
-  adminKeypair: Keypair;
-  handleBytesArray: number[];
-  bumpSeed: number;
-};
-=======
-
->>>>>>> 00b5bb5a
+
 export const updateIsVerified = async ({
   program,
   adminKeypair,
@@ -441,51 +367,11 @@
 };
 
 /// Create a track
-<<<<<<< HEAD
-export type CreateTrackParams = {
-  provider: Provider;
-  program: Program<AudiusData>;
-  newTrackKeypair: Keypair;
-  userAuthorityKeypair: Keypair;
-  userStorageAccountPDA: anchor.web3.PublicKey;
-  adminStoragePublicKey: anchor.web3.PublicKey;
-  metadata: string;
-};
-
-=======
->>>>>>> 00b5bb5a
 export const createTrack = async ({
   id,
   program,
   baseAuthorityAccount,
   userAuthorityKeypair,
-<<<<<<< HEAD
-  userStorageAccountPDA,
-  adminStoragePublicKey,
-  metadata,
-}: CreateTrackParams) => {
-  return program.rpc.createTrack(metadata, {
-    accounts: {
-      track: newTrackKeypair.publicKey,
-      user: userStorageAccountPDA,
-      authority: userAuthorityKeypair.publicKey,
-      payer: provider.wallet.publicKey,
-      audiusAdmin: adminStoragePublicKey,
-      systemProgram: SystemProgram.programId,
-    },
-    signers: [userAuthorityKeypair, newTrackKeypair],
-  });
-};
-
-/// Initialize a user from the Audius Admin account
-type UpdateTrackParams = {
-  program: Program<AudiusData>;
-  trackPDA: anchor.web3.PublicKey;
-  metadata: string;
-  userAuthorityKeypair: Keypair;
-  userStorageAccountPDA: anchor.web3.PublicKey;
-};
-=======
   userStgAccountPDA,
   metadata,
   handleBytesArray,
@@ -511,7 +397,6 @@
 };
 
 /// Initialize a user from the Audius Admin account
->>>>>>> 00b5bb5a
 
 export const updateTrack = async ({
   program,
@@ -519,28 +404,6 @@
   id,
   metadata,
   userAuthorityKeypair,
-<<<<<<< HEAD
-  userStorageAccountPDA,
-}: UpdateTrackParams) => {
-  return program.rpc.updateTrack(metadata, {
-    accounts: {
-      track: trackPDA,
-      user: userStorageAccountPDA,
-      authority: userAuthorityKeypair.publicKey,
-    },
-    signers: [userAuthorityKeypair],
-  });
-};
-
-/// Initialize a user from the Audius Admin account
-type DeleteTrackParams = {
-  provider: Provider;
-  program: Program<AudiusData>;
-  trackPDA: Keypair;
-  userAuthorityKeypair: Keypair;
-  userStorageAccountPDA: anchor.web3.PublicKey;
-};
-=======
   userStgAccountPDA,
   handleBytesArray,
   adminStgAccount,
@@ -565,50 +428,9 @@
 };
 
 /// Initialize a user from the Audius Admin account
->>>>>>> 00b5bb5a
 
 export const deleteTrack = async ({
   program,
-<<<<<<< HEAD
-  trackPDA,
-  userStorageAccountPDA,
-  userAuthorityKeypair,
-}: DeleteTrackParams) => {
-  return program.rpc.deleteTrack({
-    accounts: {
-      track: trackPDA,
-      user: userStorageAccountPDA,
-      authority: userAuthorityKeypair.publicKey,
-      payer: provider.wallet.publicKey,
-    },
-    signers: [userAuthorityKeypair],
-  });
-};
-
-/// save a track
-export type TrackSocialActionArgs = {
-  program: Program<AudiusData>;
-  baseAuthorityAccount: anchor.web3.PublicKey;
-  userStorageAccountPDA: anchor.web3.PublicKey;
-  userAuthorityKeypair: Keypair;
-  adminStoragePublicKey: anchor.web3.PublicKey;
-  handleBytesArray: number[];
-  bumpSeed: number;
-  trackSocialAction: TrackSocialActionValues;
-  trackId: anchor.BN;
-};
-
-export type PlaylistSocialActionArgs = {
-  program: Program<AudiusData>;
-  baseAuthorityAccount: anchor.web3.PublicKey;
-  userStorageAccountPDA: anchor.web3.PublicKey;
-  userAuthorityKeypair: Keypair;
-  adminStoragePublicKey: anchor.web3.PublicKey;
-  handleBytesArray: number[];
-  bumpSeed: number;
-  playlistSocialAction: PlaylistSocialActionValues;
-  playlistId: anchor.BN;
-=======
   id,
   userStgAccountPDA,
   userAuthorityKeypair,
@@ -695,7 +517,6 @@
       signers: [userAuthorityKeypair],
     }
   );
->>>>>>> 00b5bb5a
 };
 
 /// Delete a playlist
@@ -740,18 +561,10 @@
   userAuthorityKeypair,
   handleBytesArray,
   bumpSeed,
-<<<<<<< HEAD
-  adminStoragePublicKey,
-  trackSocialAction,
-  trackId,
-}: TrackSocialActionArgs) => {
-  return program.rpc.writeTrackSocialAction(
-=======
   adminStgPublicKey,
   id,
 }: EntitySocialActionArgs) => {
   return program.rpc.writeEntitySocialAction(
->>>>>>> 00b5bb5a
     baseAuthorityAccount,
     { seed: handleBytesArray, bump: bumpSeed },
     EntitySocialActions.addSave,
@@ -775,18 +588,10 @@
   userAuthorityKeypair,
   handleBytesArray,
   bumpSeed,
-<<<<<<< HEAD
-  adminStoragePublicKey,
-  playlistSocialAction,
-  playlistId,
-}: PlaylistSocialActionArgs) => {
-  return program.rpc.writePlaylistSocialAction(
-=======
   adminStgPublicKey,
   id,
 }: EntitySocialActionArgs) => {
   return program.rpc.writeEntitySocialAction(
->>>>>>> 00b5bb5a
     baseAuthorityAccount,
     { seed: handleBytesArray, bump: bumpSeed },
     EntitySocialActions.deleteSave,
@@ -803,48 +608,6 @@
   );
 };
 
-<<<<<<< HEAD
-/// Create a playlist
-export type CreatePlaylistParams = {
-  provider: Provider;
-  program: Program<AudiusData>;
-  newPlaylistKeypair: Keypair;
-  userStorageAccountPDA: anchor.web3.PublicKey;
-  userAuthorityKeypair: Keypair;
-  adminStoragePublicKey: anchor.web3.PublicKey;
-  metadata: string;
-};
-
-export const createPlaylist = async ({
-  provider,
-  program,
-  newPlaylistKeypair,
-  userStorageAccountPDA,
-  userAuthorityKeypair,
-  adminStoragePublicKey,
-  metadata,
-}: CreatePlaylistParams) => {
-  return program.rpc.createPlaylist(metadata, {
-    accounts: {
-      playlist: newPlaylistKeypair.publicKey,
-      user: userStorageAccountPDA,
-      authority: userAuthorityKeypair.publicKey,
-      audiusAdmin: adminStoragePublicKey,
-      payer: provider.wallet.publicKey,
-      systemProgram: SystemProgram.programId,
-    },
-    signers: [newPlaylistKeypair, userAuthorityKeypair],
-  });
-};
-
-/// Update a playlist
-export type UpdatePlaylistParams = {
-  program: Program<AudiusData>;
-  playlistPublicKey: anchor.web3.PublicKey;
-  userStorageAccountPDA: anchor.web3.PublicKey;
-  userAuthorityKeypair: Keypair;
-  metadata: string;
-=======
 export const addTrackRepost = async ({
   program,
   baseAuthorityAccount,
@@ -897,35 +660,10 @@
       signers: [userAuthorityKeypair],
     }
   );
->>>>>>> 00b5bb5a
 };
 
 export const addPlaylistSave = async ({
   program,
-<<<<<<< HEAD
-  playlistPublicKey,
-  userStorageAccountPDA,
-  userAuthorityKeypair,
-  metadata,
-}: UpdatePlaylistParams) => {
-  return program.rpc.updatePlaylist(metadata, {
-    accounts: {
-      playlist: playlistPublicKey,
-      user: userStorageAccountPDA,
-      authority: userAuthorityKeypair.publicKey,
-    },
-    signers: [userAuthorityKeypair],
-  });
-};
-
-/// Delete a playlist
-export type DeletePlaylistParams = {
-  provider: Provider;
-  program: Program<AudiusData>;
-  playlistPublicKey: anchor.web3.PublicKey;
-  userStorageAccountPDA: anchor.web3.PublicKey;
-  userAuthorityKeypair: Keypair;
-=======
   baseAuthorityAccount,
   userStgAccountPDA,
   userAuthorityKeypair,
@@ -976,26 +714,10 @@
       signers: [userAuthorityKeypair],
     }
   );
->>>>>>> 00b5bb5a
 };
 
 export const addPlaylistRepost = async ({
   program,
-<<<<<<< HEAD
-  playlistPublicKey,
-  userStorageAccountPDA,
-  userAuthorityKeypair,
-}: DeletePlaylistParams) => {
-  return program.rpc.deletePlaylist({
-    accounts: {
-      playlist: playlistPublicKey,
-      user: userStorageAccountPDA,
-      authority: userAuthorityKeypair.publicKey,
-      payer: provider.wallet.publicKey,
-    },
-    signers: [userAuthorityKeypair],
-  });
-=======
   baseAuthorityAccount,
   userStgAccountPDA,
   userAuthorityKeypair,
@@ -1019,7 +741,6 @@
       signers: [userAuthorityKeypair],
     }
   );
->>>>>>> 00b5bb5a
 };
 
 export const deletePlaylistRepost = async ({
