//! The Audius Data Program is intended to bring all user data functionality to Solana through the
//! Anchor framework

use anchor_lang::prelude::*;

declare_id!("ARByaHbLDmzBvWdSTUxu25J5MJefDSt3HSRWZBQNiTGi");

#[program]
pub mod audius_data {
    use anchor_lang::solana_program::secp256k1_program;
    use anchor_lang::solana_program::system_program;
    use anchor_lang::solana_program::sysvar;
    use std::str::FromStr;

    const ETH_ADDRESS_OFFSET: usize = 12;
    const MESSAGE_OFFSET: usize = 97;

    /*
        User & Admin Functions
    */

    use super::*;
    /// Initialize an instance of Audius with admin keypair.
    /// The notion of admin here may be expanded to other functionality as well
    /// track_id_offset is the starting point for uploaded tracks
    /// playlist_id_offset is the starting point for uploaded playlists
    pub fn init_admin(
        ctx: Context<Initialize>,
        authority: Pubkey,
        verifier: Pubkey,
        track_id_offset: u64,
        playlist_id_offset: u64,
    ) -> Result<()> {
        msg!("Audius::InitAdmin");
        let audius_admin = &mut ctx.accounts.admin;
        audius_admin.authority = authority;
        audius_admin.verifier = verifier;
        audius_admin.track_id = track_id_offset;
        audius_admin.playlist_id = playlist_id_offset;
        audius_admin.is_write_enabled = true;
        Ok(())
    }

    /// Verifies a user by asserting that the audius_admin's verifier matches the signed verifier account
    pub fn update_is_verified(
        ctx: Context<UpdateIsVerified>,
        base: Pubkey,
        _user_handle: UserHandle,
    ) -> Result<()> {
        // Validate that the audius admin verifier matches the verifier passed in
        if ctx.accounts.audius_admin.verifier != ctx.accounts.verifier.key() {
            return Err(ErrorCode::Unauthorized.into());
        }

        let admin_key: &Pubkey = &ctx.accounts.audius_admin.key();
        let (base_pda, _bump) =
            Pubkey::find_program_address(&[&admin_key.to_bytes()[..32]], ctx.program_id);

        // Confirm the base PDA matches the expected value provided the target audius admin
        if base_pda != base {
            return Err(ErrorCode::Unauthorized.into());
        }

        Ok(())
    }

    /// Initialize a user account from the admin account.
    /// The user's account is derived from the admin base PDA + handle bytes.
    /// Populates the user account with their Ethereum address as bytes and an empty Pubkey for their Solana identity.
    /// Allows the user to later "claim" their account by submitting a signed object and setting their own identity.
    /// Important to note that the metadata object is simply logged out to be picked up by the Audius indexing layer.
    pub fn init_user(
        ctx: Context<InitializeUser>,
        base: Pubkey,
        eth_address: [u8; 20],
        handle_seed: [u8; 16],
        _user_bump: u8,
        metadata: String,
    ) -> Result<()> {
        msg!("Audius::InitUser");
        // Confirm that the base used for user account seed is derived from this Audius admin storage account
        let (derived_base, _) = Pubkey::find_program_address(
            &[&ctx.accounts.admin.key().to_bytes()[..32]],
            ctx.program_id,
        );

        if derived_base != base {
            return Err(ErrorCode::Unauthorized.into());
        }

        // Confirm that the derived pda from base is the same as the user storage account
        let (derived_user_acct, _) = Pubkey::find_program_address(
            &[&derived_base.to_bytes()[..32], &handle_seed],
            ctx.program_id,
        );
        if derived_user_acct != ctx.accounts.user.key() {
            return Err(ErrorCode::Unauthorized.into());
        }

        if ctx.accounts.authority.key() != ctx.accounts.admin.authority {
            return Err(ErrorCode::Unauthorized.into());
        }

        let audius_user_acct = &mut ctx.accounts.user;
        audius_user_acct.eth_address = eth_address;

        msg!("AudiusUserMetadata = {:?}", metadata);

        Ok(())
    }

    /// Functionality to confirm signed object and add a Solana Pubkey to a user's account.
    /// Performs instruction introspection and expects a minimum of 2 instructions [secp, current instruction].
    pub fn init_user_sol(
        ctx: Context<InitializeUserSolIdentity>,
        user_authority: Pubkey,
    ) -> Result<()> {
        msg!("Audius::InitUserSol");
        let audius_user_acct = &mut ctx.accounts.user;
        let index_current_instruction =
            sysvar::instructions::load_current_index_checked(&ctx.accounts.sysvar_program)?;

        // Instruction must contain at least one prior
        if index_current_instruction < 1 {
            return Err(ErrorCode::SignatureVerification.into());
        }

        // Eth_address offset (12) + address (20) + signature (65) + message (32)
        let secp_data =
            sysvar::instructions::load_instruction_at_checked(0, &ctx.accounts.sysvar_program)?;

        if secp_data.program_id != secp256k1_program::id() {
            return Err(ErrorCode::Unauthorized.into());
        }
        let instruction_signer =
            secp_data.data[ETH_ADDRESS_OFFSET..ETH_ADDRESS_OFFSET + 20].to_vec();

        if instruction_signer != audius_user_acct.eth_address {
            return Err(ErrorCode::Unauthorized.into());
        }

        audius_user_acct.authority = user_authority;

        let message = secp_data.data[MESSAGE_OFFSET..].to_vec();

        if message != user_authority.to_bytes() {
            return Err(ErrorCode::Unauthorized.into());
        }

        Ok(())
    }

    /// Functionality to create user without admin privileges
    pub fn create_user(
        ctx: Context<CreateUser>,
        base: Pubkey,
        eth_address: [u8; 20],
        _handle_seed: [u8; 16],
        _user_bump: u8,
        metadata: String,
        user_authority: Pubkey,
    ) -> Result<()> {
        msg!("Audius::CreateUser");

        // Confirm that the base used for user account seed is derived from this Audius admin storage account
        let (derived_base, _) = Pubkey::find_program_address(
            &[&ctx.accounts.audius_admin.key().to_bytes()[..32]],
            ctx.program_id,
        );

        if derived_base != base {
            return Err(ErrorCode::Unauthorized.into());
        }

        // Confirm admin is disabled
        if ctx.accounts.audius_admin.is_write_enabled {
            return Err(ErrorCode::Unauthorized.into());
        }

        // Eth_address offset (12) + address (20) + signature (65) + message (32)
        let secp_data =
            sysvar::instructions::load_instruction_at_checked(0, &ctx.accounts.sysvar_program)?;

        if secp_data.program_id != secp256k1_program::id() {
            return Err(ErrorCode::Unauthorized.into());
        }
        let instruction_signer =
            secp_data.data[ETH_ADDRESS_OFFSET..ETH_ADDRESS_OFFSET + 20].to_vec();
        if instruction_signer != eth_address {
            return Err(ErrorCode::Unauthorized.into());
        }

        let audius_user_acct = &mut ctx.accounts.user;
        audius_user_acct.eth_address = eth_address;
        audius_user_acct.authority = user_authority;

        let message = secp_data.data[MESSAGE_OFFSET..].to_vec();

        if message != user_authority.to_bytes() {
            return Err(ErrorCode::Unauthorized.into());
        }

        msg!("AudiusUserMetadata = {:?}", metadata);

        Ok(())
    }

    /// Permissioned function to log an update to User metadata
    pub fn update_user(ctx: Context<UpdateUser>, metadata: String) -> Result<()> {
        msg!("Audius::UpdateUser");
        if ctx.accounts.user.authority != ctx.accounts.user_authority.key() {
            // Reject if system program provided as user delegate_auth
            if ctx.accounts.user_delegate_authority.key() == system_program::id() {
                return Err(ErrorCode::Unauthorized.into());
            }

            // Derive a target delegation account address from the user's storage PDA and provided user authority
            // In the happy case this will match the account created in add_user_authority_delegate
            // If there is a mismatch between the provided and derived value, we reject the transaction
            let (derived_delegate_auth_acct, _) = Pubkey::find_program_address(
                &[
                    &ctx.accounts.user.key().to_bytes()[..32],
                    &ctx.accounts.user_authority.key().to_bytes()[..32],
                ],
                ctx.program_id,
            );
            // Reject if PDA derivation is mismatched
            if derived_delegate_auth_acct != ctx.accounts.user_delegate_authority.key() {
                return Err(ErrorCode::Unauthorized.into());
            }
            // Attempt to deserialize data from the derived delegate account
            let user_del_acct: UserAuthorityDelegate = UserAuthorityDelegate::try_deserialize(
                &mut &ctx.accounts.user_delegate_authority.try_borrow_data()?[..],
            )?;
            // Confirm that the delegate authority and user match the function parameters
            if user_del_acct.user_storage_account != ctx.accounts.user.key()
                || user_del_acct.delegate_authority != ctx.accounts.user_authority.key()
            {
                return Err(ErrorCode::Unauthorized.into());
            }
        }
        msg!("AudiusUserMetadata = {:?}", metadata);
        Ok(())
    }

    /// Permissioned function to log an update to Admin metadata
    pub fn update_admin(ctx: Context<UpdateAdmin>, is_write_enabled: bool) -> Result<()> {
        if ctx.accounts.admin.authority != ctx.accounts.admin_authority.key() {
<<<<<<< HEAD
=======
            // could be has_one
>>>>>>> a3e960a9
            return Err(ErrorCode::Unauthorized.into());
        }
        ctx.accounts.admin.is_write_enabled = is_write_enabled;
        Ok(())
    }

    /*
        Track related functions
    */
    pub fn create_track(ctx: Context<CreateTrack>, metadata: String) -> Result<()> {
        msg!("Audius::CreateTrack");
        if ctx.accounts.authority.key() != ctx.accounts.user.authority {
            return Err(ErrorCode::Unauthorized.into());
        }
        // Set owner to user storage account
        ctx.accounts.track.owner = ctx.accounts.user.key();
        ctx.accounts.track.track_id = ctx.accounts.audius_admin.track_id;
        // Increment global track ID after assignment to this track in particular
        // Ensures each track has a unique numeric ID
        ctx.accounts.audius_admin.track_id = ctx.accounts.audius_admin.track_id + 1;
        msg!("AudiusTrackMetadata = {:?}", metadata);
        Ok(())
    }

    pub fn update_track(ctx: Context<UpdateTrack>, metadata: String) -> Result<()> {
        msg!("Audius::UpdateTrack");
        if ctx.accounts.user.key() != ctx.accounts.track.owner {
            return Err(ErrorCode::Unauthorized.into());
        }
        if ctx.accounts.authority.key() != ctx.accounts.user.authority {
            return Err(ErrorCode::Unauthorized.into());
        }
        msg!("AudiusTrackMetadata = {:?}", metadata);
        Ok(())
    }

    pub fn delete_track(ctx: Context<DeleteTrack>) -> Result<()> {
        msg!("Audius::DeleteTrack");
        if ctx.accounts.user.key() != ctx.accounts.track.owner {
            return Err(ErrorCode::Unauthorized.into());
        }
        if ctx.accounts.authority.key() != ctx.accounts.user.authority {
            return Err(ErrorCode::Unauthorized.into());
        }
        // Manually overwrite owner field
        // Refer to context here - https://docs.solana.com/developing/programming-model/transactions#multiple-instructions-in-a-single-transaction
        let dummy_owner_field = Pubkey::from_str("11111111111111111111111111111111").unwrap();
        ctx.accounts.track.owner = dummy_owner_field;
        Ok(())
    }

    pub fn write_track_social_action(
        ctx: Context<TrackSocialAction>,
        base: Pubkey,
        _user_handle: UserHandle,
        _track_social_action: TrackSocialActionValues,
        track_id: u64,
    ) -> Result<()> {
        let admin_key: &Pubkey = &ctx.accounts.audius_admin.key();
        let (base_pda, _bump) =
            Pubkey::find_program_address(&[&admin_key.to_bytes()[..32]], ctx.program_id);

        // Confirm the base PDA matches the expected value provided the target audius admin
        if base_pda != base {
            return Err(ErrorCode::Unauthorized.into());
        }

        if ctx.accounts.authority.key() != ctx.accounts.user.authority {
            return Err(ErrorCode::Unauthorized.into());
        }
        if track_id >= ctx.accounts.audius_admin.track_id {
            return Err(ErrorCode::InvalidId.into());
        }
        Ok(())
    }

    pub fn write_playlist_social_action(
        ctx: Context<PlaylistSocialAction>,
        base: Pubkey,
        _user_handle: UserHandle,
        _playlist_social_action: PlaylistSocialActionValues,
        playlist_id: u64,
    ) -> Result<()> {
        let admin_key: &Pubkey = &ctx.accounts.audius_admin.key();
        let (base_pda, _bump) =
            Pubkey::find_program_address(&[&admin_key.to_bytes()[..32]], ctx.program_id);

        // Confirm the base PDA matches the expected value provided the target audius admin
        if base_pda != base {
            return Err(ErrorCode::Unauthorized.into());
        }

        if ctx.accounts.authority.key() != ctx.accounts.user.authority {
            return Err(ErrorCode::Unauthorized.into());
        }
        if playlist_id >= ctx.accounts.audius_admin.playlist_id {
            return Err(ErrorCode::InvalidId.into());
        }
        Ok(())
    }
 
    /*
        Playlist related functions
    */
    pub fn create_playlist(ctx: Context<CreatePlaylist>, metadata: String) -> Result<()> {
        msg!("Audius::CreatePlaylist");
        if ctx.accounts.authority.key() != ctx.accounts.user.authority {
            return Err(ErrorCode::Unauthorized.into());
        }
        // Set owner to user storage account
        ctx.accounts.playlist.owner = ctx.accounts.user.key();
        ctx.accounts.playlist.playlist_id = ctx.accounts.audius_admin.playlist_id;
        ctx.accounts.audius_admin.playlist_id = ctx.accounts.audius_admin.playlist_id + 1;
        msg!("AudiusPlaylistMetadata = {:?}", metadata);
        Ok(())
    }

    pub fn update_playlist(ctx: Context<UpdatePlaylist>, metadata: String) -> Result<()> {
        msg!("Audius::UpdatePlaylist");
        if ctx.accounts.user.key() != ctx.accounts.playlist.owner {
            return Err(ErrorCode::Unauthorized.into());
        }
        if ctx.accounts.authority.key() != ctx.accounts.user.authority {
            return Err(ErrorCode::Unauthorized.into());
        }
        msg!("AudiusPlaylistMetadata = {:?}", metadata);
        Ok(())
    }

    pub fn delete_playlist(ctx: Context<DeletePlaylist>) -> Result<()> {
        msg!("Audius::DeletePlaylist");
        if ctx.accounts.user.key() != ctx.accounts.playlist.owner {
            return Err(ErrorCode::Unauthorized.into());
        }
        if ctx.accounts.authority.key() != ctx.accounts.user.authority {
            return Err(ErrorCode::Unauthorized.into());
        }
        // Manually overwrite owner field
        // Refer to context here - https://docs.solana.com/developing/programming-model/transactions#multiple-instructions-in-a-single-transaction
        let dummy_owner_field = Pubkey::from_str("11111111111111111111111111111111").unwrap();
        ctx.accounts.playlist.owner = dummy_owner_field;
        Ok(())
    }

    /// Follow a user, transaction sent from 1 known valid user to another
    /// Both User accounts are re-derived from the handle seed and validated
    /// Only the follower must have already claimed their solana public key -
    /// in order to facilitate the scenario where an 'initialized' user follows an 'unitialized' user
    /// Note that both follow and unfollow are handled in this single function through an enum, with identical
    /// validation for both paths.
    pub fn follow_user(
        ctx: Context<FollowUser>,
        base: Pubkey,
        user_action: UserAction,
        _follower_handle: UserHandle,
        _followee_handle: UserHandle,
    ) -> Result<()> {
        match user_action {
            UserAction::FollowUser => {
                msg!("Audius::FollowUser");
            }
            UserAction::UnfollowUser => {
                msg!("Audius::UnfollowUser");
            }
        };

        let admin_key: &Pubkey = &ctx.accounts.audius_admin.key();
        let (base_pda, _bump) =
            Pubkey::find_program_address(&[&admin_key.to_bytes()[..32]], ctx.program_id);

        // Confirm the base PDA matches the expected value provided the target audius admin
        if base_pda != base {
            return Err(ErrorCode::Unauthorized.into());
        }

        // Confirm the authority for this follower has signed the transaction
        if ctx.accounts.follower_user_storage.authority != ctx.accounts.authority.key() {
            return Err(ErrorCode::Unauthorized.into());
        }

        Ok(())
    }

    // Enable an account to perform actions on behalf of a given user
    pub fn add_user_authority_delegate(
        ctx: Context<AddUserAuthorityDelegate>,
        _base: Pubkey,
        _handle_seed: [u8; 16],
        _user_bump: u8,
        user_authority_delegate: Pubkey,
    ) -> Result<()> {
        // Only permitted to user authority
        if ctx.accounts.user.authority != ctx.accounts.user_authority.key() {
            return Err(ErrorCode::Unauthorized.into());
        }
        // Assign incoming delegate fields
        // Maintain the user's storage account and the incoming delegate authority key
        ctx.accounts
            .user_authority_delegate_pda
            .user_storage_account = ctx.accounts.user.key();
        ctx.accounts.user_authority_delegate_pda.delegate_authority = user_authority_delegate;
        Ok(())
    }

    // Disable an account that has been delegated authority for this user
    pub fn remove_user_authority_delegate(
        ctx: Context<RemoveUserAuthorityDelegate>,
        _base: Pubkey,
        _handle_seed: [u8; 16],
        _user_bump: u8,
        _user_authority_delegate: Pubkey,
        _delegate_bump: u8,
    ) -> Result<()> {
        // Only permitted to user authority
        if ctx.accounts.user.authority != ctx.accounts.user_authority.key() {
            return Err(ErrorCode::Unauthorized.into());
        }
        // Refer to context here - https://docs.solana.com/developing/programming-model/transactions#multiple-instructions-in-a-single-transaction
        let dummy_owner_field = Pubkey::from_str("11111111111111111111111111111111").unwrap();
        ctx.accounts.user_authority_delegate_pda.delegate_authority = dummy_owner_field;
        ctx.accounts
            .user_authority_delegate_pda
            .user_storage_account = dummy_owner_field;
        Ok(())
    }
}

/// Size of admin account, 8 bytes (anchor prefix) + 32 (PublicKey) + 32 (PublicKey) + 8 (track id) + 8 (playlist id) + 1 (is_write_enabled)
pub const ADMIN_ACCOUNT_SIZE: usize = 8 + 32 + 32 + 8 + 8 + 1;

/// Size of user account
/// 8 bytes (anchor prefix) + 32 (PublicKey) + 20 (Ethereum PublicKey Bytes)
pub const USER_ACCOUNT_SIZE: usize = 8 + 32 + 20;

/// Size of track account
/// 8 bytes (anchor prefix) + 32 (PublicKey) + 8 (track offset ID)
pub const TRACK_ACCOUNT_SIZE: usize = 8 + 32 + 8;

/// Size of playlist account
/// 8 bytes (anchor prefix) + 32 (PublicKey) + 8 (id)
pub const PLAYLIST_ACCOUNT_SIZE: usize = 8 + 32 + 8;

/// Size of user authority delegation account
/// 8 bytes (anchor prefix) + 32 (PublicKey) + 8 (id)
pub const USER_AUTHORITY_DELEGATE_ACCOUNT_SIZE: usize = 8 + 32 + 32;

/// Instructions
#[derive(Accounts)]
/// Instruction container to initialize an instance of Audius, with the incoming admin keypair
pub struct Initialize<'info> {
    #[account(init, payer = payer, space = ADMIN_ACCOUNT_SIZE)]
    pub admin: Account<'info, AudiusAdmin>,
    #[account(mut)]
    pub payer: Signer<'info>,
    pub system_program: Program<'info, System>,
}

/// Instruction container to initialize a user account, must be invoked from an existing Audius
/// `admin` account.
/// `user` is a PDA derived from the Audius account and handle.
/// `authority` is a signer key matching the admin value stored in AudiusAdmin root. Only the
///  admin of this Audius root program may initialize users through this function
/// `payer` is the account responsible for the lamports required to allocate this account.
/// `system_program` is required for PDA derivation.
#[derive(Accounts)]
#[instruction(base: Pubkey, eth_address: [u8;20], handle_seed: [u8;16])]
pub struct InitializeUser<'info> {
    pub admin: Account<'info, AudiusAdmin>,
    #[account(
        init,
        payer = payer,
        seeds = [&base.to_bytes()[..32], handle_seed.as_ref()],
        bump,
        space = USER_ACCOUNT_SIZE
    )]
    pub user: Account<'info, User>,
    #[account(mut)]
    pub authority: Signer<'info>,
    #[account(mut)]
    pub payer: Signer<'info>,
    pub system_program: Program<'info, System>,
}

/// Instruction container to allow a user to add their Solana public key as part of their identity.
/// `user` is the target user PDA.
/// The global sys var program is required to enable instruction introspection.
#[derive(Accounts)]
pub struct InitializeUserSolIdentity<'info> {
    #[account(mut)]
    pub user: Account<'info, User>,
    /// CHECK: This is required since we load an instruction at index - 1 to verify eth signature
    pub sysvar_program: AccountInfo<'info>,
}

/// Instruction container to create a user account.
/// `user` is the target user PDA.
/// The global sys var program is required to enable instruction introspection.
#[derive(Accounts)]
#[instruction(base: Pubkey, eth_address: [u8;20], handle_seed: [u8;16])]
pub struct CreateUser<'info> {
    #[account(
        init,
        payer = payer,
        seeds = [&base.to_bytes()[..32], handle_seed.as_ref()],
        bump,
        space = USER_ACCOUNT_SIZE
    )]
    pub user: Account<'info, User>,
    #[account(mut)]
    pub payer: Signer<'info>,
    #[account(mut)]
    pub audius_admin: Account<'info, AudiusAdmin>,
    pub system_program: Program<'info, System>,
    /// CHECK: This is required since we load an instruction at index - 1 to verify eth signature
    pub sysvar_program: AccountInfo<'info>,
}

/// Instruction container to allow updates to a given User account.
/// `user` is the target user PDA.
/// `user_authority` is a signer field which must match the `authority` field in the User account.
#[derive(Accounts)]
pub struct UpdateUser<'info> {
    #[account()]
    pub user: Account<'info, User>,
    #[account()]
    pub user_authority: Signer<'info>,
    /// CHECK: Delegate authority account, can be defaulted to SystemProgram for no-op
    #[account()]
    pub user_delegate_authority: AccountInfo<'info>,
}

#[derive(Accounts)]
pub struct UpdateAdmin<'info> {
    #[account(mut)]
    pub admin: Account<'info, AudiusAdmin>,
    #[account(mut)]
    pub admin_authority: Signer<'info>,
}

/// Instruction container to allow user delegation
/// Allocates a new account that will be used for fallback in auth scenarios
#[derive(Accounts)]
#[instruction(base: Pubkey, handle_seed: [u8;16], user_bump:u8, user_authority_delegate: Pubkey)]
pub struct AddUserAuthorityDelegate<'info> {
    #[account()]
    pub admin: Account<'info, AudiusAdmin>,
    #[account(
        seeds = [&base.to_bytes()[..32], handle_seed.as_ref()],
        bump = user_bump
    )]
    pub user: Account<'info, User>,
    #[account(
        init,
        payer = payer,
        seeds = [&user.key().to_bytes()[..32], &user_authority_delegate.to_bytes()[..32]],
        bump,
        space = USER_AUTHORITY_DELEGATE_ACCOUNT_SIZE
    )]
    pub user_authority_delegate_pda: Account<'info, UserAuthorityDelegate>,
    #[account()]
    pub user_authority: Signer<'info>,
    #[account(mut)]
    pub payer: Signer<'info>,
    pub system_program: Program<'info, System>,
}

/// Instruction container to remove allocated user authority delegation
/// Returns funds to payer
#[derive(Accounts)]
#[instruction(base: Pubkey, handle_seed: [u8;16], user_bump:u8, user_authority_delegate: Pubkey, delegate_bump:u8)]
pub struct RemoveUserAuthorityDelegate<'info> {
    #[account()]
    pub admin: Account<'info, AudiusAdmin>,
    #[account(
        seeds = [&base.to_bytes()[..32], handle_seed.as_ref()],
        bump = user_bump
    )]
    pub user: Account<'info, User>,
    #[account(
        mut,
        close = payer,
        seeds = [&user.key().to_bytes()[..32], &user_authority_delegate.to_bytes()[..32]],
        bump = delegate_bump
    )]
    pub user_authority_delegate_pda: Account<'info, UserAuthorityDelegate>,
    #[account()]
    pub user_authority: Signer<'info>,
    #[account(mut)]
    pub payer: Signer<'info>,
    pub system_program: Program<'info, System>,
}

/// Instruction container for track creation
/// Confirms that user.authority matches signer authority field
/// Payer is provided to facilitate an independent feepayer
#[derive(Accounts)]
pub struct CreateTrack<'info> {
    #[account(init, payer = payer, space = TRACK_ACCOUNT_SIZE)]
    pub track: Account<'info, Track>,
    #[account(mut)]
    pub user: Account<'info, User>,
    #[account(mut)]
    pub authority: Signer<'info>,
    #[account(mut)]
    pub audius_admin: Account<'info, AudiusAdmin>,
    #[account(mut)]
    pub payer: Signer<'info>,
    pub system_program: Program<'info, System>,
}

/// Instruction container for track updates
/// Confirm that the user authority matches signer authority field
#[derive(Accounts)]
pub struct UpdateTrack<'info> {
    #[account()]
    pub track: Account<'info, Track>,
    #[account(mut)]
    pub user: Account<'info, User>,
    #[account(mut)]
    // User update authority field
    pub authority: Signer<'info>,
}

/// Instruction container for track deletes
/// Removes track storage account entirely
#[derive(Accounts)]
pub struct DeleteTrack<'info> {
    // Return funds to the payer of this transaction
    #[account(mut, close = payer)]
    pub track: Account<'info, Track>,
    #[account(mut)]
    pub user: Account<'info, User>,
    // User update authority field
    #[account(mut)]
    pub authority: Signer<'info>,
    #[account(mut)]
    pub payer: Signer<'info>,
}

/// Instruction container for track social action event
/// Confirm that the user authority matches signer authority field
#[derive(Accounts)]
#[instruction(base: Pubkey, user_handle: UserHandle)]
pub struct TrackSocialAction<'info> {
    #[account()]
    pub audius_admin: Account<'info, AudiusAdmin>,
    #[account(seeds = [&base.to_bytes()[..32], user_handle.seed.as_ref()], bump = user_handle.bump)]
    pub user: Account<'info, User>,
    #[account()]
    // User authority field
    pub authority: Signer<'info>,
}

#[derive(Accounts)]
#[instruction(base: Pubkey, user_handle: UserHandle)]
pub struct PlaylistSocialAction<'info> {
    #[account()]
    pub audius_admin: Account<'info, AudiusAdmin>,
    #[account(seeds = [&base.to_bytes()[..32], user_handle.seed.as_ref()], bump = user_handle.bump)]
    pub user: Account<'info, User>,
    #[account()]
    // User authority field
    pub authority: Signer<'info>,
}

/// Instruction container for follow
#[derive(Accounts)]
#[instruction(base: Pubkey, user_instr:UserAction, follower_handle: UserHandle, followee_handle: UserHandle)]
pub struct FollowUser<'info> {
    #[account(mut)]
    pub audius_admin: Account<'info, AudiusAdmin>,
    // Confirm the follower PDA matches the expected value provided the target handle and base
    #[account(mut, seeds = [&base.to_bytes()[..32], follower_handle.seed.as_ref()], bump = follower_handle.bump)]
    pub follower_user_storage: Account<'info, User>,
    // Confirm the followee PDA matches the expected value provided the target handle and base
    #[account(mut, seeds = [&base.to_bytes()[..32], followee_handle.seed.as_ref()], bump = followee_handle.bump)]
    pub followee_user_storage: Account<'info, User>,
    // User update authority field
    #[account(mut)]
    pub authority: Signer<'info>,
}

/// Instruction container for playlist creation
/// Confirms that user.authority matches signer authority field
/// Payer is provided to facilitate an independent feepayer
#[derive(Accounts)]
pub struct CreatePlaylist<'info> {
    #[account(init, payer = payer, space = PLAYLIST_ACCOUNT_SIZE)]
    pub playlist: Account<'info, Playlist>,
    #[account(mut)]
    pub user: Account<'info, User>,
    #[account(mut)]
    pub authority: Signer<'info>,
    #[account(mut)]
    pub audius_admin: Account<'info, AudiusAdmin>,
    #[account(mut)]
    pub payer: Signer<'info>,
    pub system_program: Program<'info, System>,
}

/// Instruction container for playlist updates
/// Confirm that the user authority matches signer authority field
#[derive(Accounts)]
pub struct UpdatePlaylist<'info> {
    #[account()]
    pub playlist: Account<'info, Playlist>,
    #[account()]
    pub user: Account<'info, User>,
    #[account(mut)]
    pub authority: Signer<'info>,
}

/// Instruction container for playlist deletes
/// Removes playlist storage account entirely
#[derive(Accounts)]
pub struct DeletePlaylist<'info> {
    // Return funds to the payer of this transaction
    #[account(mut, close = payer)]
    pub playlist: Account<'info, Playlist>,
    #[account(mut)]
    pub user: Account<'info, User>,
    #[account(mut)]
    pub authority: Signer<'info>,
    #[account(mut)]
    pub payer: Signer<'info>,
}

/// Instruction container for verifying a user
#[derive(Accounts)]
#[instruction(base: Pubkey, user_handle: UserHandle)]
pub struct UpdateIsVerified<'info> {
    pub audius_admin: Account<'info, AudiusAdmin>,
    // Confirm the follower PDA matches the expected value provided the target handle and base
    #[account(seeds = [&base.to_bytes()[..32], user_handle.seed.as_ref()], bump = user_handle.bump)]
    pub user: Account<'info, User>,
    pub verifier: Signer<'info>,
}

// END Instructions

/// Audius root account
#[account]
pub struct AudiusAdmin {
    pub authority: Pubkey,
    pub verifier: Pubkey,
    pub track_id: u64,
    pub playlist_id: u64,
    pub is_write_enabled: bool,
}

/// User storage account
#[account]
pub struct User {
    pub eth_address: [u8; 20],
    pub authority: Pubkey,
}

/// Track storage account
#[account]
pub struct Track {
    pub owner: Pubkey,
    pub track_id: u64,
}

/// Playlist storage account
#[account]
pub struct Playlist {
    pub owner: Pubkey,
    pub playlist_id: u64,
}

/// User delegated authority account
#[account]
pub struct UserAuthorityDelegate {
    // The account that is given permission to operate on this user's behalf
    pub delegate_authority: Pubkey,
    // PDA of user storage account enabling operations
    pub user_storage_account: Pubkey,
}

// Errors
#[error_code]
pub enum ErrorCode {
    #[msg("You are not authorized to perform this action.")]
    Unauthorized,
    #[msg("Signature verification failed.")]
    SignatureVerification,
    #[msg("Invalid Id.")]
    InvalidId,
}

// User actions enum, used to follow/unfollow based on function arguments
#[derive(AnchorSerialize, AnchorDeserialize, Clone, PartialEq)]
pub enum UserAction {
    FollowUser,
    UnfollowUser,
}

// Track actions enum, used to save / repost based on function arguments
#[derive(AnchorSerialize, AnchorDeserialize, Clone, PartialEq)]
pub enum TrackSocialActionValues {
    AddSave,
    DeleteSave,
    AddRepost,
    DeleteRepost,
}

#[derive(AnchorSerialize, AnchorDeserialize, Clone, PartialEq)]
pub enum PlaylistSocialActionValues {
    AddSave,
    DeleteSave,
    AddRepost,
    DeleteRepost,
}

// Seed & bump used to validate the user's handle with the account base
#[derive(AnchorSerialize, AnchorDeserialize, Clone, PartialEq)]
pub struct UserHandle {
    pub seed: [u8; 16],
    pub bump: u8,
}<|MERGE_RESOLUTION|>--- conflicted
+++ resolved
@@ -246,10 +246,6 @@
     /// Permissioned function to log an update to Admin metadata
     pub fn update_admin(ctx: Context<UpdateAdmin>, is_write_enabled: bool) -> Result<()> {
         if ctx.accounts.admin.authority != ctx.accounts.admin_authority.key() {
-<<<<<<< HEAD
-=======
-            // could be has_one
->>>>>>> a3e960a9
             return Err(ErrorCode::Unauthorized.into());
         }
         ctx.accounts.admin.is_write_enabled = is_write_enabled;
