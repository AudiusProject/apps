--- conflicted
+++ resolved
@@ -18,20 +18,13 @@
     /// Initialize an instance of Audius with admin keypair.
     /// The notion of admin here may be expanded to other functionality as well
     /// track_id_offset is the starting point for uploaded tracks
-<<<<<<< HEAD
-    pub fn init_admin(ctx: Context<Initialize>, authority: Pubkey, track_id_offset: u64) -> ProgramResult {
-=======
     /// playlist_id_offset is the starting point for uploaded playlists
     pub fn init_admin(ctx: Context<Initialize>, authority: Pubkey, track_id_offset: u64, playlist_id_offset: u64) -> ProgramResult {
->>>>>>> 963ecfe8
         msg!("Audius::InitAdmin");
         let audius_admin = &mut ctx.accounts.admin;
         audius_admin.authority = authority;
         audius_admin.track_id = track_id_offset;
-<<<<<<< HEAD
-=======
         audius_admin.playlist_id = playlist_id_offset;
->>>>>>> 963ecfe8
         Ok(())
     }
 
@@ -237,13 +230,8 @@
     }
 }
 
-<<<<<<< HEAD
-/// Size of admin account, 8 bytes (anchor prefix) + 32 (PublicKey) + 8 (id)
-pub const ADMIN_ACCOUNT_SIZE: usize = 8 + 32 + 8;
-=======
 /// Size of admin account, 8 bytes (anchor prefix) + 32 (PublicKey) + 8 (track id) + 8 (playlist id)
 pub const ADMIN_ACCOUNT_SIZE: usize = 8 + 32 + 8 + 8;
->>>>>>> 963ecfe8
 
 /// Size of user account
 /// 8 bytes (anchor prefix) + 32 (PublicKey) + 20 (Ethereum PublicKey Bytes)
@@ -253,13 +241,10 @@
 /// 8 bytes (anchor prefix) + 32 (PublicKey) + 8 (track offset ID)
 pub const TRACK_ACCOUNT_SIZE: usize = 8 + 32 + 8;
 
-<<<<<<< HEAD
-=======
 /// Size of playlist account
 /// 8 bytes (anchor prefix) + 32 (PublicKey) + 8 (id)
 pub const PLAYLIST_ACCOUNT_SIZE: usize = 8 + 32 + 8;
 
->>>>>>> 963ecfe8
 /// Instructions
 #[derive(Accounts)]
 /// Instruction container to initialize an instance of Audius, with the incoming admin keypair
@@ -335,11 +320,7 @@
 /// Payer is provided to facilitate an independent feepayer
 #[derive(Accounts)]
 pub struct CreateTrack<'info> {
-<<<<<<< HEAD
-    #[account(init, payer = payer, space = 8 + 32 + 8)]
-=======
     #[account(init, payer = payer, space = TRACK_ACCOUNT_SIZE)]
->>>>>>> 963ecfe8
     pub track: Account<'info, Track>,
     #[account(mut)]
     pub user: Account<'info, User>,
@@ -435,12 +416,8 @@
 #[account]
 pub struct AudiusAdmin {
     pub authority: Pubkey,
-<<<<<<< HEAD
-    pub track_id: u64
-=======
     pub track_id: u64,
     pub playlist_id: u64
->>>>>>> 963ecfe8
 }
 
 /// User storage account
@@ -455,8 +432,6 @@
 pub struct Track {
     pub owner: Pubkey,
     pub track_id: u64
-<<<<<<< HEAD
-=======
 }
 
 /// Playlist storage account
@@ -464,7 +439,6 @@
 pub struct Playlist {
     pub owner: Pubkey,
     pub playlist_id: u64
->>>>>>> 963ecfe8
 }
 
 // Errors
