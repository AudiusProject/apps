--- conflicted
+++ resolved
@@ -41,11 +41,4 @@
 # init solana keypair
 solana-keygen new --no-bip39-passphrase --force -o "$HOME/.config/solana/id.json"
 
-<<<<<<< HEAD
-# if [[ "${CI:-false}" == false ]]; then
-#     # reload shell 
-#     exec $SHELL
-# fi
-=======
->>>>>>> 309b0759
 echo "Installed deps for anchor development."