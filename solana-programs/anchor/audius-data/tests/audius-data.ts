import * as anchor from "@project-serum/anchor";
import { Program } from "@project-serum/anchor";
import chai, { expect } from "chai";
import chaiAsPromised from "chai-as-promised";
import {
  initAdmin,
  updateUser,
  updateAdmin,
  updateIsVerified,
  getKeypairFromSecretKey,
} from "../lib/lib";
import {
  getTransactionWithData,
  findDerivedPair,
  randomCID,
  randomString,
} from "../lib/utils";
import { AudiusData } from "../target/types/audius_data";
import {
  testCreateTrack,
  confirmLogInTransaction,
  initTestConstants,
  pollAccountBalance,
  testCreateUser,
  testInitUser,
  testInitUserSolPubkey,
  testDeleteTrack,
  testUpdateTrack,
  createSolanaContentNode,
} from "./test-helpers";
const { PublicKey, SystemProgram } = anchor.web3;

chai.use(chaiAsPromised);

describe("audius-data", function () {
  const provider = anchor.Provider.local("http://localhost:8899", {
    preflightCommitment: "confirmed",
    commitment: "confirmed",
  });

  // Configure the client to use the local cluster.
  anchor.setProvider(anchor.Provider.env());

  const program = anchor.workspace.AudiusData as Program<AudiusData>;

  const adminKeypair = anchor.web3.Keypair.generate();
  const adminStorageKeypair = anchor.web3.Keypair.generate();
  const verifierKeypair = anchor.web3.Keypair.generate();
  const contentNodes = {};
  const getURSMParams = () => {
    return {
      replicaSet: [
        contentNodes["1"].spId.toNumber(),
        contentNodes["2"].spId.toNumber(),
        contentNodes["3"].spId.toNumber(),
      ],
      replicaSetBumps: [
        contentNodes["1"].seedBump.bump,
        contentNodes["2"].seedBump.bump,
        contentNodes["3"].seedBump.bump,
      ],
      cn1: contentNodes["1"].pda,
      cn2: contentNodes["2"].pda,
      cn3: contentNodes["3"].pda,
    };
  };

  it("Initializing admin account!", async function () {
    const tx = await initAdmin({
      provider,
      program,
      adminKeypair,
      adminStorageKeypair,
      verifierKeypair,
    });


    const { decodedInstruction, decodedData, accountPubKeys } =
      await getTransactionWithData(program, provider, tx, 0);

    expect(decodedInstruction.name).to.equal("initAdmin");
    expect(decodedData.authority.toString()).to.equal(
      adminKeypair.publicKey.toString()
    );
    expect(decodedData.verifier.toString()).to.equal(
      verifierKeypair.publicKey.toString()
    );
    expect(accountPubKeys[0]).to.equal(adminStorageKeypair.publicKey.toString());
    expect(accountPubKeys[2]).to.equal(SystemProgram.programId.toString());

    const adminAccount = await program.account.audiusAdmin.fetch(
      adminStorageKeypair.publicKey
    );

    const chainAuthority = adminAccount.authority.toString();
    const expectedAuthority = adminKeypair.publicKey.toString();
    expect(chainAuthority, "authority").to.equal(expectedAuthority);
    expect(adminAccount.isWriteEnabled, "is_write_enabled").to.equal(true);
  });

  it("Initializing Content Node accounts!", async function () {
    const cn1 = await createSolanaContentNode({
      program,
      provider,
      adminKeypair,
      adminStgKeypair,
      spId: new anchor.BN(1),
    });
    const cn2 = await createSolanaContentNode({
      program,
      provider,
      adminKeypair,
      adminStgKeypair,
      spId: new anchor.BN(2),
    });
    const cn3 = await createSolanaContentNode({
      program,
      provider,
      adminKeypair,
      adminStgKeypair,
      spId: new anchor.BN(3),
    });
    contentNodes["1"] = cn1;
    contentNodes["2"] = cn2;
    contentNodes["3"] = cn3;
  });

  it("Initializing user!", async function () {
    const { ethAccount, handleBytesArray, metadata } = initTestConstants();

    const {
      baseAuthorityAccount,
      bumpSeed,
      derivedAddress: newUserAcctPDA,
    } = await findDerivedPair(
      program.programId,
      adminStorageKeypair.publicKey,
      Buffer.from(handleBytesArray)
    );

    await testInitUser({
      provider,
      program,
      baseAuthorityAccount,
      ethAddress: ethAccount.address,
      handleBytesArray,
      bumpSeed,
      metadata,
      userStorageAccount: newUserAcctPDA,
      adminStorageKeypair,
      adminKeypair,
      ...getURSMParams(),
    });
  });

  it("Initializing + claiming user!", async function () {
    const { ethAccount, handleBytesArray, metadata } = initTestConstants();

    const {
      baseAuthorityAccount,
      bumpSeed,
      derivedAddress: newUserAcctPDA,
    } = await findDerivedPair(
      program.programId,
      adminStorageKeypair.publicKey,
      Buffer.from(handleBytesArray)
    );

    await testInitUser({
      provider,
      program,
      baseAuthorityAccount,
      ethAddress: ethAccount.address,
      handleBytesArray,
      bumpSeed,
      metadata,
      userStorageAccount: newUserAcctPDA,
      adminStorageKeypair,
      adminKeypair,
      ...getURSMParams(),
    });

    // New sol key that will be used to permission user updates
    const newUserKeypair = anchor.web3.Keypair.generate();
    const keypairFromSecretKey = await getKeypairFromSecretKey(
      newUserKeypair.secretKey
    );

    expect(newUserKeypair.publicKey.toString()).to.equal(
      keypairFromSecretKey.publicKey.toString()
    );
    expect(newUserKeypair.secretKey.toString()).to.equal(
      keypairFromSecretKey.secretKey.toString()
    );

    // Generate signed SECP instruction
    // Message as the incoming public key
    const message = keypairFromSecretKey.publicKey.toBytes();

    await testInitUserSolPubkey({
      provider,
      program,
      message,
      ethPrivateKey: ethAccount.privateKey,
      newUserPublicKey: keypairFromSecretKey.publicKey,
      newUserAcctPDA,
    });
  });

  it("Initializing + claiming user with bad message should fail!", async function () {
    const { ethAccount, handleBytesArray, metadata } = initTestConstants();

    const {
      baseAuthorityAccount,
      bumpSeed,
      derivedAddress: newUserAcctPDA,
    } = await findDerivedPair(
      program.programId,
      adminStorageKeypair.publicKey,
      Buffer.from(handleBytesArray)
    );

    await testInitUser({
      provider,
      program,
      baseAuthorityAccount,
      ethAddress: ethAccount.address,
      handleBytesArray,
      bumpSeed,
      metadata,
      userStorageAccount: newUserAcctPDA,
      adminStorageKeypair,
      adminKeypair,
      ...getURSMParams(),
    });

    // New sol key that will be used to permission user updates
    const newUserKeypair = anchor.web3.Keypair.generate();

    // Generate signed SECP instruction
    // Message as the incoming public key
    const message = anchor.web3.Keypair.generate().publicKey.toBytes();

    await expect(
      testInitUserSolPubkey({
        provider,
        program,
        message,
        ethPrivateKey: ethAccount.privateKey,
        newUserPublicKey: newUserKeypair.publicKey,
        newUserAcctPDA,
      })
    ).to.be.rejectedWith(Error);
  });

  it("Initializing + claiming + updating user!", async function () {
    const { ethAccount, handleBytesArray, metadata } = initTestConstants();

    const {
      baseAuthorityAccount,
      bumpSeed,
      derivedAddress: newUserAcctPDA,
    } = await findDerivedPair(
      program.programId,
      adminStorageKeypair.publicKey,
      Buffer.from(handleBytesArray)
    );

    await testInitUser({
      provider,
      program,
      baseAuthorityAccount,
      ethAddress: ethAccount.address,
      handleBytesArray,
      bumpSeed,
      metadata,
      userStorageAccount: newUserAcctPDA,
      adminStorageKeypair,
      adminKeypair,
      ...getURSMParams(),
    });

    // New sol key that will be used to permission user updates
    const newUserKeypair = anchor.web3.Keypair.generate();

    // Generate signed SECP instruction
    // Message as the incoming public key
    const message = newUserKeypair.publicKey.toBytes();

    await testInitUserSolPubkey({
      provider,
      program,
      message,
      ethPrivateKey: ethAccount.privateKey,
      newUserPublicKey: newUserKeypair.publicKey,
      newUserAcctPDA,
    });

    const updatedCID = randomCID();
    const tx = await updateUser({
      program,
      metadata: updatedCID,
      userStorageAccount: newUserAcctPDA,
      userAuthorityKeypair: newUserKeypair,
      // No delegate authority needs to be provided in this happy path, so use the SystemProgram ID
      userAuthorityDelegate: SystemProgram.programId,
      authorityDelegationStatusAccount: SystemProgram.programId,
    });

    const { decodedInstruction, decodedData, accountPubKeys } =
      await getTransactionWithData(program, provider, tx, 0);

    expect(decodedInstruction.name).to.equal("updateUser");
    expect(decodedData.metadata).to.equal(updatedCID);

    expect(accountPubKeys[0]).to.equal(newUserAcctPDA.toString());
    expect(accountPubKeys[1]).to.equal(newUserKeypair.publicKey.toString());
    expect(accountPubKeys[2]).to.equal(SystemProgram.programId.toString());
  });

  it("Initializing + claiming user, creating + updating track", async function () {
    const { ethAccount, handleBytesArray, metadata } = initTestConstants();

    const {
      baseAuthorityAccount,
      bumpSeed,
      derivedAddress: newUserAcctPDA,
    } = await findDerivedPair(
      program.programId,
      adminStorageKeypair.publicKey,
      Buffer.from(handleBytesArray)
    );

    await testInitUser({
      provider,
      program,
      baseAuthorityAccount,
      ethAddress: ethAccount.address,
      handleBytesArray,
      bumpSeed,
      metadata,
      userStorageAccount: newUserAcctPDA,
      adminStorageKeypair,
      adminKeypair,
      ...getURSMParams(),
    });

    // New sol key that will be used to permission user updates
    const newUserKeypair = anchor.web3.Keypair.generate();

    // Generate signed SECP instruction
    // Message as the incoming public key
    const message = newUserKeypair.publicKey.toBytes();

    await testInitUserSolPubkey({
      provider,
      program,
      message,
      ethPrivateKey: ethAccount.privateKey,
      newUserPublicKey: newUserKeypair.publicKey,
      newUserAcctPDA,
    });

    const trackMetadata = randomCID();
    const trackID = randomString(10);

    await testCreateTrack({
      provider,
      program,
      baseAuthorityAccount,
      handleBytesArray,
      bumpSeed,
      id: trackID,
      trackMetadata,
      userAuthorityKeypair: newUserKeypair,
      trackOwnerPDA: newUserAcctPDA,
      adminStorageAccount: adminStorageKeypair.publicKey,
    });

    // Expected signature validation failure
    const wrongUserKeypair = anchor.web3.Keypair.generate();
    console.log(
      `Expecting error with public key ${wrongUserKeypair.publicKey}`
    );
    try {
      await testCreateTrack({
        provider,
        program,
        baseAuthorityAccount,
        handleBytesArray,
        bumpSeed,
        id: randomString(10),
        trackMetadata,
        userAuthorityKeypair: wrongUserKeypair,
        trackOwnerPDA: newUserAcctPDA,
        adminStorageAccount: adminStorageKeypair.publicKey,
      });
    } catch (e) {
      console.log(`Error found as expected ${e}`);
    }
    const updatedTrackMetadata = randomCID();
    await testUpdateTrack({
      provider,
      program,
      baseAuthorityAccount,
      handleBytesArray,
      bumpSeed,
      adminStorageAccount: adminStorageKeypair.publicKey,
      id: trackID,
      userStorageAccountPDA: newUserAcctPDA,
      userAuthorityKeypair: newUserKeypair,
      metadata: updatedTrackMetadata,
    });
  });

  it("Creating user with admin writes enabled should fail", async function () {
    const { ethAccount, handleBytesArray, metadata } = initTestConstants();

    const {
      baseAuthorityAccount,
      bumpSeed,
      derivedAddress: newUserAcctPDA,
    } = await findDerivedPair(
      program.programId,
      adminStorageKeypair.publicKey,
      Buffer.from(handleBytesArray)
    );

    // enable admin writes
    await updateAdmin({
      program,
      isWriteEnabled: true,
      adminStorageAccount: adminStorageKeypair.publicKey,
      adminAuthorityKeypair: adminKeypair,
    });

    // New sol key that will be used to permission user updates
    const newUserKeypair = anchor.web3.Keypair.generate();

    // Generate signed SECP instruction
    // Message as the incoming public key
    const message = newUserKeypair.publicKey.toBytes();

    await expect(
      testCreateUser({
        provider,
        program,
        message,
        ethAccount,
        baseAuthorityAccount,
        handleBytesArray,
        bumpSeed,
        metadata,
        newUserKeypair,
<<<<<<< HEAD
        userStorageAccount: newUserAcctPDA,
        adminStoragePublicKey: adminStorageKeypair.publicKey,
=======
        userStgAccount: newUserAcctPDA,
        adminStgPublicKey: adminStgKeypair.publicKey,
        ...getURSMParams(),
>>>>>>> 8e158674
      })
    ).to.be.rejectedWith(Error);
  });

  it("Creating user with bad message should fail!", async function () {
    const { ethAccount, handleBytesArray, metadata } = initTestConstants();

    const {
      baseAuthorityAccount,
      bumpSeed,
      derivedAddress: newUserAcctPDA,
    } = await findDerivedPair(
      program.programId,
      adminStorageKeypair.publicKey,
      Buffer.from(handleBytesArray)
    );

    // disable admin writes
    await updateAdmin({
      program,
      isWriteEnabled: false,
      adminStorageAccount: adminStorageKeypair.publicKey,
      adminAuthorityKeypair: adminKeypair,
    });

    // New sol key that will be used to permission user updates
    const newUserKeypair = anchor.web3.Keypair.generate();

    // Generate signed SECP instruction
    // Message as the incoming public key
    const message = anchor.web3.Keypair.generate().publicKey.toBytes();

    await expect(
      testCreateUser({
        provider,
        program,
        message,
        ethAccount,
        baseAuthorityAccount,
        handleBytesArray,
        bumpSeed,
        metadata,
        newUserKeypair,
<<<<<<< HEAD
        userStorageAccount: newUserAcctPDA,
        adminStoragePublicKey: adminStorageKeypair.publicKey,
=======
        userStgAccount: newUserAcctPDA,
        adminStgPublicKey: adminStgKeypair.publicKey,
        ...getURSMParams(),
>>>>>>> 8e158674
      })
    ).to.be.rejectedWith(Error);
  });

  it("Creating user!", async function () {
    const { ethAccount, handleBytesArray, metadata } = initTestConstants();

    const {
      baseAuthorityAccount,
      bumpSeed,
      derivedAddress: newUserAcctPDA,
    } = await findDerivedPair(
      program.programId,
      adminStorageKeypair.publicKey,
      Buffer.from(handleBytesArray)
    );

    // disable admin writes
    await updateAdmin({
      program,
      isWriteEnabled: false,
      adminStorageAccount: adminStorageKeypair.publicKey,
      adminAuthorityKeypair: adminKeypair,
    });

    // New sol key that will be used to permission user updates
    const newUserKeypair = anchor.web3.Keypair.generate();

    // Generate signed SECP instruction
    // Message as the incoming public key
    const message = newUserKeypair.publicKey.toBytes();

    await testCreateUser({
      provider,
      program,
      message,
      ethAccount,
      baseAuthorityAccount,
      handleBytesArray,
      bumpSeed,
      metadata,
      newUserKeypair,
<<<<<<< HEAD
      userStorageAccount: newUserAcctPDA,
      adminStoragePublicKey: adminStorageKeypair.publicKey,
=======
      userStgAccount: newUserAcctPDA,
      adminStgPublicKey: adminStgKeypair.publicKey,
      ...getURSMParams(),
>>>>>>> 8e158674
    });

    await expect(
      testCreateUser({
        provider,
        program,
        message,
        ethAccount,
        baseAuthorityAccount,
        handleBytesArray,
        bumpSeed,
        metadata,
        newUserKeypair,
<<<<<<< HEAD
        userStorageAccount: newUserAcctPDA,
        adminStoragePublicKey: adminStorageKeypair.publicKey,
=======
        userStgAccount: newUserAcctPDA,
        adminStgPublicKey: adminStgKeypair.publicKey,
        ...getURSMParams(),
>>>>>>> 8e158674
      })
    )
      .to.eventually.be.rejected.and.property("logs")
      .to.include(
        `Allocate: account Address { address: ${newUserAcctPDA.toString()}, base: None } already in use`
      );
  });

  it("Delegating user authority", async function () {
    const { ethAccount, handleBytesArray, metadata } = initTestConstants();
    const {
      baseAuthorityAccount,
      bumpSeed,
      derivedAddress: newUserAcctPDA,
    } = await findDerivedPair(
      program.programId,
      adminStorageKeypair.publicKey,
      Buffer.from(handleBytesArray)
    );

    // disable admin writes
    await updateAdmin({
      program,
      isWriteEnabled: false,
      adminStorageAccount: adminStorageKeypair.publicKey,
      adminAuthorityKeypair: adminKeypair,
    });

    // New sol key that will be used to permission user updates
    const newUserKeypair = anchor.web3.Keypair.generate();

    // Generate signed SECP instruction
    // Message as the incoming public key
    const message = newUserKeypair.publicKey.toBytes();

    await testCreateUser({
      provider,
      program,
      message,
      ethAccount,
      baseAuthorityAccount,
      handleBytesArray,
      bumpSeed,
      metadata,
      newUserKeypair,
<<<<<<< HEAD
      userStorageAccount: newUserAcctPDA,
      adminStoragePublicKey: adminStorageKeypair.publicKey,
=======
      userStgAccount: newUserAcctPDA,
      adminStgPublicKey: adminStgKeypair.publicKey,
      ...getURSMParams(),
>>>>>>> 8e158674
    });

    // Init AuthorityDelegationStatus for a new authority
    const userAuthorityDelegateKeypair = anchor.web3.Keypair.generate();
    const authorityDelegationStatusSeeds = [
      Buffer.from("authority-delegation-status", "utf8"),
      userAuthorityDelegateKeypair.publicKey.toBytes().slice(0, 32),
    ];

    const authorityDelegationStatusRes = await PublicKey.findProgramAddress(
      authorityDelegationStatusSeeds,
      program.programId
    );
    const authorityDelegationStatusPda = authorityDelegationStatusRes[0];

    const initAuthorityDelegationStatusArgs = {
      accounts: {
        delegateAuthority: userAuthorityDelegateKeypair.publicKey,
        authorityDelegationStatusPda: authorityDelegationStatusPda,
        payer: provider.wallet.publicKey,
        systemProgram: SystemProgram.programId,
      },
      signers: [userAuthorityDelegateKeypair],
    };

    await program.rpc.initAuthorityDelegationStatus(
      "authority_name",
      initAuthorityDelegationStatusArgs
    );

    // New sol key that will be used as user authority delegate
    const userAuthorityDelegateSeeds = [
      newUserAcctPDA.toBytes().slice(0, 32),
      userAuthorityDelegateKeypair.publicKey.toBytes().slice(0, 32),
    ];
    const res = await PublicKey.findProgramAddress(
      userAuthorityDelegateSeeds,
      program.programId
    );
    const userAuthorityDelegatePDA = res[0];
    const userAuthorityDelegateBump = res[1];

    const addUserAuthorityDelegateArgs = {
      accounts: {
        admin: adminStorageKeypair.publicKey,
        user: newUserAcctPDA,
        userAuthorityDelegatePda: userAuthorityDelegatePDA,
        userAuthority: newUserKeypair.publicKey,
        payer: provider.wallet.publicKey,
        systemProgram: SystemProgram.programId,
      },
      signers: [newUserKeypair],
    };

    await program.rpc.addUserAuthorityDelegate(
      baseAuthorityAccount,
      handleBytesArray,
      bumpSeed,
      userAuthorityDelegateKeypair.publicKey,
      addUserAuthorityDelegateArgs
    );

    const acctState = await program.account.userAuthorityDelegate.fetch(
      userAuthorityDelegatePDA
    );
    const userStoragePdaFromChain = acctState.userStorageAccount;
    const delegateAuthorityFromChain = acctState.delegateAuthority;
    expect(userStoragePdaFromChain.toString(), "user storage pda").to.equal(
      newUserAcctPDA.toString()
    );
    expect(
      userAuthorityDelegateKeypair.publicKey.toString(),
      "del auth pda"
    ).to.equal(delegateAuthorityFromChain.toString());
    const updatedCID = randomCID();
    await updateUser({
      program,
      metadata: updatedCID,
      userStorageAccount: newUserAcctPDA,
      userAuthorityKeypair: userAuthorityDelegateKeypair,
      userAuthorityDelegate: userAuthorityDelegatePDA,
      authorityDelegationStatusAccount: authorityDelegationStatusPda,
    });
    const removeUserAuthorityDelegateArgs = {
      accounts: {
        admin: adminStorageKeypair.publicKey,
        user: newUserAcctPDA,
        userAuthorityDelegatePda: userAuthorityDelegatePDA,
        userAuthority: newUserKeypair.publicKey,
        payer: provider.wallet.publicKey,
        systemProgram: SystemProgram.programId,
      },
      signers: [newUserKeypair],
    };

    console.log(`Removing delegate authority ${userAuthorityDelegatePDA}`);
    await program.rpc.removeUserAuthorityDelegate(
      baseAuthorityAccount,
      handleBytesArray,
      bumpSeed,
      userAuthorityDelegateKeypair.publicKey,
      userAuthorityDelegateBump,
      removeUserAuthorityDelegateArgs
    );

    // Confirm account deallocated after removal
    await pollAccountBalance(provider, userAuthorityDelegatePDA, 0, 100);
    await expect(
      updateUser({
        program,
        metadata: randomCID(),
        userStorageAccount: newUserAcctPDA,
        userAuthorityKeypair: userAuthorityDelegateKeypair,
        userAuthorityDelegate: userAuthorityDelegatePDA,
        authorityDelegationStatusAccount: authorityDelegationStatusPda,
      })
    )
      .to.eventually.be.rejected.and.property("msg")
      .to.include(`No 8 byte discriminator was found on the account`);
  });

  it("Revoking user authority", async function () {
    const { ethAccount, handleBytesArray, metadata } = initTestConstants();
    const {
      baseAuthorityAccount,
      bumpSeed,
      derivedAddress: newUserAcctPDA,
    } = await findDerivedPair(
      program.programId,
      adminStgKeypair.publicKey,
      Buffer.from(handleBytesArray)
    );

    // disable admin writes
    await updateAdmin({
      program,
      isWriteEnabled: false,
      adminStgAccount: adminStgKeypair.publicKey,
      adminAuthorityKeypair: adminKeypair,
    });

    // New sol key that will be used to permission user updates
    const newUserKeypair = anchor.web3.Keypair.generate();

    // Generate signed SECP instruction
    // Message as the incoming public key
    const message = newUserKeypair.publicKey.toBytes();

    await testCreateUser({
      provider,
      program,
      message,
      ethAccount,
      baseAuthorityAccount,
      handleBytesArray,
      bumpSeed,
      metadata,
      newUserKeypair,
      userStgAccount: newUserAcctPDA,
      adminStgPublicKey: adminStgKeypair.publicKey,
      ...getURSMParams(),
    });

    // Init AuthorityDelegationStatus for a new authority
    const userAuthorityDelegateKeypair = anchor.web3.Keypair.generate();
    const authorityDelegationStatusSeeds = [
      Buffer.from("authority-delegation-status", "utf8"),
      userAuthorityDelegateKeypair.publicKey.toBytes().slice(0, 32),
    ];

    const authorityDelegationStatusRes = await PublicKey.findProgramAddress(
      authorityDelegationStatusSeeds,
      program.programId
    );
    const authorityDelegationStatusPda = authorityDelegationStatusRes[0];
    const authorityDelegationStatusBump = authorityDelegationStatusRes[1];

    const initAuthorityDelegationStatusArgs = {
      accounts: {
        delegateAuthority: userAuthorityDelegateKeypair.publicKey,
        authorityDelegationStatusPda: authorityDelegationStatusPda,
        payer: provider.wallet.publicKey,
        systemProgram: SystemProgram.programId,
      },
      signers: [userAuthorityDelegateKeypair],
    };

    await program.rpc.initAuthorityDelegationStatus(
      "authority_name",
      initAuthorityDelegationStatusArgs
    );

    // New sol key that will be used as user authority delegate
    const userAuthorityDelegateSeeds = [
      newUserAcctPDA.toBytes().slice(0, 32),
      userAuthorityDelegateKeypair.publicKey.toBytes().slice(0, 32),
    ];
    const res = await PublicKey.findProgramAddress(
      userAuthorityDelegateSeeds,
      program.programId
    );
    const userAuthorityDelegatePDA = res[0];

    const addUserAuthorityDelegateArgs = {
      accounts: {
        admin: adminStgKeypair.publicKey,
        user: newUserAcctPDA,
        userAuthorityDelegatePda: userAuthorityDelegatePDA,
        userAuthority: newUserKeypair.publicKey,
        payer: provider.wallet.publicKey,
        systemProgram: SystemProgram.programId,
      },
      signers: [newUserKeypair],
    };

    await program.rpc.addUserAuthorityDelegate(
      baseAuthorityAccount,
      handleBytesArray,
      bumpSeed,
      userAuthorityDelegateKeypair.publicKey,
      addUserAuthorityDelegateArgs
    );

    const acctState = await program.account.userAuthorityDelegate.fetch(
      userAuthorityDelegatePDA
    );
    const userStgPdaFromChain = acctState.userStorageAccount;
    const delegateAuthorityFromChain = acctState.delegateAuthority;
    expect(userStgPdaFromChain.toString(), "user stg pda").to.equal(
      newUserAcctPDA.toString()
    );
    expect(
      userAuthorityDelegateKeypair.publicKey.toString(),
      "del auth pda"
    ).to.equal(delegateAuthorityFromChain.toString());
    const updatedCID = randomCID();
    await updateUser({
      program,
      metadata: updatedCID,
      userStgAccount: newUserAcctPDA,
      userAuthorityKeypair: userAuthorityDelegateKeypair,
      userAuthorityDelegate: userAuthorityDelegatePDA,
      authorityDelegationStatusAccount: authorityDelegationStatusPda,
    });

    // revoke authority delegation
    const revokeAuthorityDelegationArgs = {
      accounts: {
        delegateAuthority: userAuthorityDelegateKeypair.publicKey,
        authorityDelegationStatusPda: authorityDelegationStatusPda,
        payer: provider.wallet.publicKey,
        systemProgram: SystemProgram.programId,
      },
      signers: [userAuthorityDelegateKeypair],
    };

    await program.rpc.revokeAuthorityDelegation(
      authorityDelegationStatusBump,
      revokeAuthorityDelegationArgs
    );

    // Confirm revoked delegation cannot update user
    await expect(
      updateUser({
        program,
        metadata: randomCID(),
        userStgAccount: newUserAcctPDA,
        userAuthorityKeypair: userAuthorityDelegateKeypair,
        userAuthorityDelegate: userAuthorityDelegatePDA,
        authorityDelegationStatusAccount: authorityDelegationStatusPda, 
      })
    )
      .to.eventually.be.rejected.and.property("msg")
      .to.include(`This authority's delegation status is revoked.`);
  });

  it("creating initialized user should fail", async function () {
    const { ethAccount, handleBytesArray, metadata } = initTestConstants();

    const {
      baseAuthorityAccount,
      bumpSeed,
      derivedAddress: newUserAcctPDA,
    } = await findDerivedPair(
      program.programId,
      adminStorageKeypair.publicKey,
      Buffer.from(handleBytesArray)
    );

    await testInitUser({
      provider,
      program,
      baseAuthorityAccount,
      ethAddress: ethAccount.address,
      handleBytesArray,
      bumpSeed,
      metadata,
      userStorageAccount: newUserAcctPDA,
      adminStorageKeypair,
      adminKeypair,
      ...getURSMParams(),
    });

    // New sol key that will be used to permission user updates
    const newUserKeypair = anchor.web3.Keypair.generate();

    // Generate signed SECP instruction
    // Message as the incoming public key
    const message = newUserKeypair.publicKey.toBytes();

    await expect(
      testCreateUser({
        provider,
        program,
        message,
        ethAccount,
        baseAuthorityAccount,
        handleBytesArray,
        bumpSeed,
        metadata,
        newUserKeypair,
<<<<<<< HEAD
        userStorageAccount: newUserAcctPDA,
        adminStoragePublicKey: adminStorageKeypair.publicKey,
=======
        userStgAccount: newUserAcctPDA,
        adminStgPublicKey: adminStgKeypair.publicKey,
        ...getURSMParams(),
>>>>>>> 8e158674
      })
    )
      .to.eventually.be.rejected.and.property("logs")
      .to.include(
        `Allocate: account Address { address: ${newUserAcctPDA.toString()}, base: None } already in use`
      );
  });

  it("creating user with incorrect bump seed / pda should fail", async function () {
    const { ethAccount, handleBytesArray, metadata } = initTestConstants();

    const { baseAuthorityAccount, bumpSeed } = await findDerivedPair(
      program.programId,
      adminStorageKeypair.publicKey,
      Buffer.from(handleBytesArray)
    );

    // New sol key that will be used to permission user updates
    const newUserKeypair = anchor.web3.Keypair.generate();

    // Generate signed SECP instruction
    // Message as the incoming public key
    const message = newUserKeypair.publicKey.toBytes();

    const { handleBytesArray: incorrectHandleBytesArray } = initTestConstants();

    const { derivedAddress: incorrectPDA } = await findDerivedPair(
      program.programId,
      adminStorageKeypair.publicKey,
      Buffer.from(incorrectHandleBytesArray)
    );

    await expect(
      testCreateUser({
        provider,
        program,
        message,
        ethAccount,
        baseAuthorityAccount,
        handleBytesArray,
        bumpSeed,
        metadata,
        newUserKeypair,
<<<<<<< HEAD
        userStorageAccount: incorrectPDA,
        adminStoragePublicKey: adminStorageKeypair.publicKey,
=======
        userStgAccount: incorrectPDA,
        adminStgPublicKey: adminStgKeypair.publicKey,
        ...getURSMParams(),
>>>>>>> 8e158674
      })
    )
      .to.eventually.be.rejected.and.property("logs")
      .to.include(
        `Program ${program.programId.toString()} failed: Cross-program invocation with unauthorized signer or writable account`
      );
  });

  it("Verify user", async function () {
    const { ethAccount, handleBytesArray, metadata } = initTestConstants();

    const {
      baseAuthorityAccount,
      bumpSeed,
      derivedAddress: newUserAcctPDA,
    } = await findDerivedPair(
      program.programId,
      adminStorageKeypair.publicKey,
      Buffer.from(handleBytesArray)
    );

    // New sol key that will be used to permission user updates
    const newUserKeypair = anchor.web3.Keypair.generate();

    // Generate signed SECP instruction
    // Message as the incoming public key
    const message = newUserKeypair.publicKey.toBytes();

    await testCreateUser({
      provider,
      program,
      message,
      ethAccount,
      baseAuthorityAccount,
      handleBytesArray,
      bumpSeed,
      metadata,
      newUserKeypair,
<<<<<<< HEAD
      userStorageAccount: newUserAcctPDA,
      adminStoragePublicKey: adminStorageKeypair.publicKey,
=======
      userStgAccount: newUserAcctPDA,
      adminStgPublicKey: adminStgKeypair.publicKey,
      ...getURSMParams(),
>>>>>>> 8e158674
    });
    const tx = await updateIsVerified({
      program,
      adminKeypair: adminStorageKeypair,
      userStorageAccount: newUserAcctPDA,
      verifierKeypair,
      baseAuthorityAccount,
      handleBytesArray,
      bumpSeed,
    });

    await confirmLogInTransaction(provider, tx, "success");
  });

  it("creating + deleting a track", async function () {
    const { ethAccount, handleBytesArray, metadata } = initTestConstants();

    const {
      baseAuthorityAccount,
      bumpSeed,
      derivedAddress: newUserAcctPDA,
    } = await findDerivedPair(
      program.programId,
      adminStorageKeypair.publicKey,
      Buffer.from(handleBytesArray)
    );

    await updateAdmin({
      program,
      isWriteEnabled: false,
      adminStorageAccount: adminStorageKeypair.publicKey,
      adminAuthorityKeypair: adminKeypair,
    });
    // New sol key that will be used to permission user updates
    const newUserKeypair = anchor.web3.Keypair.generate();

    // Generate signed SECP instruction
    // Message as the incoming public key
    const message = newUserKeypair.publicKey.toBytes();

    await testCreateUser({
      provider,
      program,
      message,
      baseAuthorityAccount,
      ethAccount,
      handleBytesArray,
      bumpSeed,
      metadata,
      newUserKeypair,
<<<<<<< HEAD
      userStorageAccount: newUserAcctPDA,
      adminStoragePublicKey: adminStorageKeypair.publicKey,
=======
      userStgAccount: newUserAcctPDA,
      adminStgPublicKey: adminStgKeypair.publicKey,
      ...getURSMParams(),
>>>>>>> 8e158674
    });

    const trackMetadata = randomCID();
    const trackID = randomString(10);

    await testCreateTrack({
      provider,
      program,
      id: trackID,
      baseAuthorityAccount,
      handleBytesArray,
      adminStorageAccount: adminStorageKeypair.publicKey,
      bumpSeed,
      trackMetadata,
      userAuthorityKeypair: newUserKeypair,
      trackOwnerPDA: newUserAcctPDA,
    });

    await testDeleteTrack({
      provider,
      program,
      id: trackID,
      trackOwnerPDA: newUserAcctPDA,
      userAuthorityKeypair: newUserKeypair,
      baseAuthorityAccount,
      handleBytesArray,
      bumpSeed,
      adminStorageAccount: adminStorageKeypair.publicKey,
    });
  });

  it("create multiple tracks in parallel", async function () {
    const { ethAccount, handleBytesArray, metadata } = initTestConstants();

    const {
      baseAuthorityAccount,
      bumpSeed,
      derivedAddress: newUserAcctPDA,
    } = await findDerivedPair(
      program.programId,
      adminStorageKeypair.publicKey,
      Buffer.from(handleBytesArray)
    );

    // Disable admin writes
    await updateAdmin({
      program,
      isWriteEnabled: false,
      adminStorageAccount: adminStorageKeypair.publicKey,
      adminAuthorityKeypair: adminKeypair,
    });

    // New sol key that will be used to permission user updates
    const newUserKeypair = anchor.web3.Keypair.generate();

    // Generate signed SECP instruction
    // Message as the incoming public key
    const message = newUserKeypair.publicKey.toBytes();

    await testCreateUser({
      provider,
      program,
      message,
      baseAuthorityAccount,
      ethAccount,
      handleBytesArray,
      bumpSeed,
      metadata,
      newUserKeypair,
<<<<<<< HEAD
      userStorageAccount: newUserAcctPDA,
      adminStoragePublicKey: adminStorageKeypair.publicKey,
=======
      userStgAccount: newUserAcctPDA,
      adminStgPublicKey: adminStgKeypair.publicKey,
      ...getURSMParams(),
>>>>>>> 8e158674
    });

    const trackMetadata = randomCID();
    const trackMetadata2 = randomCID();
    const trackMetadata3 = randomCID();
    const start = Date.now();
    await Promise.all([
      testCreateTrack({
        provider,
        program,
        baseAuthorityAccount,
        handleBytesArray,
        bumpSeed,
        adminStorageAccount: adminStorageKeypair.publicKey,
        id: randomString(10),
        trackMetadata,
        userAuthorityKeypair: newUserKeypair,
        trackOwnerPDA: newUserAcctPDA,
      }),
      testCreateTrack({
        provider,
        program,
        baseAuthorityAccount,
        handleBytesArray,
        bumpSeed,
        adminStorageAccount: adminStorageKeypair.publicKey,
        id: randomString(10),
        trackMetadata: trackMetadata2,
        userAuthorityKeypair: newUserKeypair,
        trackOwnerPDA: newUserAcctPDA,
      }),
      testCreateTrack({
        provider,
        program,
        baseAuthorityAccount,
        handleBytesArray,
        bumpSeed,
        adminStorageAccount: adminStorageKeypair.publicKey,
        id: randomString(10),
        trackMetadata: trackMetadata3,
        userAuthorityKeypair: newUserKeypair,
        trackOwnerPDA: newUserAcctPDA,
      }),
    ]);
    console.log(`Created 3 tracks in ${Date.now() - start}ms`);
  });
});<|MERGE_RESOLUTION|>--- conflicted
+++ resolved
@@ -103,21 +103,21 @@
       program,
       provider,
       adminKeypair,
-      adminStgKeypair,
+      adminStorageKeypair,
       spId: new anchor.BN(1),
     });
     const cn2 = await createSolanaContentNode({
       program,
       provider,
       adminKeypair,
-      adminStgKeypair,
+      adminStorageKeypair,
       spId: new anchor.BN(2),
     });
     const cn3 = await createSolanaContentNode({
       program,
       provider,
       adminKeypair,
-      adminStgKeypair,
+      adminStorageKeypair,
       spId: new anchor.BN(3),
     });
     contentNodes["1"] = cn1;
@@ -452,14 +452,9 @@
         bumpSeed,
         metadata,
         newUserKeypair,
-<<<<<<< HEAD
         userStorageAccount: newUserAcctPDA,
         adminStoragePublicKey: adminStorageKeypair.publicKey,
-=======
-        userStgAccount: newUserAcctPDA,
-        adminStgPublicKey: adminStgKeypair.publicKey,
         ...getURSMParams(),
->>>>>>> 8e158674
       })
     ).to.be.rejectedWith(Error);
   });
@@ -503,14 +498,9 @@
         bumpSeed,
         metadata,
         newUserKeypair,
-<<<<<<< HEAD
         userStorageAccount: newUserAcctPDA,
         adminStoragePublicKey: adminStorageKeypair.publicKey,
-=======
-        userStgAccount: newUserAcctPDA,
-        adminStgPublicKey: adminStgKeypair.publicKey,
         ...getURSMParams(),
->>>>>>> 8e158674
       })
     ).to.be.rejectedWith(Error);
   });
@@ -553,14 +543,9 @@
       bumpSeed,
       metadata,
       newUserKeypair,
-<<<<<<< HEAD
       userStorageAccount: newUserAcctPDA,
       adminStoragePublicKey: adminStorageKeypair.publicKey,
-=======
-      userStgAccount: newUserAcctPDA,
-      adminStgPublicKey: adminStgKeypair.publicKey,
       ...getURSMParams(),
->>>>>>> 8e158674
     });
 
     await expect(
@@ -574,14 +559,9 @@
         bumpSeed,
         metadata,
         newUserKeypair,
-<<<<<<< HEAD
         userStorageAccount: newUserAcctPDA,
         adminStoragePublicKey: adminStorageKeypair.publicKey,
-=======
-        userStgAccount: newUserAcctPDA,
-        adminStgPublicKey: adminStgKeypair.publicKey,
         ...getURSMParams(),
->>>>>>> 8e158674
       })
     )
       .to.eventually.be.rejected.and.property("logs")
@@ -627,14 +607,9 @@
       bumpSeed,
       metadata,
       newUserKeypair,
-<<<<<<< HEAD
       userStorageAccount: newUserAcctPDA,
       adminStoragePublicKey: adminStorageKeypair.publicKey,
-=======
-      userStgAccount: newUserAcctPDA,
-      adminStgPublicKey: adminStgKeypair.publicKey,
       ...getURSMParams(),
->>>>>>> 8e158674
     });
 
     // Init AuthorityDelegationStatus for a new authority
@@ -764,7 +739,7 @@
       derivedAddress: newUserAcctPDA,
     } = await findDerivedPair(
       program.programId,
-      adminStgKeypair.publicKey,
+      adminStorageKeypair.publicKey,
       Buffer.from(handleBytesArray)
     );
 
@@ -772,7 +747,7 @@
     await updateAdmin({
       program,
       isWriteEnabled: false,
-      adminStgAccount: adminStgKeypair.publicKey,
+      adminStorageAccount: adminStorageKeypair.publicKey,
       adminAuthorityKeypair: adminKeypair,
     });
 
@@ -793,8 +768,8 @@
       bumpSeed,
       metadata,
       newUserKeypair,
-      userStgAccount: newUserAcctPDA,
-      adminStgPublicKey: adminStgKeypair.publicKey,
+      userStorageAccount: newUserAcctPDA,
+      adminStoragePublicKey: adminStorageKeypair.publicKey,
       ...getURSMParams(),
     });
 
@@ -840,7 +815,7 @@
 
     const addUserAuthorityDelegateArgs = {
       accounts: {
-        admin: adminStgKeypair.publicKey,
+        admin: adminStorageKeypair.publicKey,
         user: newUserAcctPDA,
         userAuthorityDelegatePda: userAuthorityDelegatePDA,
         userAuthority: newUserKeypair.publicKey,
@@ -874,7 +849,7 @@
     await updateUser({
       program,
       metadata: updatedCID,
-      userStgAccount: newUserAcctPDA,
+      userStorageAccount: newUserAcctPDA,
       userAuthorityKeypair: userAuthorityDelegateKeypair,
       userAuthorityDelegate: userAuthorityDelegatePDA,
       authorityDelegationStatusAccount: authorityDelegationStatusPda,
@@ -901,10 +876,10 @@
       updateUser({
         program,
         metadata: randomCID(),
-        userStgAccount: newUserAcctPDA,
+        userStorageAccount: newUserAcctPDA,
         userAuthorityKeypair: userAuthorityDelegateKeypair,
         userAuthorityDelegate: userAuthorityDelegatePDA,
-        authorityDelegationStatusAccount: authorityDelegationStatusPda, 
+        authorityDelegationStatusAccount: authorityDelegationStatusPda,
       })
     )
       .to.eventually.be.rejected.and.property("msg")
@@ -956,14 +931,9 @@
         bumpSeed,
         metadata,
         newUserKeypair,
-<<<<<<< HEAD
         userStorageAccount: newUserAcctPDA,
         adminStoragePublicKey: adminStorageKeypair.publicKey,
-=======
-        userStgAccount: newUserAcctPDA,
-        adminStgPublicKey: adminStgKeypair.publicKey,
         ...getURSMParams(),
->>>>>>> 8e158674
       })
     )
       .to.eventually.be.rejected.and.property("logs")
@@ -1007,14 +977,9 @@
         bumpSeed,
         metadata,
         newUserKeypair,
-<<<<<<< HEAD
         userStorageAccount: incorrectPDA,
         adminStoragePublicKey: adminStorageKeypair.publicKey,
-=======
-        userStgAccount: incorrectPDA,
-        adminStgPublicKey: adminStgKeypair.publicKey,
         ...getURSMParams(),
->>>>>>> 8e158674
       })
     )
       .to.eventually.be.rejected.and.property("logs")
@@ -1053,14 +1018,9 @@
       bumpSeed,
       metadata,
       newUserKeypair,
-<<<<<<< HEAD
       userStorageAccount: newUserAcctPDA,
       adminStoragePublicKey: adminStorageKeypair.publicKey,
-=======
-      userStgAccount: newUserAcctPDA,
-      adminStgPublicKey: adminStgKeypair.publicKey,
       ...getURSMParams(),
->>>>>>> 8e158674
     });
     const tx = await updateIsVerified({
       program,
@@ -1111,14 +1071,9 @@
       bumpSeed,
       metadata,
       newUserKeypair,
-<<<<<<< HEAD
       userStorageAccount: newUserAcctPDA,
       adminStoragePublicKey: adminStorageKeypair.publicKey,
-=======
-      userStgAccount: newUserAcctPDA,
-      adminStgPublicKey: adminStgKeypair.publicKey,
       ...getURSMParams(),
->>>>>>> 8e158674
     });
 
     const trackMetadata = randomCID();
@@ -1188,14 +1143,9 @@
       bumpSeed,
       metadata,
       newUserKeypair,
-<<<<<<< HEAD
       userStorageAccount: newUserAcctPDA,
       adminStoragePublicKey: adminStorageKeypair.publicKey,
-=======
-      userStgAccount: newUserAcctPDA,
-      adminStgPublicKey: adminStgKeypair.publicKey,
       ...getURSMParams(),
->>>>>>> 8e158674
     });
 
     const trackMetadata = randomCID();
