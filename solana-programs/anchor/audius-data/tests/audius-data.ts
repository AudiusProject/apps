import * as anchor from "@project-serum/anchor";
import { Program } from "@project-serum/anchor";
import chai, { expect } from "chai";
import chaiAsPromised from "chai-as-promised";
import {
  initAdmin,
  updateUser,
  updateAdmin,
  updateIsVerified,
  getKeypairFromSecretKey,
} from "../lib/lib";
import { findDerivedPair, randomCID, randomString } from "../lib/utils";
import { AudiusData } from "../target/types/audius_data";
import {
  testCreateTrack,
  confirmLogInTransaction,
  initTestConstants,
  pollAccountBalance,
  testCreateUser,
  testInitUser,
  testInitUserSolPubkey,
  testDeleteTrack,
  testUpdateTrack,
} from "./test-helpers";
const { PublicKey, SystemProgram } = anchor.web3;

chai.use(chaiAsPromised);

describe("audius-data", function () {
  const provider = anchor.Provider.local("http://localhost:8899", {
    preflightCommitment: "confirmed",
    commitment: "confirmed",
  });

  // Configure the client to use the local cluster.
  anchor.setProvider(anchor.Provider.env());

  const program = anchor.workspace.AudiusData as Program<AudiusData>;

  const adminKeypair = anchor.web3.Keypair.generate();
  const adminStorageKeypair = anchor.web3.Keypair.generate();
  const verifierKeypair = anchor.web3.Keypair.generate();

<<<<<<< HEAD
  const testCreateTrack = async ({
    trackMetadata,
    newTrackKeypair,
    userAuthorityKeypair,
    trackOwnerPDA,
    adminStorageKeypair,
  }) => {
    const tx = await createTrack({
      provider,
      program,
      newTrackKeypair,
      userAuthorityKeypair,
      userStorageAccountPDA: trackOwnerPDA,
      metadata: trackMetadata,
      adminStoragePublicKey: adminStorageKeypair.publicKey,
    });

    const track = await program.account.track.fetch(newTrackKeypair.publicKey);

    const chainOwner = track.owner.toString();
    const expectedOwner = trackOwnerPDA.toString();
    expect(chainOwner, "track owner").to.equal(expectedOwner);

    console.log(`track: ${trackMetadata}, trackId assigned = ${track.trackId}`);

    await confirmLogInTransaction(provider, tx, trackMetadata);
  };

  const testDeleteTrack = async ({
    trackKeypair,
    trackOwnerPDA,
    userAuthorityKeypair,
  }) => {
    const initialTrackAcctBalance = await provider.connection.getBalance(
      trackKeypair.publicKey
    );
    const initialPayerBalance = await provider.connection.getBalance(
      provider.wallet.publicKey
    );

    await deleteTrack({
      provider,
      program,
      trackPDA: trackKeypair.publicKey,
      userStorageAccountPDA: trackOwnerPDA,
      userAuthorityKeypair: userAuthorityKeypair,
    });

    // Confirm that the account is zero'd out
    // Note that there appears to be a delay in the propagation, hence the retries
    let trackAcctBalance = initialTrackAcctBalance;
    let payerBalance = initialPayerBalance;
    let retries = 20;
    while (trackAcctBalance > 0 && retries > 0) {
      trackAcctBalance = await provider.connection.getBalance(
        trackKeypair.publicKey
      );
      payerBalance = await provider.connection.getBalance(
        provider.wallet.publicKey
      );
      retries--;
    }

    if (trackAcctBalance > 0) {
      throw new Error("Failed to deallocate track");
    }

    console.log(
      `Track acct lamports ${initialTrackAcctBalance} -> ${trackAcctBalance}`
    );
    console.log(
      `Payer acct lamports ${initialPayerBalance} -> ${payerBalance}`
    );
  };

=======
>>>>>>> 94d64fa7
  it("Initializing admin account!", async function () {
    await initAdmin({
      provider,
      program,
      adminKeypair,
      adminStorageKeypair,
      verifierKeypair,
    });
    const adminAccount = await program.account.audiusAdmin.fetch(
      adminStorageKeypair.publicKey
    );

    const chainAuthority = adminAccount.authority.toString();
    const expectedAuthority = adminKeypair.publicKey.toString();
    expect(chainAuthority, "authority").to.equal(expectedAuthority);
    expect(adminAccount.isWriteEnabled, "is_write_enabled").to.equal(true);
  });

  it("Initializing user!", async function () {
    const { ethAccount, handleBytesArray, metadata } = initTestConstants();

    const {
      baseAuthorityAccount,
      bumpSeed,
      derivedAddress: newUserAcctPDA,
    } = await findDerivedPair(
      program.programId,
      adminStorageKeypair.publicKey,
      Buffer.from(handleBytesArray)
    );

    await testInitUser({
      provider,
      program,
      baseAuthorityAccount,
      ethAddress: ethAccount.address,
      handleBytesArray,
      bumpSeed,
      metadata,
      userStorageAccount: newUserAcctPDA,
      adminStorageKeypair,
      adminKeypair,
    });
  });

  it("Initializing + claiming user!", async function () {
    const { ethAccount, handleBytesArray, metadata } = initTestConstants();

    const {
      baseAuthorityAccount,
      bumpSeed,
      derivedAddress: newUserAcctPDA,
    } = await findDerivedPair(
      program.programId,
      adminStorageKeypair.publicKey,
      Buffer.from(handleBytesArray)
    );

    await testInitUser({
      provider,
      program,
      baseAuthorityAccount,
      ethAddress: ethAccount.address,
      handleBytesArray,
      bumpSeed,
      metadata,
      userStorageAccount: newUserAcctPDA,
      adminStorageKeypair,
      adminKeypair,
    });

    // New sol key that will be used to permission user updates
    const newUserKeypair = anchor.web3.Keypair.generate();
    const keypairFromSecretKey = await getKeypairFromSecretKey(
      newUserKeypair.secretKey
    );

    expect(newUserKeypair.publicKey.toString()).to.equal(
      keypairFromSecretKey.publicKey.toString()
    );
    expect(newUserKeypair.secretKey.toString()).to.equal(
      keypairFromSecretKey.secretKey.toString()
    );

    // Generate signed SECP instruction
    // Message as the incoming public key
    const message = keypairFromSecretKey.publicKey.toBytes();

    await testInitUserSolPubkey({
      provider,
      program,
      message,
      ethPrivateKey: ethAccount.privateKey,
      newUserPublicKey: keypairFromSecretKey.publicKey,
      newUserAcctPDA,
    });
  });

  it("Initializing + claiming user with bad message should fail!", async function () {
    const { ethAccount, handleBytesArray, metadata } = initTestConstants();

    const {
      baseAuthorityAccount,
      bumpSeed,
      derivedAddress: newUserAcctPDA,
    } = await findDerivedPair(
      program.programId,
      adminStorageKeypair.publicKey,
      Buffer.from(handleBytesArray)
    );

    await testInitUser({
      provider,
      program,
      baseAuthorityAccount,
      ethAddress: ethAccount.address,
      handleBytesArray,
      bumpSeed,
      metadata,
      userStorageAccount: newUserAcctPDA,
      adminStorageKeypair,
      adminKeypair,
    });

    // New sol key that will be used to permission user updates
    const newUserKeypair = anchor.web3.Keypair.generate();

    // Generate signed SECP instruction
    // Message as the incoming public key
    const message = anchor.web3.Keypair.generate().publicKey.toBytes();

    await expect(
      testInitUserSolPubkey({
        provider,
        program,
        message,
        ethPrivateKey: ethAccount.privateKey,
        newUserPublicKey: newUserKeypair.publicKey,
        newUserAcctPDA,
      })
    ).to.be.rejectedWith(Error);
  });

  it("Initializing + claiming + updating user!", async function () {
    const { ethAccount, handleBytesArray, metadata } = initTestConstants();

    const {
      baseAuthorityAccount,
      bumpSeed,
      derivedAddress: newUserAcctPDA,
    } = await findDerivedPair(
      program.programId,
      adminStorageKeypair.publicKey,
      Buffer.from(handleBytesArray)
    );

    await testInitUser({
      provider,
      program,
      baseAuthorityAccount,
      ethAddress: ethAccount.address,
      handleBytesArray,
      bumpSeed,
      metadata,
      userStorageAccount: newUserAcctPDA,
      adminStorageKeypair,
      adminKeypair,
    });

    // New sol key that will be used to permission user updates
    const newUserKeypair = anchor.web3.Keypair.generate();

    // Generate signed SECP instruction
    // Message as the incoming public key
    const message = newUserKeypair.publicKey.toBytes();

    await testInitUserSolPubkey({
      provider,
      program,
      message,
      ethPrivateKey: ethAccount.privateKey,
      newUserPublicKey: newUserKeypair.publicKey,
      newUserAcctPDA,
    });

    const updatedCID = randomCID();
    const tx = await updateUser({
      program,
      metadata: updatedCID,
      userStorageAccount: newUserAcctPDA,
      userAuthorityKeypair: newUserKeypair,
      // No delegate authority needs to be provided in this happy path, so use the SystemProgram ID
      userDelegateAuthority: SystemProgram.programId,
    });
    await confirmLogInTransaction(provider, tx, updatedCID);
  });

  it("Initializing + claiming user, creating + updating track", async function () {
    const { ethAccount, handleBytesArray, metadata } = initTestConstants();

    const {
      baseAuthorityAccount,
      bumpSeed,
      derivedAddress: newUserAcctPDA,
    } = await findDerivedPair(
      program.programId,
      adminStorageKeypair.publicKey,
      Buffer.from(handleBytesArray)
    );

    await testInitUser({
      provider,
      program,
      baseAuthorityAccount,
      ethAddress: ethAccount.address,
      handleBytesArray,
      bumpSeed,
      metadata,
      userStorageAccount: newUserAcctPDA,
      adminStorageKeypair,
      adminKeypair,
    });

    // New sol key that will be used to permission user updates
    const newUserKeypair = anchor.web3.Keypair.generate();

    // Generate signed SECP instruction
    // Message as the incoming public key
    const message = newUserKeypair.publicKey.toBytes();

    await testInitUserSolPubkey({
      provider,
      program,
      message,
      ethPrivateKey: ethAccount.privateKey,
      newUserPublicKey: newUserKeypair.publicKey,
      newUserAcctPDA,
    });

    const trackMetadata = randomCID();
    const trackID = randomString(10);

    await testCreateTrack({
      provider,
      program,
      baseAuthorityAccount,
      handleBytesArray,
      bumpSeed,
      id: trackID,
      trackMetadata,
      userAuthorityKeypair: newUserKeypair,
      trackOwnerPDA: newUserAcctPDA,
<<<<<<< HEAD
      adminStorageKeypair,
=======
      adminStgAccount: adminStgKeypair.publicKey,
>>>>>>> 94d64fa7
    });

    // Expected signature validation failure
    const wrongUserKeypair = anchor.web3.Keypair.generate();
    console.log(
      `Expecting error with public key ${wrongUserKeypair.publicKey}`
    );
    try {
      await testCreateTrack({
        provider,
        program,
        baseAuthorityAccount,
        handleBytesArray,
        bumpSeed,
        id: randomString(10),
        trackMetadata,
        userAuthorityKeypair: wrongUserKeypair,
        trackOwnerPDA: newUserAcctPDA,
<<<<<<< HEAD
        adminStorageKeypair,
=======
        adminStgAccount: adminStgKeypair.publicKey,
>>>>>>> 94d64fa7
      });
    } catch (e) {
      console.log(`Error found as expected ${e}`);
    }
    const updatedTrackMetadata = randomCID();
    await testUpdateTrack({
      provider,
      program,
<<<<<<< HEAD
      trackPDA: newTrackKeypair.publicKey,
      userStorageAccountPDA: newUserAcctPDA,
=======
      baseAuthorityAccount,
      handleBytesArray,
      bumpSeed,
      adminStgAccount: adminStgKeypair.publicKey,
      id: trackID,
      userStgAccountPDA: newUserAcctPDA,
>>>>>>> 94d64fa7
      userAuthorityKeypair: newUserKeypair,
      metadata: updatedTrackMetadata,
    });
  });

  it("Creating user with admin writes enabled should fail", async function () {
    const { ethAccount, handleBytesArray, metadata } = initTestConstants();

    const {
      baseAuthorityAccount,
      bumpSeed,
      derivedAddress: newUserAcctPDA,
    } = await findDerivedPair(
      program.programId,
      adminStorageKeypair.publicKey,
      Buffer.from(handleBytesArray)
    );

    // enable admin writes
    await updateAdmin({
      program,
      isWriteEnabled: true,
      adminStorageAccount: adminStorageKeypair.publicKey,
      adminAuthorityKeypair: adminKeypair,
    });

    // New sol key that will be used to permission user updates
    const newUserKeypair = anchor.web3.Keypair.generate();

    // Generate signed SECP instruction
    // Message as the incoming public key
    const message = newUserKeypair.publicKey.toBytes();

    await expect(
      testCreateUser({
        provider,
        program,
        message,
        ethAccount,
        baseAuthorityAccount,
        handleBytesArray,
        bumpSeed,
        metadata,
        newUserKeypair,
        userStorageAccount: newUserAcctPDA,
        adminStoragePublicKey: adminStorageKeypair.publicKey,
      })
    ).to.be.rejectedWith(Error);
  });

  it("Creating user with bad message should fail!", async function () {
    const { ethAccount, handleBytesArray, metadata } = initTestConstants();

    const {
      baseAuthorityAccount,
      bumpSeed,
      derivedAddress: newUserAcctPDA,
    } = await findDerivedPair(
      program.programId,
      adminStorageKeypair.publicKey,
      Buffer.from(handleBytesArray)
    );

    // disable admin writes
    await updateAdmin({
      program,
      isWriteEnabled: false,
      adminStorageAccount: adminStorageKeypair.publicKey,
      adminAuthorityKeypair: adminKeypair,
    });

    // New sol key that will be used to permission user updates
    const newUserKeypair = anchor.web3.Keypair.generate();

    // Generate signed SECP instruction
    // Message as the incoming public key
    const message = anchor.web3.Keypair.generate().publicKey.toBytes();

    await expect(
      testCreateUser({
        provider,
        program,
        message,
        ethAccount,
        baseAuthorityAccount,
        handleBytesArray,
        bumpSeed,
        metadata,
        newUserKeypair,
        userStorageAccount: newUserAcctPDA,
        adminStoragePublicKey: adminStorageKeypair.publicKey,
      })
    ).to.be.rejectedWith(Error);
  });

  it("Creating user!", async function () {
    const { ethAccount, handleBytesArray, metadata } = initTestConstants();

    const {
      baseAuthorityAccount,
      bumpSeed,
      derivedAddress: newUserAcctPDA,
    } = await findDerivedPair(
      program.programId,
      adminStorageKeypair.publicKey,
      Buffer.from(handleBytesArray)
    );

    // disable admin writes
    await updateAdmin({
      program,
      isWriteEnabled: false,
      adminStorageAccount: adminStorageKeypair.publicKey,
      adminAuthorityKeypair: adminKeypair,
    });

    // New sol key that will be used to permission user updates
    const newUserKeypair = anchor.web3.Keypair.generate();

    // Generate signed SECP instruction
    // Message as the incoming public key
    const message = newUserKeypair.publicKey.toBytes();

    await testCreateUser({
      provider,
      program,
      message,
      ethAccount,
      baseAuthorityAccount,
      handleBytesArray,
      bumpSeed,
      metadata,
      newUserKeypair,
      userStorageAccount: newUserAcctPDA,
      adminStoragePublicKey: adminStorageKeypair.publicKey,
    });

    await expect(
      testCreateUser({
        provider,
        program,
        message,
        ethAccount,
        baseAuthorityAccount,
        handleBytesArray,
        bumpSeed,
        metadata,
        newUserKeypair,
        userStorageAccount: newUserAcctPDA,
        adminStoragePublicKey: adminStorageKeypair.publicKey,
      })
    )
      .to.eventually.be.rejected.and.property("logs")
      .to.include(
        `Allocate: account Address { address: ${newUserAcctPDA.toString()}, base: None } already in use`
      );
  });

  it("Delegating user authority", async function () {
    const { ethAccount, handleBytesArray, metadata } = initTestConstants();
    const {
      baseAuthorityAccount,
      bumpSeed,
      derivedAddress: newUserAcctPDA,
    } = await findDerivedPair(
      program.programId,
      adminStorageKeypair.publicKey,
      Buffer.from(handleBytesArray)
    );

    // disable admin writes
    await updateAdmin({
      program,
      isWriteEnabled: false,
      adminStorageAccount: adminStorageKeypair.publicKey,
      adminAuthorityKeypair: adminKeypair,
    });

    // New sol key that will be used to permission user updates
    const newUserKeypair = anchor.web3.Keypair.generate();

    // Generate signed SECP instruction
    // Message as the incoming public key
    const message = newUserKeypair.publicKey.toBytes();

    await testCreateUser({
      provider,
      program,
      message,
      ethAccount,
      baseAuthorityAccount,
      handleBytesArray,
      bumpSeed,
      metadata,
      newUserKeypair,
      userStorageAccount: newUserAcctPDA,
      adminStoragePublicKey: adminStorageKeypair.publicKey,
    });

    // New sol key that will be used as user authority delegate
    const userAuthorityDelegateKeypair = anchor.web3.Keypair.generate();
    const userDelSeed = [
      newUserAcctPDA.toBytes().slice(0, 32),
      userAuthorityDelegateKeypair.publicKey.toBytes().slice(0, 32),
    ];
    const res = await PublicKey.findProgramAddress(
      userDelSeed,
      program.programId
    );
    const userDelPDA = res[0];
    const userDelBump = res[1];

    const addUserDelArgs = {
      accounts: {
        admin: adminStorageKeypair.publicKey,
        user: newUserAcctPDA,
        userAuthorityDelegatePda: userDelPDA,
        userAuthority: newUserKeypair.publicKey,
        payer: provider.wallet.publicKey,
        systemProgram: SystemProgram.programId,
      },
      signers: [newUserKeypair],
    };

    await program.rpc.addUserAuthorityDelegate(
      baseAuthorityAccount,
      handleBytesArray,
      bumpSeed,
      userAuthorityDelegateKeypair.publicKey,
      addUserDelArgs
    );

    const acctState = await program.account.userAuthorityDelegate.fetch(
      userDelPDA
    );
    const userStoragePdaFromChain = acctState.userStorageAccount;
    const delegateAuthorityFromChain = acctState.delegateAuthority;
    expect(userStoragePdaFromChain.toString(), "user storage pda").to.equal(
      newUserAcctPDA.toString()
    );
    expect(
      userAuthorityDelegateKeypair.publicKey.toString(),
      "del auth pda"
    ).to.equal(delegateAuthorityFromChain.toString());
    const updatedCID = randomCID();
    await updateUser({
      program,
      metadata: updatedCID,
      userStorageAccount: newUserAcctPDA,
      userAuthorityKeypair: userAuthorityDelegateKeypair,
      userDelegateAuthority: userDelPDA,
    });
    const removeUserDelArgs = {
      accounts: {
        admin: adminStorageKeypair.publicKey,
        user: newUserAcctPDA,
        userAuthorityDelegatePda: userDelPDA,
        userAuthority: newUserKeypair.publicKey,
        payer: provider.wallet.publicKey,
        systemProgram: SystemProgram.programId,
      },
      signers: [newUserKeypair],
    };

    console.log(`Removing delegate authority ${userDelPDA}`);
    await program.rpc.removeUserAuthorityDelegate(
      baseAuthorityAccount,
      handleBytesArray,
      bumpSeed,
      userAuthorityDelegateKeypair.publicKey,
      userDelBump,
      removeUserDelArgs
    );

    // Confirm account deallocated after removal
    await pollAccountBalance(provider, userDelPDA, 0, 100);
    await expect(
      updateUser({
        program,
        metadata: randomCID(),
        userStorageAccount: newUserAcctPDA,
        userAuthorityKeypair: userAuthorityDelegateKeypair,
        userDelegateAuthority: userDelPDA,
      })
    )
      .to.eventually.be.rejected.and.property("msg")
      .to.include(`No 8 byte discriminator was found on the account`);
  });

  it("creating initialized user should fail", async function () {
    const { ethAccount, handleBytesArray, metadata } = initTestConstants();

    const {
      baseAuthorityAccount,
      bumpSeed,
      derivedAddress: newUserAcctPDA,
    } = await findDerivedPair(
      program.programId,
      adminStorageKeypair.publicKey,
      Buffer.from(handleBytesArray)
    );

    await testInitUser({
      provider,
      program,
      baseAuthorityAccount,
      ethAddress: ethAccount.address,
      handleBytesArray,
      bumpSeed,
      metadata,
      userStorageAccount: newUserAcctPDA,
      adminStorageKeypair,
      adminKeypair,
    });

    // New sol key that will be used to permission user updates
    const newUserKeypair = anchor.web3.Keypair.generate();

    // Generate signed SECP instruction
    // Message as the incoming public key
    const message = newUserKeypair.publicKey.toBytes();

    await expect(
      testCreateUser({
        provider,
        program,
        message,
        ethAccount,
        baseAuthorityAccount,
        handleBytesArray,
        bumpSeed,
        metadata,
        newUserKeypair,
        userStorageAccount: newUserAcctPDA,
        adminStoragePublicKey: adminStorageKeypair.publicKey,
      })
    )
      .to.eventually.be.rejected.and.property("logs")
      .to.include(
        `Allocate: account Address { address: ${newUserAcctPDA.toString()}, base: None } already in use`
      );
  });

  it("creating user with incorrect bump seed / pda should fail", async function () {
    const { ethAccount, handleBytesArray, metadata } = initTestConstants();

    const { baseAuthorityAccount, bumpSeed } = await findDerivedPair(
      program.programId,
      adminStorageKeypair.publicKey,
      Buffer.from(handleBytesArray)
    );

    // New sol key that will be used to permission user updates
    const newUserKeypair = anchor.web3.Keypair.generate();

    // Generate signed SECP instruction
    // Message as the incoming public key
    const message = newUserKeypair.publicKey.toBytes();

    const { handleBytesArray: incorrectHandleBytesArray } = initTestConstants();

    const { derivedAddress: incorrectPDA } = await findDerivedPair(
      program.programId,
      adminStorageKeypair.publicKey,
      Buffer.from(incorrectHandleBytesArray)
    );

    await expect(
      testCreateUser({
        provider,
        program,
        message,
        ethAccount,
        baseAuthorityAccount,
        handleBytesArray,
        bumpSeed,
        metadata,
        newUserKeypair,
        userStorageAccount: incorrectPDA,
        adminStoragePublicKey: adminStorageKeypair.publicKey,
      })
    )
      .to.eventually.be.rejected.and.property("logs")
      .to.include(
        `Program ${program.programId.toString()} failed: Cross-program invocation with unauthorized signer or writable account`
      );
  });

  it("Verify user", async function () {
    const { ethAccount, handleBytesArray, metadata } = initTestConstants();

    const {
      baseAuthorityAccount,
      bumpSeed,
      derivedAddress: newUserAcctPDA,
    } = await findDerivedPair(
      program.programId,
      adminStorageKeypair.publicKey,
      Buffer.from(handleBytesArray)
    );

    // New sol key that will be used to permission user updates
    const newUserKeypair = anchor.web3.Keypair.generate();

    // Generate signed SECP instruction
    // Message as the incoming public key
    const message = newUserKeypair.publicKey.toBytes();

    await testCreateUser({
      provider,
      program,
      message,
      ethAccount,
      baseAuthorityAccount,
      handleBytesArray,
      bumpSeed,
      metadata,
      newUserKeypair,
      userStorageAccount: newUserAcctPDA,
      adminStoragePublicKey: adminStorageKeypair.publicKey,
    });
    const tx = await updateIsVerified({
      program,
      adminKeypair: adminStorageKeypair,
      userStorageAccount: newUserAcctPDA,
      verifierKeypair,
      baseAuthorityAccount,
      handleBytesArray,
      bumpSeed,
    });

    await confirmLogInTransaction(provider, tx, "success");
  });

  it("creating + deleting a track", async function () {
    const { ethAccount, handleBytesArray, metadata } = initTestConstants();

    const {
      baseAuthorityAccount,
      bumpSeed,
      derivedAddress: newUserAcctPDA,
    } = await findDerivedPair(
      program.programId,
      adminStorageKeypair.publicKey,
      Buffer.from(handleBytesArray)
    );

    await updateAdmin({
      program,
      isWriteEnabled: false,
      adminStgAccount: adminStgKeypair.publicKey,
      adminAuthorityKeypair: adminKeypair,
    });
    // New sol key that will be used to permission user updates
    const newUserKeypair = anchor.web3.Keypair.generate();

    // Generate signed SECP instruction
    // Message as the incoming public key
    const message = newUserKeypair.publicKey.toBytes();

    await testCreateUser({
      provider,
      program,
      message,
      baseAuthorityAccount,
      ethAccount,
      handleBytesArray,
      bumpSeed,
      metadata,
      newUserKeypair,
      userStorageAccount: newUserAcctPDA,
      adminStoragePublicKey: adminStorageKeypair.publicKey,
    });

    const trackMetadata = randomCID();
    const trackID = randomString(10);

    await testCreateTrack({
      provider,
      program,
      id: trackID,
      baseAuthorityAccount,
      handleBytesArray,
      adminStgAccount: adminStgKeypair.publicKey,
      bumpSeed,
      trackMetadata,
      userAuthorityKeypair: newUserKeypair,
      trackOwnerPDA: newUserAcctPDA,
<<<<<<< HEAD
      adminStorageKeypair,
=======
>>>>>>> 94d64fa7
    });

    await testDeleteTrack({
      provider,
      program,
      id: trackID,
      trackOwnerPDA: newUserAcctPDA,
      userAuthorityKeypair: newUserKeypair,
      baseAuthorityAccount,
      handleBytesArray,
      bumpSeed,
      adminStgAccount: adminStgKeypair.publicKey,
    });
  });

  it("create multiple tracks in parallel", async function () {
    const { ethAccount, handleBytesArray, metadata } = initTestConstants();

    const {
      baseAuthorityAccount,
      bumpSeed,
      derivedAddress: newUserAcctPDA,
    } = await findDerivedPair(
      program.programId,
      adminStorageKeypair.publicKey,
      Buffer.from(handleBytesArray)
    );

    // Disable admin writes
    await updateAdmin({
      program,
      isWriteEnabled: false,
      adminStgAccount: adminStgKeypair.publicKey,
      adminAuthorityKeypair: adminKeypair,
    });

    // New sol key that will be used to permission user updates
    const newUserKeypair = anchor.web3.Keypair.generate();

    // Generate signed SECP instruction
    // Message as the incoming public key
    const message = newUserKeypair.publicKey.toBytes();

    await testCreateUser({
      provider,
      program,
      message,
      baseAuthorityAccount,
      ethAccount,
      handleBytesArray,
      bumpSeed,
      metadata,
      newUserKeypair,
      userStorageAccount: newUserAcctPDA,
      adminStoragePublicKey: adminStorageKeypair.publicKey,
    });

    const trackMetadata = randomCID();
    const trackMetadata2 = randomCID();
    const trackMetadata3 = randomCID();
    const start = Date.now();
    await Promise.all([
      testCreateTrack({
        provider,
        program,
        baseAuthorityAccount,
        handleBytesArray,
        bumpSeed,
        adminStgAccount: adminStgKeypair.publicKey,
        id: randomString(10),
        trackMetadata,
<<<<<<< HEAD
        newTrackKeypair,
        adminStorageKeypair,
=======
>>>>>>> 94d64fa7
        userAuthorityKeypair: newUserKeypair,
        trackOwnerPDA: newUserAcctPDA,
      }),
      testCreateTrack({
        provider,
        program,
        baseAuthorityAccount,
        handleBytesArray,
        bumpSeed,
        adminStgAccount: adminStgKeypair.publicKey,
        id: randomString(10),
        trackMetadata: trackMetadata2,
<<<<<<< HEAD
        adminStorageKeypair,
        newTrackKeypair: newTrackKeypair2,
=======
>>>>>>> 94d64fa7
        userAuthorityKeypair: newUserKeypair,
        trackOwnerPDA: newUserAcctPDA,
      }),
      testCreateTrack({
        provider,
        program,
        baseAuthorityAccount,
        handleBytesArray,
        bumpSeed,
        adminStgAccount: adminStgKeypair.publicKey,
        id: randomString(10),
        trackMetadata: trackMetadata3,
<<<<<<< HEAD
        adminStorageKeypair,
        newTrackKeypair: newTrackKeypair3,
=======
>>>>>>> 94d64fa7
        userAuthorityKeypair: newUserKeypair,
        trackOwnerPDA: newUserAcctPDA,
      }),
    ]);
    console.log(`Created 3 tracks in ${Date.now() - start}ms`);
  });
});<|MERGE_RESOLUTION|>--- conflicted
+++ resolved
@@ -41,84 +41,6 @@
   const adminStorageKeypair = anchor.web3.Keypair.generate();
   const verifierKeypair = anchor.web3.Keypair.generate();
 
-<<<<<<< HEAD
-  const testCreateTrack = async ({
-    trackMetadata,
-    newTrackKeypair,
-    userAuthorityKeypair,
-    trackOwnerPDA,
-    adminStorageKeypair,
-  }) => {
-    const tx = await createTrack({
-      provider,
-      program,
-      newTrackKeypair,
-      userAuthorityKeypair,
-      userStorageAccountPDA: trackOwnerPDA,
-      metadata: trackMetadata,
-      adminStoragePublicKey: adminStorageKeypair.publicKey,
-    });
-
-    const track = await program.account.track.fetch(newTrackKeypair.publicKey);
-
-    const chainOwner = track.owner.toString();
-    const expectedOwner = trackOwnerPDA.toString();
-    expect(chainOwner, "track owner").to.equal(expectedOwner);
-
-    console.log(`track: ${trackMetadata}, trackId assigned = ${track.trackId}`);
-
-    await confirmLogInTransaction(provider, tx, trackMetadata);
-  };
-
-  const testDeleteTrack = async ({
-    trackKeypair,
-    trackOwnerPDA,
-    userAuthorityKeypair,
-  }) => {
-    const initialTrackAcctBalance = await provider.connection.getBalance(
-      trackKeypair.publicKey
-    );
-    const initialPayerBalance = await provider.connection.getBalance(
-      provider.wallet.publicKey
-    );
-
-    await deleteTrack({
-      provider,
-      program,
-      trackPDA: trackKeypair.publicKey,
-      userStorageAccountPDA: trackOwnerPDA,
-      userAuthorityKeypair: userAuthorityKeypair,
-    });
-
-    // Confirm that the account is zero'd out
-    // Note that there appears to be a delay in the propagation, hence the retries
-    let trackAcctBalance = initialTrackAcctBalance;
-    let payerBalance = initialPayerBalance;
-    let retries = 20;
-    while (trackAcctBalance > 0 && retries > 0) {
-      trackAcctBalance = await provider.connection.getBalance(
-        trackKeypair.publicKey
-      );
-      payerBalance = await provider.connection.getBalance(
-        provider.wallet.publicKey
-      );
-      retries--;
-    }
-
-    if (trackAcctBalance > 0) {
-      throw new Error("Failed to deallocate track");
-    }
-
-    console.log(
-      `Track acct lamports ${initialTrackAcctBalance} -> ${trackAcctBalance}`
-    );
-    console.log(
-      `Payer acct lamports ${initialPayerBalance} -> ${payerBalance}`
-    );
-  };
-
-=======
->>>>>>> 94d64fa7
   it("Initializing admin account!", async function () {
     await initAdmin({
       provider,
@@ -371,11 +293,7 @@
       trackMetadata,
       userAuthorityKeypair: newUserKeypair,
       trackOwnerPDA: newUserAcctPDA,
-<<<<<<< HEAD
-      adminStorageKeypair,
-=======
       adminStgAccount: adminStgKeypair.publicKey,
->>>>>>> 94d64fa7
     });
 
     // Expected signature validation failure
@@ -394,11 +312,7 @@
         trackMetadata,
         userAuthorityKeypair: wrongUserKeypair,
         trackOwnerPDA: newUserAcctPDA,
-<<<<<<< HEAD
-        adminStorageKeypair,
-=======
         adminStgAccount: adminStgKeypair.publicKey,
->>>>>>> 94d64fa7
       });
     } catch (e) {
       console.log(`Error found as expected ${e}`);
@@ -407,17 +321,12 @@
     await testUpdateTrack({
       provider,
       program,
-<<<<<<< HEAD
-      trackPDA: newTrackKeypair.publicKey,
-      userStorageAccountPDA: newUserAcctPDA,
-=======
       baseAuthorityAccount,
       handleBytesArray,
       bumpSeed,
       adminStgAccount: adminStgKeypair.publicKey,
       id: trackID,
       userStgAccountPDA: newUserAcctPDA,
->>>>>>> 94d64fa7
       userAuthorityKeypair: newUserKeypair,
       metadata: updatedTrackMetadata,
     });
@@ -906,10 +815,6 @@
       trackMetadata,
       userAuthorityKeypair: newUserKeypair,
       trackOwnerPDA: newUserAcctPDA,
-<<<<<<< HEAD
-      adminStorageKeypair,
-=======
->>>>>>> 94d64fa7
     });
 
     await testDeleteTrack({
@@ -981,11 +886,6 @@
         adminStgAccount: adminStgKeypair.publicKey,
         id: randomString(10),
         trackMetadata,
-<<<<<<< HEAD
-        newTrackKeypair,
-        adminStorageKeypair,
-=======
->>>>>>> 94d64fa7
         userAuthorityKeypair: newUserKeypair,
         trackOwnerPDA: newUserAcctPDA,
       }),
@@ -998,11 +898,6 @@
         adminStgAccount: adminStgKeypair.publicKey,
         id: randomString(10),
         trackMetadata: trackMetadata2,
-<<<<<<< HEAD
-        adminStorageKeypair,
-        newTrackKeypair: newTrackKeypair2,
-=======
->>>>>>> 94d64fa7
         userAuthorityKeypair: newUserKeypair,
         trackOwnerPDA: newUserAcctPDA,
       }),
@@ -1015,11 +910,6 @@
         adminStgAccount: adminStgKeypair.publicKey,
         id: randomString(10),
         trackMetadata: trackMetadata3,
-<<<<<<< HEAD
-        adminStorageKeypair,
-        newTrackKeypair: newTrackKeypair3,
-=======
->>>>>>> 94d64fa7
         userAuthorityKeypair: newUserKeypair,
         trackOwnerPDA: newUserAcctPDA,
       }),
