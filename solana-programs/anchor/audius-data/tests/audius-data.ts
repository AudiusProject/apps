import * as anchor from "@project-serum/anchor";
import { Program } from "@project-serum/anchor";
import ethWeb3 from "web3";
import {
  createTrack, initAdmin
} from "../lib/lib";
import { findDerivedPair, randomCID } from "../lib/utils";
import { AudiusData } from "../target/types/audius_data";
import { confirmLogInTransaction, initTestConstants, testInitUser, testInitUserSolPubkey } from "./test-helpers";

const { PublicKey } = anchor.web3;

describe("audius-data", () => {
  const provider = anchor.Provider.local("http://localhost:8899", {
    preflightCommitment: "confirmed",
    commitment: "confirmed",
  });

  // Configure the client to use the local cluster.
  anchor.setProvider(anchor.Provider.env());

  const program = anchor.workspace.AudiusData as Program<AudiusData>;
  const EthWeb3 = new ethWeb3();
  const DefaultPubkey = new PublicKey("11111111111111111111111111111111");

  let adminKeypair = anchor.web3.Keypair.generate();
  let adminStgKeypair = anchor.web3.Keypair.generate();

<<<<<<< HEAD
  const confirmLogInTransaction = async (tx: string, log: string) => {
    let info = await getTransaction(provider, tx);
    let logs = info.meta.logMessages;
    let stringFound = false;
    logs.forEach((v) => {
      if (v.indexOf(log) > 0) {
        stringFound = true;
      }
    });
    if (!stringFound) {
      console.log(logs);
      throw new Error(`Failed to find ${log} in tx=${tx}`);
    }
    return info;
  };

  const testInitUser = async (
    baseAuthorityAccount: anchor.web3.PublicKey,
    testEthAddr: string,
    testEthAddrBytes: Uint8Array,
    handleBytesArray: number[],
    bumpSeed: number,
    metadata: string,
    userStgAccount: anchor.web3.PublicKey
  ) => {
    let tx = await initUser({
      provider,
      program,
      testEthAddrBytes: Array.from(testEthAddrBytes),
      handleBytesArray,
      bumpSeed,
      metadata,
      userStgAccount,
      baseAuthorityAccount,
      adminStgKey: adminStgKeypair.publicKey,
      adminKeypair,
    });
    const userDataFromChain = await program.account.user.fetch(userStgAccount);
    const returnedHex = EthWeb3.utils.bytesToHex(userDataFromChain.ethAddress);
    const returnedSolFromChain = userDataFromChain.authority;
    if (testEthAddr.toLowerCase() != returnedHex) {
      throw new Error(
        `Invalid eth address - expected ${testEthAddr.toLowerCase()}, found ${returnedHex}`
      );
    }
    if (!DefaultPubkey.equals(returnedSolFromChain)) {
      throw new Error(`Unexpected public key found`);
    }
    await confirmLogInTransaction(tx, metadata);
  };

  const testInitUserSolPubkey = async ({
    message,
    pkString,
    privKey,
    newUserKey,
    newUserAcctPDA,
  }) => {
    let initUserTx = await initUserSolPubkey({
      provider,
      program,
      privateKey: pkString,
      message,
      userSolPubkey: newUserKey.publicKey,
      userStgAccount: newUserAcctPDA,
    });

    let userDataFromChain = await program.account.user.fetch(newUserAcctPDA);
    if (!newUserKey.publicKey.equals(userDataFromChain.authority)) {
      throw new Error("Unexpected public key found");
    }

    let txInfo = await getTransaction(provider, initUserTx);
    let fee = txInfo["meta"]["fee"];
    console.log(`initUser tx = ${initUserTx} fee = ${fee}`);
  };

=======
>>>>>>> 68f5bd50
  const testCreateTrack = async ({
    trackMetadata,
    newTrackKeypair,
    userAuthorityKeypair,
    trackOwnerPDA,
    adminStgKeypair,
  }) => {
    let tx = await createTrack({
      provider,
      program,
      newTrackKeypair,
      userAuthorityKeypair,
      userStgAccountPDA: trackOwnerPDA,
      metadata: trackMetadata,
      adminStgPublicKey: adminStgKeypair.publicKey,
    });
    await confirmLogInTransaction(provider, tx, trackMetadata);
    let assignedTrackId = await program.account.track.fetch(
      newTrackKeypair.publicKey
    );
    console.log(
      `track: ${trackMetadata}, trackId assigned = ${assignedTrackId.trackId}`
    );
  };

  const testDeleteTrack = async ({
    trackKeypair,
    trackOwnerPDA,
    userAuthorityKeypair,
  }) => {
    const initialTrackAcctBalance = await provider.connection.getBalance(
      trackKeypair.publicKey
    );
    const initialPayerBalance = await provider.connection.getBalance(
      provider.wallet.publicKey
    );

    await program.rpc.deleteTrack({
      accounts: {
        track: trackKeypair.publicKey,
        user: trackOwnerPDA,
        authority: userAuthorityKeypair.publicKey,
        payer: provider.wallet.publicKey,
      },
      signers: [userAuthorityKeypair],
    });

    // Confirm that the account is zero'd out
    // Note that there appears to be a delay in the propagation, hence the retries
    let trackAcctBalance = initialTrackAcctBalance;
    let payerBalance = initialPayerBalance;
    let retries = 20;
    while (trackAcctBalance > 0 && retries > 0) {
      trackAcctBalance = await provider.connection.getBalance(
        trackKeypair.publicKey
      );
      payerBalance = await provider.connection.getBalance(
        provider.wallet.publicKey
      );
      retries--;
    }

    if (trackAcctBalance > 0) {
      throw new Error("Failed to deallocate track");
    }

    console.log(
      `Track acct lamports ${initialTrackAcctBalance} -> ${trackAcctBalance}`
    );
    console.log(
      `Payer acct lamports ${initialPayerBalance} -> ${payerBalance}`
    );
  };

  it("Initializing admin account!", async () => {
    await initAdmin({
      provider: provider,
      program: program,
      adminKeypair: adminKeypair,
      adminStgKeypair: adminStgKeypair,
      trackIdOffset: new anchor.BN("0"),
      playlistIdOffset: new anchor.BN("0"),
    });

    let adminAccount = await program.account.audiusAdmin.fetch(
      adminStgKeypair.publicKey
    );
    if (!adminAccount.authority.equals(adminKeypair.publicKey)) {
      console.log(
        "On chain retrieved admin info: ",
        adminAccount.authority.toString()
      );
      console.log("Provided admin info: ", adminKeypair.publicKey.toString());
      throw new Error("Invalid returned values");
    }
  });

  it("Initializing user!", async () => {
    let { testEthAddr, testEthAddrBytes, handleBytesArray, metadata } =
      initTestConstants();

    let { baseAuthorityAccount, bumpSeed, derivedAddress } =
      await findDerivedPair(
        program.programId,
        adminStgKeypair.publicKey,
        Buffer.from(handleBytesArray)
      );
    let newUserAcctPDA = derivedAddress;

    await testInitUser(
      provider,
      program,
      baseAuthorityAccount,
      testEthAddr,
      testEthAddrBytes,
      handleBytesArray,
      bumpSeed,
      metadata,
      newUserAcctPDA,
      adminStgKeypair,
      adminKeypair
    );
  });

  it("Initializing + claiming user!", async () => {
    let {
      pkString,
      testEthAddr,
      testEthAddrBytes,
      handleBytesArray,
      metadata,
    } = initTestConstants();

    let { baseAuthorityAccount, bumpSeed, derivedAddress } =
      await findDerivedPair(
        program.programId,
        adminStgKeypair.publicKey,
        Buffer.from(handleBytesArray)
      );
    let newUserAcctPDA = derivedAddress;

    await testInitUser(
      provider,
      program,
      baseAuthorityAccount,
      testEthAddr,
      testEthAddrBytes,
      handleBytesArray,
      bumpSeed,
      metadata,
      newUserAcctPDA,
      adminStgKeypair,
      adminKeypair
    );

    // New sol key that will be used to permission user updates
    let newUserKeypair = anchor.web3.Keypair.generate();

    // Generate signed SECP instruction
    // Message as the incoming public key
    let message = newUserKeypair.publicKey.toString();

    await testInitUserSolPubkey({
      provider,
      program,
      message,
      pkString,
      newUserKeypair,
      newUserAcctPDA,
    });
  });

  it("Initializing + claiming + updating user!", async () => {
    let {
      pkString,
      testEthAddr,
      testEthAddrBytes,
      handleBytesArray,
      metadata,
    } = initTestConstants();

    let { baseAuthorityAccount, bumpSeed, derivedAddress } =
      await findDerivedPair(
        program.programId,
        adminStgKeypair.publicKey,
        Buffer.from(handleBytesArray)
      );
    let newUserAcctPDA = derivedAddress;

    await testInitUser(
      provider,
      program,
      baseAuthorityAccount,
      testEthAddr,
      testEthAddrBytes,
      handleBytesArray,
      bumpSeed,
      metadata,
      newUserAcctPDA,
      adminStgKeypair,
      adminKeypair
    );

    // New sol key that will be used to permission user updates
    let newUserKeypair = anchor.web3.Keypair.generate();

    // Generate signed SECP instruction
    // Message as the incoming public key
    let message = newUserKeypair.publicKey.toString();

    await testInitUserSolPubkey({
      provider,
      program,
      message,
      pkString,
      newUserKeypair,
      newUserAcctPDA,
    });

    let updatedCID = randomCID();
    let tx = await program.rpc.updateUser(updatedCID, {
      accounts: {
        user: newUserAcctPDA,
        userAuthority: newUserKeypair.publicKey,
      },
      signers: [newUserKeypair],
    });
    await confirmLogInTransaction(provider, tx, updatedCID);
  });

  it("Initializing + claiming user, creating + updating track", async () => {
    let {
      pkString,
      testEthAddr,
      testEthAddrBytes,
      handleBytesArray,
      metadata,
    } = initTestConstants();

    let { baseAuthorityAccount, bumpSeed, derivedAddress } =
      await findDerivedPair(
        program.programId,
        adminStgKeypair.publicKey,
        Buffer.from(handleBytesArray)
      );
    let newUserAcctPDA = derivedAddress;

    await testInitUser(
      provider,
      program,
      baseAuthorityAccount,
      testEthAddr,
      testEthAddrBytes,
      handleBytesArray,
      bumpSeed,
      metadata,
      newUserAcctPDA,
      adminStgKeypair,
      adminKeypair
    );

    // New sol key that will be used to permission user updates
    let newUserKeypair = anchor.web3.Keypair.generate();

    // Generate signed SECP instruction
    // Message as the incoming public key
    let message = newUserKeypair.publicKey.toString();

    await testInitUserSolPubkey({
      provider,
      program,
      message,
      pkString,
      newUserKeypair,
      newUserAcctPDA,
    });

    // TODO: Abstract track creation function
    let newTrackKeypair = anchor.web3.Keypair.generate();
    let trackMetadata = randomCID();

    await testCreateTrack({
      trackMetadata,
      newTrackKeypair,
      userAuthorityKeypair: newUserKeypair,
      trackOwnerPDA: newUserAcctPDA,
      adminStgKeypair,
    });

    // Expected signature validation failure
    let newTrackKeypair2 = anchor.web3.Keypair.generate();
    let wrongUserKeypair = anchor.web3.Keypair.generate();
    console.log(`Expecting error with public key ${wrongUserKeypair.publicKey}`);
    try {
      await testCreateTrack({
        trackMetadata,
        newTrackKeypair: newTrackKeypair2,
        userAuthorityKeypair: wrongUserKeypair,
        trackOwnerPDA: newUserAcctPDA,
        adminStgKeypair,
      });
    } catch (e) {
      console.log(`ERROR FOUND AS EXPECTED ${e}`);
    }

    let updatedTrackMetadata = randomCID();
    console.log(`Updating track`);
    let tx3 = await program.rpc.updateTrack(updatedTrackMetadata, {
      accounts: {
        track: newTrackKeypair.publicKey,
        user: newUserAcctPDA,
        authority: newUserKeypair.publicKey,
        payer: provider.wallet.publicKey,
      },
      signers: [newUserKeypair],
    });
    await confirmLogInTransaction(provider, tx3, updatedTrackMetadata);
  });

  it("creating + deleting a track", async () => {
    let {
      pkString,
      testEthAddr,
      testEthAddrBytes,
      handleBytesArray,
      metadata,
    } = initTestConstants();

    let { baseAuthorityAccount, bumpSeed, derivedAddress } =
      await findDerivedPair(
        program.programId,
        adminStgKeypair.publicKey,
        Buffer.from(handleBytesArray)
      );
    let newUserAcctPDA = derivedAddress;

    await testInitUser(
      provider,
      program,
      baseAuthorityAccount,
      testEthAddr,
      testEthAddrBytes,
      handleBytesArray,
      bumpSeed,
      metadata,
      newUserAcctPDA,
      adminStgKeypair,
      adminKeypair
    );

    // New sol key that will be used to permission user updates
    let newUserKeypair = anchor.web3.Keypair.generate();

    // Generate signed SECP instruction
    // Message as the incoming public key
    let message = newUserKeypair.publicKey.toString();

    await testInitUserSolPubkey({
      provider,
      program,
      message,
      pkString,
      newUserKeypair,
      newUserAcctPDA,
    });

    let newTrackKeypair = anchor.web3.Keypair.generate();

    let trackMetadata = randomCID();
    await testCreateTrack({
      trackMetadata,
      newTrackKeypair,
      userAuthorityKeypair: newUserKeypair,
      trackOwnerPDA: newUserAcctPDA,
      adminStgKeypair,
    });

    await testDeleteTrack({
      trackKeypair: newTrackKeypair,
      trackOwnerPDA: newUserAcctPDA,
      userAuthorityKeypair: newUserKeypair,
    });
  });

  it("create multiple tracks in parallel", async () => {
    let {
      pkString,
      testEthAddr,
      testEthAddrBytes,
      handleBytesArray,
      metadata,
    } = initTestConstants();

    let { baseAuthorityAccount, bumpSeed, derivedAddress } =
      await findDerivedPair(
        program.programId,
        adminStgKeypair.publicKey,
        Buffer.from(handleBytesArray)
      );
    let newUserAcctPDA = derivedAddress;

    await testInitUser(
      provider,
      program,
      baseAuthorityAccount,
      testEthAddr,
      testEthAddrBytes,
      handleBytesArray,
      bumpSeed,
      metadata,
      newUserAcctPDA,
      adminStgKeypair,
      adminKeypair
    );

    // New sol key that will be used to permission user updates
    let newUserKeypair = anchor.web3.Keypair.generate();

    // Generate signed SECP instruction
    // Message as the incoming public key
    let message = newUserKeypair.publicKey.toString();

    await testInitUserSolPubkey({
      provider,
      program,
      message,
      pkString,
      newUserKeypair,
      newUserAcctPDA,
    });

    let newTrackKeypair = anchor.web3.Keypair.generate();
    let newTrackKeypair2 = anchor.web3.Keypair.generate();
    let newTrackKeypair3 = anchor.web3.Keypair.generate();
    let trackMetadata = randomCID();
    let trackMetadata2 = randomCID();
    let trackMetadata3 = randomCID();
    let start = Date.now();
    await Promise.all([
      testCreateTrack({
        trackMetadata,
        newTrackKeypair,
        adminStgKeypair,
        userAuthorityKeypair: newUserKeypair,
        trackOwnerPDA: newUserAcctPDA,
      }),
      testCreateTrack({
        trackMetadata: trackMetadata2,
        adminStgKeypair,
        newTrackKeypair: newTrackKeypair2,
        userAuthorityKeypair: newUserKeypair,
        trackOwnerPDA: newUserAcctPDA,
      }),
      testCreateTrack({
        trackMetadata: trackMetadata3,
        adminStgKeypair,
        newTrackKeypair: newTrackKeypair3,
        userAuthorityKeypair: newUserKeypair,
        trackOwnerPDA: newUserAcctPDA,
      }),
    ]);
    console.log(`Created 3 tracks in ${Date.now() - start}ms`);
  });

  it("Follow/Unfollow user", async () => {
    // Initialize 2 users
    let constants1 = initTestConstants();
    let constants2 = initTestConstants();
    let handleBytesArray1 = constants1.handleBytesArray;
    let handleBytesArray2 = constants2.handleBytesArray;

    let { baseAuthorityAccount, bumpSeed, derivedAddress } =
      await findDerivedPair(
        program.programId,
        adminStgKeypair.publicKey,
        Buffer.from(handleBytesArray1)
      );
    let derivedInfo2 = await findDerivedPair(
      program.programId,
      adminStgKeypair.publicKey,
      Buffer.from(handleBytesArray2)
    );

    let newUserAcct1PDA = derivedAddress;
    let newUserAcct2PDA = derivedInfo2.derivedAddress;

    await testInitUser(
      baseAuthorityAccount,
      constants1.testEthAddr,
      constants1.testEthAddrBytes,
      handleBytesArray1,
      bumpSeed,
      constants1.metadata,
      newUserAcct1PDA
    );

    await testInitUser(
      baseAuthorityAccount,
      constants2.testEthAddr,
      constants2.testEthAddrBytes,
      handleBytesArray2,
      derivedInfo2.bumpSeed,
      constants2.metadata,
      newUserAcct2PDA
    );

    // New sol keys that will be used to permission user updates
    let newUser1Key = anchor.web3.Keypair.generate();
    let newUser2Key = anchor.web3.Keypair.generate();

    // Generate signed SECP instruction
    // Message as the incoming public key
    let message1 = newUser1Key.publicKey.toString();
    let message2 = newUser2Key.publicKey.toString();
    await testInitUserSolPubkey({
      message: message1,
      pkString: constants1.pkString,
      privKey: constants1.privKey,
      newUserKey: newUser1Key,
      newUserAcctPDA: newUserAcct1PDA,
    });
    await testInitUserSolPubkey({
      message: message2,
      pkString: constants2.pkString,
      privKey: constants2.privKey,
      newUserKey: newUser2Key,
      newUserAcctPDA: newUserAcct2PDA,
    });

    // Submit a tx where user 1 follows user 2
    let followArgs = {
      accounts: {
        audiusAdmin: adminStgKeypair.publicKey,
        payer: provider.wallet.publicKey,
        authority: newUser1Key.publicKey,
        followerUserStg: newUserAcct1PDA,
        followeeUserStg: newUserAcct2PDA,
      },
      signers: [newUser1Key],
    };
    let followTx = await program.rpc.followUser(
      { followUser: {} },
      handleBytesArray1,
      handleBytesArray2,
      followArgs
    );
    let txInfo = await confirmLogInTransaction(followTx, "Audius::FollowUser");
    const decodedInstruction = program.coder.instruction.decode(
      txInfo.transaction.message.instructions[0].data,
      "base58"
    );
    // Validate deserialized instructions match input
    // Confirms user handles passed on chain validation
    // Can be used during indexing or external tx inspection
    const instructions = decodedInstruction.data;
    const user1Handle = String.fromCharCode(...constants1.handleBytesArray);
    const user2Handle = String.fromCharCode(...constants2.handleBytesArray);
    const instructionFollowerHandle = String.fromCharCode(
      ...instructions["followerHandleSeed"]
    );
    const instructionFolloweeHandle = String.fromCharCode(
      ...instructions["followeeHandleSeed"]
    );
    assert.equal(user1Handle, instructionFollowerHandle);
    assert.equal(user2Handle, instructionFolloweeHandle);
    let unfollowTx = await program.rpc.followUser(
      { unfollowUser: {} },
      handleBytesArray1,
      handleBytesArray2,
      followArgs
    );
    let unFollowtxInfo = await confirmLogInTransaction(
      unfollowTx,
      "Audius::UnfollowUser"
    );
    const unFollowdecodedInstruction = program.coder.instruction.decode(
      unFollowtxInfo.transaction.message.instructions[0].data,
      "base58"
    );
    const unfollowInstructions = decodedInstruction.data;
    const unfInstructionFollowerHandle = String.fromCharCode(
      ...unfollowInstructions["followerHandleSeed"]
    );
    const unfInstructionFolloweeHandle = String.fromCharCode(
      ...unfollowInstructions["followeeHandleSeed"]
    );
    assert.equal(user1Handle, unfInstructionFollowerHandle);
    assert.equal(user2Handle, unfInstructionFolloweeHandle);
  });
});<|MERGE_RESOLUTION|>--- conflicted
+++ resolved
@@ -1,12 +1,16 @@
 import * as anchor from "@project-serum/anchor";
 import { Program } from "@project-serum/anchor";
+import { assert } from "chai";
 import ethWeb3 from "web3";
-import {
-  createTrack, initAdmin
-} from "../lib/lib";
+import { createTrack, initAdmin } from "../lib/lib";
 import { findDerivedPair, randomCID } from "../lib/utils";
 import { AudiusData } from "../target/types/audius_data";
-import { confirmLogInTransaction, initTestConstants, testInitUser, testInitUserSolPubkey } from "./test-helpers";
+import {
+  confirmLogInTransaction,
+  initTestConstants,
+  testInitUser,
+  testInitUserSolPubkey,
+} from "./test-helpers";
 
 const { PublicKey } = anchor.web3;
 
@@ -26,86 +30,6 @@
   let adminKeypair = anchor.web3.Keypair.generate();
   let adminStgKeypair = anchor.web3.Keypair.generate();
 
-<<<<<<< HEAD
-  const confirmLogInTransaction = async (tx: string, log: string) => {
-    let info = await getTransaction(provider, tx);
-    let logs = info.meta.logMessages;
-    let stringFound = false;
-    logs.forEach((v) => {
-      if (v.indexOf(log) > 0) {
-        stringFound = true;
-      }
-    });
-    if (!stringFound) {
-      console.log(logs);
-      throw new Error(`Failed to find ${log} in tx=${tx}`);
-    }
-    return info;
-  };
-
-  const testInitUser = async (
-    baseAuthorityAccount: anchor.web3.PublicKey,
-    testEthAddr: string,
-    testEthAddrBytes: Uint8Array,
-    handleBytesArray: number[],
-    bumpSeed: number,
-    metadata: string,
-    userStgAccount: anchor.web3.PublicKey
-  ) => {
-    let tx = await initUser({
-      provider,
-      program,
-      testEthAddrBytes: Array.from(testEthAddrBytes),
-      handleBytesArray,
-      bumpSeed,
-      metadata,
-      userStgAccount,
-      baseAuthorityAccount,
-      adminStgKey: adminStgKeypair.publicKey,
-      adminKeypair,
-    });
-    const userDataFromChain = await program.account.user.fetch(userStgAccount);
-    const returnedHex = EthWeb3.utils.bytesToHex(userDataFromChain.ethAddress);
-    const returnedSolFromChain = userDataFromChain.authority;
-    if (testEthAddr.toLowerCase() != returnedHex) {
-      throw new Error(
-        `Invalid eth address - expected ${testEthAddr.toLowerCase()}, found ${returnedHex}`
-      );
-    }
-    if (!DefaultPubkey.equals(returnedSolFromChain)) {
-      throw new Error(`Unexpected public key found`);
-    }
-    await confirmLogInTransaction(tx, metadata);
-  };
-
-  const testInitUserSolPubkey = async ({
-    message,
-    pkString,
-    privKey,
-    newUserKey,
-    newUserAcctPDA,
-  }) => {
-    let initUserTx = await initUserSolPubkey({
-      provider,
-      program,
-      privateKey: pkString,
-      message,
-      userSolPubkey: newUserKey.publicKey,
-      userStgAccount: newUserAcctPDA,
-    });
-
-    let userDataFromChain = await program.account.user.fetch(newUserAcctPDA);
-    if (!newUserKey.publicKey.equals(userDataFromChain.authority)) {
-      throw new Error("Unexpected public key found");
-    }
-
-    let txInfo = await getTransaction(provider, initUserTx);
-    let fee = txInfo["meta"]["fee"];
-    console.log(`initUser tx = ${initUserTx} fee = ${fee}`);
-  };
-
-=======
->>>>>>> 68f5bd50
   const testCreateTrack = async ({
     trackMetadata,
     newTrackKeypair,
@@ -215,7 +139,7 @@
       );
     let newUserAcctPDA = derivedAddress;
 
-    await testInitUser(
+    await testInitUser({
       provider,
       program,
       baseAuthorityAccount,
@@ -224,10 +148,10 @@
       handleBytesArray,
       bumpSeed,
       metadata,
-      newUserAcctPDA,
-      adminStgKeypair,
-      adminKeypair
-    );
+      userStgAccount: newUserAcctPDA,
+      adminStgKeypair,
+      adminKeypair,
+    });
   });
 
   it("Initializing + claiming user!", async () => {
@@ -247,7 +171,7 @@
       );
     let newUserAcctPDA = derivedAddress;
 
-    await testInitUser(
+    await testInitUser({
       provider,
       program,
       baseAuthorityAccount,
@@ -256,10 +180,10 @@
       handleBytesArray,
       bumpSeed,
       metadata,
-      newUserAcctPDA,
-      adminStgKeypair,
-      adminKeypair
-    );
+      userStgAccount: newUserAcctPDA,
+      adminStgKeypair,
+      adminKeypair,
+    });
 
     // New sol key that will be used to permission user updates
     let newUserKeypair = anchor.web3.Keypair.generate();
@@ -295,7 +219,7 @@
       );
     let newUserAcctPDA = derivedAddress;
 
-    await testInitUser(
+    await testInitUser({
       provider,
       program,
       baseAuthorityAccount,
@@ -304,10 +228,10 @@
       handleBytesArray,
       bumpSeed,
       metadata,
-      newUserAcctPDA,
-      adminStgKeypair,
-      adminKeypair
-    );
+      userStgAccount: newUserAcctPDA,
+      adminStgKeypair,
+      adminKeypair,
+    });
 
     // New sol key that will be used to permission user updates
     let newUserKeypair = anchor.web3.Keypair.generate();
@@ -353,7 +277,7 @@
       );
     let newUserAcctPDA = derivedAddress;
 
-    await testInitUser(
+    await testInitUser({
       provider,
       program,
       baseAuthorityAccount,
@@ -362,10 +286,10 @@
       handleBytesArray,
       bumpSeed,
       metadata,
-      newUserAcctPDA,
-      adminStgKeypair,
-      adminKeypair
-    );
+      userStgAccount: newUserAcctPDA,
+      adminStgKeypair,
+      adminKeypair,
+    });
 
     // New sol key that will be used to permission user updates
     let newUserKeypair = anchor.web3.Keypair.generate();
@@ -398,7 +322,9 @@
     // Expected signature validation failure
     let newTrackKeypair2 = anchor.web3.Keypair.generate();
     let wrongUserKeypair = anchor.web3.Keypair.generate();
-    console.log(`Expecting error with public key ${wrongUserKeypair.publicKey}`);
+    console.log(
+      `Expecting error with public key ${wrongUserKeypair.publicKey}`
+    );
     try {
       await testCreateTrack({
         trackMetadata,
@@ -442,7 +368,7 @@
       );
     let newUserAcctPDA = derivedAddress;
 
-    await testInitUser(
+    await testInitUser({
       provider,
       program,
       baseAuthorityAccount,
@@ -451,10 +377,10 @@
       handleBytesArray,
       bumpSeed,
       metadata,
-      newUserAcctPDA,
-      adminStgKeypair,
-      adminKeypair
-    );
+      userStgAccount: newUserAcctPDA,
+      adminStgKeypair,
+      adminKeypair,
+    });
 
     // New sol key that will be used to permission user updates
     let newUserKeypair = anchor.web3.Keypair.generate();
@@ -507,7 +433,7 @@
       );
     let newUserAcctPDA = derivedAddress;
 
-    await testInitUser(
+    await testInitUser({
       provider,
       program,
       baseAuthorityAccount,
@@ -516,10 +442,10 @@
       handleBytesArray,
       bumpSeed,
       metadata,
-      newUserAcctPDA,
-      adminStgKeypair,
-      adminKeypair
-    );
+      userStgAccount: newUserAcctPDA,
+      adminStgKeypair,
+      adminKeypair,
+    });
 
     // New sol key that will be used to permission user updates
     let newUserKeypair = anchor.web3.Keypair.generate();
@@ -589,28 +515,36 @@
       Buffer.from(handleBytesArray2)
     );
 
-    let newUserAcct1PDA = derivedAddress;
+    let userStorageAccount1 = derivedAddress;
     let newUserAcct2PDA = derivedInfo2.derivedAddress;
 
-    await testInitUser(
-      baseAuthorityAccount,
-      constants1.testEthAddr,
-      constants1.testEthAddrBytes,
-      handleBytesArray1,
+    await testInitUser({
+      provider,
+      program,
+      baseAuthorityAccount,
+      testEthAddr: constants1.testEthAddr,
+      testEthAddrBytes: constants1.testEthAddrBytes,
+      handleBytesArray: handleBytesArray1,
       bumpSeed,
-      constants1.metadata,
-      newUserAcct1PDA
-    );
-
-    await testInitUser(
-      baseAuthorityAccount,
-      constants2.testEthAddr,
-      constants2.testEthAddrBytes,
-      handleBytesArray2,
-      derivedInfo2.bumpSeed,
-      constants2.metadata,
-      newUserAcct2PDA
-    );
+      metadata: constants1.metadata,
+      userStgAccount: userStorageAccount1,
+      adminKeypair,
+      adminStgKeypair,
+    });
+
+    await testInitUser({
+      provider,
+      program,
+      baseAuthorityAccount,
+      testEthAddr: constants2.testEthAddr,
+      testEthAddrBytes: constants2.testEthAddrBytes,
+      handleBytesArray: handleBytesArray2,
+      bumpSeed: derivedInfo2.bumpSeed,
+      metadata: constants2.metadata,
+      userStgAccount: newUserAcct2PDA,
+      adminKeypair,
+      adminStgKeypair,
+    });
 
     // New sol keys that will be used to permission user updates
     let newUser1Key = anchor.web3.Keypair.generate();
@@ -620,18 +554,23 @@
     // Message as the incoming public key
     let message1 = newUser1Key.publicKey.toString();
     let message2 = newUser2Key.publicKey.toString();
+
+    console.log("initialized");
+
     await testInitUserSolPubkey({
+      provider,
+      program,
       message: message1,
       pkString: constants1.pkString,
-      privKey: constants1.privKey,
-      newUserKey: newUser1Key,
-      newUserAcctPDA: newUserAcct1PDA,
+      newUserKeypair: newUser1Key,
+      newUserAcctPDA: userStorageAccount1,
     });
     await testInitUserSolPubkey({
+      provider,
+      program,
       message: message2,
       pkString: constants2.pkString,
-      privKey: constants2.privKey,
-      newUserKey: newUser2Key,
+      newUserKeypair: newUser2Key,
       newUserAcctPDA: newUserAcct2PDA,
     });
 
@@ -641,7 +580,7 @@
         audiusAdmin: adminStgKeypair.publicKey,
         payer: provider.wallet.publicKey,
         authority: newUser1Key.publicKey,
-        followerUserStg: newUserAcct1PDA,
+        followerUserStg: userStorageAccount1,
         followeeUserStg: newUserAcct2PDA,
       },
       signers: [newUser1Key],
@@ -652,7 +591,11 @@
       handleBytesArray2,
       followArgs
     );
-    let txInfo = await confirmLogInTransaction(followTx, "Audius::FollowUser");
+    let txInfo = await confirmLogInTransaction(
+      provider,
+      followTx,
+      "Audius::FollowUser"
+    );
     const decodedInstruction = program.coder.instruction.decode(
       txInfo.transaction.message.instructions[0].data,
       "base58"
@@ -678,6 +621,7 @@
       followArgs
     );
     let unFollowtxInfo = await confirmLogInTransaction(
+      provider,
       unfollowTx,
       "Audius::UnfollowUser"
     );
