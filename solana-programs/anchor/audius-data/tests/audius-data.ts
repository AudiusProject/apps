--- conflicted
+++ resolved
@@ -1,30 +1,5 @@
 import * as anchor from "@project-serum/anchor";
 import { Program } from "@project-serum/anchor";
-<<<<<<< HEAD
-import { AudiusData } from "../target/types/audius_data";
-import * as secp256k1 from "secp256k1";
-import ethWeb3 from "web3";
-import { randomBytes } from "crypto";
-import {
-  ethAddressToArray,
-  getRandomPrivateKey,
-  signBytes,
-  randomCID,
-  findDerivedPair,
-  getTransaction,
-  SystemSysVarProgramKey,
-} from "../lib/utils";
-import {
-  initAdmin,
-  initUser,
-  initUserSolPubkey,
-  createUser,
-  createTrack,
-} from "../lib/lib";
-import { assert } from "chai";
-
-const { SystemProgram, PublicKey, Transaction, Secp256k1Program } = anchor.web3;
-=======
 import ethWeb3 from "web3";
 import {
   createTrack, initAdmin
@@ -34,7 +9,6 @@
 import { confirmLogInTransaction, initTestConstants, testInitUser, testInitUserSolPubkey } from "./test-helpers";
 
 const { PublicKey } = anchor.web3;
->>>>>>> 963ecfe8
 
 describe("audius-data", () => {
   const provider = anchor.Provider.local("http://localhost:8899", {
@@ -51,145 +25,24 @@
 
   let adminKeypair = anchor.web3.Keypair.generate();
   let adminStgKeypair = anchor.web3.Keypair.generate();
-<<<<<<< HEAD
-
-  const confirmLogInTransaction = async (tx: string, log: string) => {
-    let info = await getTransaction(provider, tx);
-    let logs = info.meta.logMessages;
-    let stringFound = false;
-    logs.forEach((v) => {
-      if (v.indexOf(log) > 0) {
-        stringFound = true;
-      }
-    });
-    if (!stringFound) {
-      console.log(logs);
-      throw new Error(`Failed to find ${log} in tx=${tx}`);
-    }
-  };
-
-  const testInitUser = async (
-    baseAuthorityAccount: anchor.web3.PublicKey,
-    testEthAddr: string,
-    testEthAddrBytes: Uint8Array,
-    handleBytesArray: number[],
-    bumpSeed: number,
-    metadata: string,
-    userStgAccount: anchor.web3.PublicKey
-  ) => {
-    let tx = await initUser({
-      provider,
-      program,
-      testEthAddrBytes: Array.from(testEthAddrBytes),
-      handleBytesArray,
-      bumpSeed,
-      metadata,
-      userStgAccount,
-      baseAuthorityAccount,
-      adminStgKey: adminStgKeypair.publicKey,
-      adminKeypair,
-    });
-    const userDataFromChain = await program.account.user.fetch(userStgAccount);
-    const returnedHex = EthWeb3.utils.bytesToHex(userDataFromChain.ethAddress);
-    const returnedSolFromChain = userDataFromChain.authority;
-    if (testEthAddr.toLowerCase() != returnedHex) {
-      throw new Error(
-        `Invalid eth address - expected ${testEthAddr.toLowerCase()}, found ${returnedHex}`
-      );
-    }
-    if (!DefaultPubkey.equals(returnedSolFromChain)) {
-      throw new Error(`Unexpected public key found`);
-    }
-    await confirmLogInTransaction(tx, metadata);
-  };
-
-  const testInitUserSolPubkey = async ({
-    message,
-    pkString,
-    privKey,
-    newUserKey,
-    newUserAcctPDA,
-  }) => {
-    let initUserTx = await initUserSolPubkey({
-      provider,
-      program,
-      privateKey: pkString,
-      message,
-      userSolPubkey: newUserKey.publicKey,
-      userStgAccount: newUserAcctPDA,
-    });
-
-    let userDataFromChain = await program.account.user.fetch(newUserAcctPDA);
-    if (!newUserKey.publicKey.equals(userDataFromChain.authority)) {
-      throw new Error("Unexpected public key found");
-    }
-    let txInfo = await getTransaction(provider, initUserTx);
-    let fee = txInfo["meta"]["fee"];
-    console.log(`initUser tx = ${initUserTx} fee = ${fee}`);
-  };
-
-  const testCreateUser = async ({
-    message,
-    pkString,
-    newUserKey,
-    newUserAcctPDA,
-  }) => {
-    let initUserTx = await createUser({
-      provider,
-      program,
-      privateKey: pkString,
-      message,
-      userSolPubkey: newUserKey.publicKey,
-      userStgAccount: newUserAcctPDA,
-    });
-
-    let userDataFromChain = await program.account.user.fetch(newUserAcctPDA);
-    if (!newUserKey.publicKey.equals(userDataFromChain.authority)) {
-      throw new Error("Unexpected public key found");
-    }
-    let txInfo = await getTransaction(provider, initUserTx);
-    let fee = txInfo["meta"]["fee"];
-    console.log(`initUser tx = ${initUserTx} fee = ${fee}`);
-  };
-
-=======
->>>>>>> 963ecfe8
 
   const testCreateTrack = async ({
     trackMetadata,
     newTrackKeypair,
-<<<<<<< HEAD
-    userAuthorityKey,
-    trackOwnerPDA,
-    adminStgKeypair,
-  }) => {
-    let trackId = await program.account.audiusAdmin.fetch(
-      adminStgKeypair.publicKey
-    );
-=======
     userAuthorityKeypair,
     trackOwnerPDA,
     adminStgKeypair,
   }) => {
->>>>>>> 963ecfe8
     let tx = await createTrack({
       provider,
       program,
       newTrackKeypair,
-<<<<<<< HEAD
-      userAuthorityKey,
-=======
       userAuthorityKeypair,
->>>>>>> 963ecfe8
       userStgAccountPDA: trackOwnerPDA,
       metadata: trackMetadata,
       adminStgPublicKey: adminStgKeypair.publicKey,
     });
-<<<<<<< HEAD
-    await confirmLogInTransaction(tx, trackMetadata);
-=======
     await confirmLogInTransaction(provider, tx, trackMetadata);
->>>>>>> 963ecfe8
     let assignedTrackId = await program.account.track.fetch(
       newTrackKeypair.publicKey
     );
@@ -201,11 +54,7 @@
   const testDeleteTrack = async ({
     trackKeypair,
     trackOwnerPDA,
-<<<<<<< HEAD
-    userAuthorityKey,
-=======
     userAuthorityKeypair,
->>>>>>> 963ecfe8
   }) => {
     const initialTrackAcctBalance = await provider.connection.getBalance(
       trackKeypair.publicKey
@@ -221,11 +70,7 @@
         authority: userAuthorityKeypair.publicKey,
         payer: provider.wallet.publicKey,
       },
-<<<<<<< HEAD
-      signers: [userAuthorityKey],
-=======
       signers: [userAuthorityKeypair],
->>>>>>> 963ecfe8
     });
 
     // Confirm that the account is zero'd out
@@ -233,11 +78,7 @@
     let trackAcctBalance = initialTrackAcctBalance;
     let payerBalance = initialPayerBalance;
     let retries = 20;
-<<<<<<< HEAD
-    while (trackAcctBalance > 0 || retries > 0) {
-=======
     while (trackAcctBalance > 0 && retries > 0) {
->>>>>>> 963ecfe8
       trackAcctBalance = await provider.connection.getBalance(
         trackKeypair.publicKey
       );
@@ -259,34 +100,6 @@
     );
   };
 
-<<<<<<< HEAD
-  const initTestConstants = () => {
-    const privKey = getRandomPrivateKey();
-    const pkString = Buffer.from(privKey).toString("hex");
-    const pubKey = EthWeb3.eth.accounts.privateKeyToAccount(pkString);
-    const testEthAddr = pubKey.address;
-    const testEthAddrBytes = ethAddressToArray(testEthAddr);
-    const handle = randomBytes(20).toString("hex");
-    const handleBytes = Buffer.from(anchor.utils.bytes.utf8.encode(handle));
-    // TODO: Verify this
-    const handleBytesArray = Array.from({ ...handleBytes, length: 16 });
-    const metadata = randomCID();
-    const values = {
-      privKey,
-      pkString,
-      pubKey,
-      testEthAddr,
-      testEthAddrBytes,
-      handle,
-      handleBytes,
-      handleBytesArray,
-      metadata,
-    };
-    return values;
-  };
-
-=======
->>>>>>> 963ecfe8
   it("Initializing admin account!", async () => {
     await initAdmin({
       provider: provider,
@@ -294,10 +107,7 @@
       adminKeypair: adminKeypair,
       adminStgKeypair: adminStgKeypair,
       trackIdOffset: new anchor.BN("0"),
-<<<<<<< HEAD
-=======
       playlistIdOffset: new anchor.BN("0"),
->>>>>>> 963ecfe8
     });
 
     let adminAccount = await program.account.audiusAdmin.fetch(
@@ -334,13 +144,9 @@
       handleBytesArray,
       bumpSeed,
       metadata,
-<<<<<<< HEAD
-      newUserAcctPDA
-=======
-      newUserAcctPDA,
-      adminStgKeypair,
-      adminKeypair
->>>>>>> 963ecfe8
+      newUserAcctPDA,
+      adminStgKeypair,
+      adminKeypair
     );
   });
 
@@ -370,17 +176,6 @@
       handleBytesArray,
       bumpSeed,
       metadata,
-<<<<<<< HEAD
-      newUserAcctPDA
-    );
-
-    // New sol key that will be used to permission user updates
-    let newUserKey = anchor.web3.Keypair.generate();
-
-    // Generate signed SECP instruction
-    // Message as the incoming public key
-    let message = newUserKey.publicKey.toString();
-=======
       newUserAcctPDA,
       adminStgKeypair,
       adminKeypair
@@ -392,50 +187,13 @@
     // Generate signed SECP instruction
     // Message as the incoming public key
     let message = newUserKeypair.publicKey.toString();
->>>>>>> 963ecfe8
 
     await testInitUserSolPubkey({
       provider,
       program,
       message,
       pkString,
-<<<<<<< HEAD
-      privKey,
-      newUserKey,
-      newUserAcctPDA,
-    });
-  });
-
-  it("Creating a user!", async () => {
-    let {
-      privKey,
-      pkString,
-      handleBytesArray,
-    } = initTestConstants();
-
-    let { derivedAddress } =
-      await findDerivedPair(
-        program.programId,
-        adminStgKeypair.publicKey,
-        Buffer.from(handleBytesArray)
-      );
-    let newUserAcctPDA = derivedAddress;
-
-    // New sol key that will be used to permission user updates
-    let newUserKey = anchor.web3.Keypair.generate();
-
-    // Generate signed SECP instruction
-    // Message as the incoming public key
-    let message = newUserKey.publicKey.toString();
-
-    await testInitUserSolPubkey({
-      message,
-      pkString,
-      privKey,
-      newUserKey,
-=======
       newUserKeypair,
->>>>>>> 963ecfe8
       newUserAcctPDA,
     });
   });
@@ -466,17 +224,6 @@
       handleBytesArray,
       bumpSeed,
       metadata,
-<<<<<<< HEAD
-      newUserAcctPDA
-    );
-
-    // New sol key that will be used to permission user updates
-    let newUserKey = anchor.web3.Keypair.generate();
-
-    // Generate signed SECP instruction
-    // Message as the incoming public key
-    let message = newUserKey.publicKey.toString();
-=======
       newUserAcctPDA,
       adminStgKeypair,
       adminKeypair
@@ -488,19 +235,13 @@
     // Generate signed SECP instruction
     // Message as the incoming public key
     let message = newUserKeypair.publicKey.toString();
->>>>>>> 963ecfe8
 
     await testInitUserSolPubkey({
       provider,
       program,
       message,
       pkString,
-<<<<<<< HEAD
-      privKey,
-      newUserKey,
-=======
       newUserKeypair,
->>>>>>> 963ecfe8
       newUserAcctPDA,
     });
 
@@ -508,19 +249,11 @@
     let tx = await program.rpc.updateUser(updatedCID, {
       accounts: {
         user: newUserAcctPDA,
-<<<<<<< HEAD
-        userAuthority: newUserKey.publicKey,
-      },
-      signers: [newUserKey],
-    });
-    await confirmLogInTransaction(tx, updatedCID);
-=======
         userAuthority: newUserKeypair.publicKey,
       },
       signers: [newUserKeypair],
     });
     await confirmLogInTransaction(provider, tx, updatedCID);
->>>>>>> 963ecfe8
   });
 
   it("Initializing + claiming user, creating + updating track", async () => {
@@ -549,17 +282,6 @@
       handleBytesArray,
       bumpSeed,
       metadata,
-<<<<<<< HEAD
-      newUserAcctPDA
-    );
-
-    // New sol key that will be used to permission user updates
-    let newUserKey = anchor.web3.Keypair.generate();
-
-    // Generate signed SECP instruction
-    // Message as the incoming public key
-    let message = newUserKey.publicKey.toString();
-=======
       newUserAcctPDA,
       adminStgKeypair,
       adminKeypair
@@ -571,19 +293,13 @@
     // Generate signed SECP instruction
     // Message as the incoming public key
     let message = newUserKeypair.publicKey.toString();
->>>>>>> 963ecfe8
 
     await testInitUserSolPubkey({
       provider,
       program,
       message,
       pkString,
-<<<<<<< HEAD
-      privKey,
-      newUserKey,
-=======
       newUserKeypair,
->>>>>>> 963ecfe8
       newUserAcctPDA,
     });
 
@@ -594,33 +310,20 @@
     await testCreateTrack({
       trackMetadata,
       newTrackKeypair,
-<<<<<<< HEAD
-      userAuthorityKey: newUserKey,
-=======
       userAuthorityKeypair: newUserKeypair,
->>>>>>> 963ecfe8
       trackOwnerPDA: newUserAcctPDA,
       adminStgKeypair,
     });
 
     // Expected signature validation failure
     let newTrackKeypair2 = anchor.web3.Keypair.generate();
-<<<<<<< HEAD
-    let wrongUserKey = anchor.web3.Keypair.generate();
-    console.log(`Expecting error with public key ${wrongUserKey.publicKey}`);
-=======
     let wrongUserKeypair = anchor.web3.Keypair.generate();
     console.log(`Expecting error with public key ${wrongUserKeypair.publicKey}`);
->>>>>>> 963ecfe8
     try {
       await testCreateTrack({
         trackMetadata,
         newTrackKeypair: newTrackKeypair2,
-<<<<<<< HEAD
-        userAuthorityKey: wrongUserKey,
-=======
         userAuthorityKeypair: wrongUserKeypair,
->>>>>>> 963ecfe8
         trackOwnerPDA: newUserAcctPDA,
         adminStgKeypair,
       });
@@ -634,21 +337,12 @@
       accounts: {
         track: newTrackKeypair.publicKey,
         user: newUserAcctPDA,
-<<<<<<< HEAD
-        authority: newUserKey.publicKey,
-        payer: provider.wallet.publicKey,
-      },
-      signers: [newUserKey],
-    });
-    await confirmLogInTransaction(tx3, updatedTrackMetadata);
-=======
         authority: newUserKeypair.publicKey,
         payer: provider.wallet.publicKey,
       },
       signers: [newUserKeypair],
     });
     await confirmLogInTransaction(provider, tx3, updatedTrackMetadata);
->>>>>>> 963ecfe8
   });
 
   it("creating + deleting a track", async () => {
@@ -677,17 +371,6 @@
       handleBytesArray,
       bumpSeed,
       metadata,
-<<<<<<< HEAD
-      newUserAcctPDA
-    );
-
-    // New sol key that will be used to permission user updates
-    let newUserKey = anchor.web3.Keypair.generate();
-
-    // Generate signed SECP instruction
-    // Message as the incoming public key
-    let message = newUserKey.publicKey.toString();
-=======
       newUserAcctPDA,
       adminStgKeypair,
       adminKeypair
@@ -699,19 +382,13 @@
     // Generate signed SECP instruction
     // Message as the incoming public key
     let message = newUserKeypair.publicKey.toString();
->>>>>>> 963ecfe8
 
     await testInitUserSolPubkey({
       provider,
       program,
       message,
       pkString,
-<<<<<<< HEAD
-      privKey,
-      newUserKey,
-=======
       newUserKeypair,
->>>>>>> 963ecfe8
       newUserAcctPDA,
     });
 
@@ -721,11 +398,7 @@
     await testCreateTrack({
       trackMetadata,
       newTrackKeypair,
-<<<<<<< HEAD
-      userAuthorityKey: newUserKey,
-=======
       userAuthorityKeypair: newUserKeypair,
->>>>>>> 963ecfe8
       trackOwnerPDA: newUserAcctPDA,
       adminStgKeypair,
     });
@@ -733,52 +406,6 @@
     await testDeleteTrack({
       trackKeypair: newTrackKeypair,
       trackOwnerPDA: newUserAcctPDA,
-<<<<<<< HEAD
-      userAuthorityKey: newUserKey,
-    });
-  });
-
-  it("create multiple tracks in parallel", async () => {
-    let {
-      privKey,
-      pkString,
-      testEthAddr,
-      testEthAddrBytes,
-      handleBytesArray,
-      metadata,
-    } = initTestConstants();
-
-    let { baseAuthorityAccount, bumpSeed, derivedAddress } =
-      await findDerivedPair(
-        program.programId,
-        adminStgKeypair.publicKey,
-        Buffer.from(handleBytesArray)
-      );
-    let newUserAcctPDA = derivedAddress;
-
-    await testInitUser(
-      baseAuthorityAccount,
-      testEthAddr,
-      testEthAddrBytes,
-      handleBytesArray,
-      bumpSeed,
-      metadata,
-      newUserAcctPDA
-    );
-
-    // New sol key that will be used to permission user updates
-    let newUserKey = anchor.web3.Keypair.generate();
-
-    // Generate signed SECP instruction
-    // Message as the incoming public key
-    let message = newUserKey.publicKey.toString();
-
-    await testInitUserSolPubkey({
-      message,
-      pkString,
-      privKey,
-      newUserKey,
-=======
       userAuthorityKeypair: newUserKeypair,
     });
   });
@@ -827,7 +454,6 @@
       message,
       pkString,
       newUserKeypair,
->>>>>>> 963ecfe8
       newUserAcctPDA,
     });
 
@@ -843,33 +469,21 @@
         trackMetadata,
         newTrackKeypair,
         adminStgKeypair,
-<<<<<<< HEAD
-        userAuthorityKey: newUserKey,
-=======
         userAuthorityKeypair: newUserKeypair,
->>>>>>> 963ecfe8
         trackOwnerPDA: newUserAcctPDA,
       }),
       testCreateTrack({
         trackMetadata: trackMetadata2,
         adminStgKeypair,
         newTrackKeypair: newTrackKeypair2,
-<<<<<<< HEAD
-        userAuthorityKey: newUserKey,
-=======
         userAuthorityKeypair: newUserKeypair,
->>>>>>> 963ecfe8
         trackOwnerPDA: newUserAcctPDA,
       }),
       testCreateTrack({
         trackMetadata: trackMetadata3,
         adminStgKeypair,
         newTrackKeypair: newTrackKeypair3,
-<<<<<<< HEAD
-        userAuthorityKey: newUserKey,
-=======
         userAuthorityKeypair: newUserKeypair,
->>>>>>> 963ecfe8
         trackOwnerPDA: newUserAcctPDA,
       }),
     ]);
