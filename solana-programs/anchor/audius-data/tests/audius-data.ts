--- conflicted
+++ resolved
@@ -116,11 +116,7 @@
     );
   };
 
-<<<<<<< HEAD
-  it.only("Initializing admin account!", async () => {
-=======
-  it("Initializing admin account!", async function () {
->>>>>>> 468963cf
+  it("Initializing admin account!", async () => {
     await initAdmin({
       provider,
       program,
@@ -545,10 +541,8 @@
       );
   });
 
-<<<<<<< HEAD
-  it.only("Delegating user authority", async () => {
-    const { ethAccount, handleBytesArray, metadata } = initTestConstants();
-
+  it("Delegating user authority", async () => {
+    const { ethAccount, handleBytesArray, metadata } = initTestConstants();
     const { baseAuthorityAccount, bumpSeed, derivedAddress: newUserAcctPDA } =
       await findDerivedPair(
         program.programId,
@@ -569,8 +563,7 @@
 
     // Generate signed SECP instruction
     // Message as the incoming public key
-    const message = newUserKeypair.publicKey.toString();
-    console.log(`creating user...`)
+    const message = newUserKeypair.publicKey.toBytes();
 
     await testCreateUser({
       provider,
@@ -588,19 +581,13 @@
 
     // New sol key that will be used as user authority delegate
     const userAuthorityDelegateKeypair = anchor.web3.Keypair.generate();
-    console.log(`newUserAcctPDA: ${newUserAcctPDA}`)
-    console.log(`userAuthKeypair: ${userAuthorityDelegateKeypair.publicKey}`)
-
     const userDelSeed = [
       newUserAcctPDA.toBytes().slice(0, 32),
       userAuthorityDelegateKeypair.publicKey.toBytes().slice(0, 32)
     ]
-
-    console.log(`userDelSeed: ${userDelSeed}`)
     let res = await PublicKey.findProgramAddress(userDelSeed, program.programId)
     let userDelPDA = res[0]
     let userDelBump = res[1]
-    console.log(`res: ${userDelPDA}, ${userDelBump}`)
 
     let addUserDelArgs = {
       accounts: {
@@ -627,7 +614,6 @@
     let delegateAuthorityFromChain = acctState.delegateAuthority
     expect(userStgPdaFromChain.toString(), "user stg pda").to.equal(newUserAcctPDA.toString());
     expect(userAuthorityDelegateKeypair.publicKey.toString(), "del auth pda").to.equal(delegateAuthorityFromChain.toString());
-    console.log(`User delegate authority account ${userDelPDA} validated`)
     const updatedCID = randomCID();
     await updateUser({
       program,
@@ -636,7 +622,6 @@
       userAuthorityKeypair: userAuthorityDelegateKeypair,
       userDelegateAuthority: userDelPDA
     });
-    console.log(`Updated successfully from delegate authority ${userAuthorityDelegateKeypair.publicKey}`)
     let removeUserDelArgs = {
       accounts: {
         admin: adminStgKeypair.publicKey,
@@ -674,9 +659,6 @@
   })
 
   it("creating initialized user should fail", async () => {
-=======
-  it("creating initialized user should fail", async function () {
->>>>>>> 468963cf
     const { ethAccount, handleBytesArray, metadata } = initTestConstants();
 
     const {
