import * as anchor from "@project-serum/anchor";
import { Program } from "@project-serum/anchor";
import { expect, assert } from "chai";
import { initAdmin, updateAdmin } from "../lib/lib";
import {
  findDerivedPair,
  getTransactionWithData,
  SystemSysVarProgramKey,
} from "../lib/utils";
import { AudiusData } from "../target/types/audius_data";
import {
<<<<<<< HEAD
  initTestConstants,
  testCreateUser,
  testCreateUserDelegate,
} from "./test-helpers";

const { PublicKey, SystemProgram } = anchor.web3;
=======
  createSolanaContentNode,
  initTestConstants,
  testCreateUser,
} from "./test-helpers";
>>>>>>> e31ce4fe

const UserActionEnumValues = {
  unfollowUser: { unfollowUser: {} },
  followUser: { followUser: {} },
  invalidEnumValue: { invalidEnum: {} },
};

describe("follows", function () {
  const provider = anchor.Provider.local("http://localhost:8899", {
    preflightCommitment: "confirmed",
    commitment: "confirmed",
  });

  // Configure the client to use the local cluster.
  anchor.setProvider(anchor.Provider.env());

  const program = anchor.workspace.AudiusData as Program<AudiusData>;

  const adminKeypair = anchor.web3.Keypair.generate();
  const adminStorageKeypair = anchor.web3.Keypair.generate();
  const verifierKeypair = anchor.web3.Keypair.generate();
  const contentNodes = {};
  const getURSMParams = () => {
    return {
      replicaSet: [
        contentNodes["1"].spId.toNumber(),
        contentNodes["2"].spId.toNumber(),
        contentNodes["3"].spId.toNumber(),
      ],
      replicaSetBumps: [
        contentNodes["1"].seedBump.bump,
        contentNodes["2"].seedBump.bump,
        contentNodes["3"].seedBump.bump,
      ],
      cn1: contentNodes["1"].pda,
      cn2: contentNodes["2"].pda,
      cn3: contentNodes["3"].pda,
    };
  };

  it("follows - Initializing admin account!", async function () {
    await initAdmin({
      provider,
      program,
      adminKeypair,
      adminStorageKeypair,
      verifierKeypair,
    });

    const adminAccount = await program.account.audiusAdmin.fetch(
      adminStorageKeypair.publicKey
    );
    if (!adminAccount.authority.equals(adminKeypair.publicKey)) {
      console.log(
        "On chain retrieved admin info: ",
        adminAccount.authority.toString()
      );
      console.log("Provided admin info: ", adminKeypair.publicKey.toString());
      throw new Error("Invalid returned values");
    }
  });

  it("Initializing Content Node accounts!", async function () {
    const cn1 = await createSolanaContentNode({
      program,
      provider,
      adminKeypair,
      adminStorageKeypair,
      spId: new anchor.BN(1),
    });
    const cn2 = await createSolanaContentNode({
      program,
      provider,
      adminKeypair,
      adminStorageKeypair,
      spId: new anchor.BN(2),
    });
    const cn3 = await createSolanaContentNode({
      program,
      provider,
      adminKeypair,
      adminStorageKeypair,
      spId: new anchor.BN(3),
    });
    contentNodes["1"] = cn1;
    contentNodes["2"] = cn2;
    contentNodes["3"] = cn3;
  });

  describe("follow / unfollow tests", function () {
    let constants1;
    let constants2;
    let handleBytesArray1;
    let handleBytesArray2;
    // New sol keys that will be used to permission user updates
    let newUser1Key;
    let newUser2Key;
    let userStorageAccount1;
    let userStorageAccount2;
    let baseAuthorityAccount;
    let handle1DerivedInfo;
    let handle2DerivedInfo;

    // Initialize user for each test
    beforeEach(async function () {
      // Initialize 2 users
      constants1 = initTestConstants();
      constants2 = initTestConstants();
      handleBytesArray1 = constants1.handleBytesArray;
      handleBytesArray2 = constants2.handleBytesArray;

      handle1DerivedInfo = await findDerivedPair(
        program.programId,
        adminStorageKeypair.publicKey,
        Buffer.from(handleBytesArray1)
      );

      handle2DerivedInfo = await findDerivedPair(
        program.programId,
        adminStorageKeypair.publicKey,
        Buffer.from(handleBytesArray2)
      );

      baseAuthorityAccount = handle1DerivedInfo.baseAuthorityAccount;

      userStorageAccount1 = handle1DerivedInfo.derivedAddress;
      userStorageAccount2 = handle2DerivedInfo.derivedAddress;

      // New sol keys that will be used to permission user updates
      newUser1Key = anchor.web3.Keypair.generate();
      newUser2Key = anchor.web3.Keypair.generate();

      // Generate signed SECP instruction
      // Message as the incoming public key
      const message1 = newUser1Key.publicKey.toBytes();
      const message2 = newUser2Key.publicKey.toBytes();

      // disable admin writes
      await updateAdmin({
        program,
        isWriteEnabled: false,
        adminStorageAccount: adminStorageKeypair.publicKey,
        adminAuthorityKeypair: adminKeypair,
      });

      await testCreateUser({
        provider,
        program,
        message: message1,
        baseAuthorityAccount,
        ethAccount: constants1.ethAccount,
        handleBytesArray: handleBytesArray1,
        bumpSeed: handle1DerivedInfo.bumpSeed,
        metadata: constants1.metadata,
        newUserKeypair: newUser1Key,
        userStorageAccount: userStorageAccount1,
        adminStoragePublicKey: adminStorageKeypair.publicKey,
        ...getURSMParams(),
      });

      await testCreateUser({
        provider,
        program,
        message: message2,
        baseAuthorityAccount,
        ethAccount: constants2.ethAccount,
        handleBytesArray: handleBytesArray2,
        bumpSeed: handle2DerivedInfo.bumpSeed,
        metadata: constants2.metadata,
        newUserKeypair: newUser2Key,
        userStorageAccount: userStorageAccount2,
        adminStoragePublicKey: adminStorageKeypair.publicKey,
        ...getURSMParams(),
      });
    });

    it("follow user", async function () {
      // Submit a tx where user 1 follows user 2
      const followArgs = {
        accounts: {
<<<<<<< HEAD
          audiusAdmin: adminStgKeypair.publicKey,
=======
          audiusAdmin: adminStorageKeypair.publicKey,
          payer: provider.wallet.publicKey,
>>>>>>> e31ce4fe
          authority: newUser1Key.publicKey,
          followerUserStorage: userStorageAccount1,
          followeeUserStorage: userStorageAccount2,
          userAuthorityDelegate: SystemProgram.programId,
          authorityDelegationStatus: SystemProgram.programId,
        },
        signers: [newUser1Key],
      };

      const followTx = await program.rpc.followUser(
        baseAuthorityAccount,
        UserActionEnumValues.followUser,
        { seed: handleBytesArray1, bump: handle1DerivedInfo.bumpSeed },
        { seed: handleBytesArray2, bump: handle2DerivedInfo.bumpSeed },
        followArgs
      );

      const { decodedInstruction, decodedData, accountPubKeys } =
        await getTransactionWithData(program, provider, followTx, 0);

      expect(decodedInstruction.name).to.equal("followUser");
      expect(decodedData.base.toString()).to.equal(
        baseAuthorityAccount.toString()
      );
      expect(decodedData.userAction).to.deep.equal(
        UserActionEnumValues.followUser
      );
      expect(decodedData.followerHandle.seed).to.deep.equal(
        constants1.handleBytesArray
      );
      expect(decodedData.followeeHandle.seed).to.deep.equal(
        constants2.handleBytesArray
      );
<<<<<<< HEAD
      expect(accountPubKeys[0]).to.equal(adminStgKeypair.publicKey.toString());
      expect(accountPubKeys[5]).to.equal(newUser1Key.publicKey.toString());
    });

    it("delegate follows user", async function () {
      const delegate = await testCreateUserDelegate({
        adminKeypair,
        adminStorageKeypair: adminStgKeypair,
        program,
        provider,
      });

      // Submit a tx where user 1 follows user 2
      const followArgs = {
        accounts: {
          audiusAdmin: adminStgKeypair.publicKey,
          authority: delegate.userAuthorityDelegateKeypair.publicKey,
          followerUserStorage: delegate.userAccountPDA,
          followeeUserStorage: userStorageAccount2,
          userAuthorityDelegate: delegate.userAuthorityDelegatePDA,
          authorityDelegationStatus: delegate.authorityDelegationStatusPDA,
        },
        signers: [delegate.userAuthorityDelegateKeypair],
      };

      const followTx = await program.rpc.followUser(
        baseAuthorityAccount,
        UserActionEnumValues.followUser,
        { seed: delegate.handleBytesArray, bump: delegate.userBumpSeed },
        { seed: handleBytesArray2, bump: handle2DerivedInfo.bumpSeed },
        followArgs
      );

      const { decodedInstruction, decodedData, accountPubKeys } =
        await getTransactionWithData(program, provider, followTx, 0);

      expect(decodedInstruction.name).to.equal("followUser");
      expect(decodedData.base.toString()).to.equal(
        baseAuthorityAccount.toString()
      );
      expect(decodedData.userAction).to.deep.equal(
        UserActionEnumValues.followUser
      );
      expect(decodedData.followerHandle.seed).to.deep.equal(
        delegate.handleBytesArray
      );
      expect(decodedData.followeeHandle.seed).to.deep.equal(
        constants2.handleBytesArray
      );
      expect(accountPubKeys[0]).to.equal(adminStgKeypair.publicKey.toString());
      expect(accountPubKeys[5]).to.equal(
        delegate.userAuthorityDelegateKeypair.publicKey.toString()
      );
=======
      expect(accountPubKeys[0]).to.equal(adminStorageKeypair.publicKey.toString());
      expect(accountPubKeys[3]).to.equal(newUser1Key.publicKey.toString());
>>>>>>> e31ce4fe
    });

    it("unfollow user", async function () {
      // Submit a tx where user 1 follows user 2
      const followArgs = {
        accounts: {
          audiusAdmin: adminStorageKeypair.publicKey,
          payer: provider.wallet.publicKey,
          authority: newUser1Key.publicKey,
          followerUserStorage: userStorageAccount1,
          followeeUserStorage: userStorageAccount2,
          userAuthorityDelegate: SystemProgram.programId,
          authorityDelegationStatus: SystemProgram.programId,
        },
        signers: [newUser1Key],
      };
      const unfollowTx = await program.rpc.followUser(
        baseAuthorityAccount,
        UserActionEnumValues.unfollowUser,
        { seed: handleBytesArray1, bump: handle1DerivedInfo.bumpSeed },
        { seed: handleBytesArray2, bump: handle2DerivedInfo.bumpSeed },
        followArgs
      );

      const { decodedInstruction, decodedData, accountPubKeys } =
        await getTransactionWithData(program, provider, unfollowTx, 0);

      expect(decodedInstruction.name).to.equal("followUser");
      expect(decodedData.base.toString()).to.equal(
        baseAuthorityAccount.toString()
      );
      expect(decodedData.userAction).to.deep.equal(
        UserActionEnumValues.unfollowUser
      );
      expect(decodedData.followerHandle.seed).to.deep.equal(
        constants1.handleBytesArray
      );
      expect(decodedData.followeeHandle.seed).to.deep.equal(
        constants2.handleBytesArray
      );
<<<<<<< HEAD
      expect(accountPubKeys[0]).to.equal(adminStgKeypair.publicKey.toString());
      expect(accountPubKeys[5]).to.equal(newUser1Key.publicKey.toString());
=======
      expect(accountPubKeys[0]).to.equal(adminStorageKeypair.publicKey.toString());
      expect(accountPubKeys[3]).to.equal(newUser1Key.publicKey.toString());
>>>>>>> e31ce4fe
    });

    it("submit invalid follow action", async function () {
      // Submit a tx where user 1 follows user 2
      let expectedErrorFound = false;
      const followArgs = {
        accounts: {
          audiusAdmin: adminStorageKeypair.publicKey,
          payer: provider.wallet.publicKey,
          authority: newUser1Key.publicKey,
          followerUserStorage: userStorageAccount1,
          followeeUserStorage: userStorageAccount2,
          userAuthorityDelegate: SystemProgram.programId,
          authorityDelegationStatus: SystemProgram.programId,
        },
        signers: [newUser1Key],
      };
      try {
        // Use invalid enum value and confirm failure
        const txHash = await program.rpc.followUser(
          baseAuthorityAccount,
          UserActionEnumValues.invalidEnumValue,
          { seed: handleBytesArray1, bump: handle1DerivedInfo.bumpSeed },
          { seed: handleBytesArray2, bump: handle2DerivedInfo.bumpSeed },
          followArgs
        );
        console.log(`invalid follow txHash=${txHash}`);
      } catch (e) {
        const index = e.toString().indexOf("unable to infer src variant");
        if (index > 0) expectedErrorFound = true;
      }
      assert.equal(expectedErrorFound, true, "Unable to infer src variant");
    });

    it("follow invalid user", async function () {
      // Submit a tx where user 1 follows user 2
      // and user 2 account is not a PDA
      const wrongUserKeypair = anchor.web3.Keypair.generate();
      const followArgs = {
        accounts: {
          audiusAdmin: adminStorageKeypair.publicKey,
          payer: provider.wallet.publicKey,
          authority: newUser1Key.publicKey,
          followerUserStorage: userStorageAccount1,
          followeeUserStorage: wrongUserKeypair.publicKey,
          userAuthorityDelegate: SystemProgram.programId,
          authorityDelegationStatus: SystemProgram.programId,
        },
        signers: [newUser1Key],
      };
      let expectedErrorFound = false;
      let expectedErrorString =
        "The program expected this account to be already initialized";
      try {
        await program.rpc.followUser(
          baseAuthorityAccount,
          UserActionEnumValues.followUser,
          { seed: handleBytesArray1, bump: handle1DerivedInfo.bumpSeed },
          { seed: handleBytesArray2, bump: handle2DerivedInfo.bumpSeed },
          followArgs
        );
      } catch (e) {
        const index = e.toString().indexOf(expectedErrorString);
        console.dir(e, { depth: 5 });
        if (index >= 0) expectedErrorFound = true;
      }
      assert.equal(
        expectedErrorFound,
        true,
        `Expect to find ${expectedErrorString}`
      );
      expectedErrorFound = false;
      expectedErrorString = "A seeds constraint was violated";
      // https://github.com/project-serum/anchor/blob/77043131c210cf14a34386cadd9242b1a65daa6e/lang/syn/src/codegen/accounts/constraints.rs#L355
      // Next, submit mismatched arguments
      // followArgs will contain followee target user 2 storage PDA
      // Instructions will point to followee target user 1 storage PDA
      followArgs.accounts.followeeUserStorage = userStorageAccount2;
      try {
        await program.rpc.followUser(
          baseAuthorityAccount,
          UserActionEnumValues.followUser,
          { seed: handleBytesArray1, bump: handle1DerivedInfo.bumpSeed },
          // Note the intentionally incorrect handle bytes below for followee target PDA
          { seed: handleBytesArray1, bump: handle1DerivedInfo.bumpSeed },
          followArgs
        );
      } catch (e) {
        const index = e.toString().indexOf(expectedErrorString);
        console.dir(e, { depth: 5 });
        if (index >= 0) expectedErrorFound = true;
      }
      assert.equal(
        expectedErrorFound,
        true,
        `Expected to find ${expectedErrorString}`
      );
    });
  });
});<|MERGE_RESOLUTION|>--- conflicted
+++ resolved
@@ -9,26 +9,19 @@
 } from "../lib/utils";
 import { AudiusData } from "../target/types/audius_data";
 import {
-<<<<<<< HEAD
+  createSolanaContentNode,
   initTestConstants,
   testCreateUser,
   testCreateUserDelegate,
 } from "./test-helpers";
 
 const { PublicKey, SystemProgram } = anchor.web3;
-=======
-  createSolanaContentNode,
-  initTestConstants,
-  testCreateUser,
-} from "./test-helpers";
->>>>>>> e31ce4fe
 
 const UserActionEnumValues = {
   unfollowUser: { unfollowUser: {} },
   followUser: { followUser: {} },
   invalidEnumValue: { invalidEnum: {} },
 };
-
 describe("follows", function () {
   const provider = anchor.Provider.local("http://localhost:8899", {
     preflightCommitment: "confirmed",
@@ -202,12 +195,7 @@
       // Submit a tx where user 1 follows user 2
       const followArgs = {
         accounts: {
-<<<<<<< HEAD
-          audiusAdmin: adminStgKeypair.publicKey,
-=======
           audiusAdmin: adminStorageKeypair.publicKey,
-          payer: provider.wallet.publicKey,
->>>>>>> e31ce4fe
           authority: newUser1Key.publicKey,
           followerUserStorage: userStorageAccount1,
           followeeUserStorage: userStorageAccount2,
@@ -241,23 +229,23 @@
       expect(decodedData.followeeHandle.seed).to.deep.equal(
         constants2.handleBytesArray
       );
-<<<<<<< HEAD
-      expect(accountPubKeys[0]).to.equal(adminStgKeypair.publicKey.toString());
+      expect(accountPubKeys[0]).to.equal(adminStorageKeypair.publicKey.toString());
       expect(accountPubKeys[5]).to.equal(newUser1Key.publicKey.toString());
     });
 
     it("delegate follows user", async function () {
       const delegate = await testCreateUserDelegate({
         adminKeypair,
-        adminStorageKeypair: adminStgKeypair,
+        adminStorageKeypair: adminStorageKeypair,
         program,
         provider,
+        ...getURSMParams(),
       });
 
       // Submit a tx where user 1 follows user 2
       const followArgs = {
         accounts: {
-          audiusAdmin: adminStgKeypair.publicKey,
+          audiusAdmin: adminStorageKeypair.publicKey,
           authority: delegate.userAuthorityDelegateKeypair.publicKey,
           followerUserStorage: delegate.userAccountPDA,
           followeeUserStorage: userStorageAccount2,
@@ -291,14 +279,10 @@
       expect(decodedData.followeeHandle.seed).to.deep.equal(
         constants2.handleBytesArray
       );
-      expect(accountPubKeys[0]).to.equal(adminStgKeypair.publicKey.toString());
+      expect(accountPubKeys[0]).to.equal(adminStorageKeypair.publicKey.toString());
       expect(accountPubKeys[5]).to.equal(
         delegate.userAuthorityDelegateKeypair.publicKey.toString()
       );
-=======
-      expect(accountPubKeys[0]).to.equal(adminStorageKeypair.publicKey.toString());
-      expect(accountPubKeys[3]).to.equal(newUser1Key.publicKey.toString());
->>>>>>> e31ce4fe
     });
 
     it("unfollow user", async function () {
@@ -339,13 +323,8 @@
       expect(decodedData.followeeHandle.seed).to.deep.equal(
         constants2.handleBytesArray
       );
-<<<<<<< HEAD
-      expect(accountPubKeys[0]).to.equal(adminStgKeypair.publicKey.toString());
+      expect(accountPubKeys[0]).to.equal(adminStorageKeypair.publicKey.toString());
       expect(accountPubKeys[5]).to.equal(newUser1Key.publicKey.toString());
-=======
-      expect(accountPubKeys[0]).to.equal(adminStorageKeypair.publicKey.toString());
-      expect(accountPubKeys[3]).to.equal(newUser1Key.publicKey.toString());
->>>>>>> e31ce4fe
     });
 
     it("submit invalid follow action", async function () {
