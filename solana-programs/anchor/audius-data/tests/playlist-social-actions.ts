--- conflicted
+++ resolved
@@ -14,10 +14,7 @@
 } from "../lib/lib";
 import { getTransaction, randomString } from "../lib/utils";
 import { AudiusData } from "../target/types/audius_data";
-import {
-  createSolanaUser,
-  createSolanaContentNode,
-} from "./test-helpers";
+import { createSolanaUser, createSolanaContentNode } from "./test-helpers";
 
 const { SystemProgram } = anchor.web3;
 
@@ -102,15 +99,10 @@
     const tx = await deletePlaylistSave({
       program,
       baseAuthorityAccount: user.authority,
-<<<<<<< HEAD
-      adminStgPublicKey: adminStgKeypair.publicKey,
-      userStgAccountPDA: user.pda,
-      userAuthorityDelegateAccountPDA: SystemProgram.programId,
-      authorityDelegationStatusAccountPDA: SystemProgram.programId,
-=======
-      adminStoragePublicKey: adminStorageKeypair.publicKey,
-      userStorageAccountPDA: user.pda,
->>>>>>> e31ce4fe
+      adminStoragePublicKey: adminStorageKeypair.publicKey,
+      userStorageAccountPDA: user.pda,
+      userAuthorityDelegateAccountPDA: SystemProgram.programId,
+      authorityDelegationStatusAccountPDA: SystemProgram.programId,
       userAuthorityKeypair: user.keypair,
       handleBytesArray: user.handleBytesArray,
       bumpSeed: user.bumpSeed,
@@ -141,15 +133,10 @@
     const tx = await addPlaylistSave({
       program,
       baseAuthorityAccount: user.authority,
-<<<<<<< HEAD
-      adminStgPublicKey: adminStgKeypair.publicKey,
-      userStgAccountPDA: user.pda,
-      userAuthorityDelegateAccountPDA: SystemProgram.programId,
-      authorityDelegationStatusAccountPDA: SystemProgram.programId,
-=======
-      adminStoragePublicKey: adminStorageKeypair.publicKey,
-      userStorageAccountPDA: user.pda,
->>>>>>> e31ce4fe
+      adminStoragePublicKey: adminStorageKeypair.publicKey,
+      userStorageAccountPDA: user.pda,
+      userAuthorityDelegateAccountPDA: SystemProgram.programId,
+      authorityDelegationStatusAccountPDA: SystemProgram.programId,
       userAuthorityKeypair: user.keypair,
       handleBytesArray: user.handleBytesArray,
       bumpSeed: user.bumpSeed,
@@ -180,15 +167,10 @@
     const tx = await addPlaylistRepost({
       program,
       baseAuthorityAccount: user.authority,
-<<<<<<< HEAD
-      adminStgPublicKey: adminStgKeypair.publicKey,
-      userStgAccountPDA: user.pda,
-      userAuthorityDelegateAccountPDA: SystemProgram.programId,
-      authorityDelegationStatusAccountPDA: SystemProgram.programId,
-=======
-      adminStoragePublicKey: adminStorageKeypair.publicKey,
-      userStorageAccountPDA: user.pda,
->>>>>>> e31ce4fe
+      adminStoragePublicKey: adminStorageKeypair.publicKey,
+      userStorageAccountPDA: user.pda,
+      userAuthorityDelegateAccountPDA: SystemProgram.programId,
+      authorityDelegationStatusAccountPDA: SystemProgram.programId,
       userAuthorityKeypair: user.keypair,
       handleBytesArray: user.handleBytesArray,
       bumpSeed: user.bumpSeed,
@@ -219,15 +201,10 @@
     const tx = await deletePlaylistRepost({
       program,
       baseAuthorityAccount: user.authority,
-<<<<<<< HEAD
-      adminStgPublicKey: adminStgKeypair.publicKey,
-      userStgAccountPDA: user.pda,
-      userAuthorityDelegateAccountPDA: SystemProgram.programId,
-      authorityDelegationStatusAccountPDA: SystemProgram.programId,
-=======
-      adminStoragePublicKey: adminStorageKeypair.publicKey,
-      userStorageAccountPDA: user.pda,
->>>>>>> e31ce4fe
+      adminStoragePublicKey: adminStorageKeypair.publicKey,
+      userStorageAccountPDA: user.pda,
+      userAuthorityDelegateAccountPDA: SystemProgram.programId,
+      authorityDelegationStatusAccountPDA: SystemProgram.programId,
       userAuthorityKeypair: user.keypair,
       handleBytesArray: user.handleBytesArray,
       bumpSeed: user.bumpSeed,
