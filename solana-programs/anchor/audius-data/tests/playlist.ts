import * as anchor from "@project-serum/anchor";
import { Program } from "@project-serum/anchor";
import chai, { expect } from "chai";
import chaiAsPromised from "chai-as-promised";
import { initAdmin, updateAdmin } from "../lib/lib";
import { findDerivedPair, randomCID, randomId, randomString } from "../lib/utils";
import { AudiusData } from "../target/types/audius_data";
import {
  testCreatePlaylist,
  createSolanaContentNode,
  initTestConstants,
  testCreateUser,
  testInitUser,
  testInitUserSolPubkey,
  testDeletePlaylist,
  testUpdatePlaylist,
} from "./test-helpers";

chai.use(chaiAsPromised);

describe("audius-data", function () {
  const provider = anchor.Provider.local("http://localhost:8899", {
    preflightCommitment: "confirmed",
    commitment: "confirmed",
  });

  // Configure the client to use the local cluster.
  anchor.setProvider(anchor.Provider.env());

  const program = anchor.workspace.AudiusData as Program<AudiusData>;

  const adminKeypair = anchor.web3.Keypair.generate();
  const adminStorageKeypair = anchor.web3.Keypair.generate();
  const verifierKeypair = anchor.web3.Keypair.generate();
  const contentNodes = {};
  const getURSMParams = () => {
    return {
      replicaSet: [
        contentNodes["1"].spId.toNumber(),
        contentNodes["2"].spId.toNumber(),
        contentNodes["3"].spId.toNumber(),
      ],
      replicaSetBumps: [
        contentNodes["1"].seedBump.bump,
        contentNodes["2"].seedBump.bump,
        contentNodes["3"].seedBump.bump,
      ],
      cn1: contentNodes["1"].pda,
      cn2: contentNodes["2"].pda,
      cn3: contentNodes["3"].pda,
    };
  };
  it("Initializing admin account!", async function () {
    await initAdmin({
      provider,
      program,
      adminKeypair,
      adminStorageKeypair,
      verifierKeypair,
    });
    const adminAccount = await program.account.audiusAdmin.fetch(
      adminStorageKeypair.publicKey
    );

    const chainAuthority = adminAccount.authority.toString();
    const expectedAuthority = adminKeypair.publicKey.toString();
    expect(chainAuthority, "authority").to.equal(expectedAuthority);
    expect(adminAccount.isWriteEnabled, "is_write_enabled").to.equal(true);
  });

  it("Initializing Content Node accounts!", async function () {
    const cn1 = await createSolanaContentNode({
      program,
      provider,
      adminKeypair,
      adminStorageKeypair,
      spId: new anchor.BN(1),
    });
    const cn2 = await createSolanaContentNode({
      program,
      provider,
      adminKeypair,
      adminStorageKeypair,
      spId: new anchor.BN(2),
    });
    const cn3 = await createSolanaContentNode({
      program,
      provider,
      adminKeypair,
      adminStorageKeypair,
      spId: new anchor.BN(3),
    });
    contentNodes["1"] = cn1;
    contentNodes["2"] = cn2;
    contentNodes["3"] = cn3;
  });

  it("Initializing + claiming user, creating + updating playlist", async function () {
    const { ethAccount, handleBytesArray, metadata } = initTestConstants();

    const {
      baseAuthorityAccount,
      bumpSeed,
      derivedAddress: newUserAcctPDA,
    } = await findDerivedPair(
      program.programId,
      adminStorageKeypair.publicKey,
      Buffer.from(handleBytesArray)
    );

    await testInitUser({
      provider,
      program,
      baseAuthorityAccount,
      ethAddress: ethAccount.address,
      handleBytesArray,
      bumpSeed,
      metadata,
      userStorageAccount: newUserAcctPDA,
      adminStorageKeypair,
      adminKeypair,
      ...getURSMParams(),
    });

    // New sol key that will be used to permission user updates
    const newUserKeypair = anchor.web3.Keypair.generate();

    // Generate signed SECP instruction
    // Message as the incoming public key
    const message = newUserKeypair.publicKey.toBytes();

    await testInitUserSolPubkey({
      provider,
      program,
      message,
      ethPrivateKey: ethAccount.privateKey,
      newUserPublicKey: newUserKeypair.publicKey,
      newUserAcctPDA,
    });

    const playlistMetadata = randomCID();
    const playlistID = randomId();

    await testCreatePlaylist({
      provider,
      program,
      baseAuthorityAccount,
      handleBytesArray,
      bumpSeed,
      id: playlistID,
      playlistMetadata,
      userAuthorityKeypair: newUserKeypair,
      playlistOwnerPDA: newUserAcctPDA,
      adminStorageAccount: adminStorageKeypair.publicKey,
    });

    // Expected signature validation failure
    const wrongUserKeypair = anchor.web3.Keypair.generate();
    console.log(
      `Expecting error with public key ${wrongUserKeypair.publicKey}`
    );
    try {
      await testCreatePlaylist({
        provider,
        program,
        baseAuthorityAccount,
        handleBytesArray,
        bumpSeed,
        id: randomId(),
        playlistMetadata,
        userAuthorityKeypair: wrongUserKeypair,
        playlistOwnerPDA: newUserAcctPDA,
        adminStorageAccount: adminStorageKeypair.publicKey,
      });
    } catch (e) {
      console.log(`Error found as expected ${e}`);
    }
    const updatedPlaylistMetadata = randomCID();
    await testUpdatePlaylist({
      provider,
      program,
      baseAuthorityAccount,
      handleBytesArray,
      bumpSeed,
      adminStorageAccount: adminStorageKeypair.publicKey,
      id: playlistID,
      userStorageAccountPDA: newUserAcctPDA,
      userAuthorityKeypair: newUserKeypair,
      metadata: updatedPlaylistMetadata,
    });
  });

  it("creating + deleting a playlist", async function () {
    const { ethAccount, handleBytesArray, metadata, userId } = initTestConstants();

    const {
      baseAuthorityAccount,
      bumpSeed,
      derivedAddress: newUserAcctPDA,
    } = await findDerivedPair(
      program.programId,
      adminStorageKeypair.publicKey,
      Buffer.from(handleBytesArray)
    );

    await updateAdmin({
      program,
      isWriteEnabled: false,
      adminStorageAccount: adminStorageKeypair.publicKey,
      adminAuthorityKeypair: adminKeypair,
    });
    // New sol key that will be used to permission user updates
    const newUserKeypair = anchor.web3.Keypair.generate();

    // Generate signed SECP instruction
    // Message as the incoming public key
    const message = newUserKeypair.publicKey.toBytes();

    await testCreateUser({
      provider,
      program,
      message,
      baseAuthorityAccount,
      ethAccount,
      handleBytesArray,
      bumpSeed,
      metadata,
      newUserKeypair,
<<<<<<< HEAD
      userStorageAccount: newUserAcctPDA,
      adminStoragePublicKey: adminStorageKeypair.publicKey,
=======
      userId,
      userStgAccount: newUserAcctPDA,
      adminStgPublicKey: adminStgKeypair.publicKey,
>>>>>>> 1851dedb
      ...getURSMParams(),
    });

    const playlistMetadata = randomCID();
    const playlistID = randomId();

    await testCreatePlaylist({
      provider,
      program,
      id: playlistID,
      baseAuthorityAccount,
      handleBytesArray,
      adminStorageAccount: adminStorageKeypair.publicKey,
      bumpSeed,
      playlistMetadata,
      userAuthorityKeypair: newUserKeypair,
      playlistOwnerPDA: newUserAcctPDA,
    });

    await testDeletePlaylist({
      provider,
      program,
      id: playlistID,
      playlistOwnerPDA: newUserAcctPDA,
      userAuthorityKeypair: newUserKeypair,
      baseAuthorityAccount,
      handleBytesArray,
      bumpSeed,
      adminStorageAccount: adminStorageKeypair.publicKey,
    });
  });

  it("create multiple playlists in parallel", async function () {
    const { ethAccount, handleBytesArray, metadata, userId } = initTestConstants();

    const {
      baseAuthorityAccount,
      bumpSeed,
      derivedAddress: newUserAcctPDA,
    } = await findDerivedPair(
      program.programId,
      adminStorageKeypair.publicKey,
      Buffer.from(handleBytesArray)
    );

    // Disable admin writes
    await updateAdmin({
      program,
      isWriteEnabled: false,
      adminStorageAccount: adminStorageKeypair.publicKey,
      adminAuthorityKeypair: adminKeypair,
    });

    // New sol key that will be used to permission user updates
    const newUserKeypair = anchor.web3.Keypair.generate();

    // Generate signed SECP instruction
    // Message as the incoming public key
    const message = newUserKeypair.publicKey.toBytes();

    await testCreateUser({
      provider,
      program,
      message,
      baseAuthorityAccount,
      ethAccount,
      handleBytesArray,
      bumpSeed,
      metadata,
      newUserKeypair,
<<<<<<< HEAD
      userStorageAccount: newUserAcctPDA,
      adminStoragePublicKey: adminStorageKeypair.publicKey,
=======
      userId,
      userStgAccount: newUserAcctPDA,
      adminStgPublicKey: adminStgKeypair.publicKey,
>>>>>>> 1851dedb
      ...getURSMParams(),
    });

    const playlistMetadata = randomCID();
    const playlistMetadata2 = randomCID();
    const playlistMetadata3 = randomCID();
    const start = Date.now();
    await Promise.all([
      testCreatePlaylist({
        provider,
        program,
        baseAuthorityAccount,
        handleBytesArray,
        bumpSeed,
<<<<<<< HEAD
        adminStorageAccount: adminStorageKeypair.publicKey,
        id: randomString(10),
=======
        adminStgAccount: adminStgKeypair.publicKey,
        id: randomId(),
>>>>>>> 1851dedb
        playlistMetadata,
        userAuthorityKeypair: newUserKeypair,
        playlistOwnerPDA: newUserAcctPDA,
      }),
      testCreatePlaylist({
        provider,
        program,
        baseAuthorityAccount,
        handleBytesArray,
        bumpSeed,
<<<<<<< HEAD
        adminStorageAccount: adminStorageKeypair.publicKey,
        id: randomString(10),
=======
        adminStgAccount: adminStgKeypair.publicKey,
        id: randomId(),
>>>>>>> 1851dedb
        playlistMetadata: playlistMetadata2,
        userAuthorityKeypair: newUserKeypair,
        playlistOwnerPDA: newUserAcctPDA,
      }),
      testCreatePlaylist({
        provider,
        program,
        baseAuthorityAccount,
        handleBytesArray,
        bumpSeed,
<<<<<<< HEAD
        adminStorageAccount: adminStorageKeypair.publicKey,
        id: randomString(10),
=======
        adminStgAccount: adminStgKeypair.publicKey,
        id: randomId(),
>>>>>>> 1851dedb
        playlistMetadata: playlistMetadata3,
        userAuthorityKeypair: newUserKeypair,
        playlistOwnerPDA: newUserAcctPDA,
      }),
    ]);
    console.log(`Created 3 playlists in ${Date.now() - start}ms`);
  });
});<|MERGE_RESOLUTION|>--- conflicted
+++ resolved
@@ -226,14 +226,9 @@
       bumpSeed,
       metadata,
       newUserKeypair,
-<<<<<<< HEAD
+      userId,
       userStorageAccount: newUserAcctPDA,
       adminStoragePublicKey: adminStorageKeypair.publicKey,
-=======
-      userId,
-      userStgAccount: newUserAcctPDA,
-      adminStgPublicKey: adminStgKeypair.publicKey,
->>>>>>> 1851dedb
       ...getURSMParams(),
     });
 
@@ -304,14 +299,9 @@
       bumpSeed,
       metadata,
       newUserKeypair,
-<<<<<<< HEAD
+      userId,
       userStorageAccount: newUserAcctPDA,
       adminStoragePublicKey: adminStorageKeypair.publicKey,
-=======
-      userId,
-      userStgAccount: newUserAcctPDA,
-      adminStgPublicKey: adminStgKeypair.publicKey,
->>>>>>> 1851dedb
       ...getURSMParams(),
     });
 
@@ -326,13 +316,8 @@
         baseAuthorityAccount,
         handleBytesArray,
         bumpSeed,
-<<<<<<< HEAD
         adminStorageAccount: adminStorageKeypair.publicKey,
-        id: randomString(10),
-=======
-        adminStgAccount: adminStgKeypair.publicKey,
         id: randomId(),
->>>>>>> 1851dedb
         playlistMetadata,
         userAuthorityKeypair: newUserKeypair,
         playlistOwnerPDA: newUserAcctPDA,
@@ -343,13 +328,8 @@
         baseAuthorityAccount,
         handleBytesArray,
         bumpSeed,
-<<<<<<< HEAD
         adminStorageAccount: adminStorageKeypair.publicKey,
-        id: randomString(10),
-=======
-        adminStgAccount: adminStgKeypair.publicKey,
         id: randomId(),
->>>>>>> 1851dedb
         playlistMetadata: playlistMetadata2,
         userAuthorityKeypair: newUserKeypair,
         playlistOwnerPDA: newUserAcctPDA,
@@ -360,13 +340,8 @@
         baseAuthorityAccount,
         handleBytesArray,
         bumpSeed,
-<<<<<<< HEAD
         adminStorageAccount: adminStorageKeypair.publicKey,
-        id: randomString(10),
-=======
-        adminStgAccount: adminStgKeypair.publicKey,
         id: randomId(),
->>>>>>> 1851dedb
         playlistMetadata: playlistMetadata3,
         userAuthorityKeypair: newUserKeypair,
         playlistOwnerPDA: newUserAcctPDA,
