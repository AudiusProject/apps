--- conflicted
+++ resolved
@@ -3,7 +3,12 @@
 import chai, { expect } from "chai";
 import chaiAsPromised from "chai-as-promised";
 import { initAdmin, updateAdmin } from "../lib/lib";
-import { findDerivedPair, randomCID, randomId, randomString } from "../lib/utils";
+import {
+  findDerivedPair,
+  randomCID,
+  randomId,
+  randomString,
+} from "../lib/utils";
 import { AudiusData } from "../target/types/audius_data";
 import {
   testCreatePlaylist,
@@ -153,13 +158,9 @@
       playlistMetadata,
       userAuthorityKeypair: newUserKeypair,
       playlistOwnerPDA: newUserAcctPDA,
-<<<<<<< HEAD
       userAuthorityDelegateAccountPDA: SystemProgram.programId,
       authorityDelegationStatusAccountPDA: SystemProgram.programId,
-      adminStgAccount: adminStgKeypair.publicKey,
-=======
-      adminStorageAccount: adminStorageKeypair.publicKey,
->>>>>>> e31ce4fe
+      adminStorageAccount: adminStorageKeypair.publicKey,
     });
 
     // Expected signature validation failure
@@ -178,13 +179,9 @@
         playlistMetadata,
         userAuthorityKeypair: wrongUserKeypair,
         playlistOwnerPDA: newUserAcctPDA,
-<<<<<<< HEAD
         userAuthorityDelegateAccountPDA: SystemProgram.programId,
         authorityDelegationStatusAccountPDA: SystemProgram.programId,
-        adminStgAccount: adminStgKeypair.publicKey,
-=======
         adminStorageAccount: adminStorageKeypair.publicKey,
->>>>>>> e31ce4fe
       });
     } catch (e) {
       console.log(`Error found as expected ${e}`);
@@ -198,20 +195,17 @@
       bumpSeed,
       adminStorageAccount: adminStorageKeypair.publicKey,
       id: playlistID,
-<<<<<<< HEAD
-      userStgAccountPDA: newUserAcctPDA,
+      userStorageAccountPDA: newUserAcctPDA,
       userAuthorityDelegateAccountPDA: SystemProgram.programId,
       authorityDelegationStatusAccountPDA: SystemProgram.programId,
-=======
-      userStorageAccountPDA: newUserAcctPDA,
->>>>>>> e31ce4fe
       userAuthorityKeypair: newUserKeypair,
       metadata: updatedPlaylistMetadata,
     });
   });
 
   it("creating + deleting a playlist", async function () {
-    const { ethAccount, handleBytesArray, metadata, userId } = initTestConstants();
+    const { ethAccount, handleBytesArray, metadata, userId } =
+      initTestConstants();
 
     const {
       baseAuthorityAccount,
@@ -286,7 +280,8 @@
   });
 
   it("create multiple playlists in parallel", async function () {
-    const { ethAccount, handleBytesArray, metadata, userId } = initTestConstants();
+    const { ethAccount, handleBytesArray, metadata, userId } =
+      initTestConstants();
 
     const {
       baseAuthorityAccount,
