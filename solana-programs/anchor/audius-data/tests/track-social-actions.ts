--- conflicted
+++ resolved
@@ -63,40 +63,6 @@
     });
   });
 
-<<<<<<< HEAD
-  it("Save a track with a low track id", async function () {
-    const user = await createSolanaUser(program, provider, adminStorageKeypair);
-    const tx = await writeTrackSocialAction({
-      program,
-      baseAuthorityAccount: user.authority,
-      adminStoragePublicKey: adminStorageKeypair.publicKey,
-      userStorageAccountPDA: user.pda,
-      userAuthorityKeypair: user.keypair,
-      handleBytesArray: user.handleBytesArray,
-      bumpSeed: user.bumpSeed,
-      trackSocialAction: TrackSocialActionEnumValues.addSave,
-      trackId: new anchor.BN("1"),
-    });
-
-    const info = await getTransaction(provider, tx);
-    const instructionCoder = program.coder.instruction as BorshInstructionCoder;
-    const decodedInstruction = instructionCoder.decode(
-      info.transaction.message.instructions[0].data,
-      "base58"
-    );
-
-    const userHandle = String.fromCharCode(...user.handleBytesArray);
-    const instructionHandle = String.fromCharCode(
-      ...decodedInstruction.data.userHandle.seed
-    );
-    assert.equal(instructionHandle, userHandle);
-    expect(decodedInstruction.data.trackSocialAction).to.deep.equal(
-      TrackSocialActionEnumValues.addSave
-    );
-  });
-
-=======
->>>>>>> 00b5bb5a
   it("Delete save for a track", async function () {
     const user = await createSolanaUser(program, provider, adminStorageKeypair);
 
@@ -132,19 +98,7 @@
   it("Save a newly created track", async function () {
     const user = await createSolanaUser(program, provider, adminStorageKeypair);
 
-<<<<<<< HEAD
-    const track = await createSolanaTrack(
-      program,
-      provider,
-      adminStorageKeypair,
-      user.keypair,
-      user.pda
-    );
-
-    const tx = await writeTrackSocialAction({
-=======
     const tx = await addTrackSave({
->>>>>>> 00b5bb5a
       program,
       baseAuthorityAccount: user.authority,
       adminStoragePublicKey: adminStorageKeypair.publicKey,
@@ -168,37 +122,6 @@
     expect(decodedInstruction.data.entitySocialAction).to.deep.equal(
       EntitySocialActionEnumValues.addSave
     );
-<<<<<<< HEAD
-  });
-
-  it("Error on saving an invalid track", async function () {
-    const user = await createSolanaUser(program, provider, adminStorageKeypair);
-
-    const adminAccount = await program.account.audiusAdmin.fetch(
-      adminStorageKeypair.publicKey
-    );
-
-    await expect(
-      writeTrackSocialAction({
-        program,
-        baseAuthorityAccount: user.authority,
-        adminStoragePublicKey: adminStorageKeypair.publicKey,
-        userStorageAccountPDA: user.pda,
-        userAuthorityKeypair: user.keypair,
-        handleBytesArray: user.handleBytesArray,
-        bumpSeed: user.bumpSeed,
-        trackSocialAction: TrackSocialActionEnumValues.deleteSave,
-        trackId: adminAccount.trackId,
-      })
-    )
-      .to.eventually.be.rejected.and.property("msg")
-      .to.include(`Invalid Id.`);
-  });
-
-  it("Repost a track with a low track id", async function () {
-    const user = await createSolanaUser(program, provider, adminStorageKeypair);
-    const tx = await writeTrackSocialAction({
-=======
     expect(decodedInstruction.data.entityType).to.deep.equal(
       EntityTypesEnumValues.track
     );
@@ -208,7 +131,6 @@
     const user = await createSolanaUser(program, provider, adminStgKeypair);
 
     const tx = await addTrackRepost({
->>>>>>> 00b5bb5a
       program,
       baseAuthorityAccount: user.authority,
       adminStoragePublicKey: adminStorageKeypair.publicKey,
@@ -250,48 +172,7 @@
       bumpSeed: user.bumpSeed,
       id: randomString(10),
     });
-<<<<<<< HEAD
-    const info = await getTransaction(provider, tx);
-    const instructionCoder = program.coder.instruction as BorshInstructionCoder;
-    const decodedInstruction = instructionCoder.decode(
-      info.transaction.message.instructions[0].data,
-      "base58"
-    );
-    const userHandle = String.fromCharCode(...user.handleBytesArray);
-    const instructionHandle = String.fromCharCode(
-      ...decodedInstruction.data.userHandle.seed
-    );
-    assert.equal(instructionHandle, userHandle);
-    expect(decodedInstruction.data.trackSocialAction).to.deep.equal(
-      TrackSocialActionEnumValues.deleteRepost
-    );
-  });
 
-  it("Repost a newly created track", async function () {
-    const user = await createSolanaUser(program, provider, adminStorageKeypair);
-
-    const track = await createSolanaTrack(
-      program,
-      provider,
-      adminStorageKeypair,
-      user.keypair,
-      user.pda
-    );
-
-    const tx = await writeTrackSocialAction({
-      program,
-      baseAuthorityAccount: user.authority,
-      adminStoragePublicKey: adminStorageKeypair.publicKey,
-      userStorageAccountPDA: user.pda,
-      userAuthorityKeypair: user.keypair,
-      handleBytesArray: user.handleBytesArray,
-      bumpSeed: user.bumpSeed,
-      trackSocialAction: TrackSocialActionEnumValues.addRepost,
-      trackId: track.track.trackId,
-    });
-=======
-
->>>>>>> 00b5bb5a
     const info = await getTransaction(provider, tx);
     const instructionCoder = program.coder.instruction as BorshInstructionCoder;
     const decodedInstruction = instructionCoder.decode(
@@ -306,35 +187,8 @@
     expect(decodedInstruction.data.entitySocialAction).to.deep.equal(
       EntitySocialActionEnumValues.deleteRepost
     );
-<<<<<<< HEAD
-  });
-
-  it("Error on reposting an invalid track", async function () {
-    const user = await createSolanaUser(program, provider, adminStorageKeypair);
-
-    const adminAccount = await program.account.audiusAdmin.fetch(
-      adminStorageKeypair.publicKey
-    );
-
-    await expect(
-      writeTrackSocialAction({
-        program,
-        baseAuthorityAccount: user.authority,
-        adminStoragePublicKey: adminStorageKeypair.publicKey,
-        userStorageAccountPDA: user.pda,
-        userAuthorityKeypair: user.keypair,
-        handleBytesArray: user.handleBytesArray,
-        bumpSeed: user.bumpSeed,
-        trackSocialAction: TrackSocialActionEnumValues.deleteRepost,
-        trackId: adminAccount.trackId,
-      })
-    )
-      .to.eventually.be.rejected.and.property("msg")
-      .to.include(`Invalid Id.`);
-=======
     expect(decodedInstruction.data.entityType).to.deep.equal(
       EntityTypesEnumValues.track
     );
->>>>>>> 00b5bb5a
   });
 });