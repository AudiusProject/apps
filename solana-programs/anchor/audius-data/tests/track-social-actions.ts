import * as anchor from "@project-serum/anchor";
import { BorshInstructionCoder, Program } from "@project-serum/anchor";
import chai, { assert, expect } from "chai";
import chaiAsPromised from "chai-as-promised";
import {
  initAdmin,
  addTrackRepost,
  addTrackSave,
  updateAdmin,
  deleteTrackSave,
  EntitySocialActionEnumValues,
  EntityTypesEnumValues,
  deleteTrackRepost,
} from "../lib/lib";
import {
  getTransaction,
  randomString,
  SystemSysVarProgramKey,
} from "../lib/utils";
import { AudiusData } from "../target/types/audius_data";
<<<<<<< HEAD
import { createSolanaUser, testCreateUserDelegate } from "./test-helpers";
const { SystemProgram } = anchor.web3;
=======
import {
  createSolanaContentNode,
  createSolanaUser,
} from "./test-helpers";
>>>>>>> e31ce4fe

chai.use(chaiAsPromised);

describe("track-actions", function () {
  const provider = anchor.Provider.local("http://localhost:8899", {
    preflightCommitment: "confirmed",
    commitment: "confirmed",
  });

  // Configure the client to use the local cluster.
  anchor.setProvider(anchor.Provider.env());

  const program = anchor.workspace.AudiusData as Program<AudiusData>;

  const adminKeypair = anchor.web3.Keypair.generate();
  const adminStorageKeypair = anchor.web3.Keypair.generate();
  const verifierKeypair = anchor.web3.Keypair.generate();

  it("track actions - Initializing admin account!", async function () {
    await initAdmin({
      provider,
      program,
      adminKeypair,
      adminStorageKeypair,
      verifierKeypair,
    });

    const adminAccount = await program.account.audiusAdmin.fetch(
      adminStorageKeypair.publicKey
    );
    if (!adminAccount.authority.equals(adminKeypair.publicKey)) {
      console.log(
        "On chain retrieved admin info: ",
        adminAccount.authority.toString()
      );
      console.log("Provided admin info: ", adminKeypair.publicKey.toString());
      throw new Error("Invalid returned values");
    }

    // disable admin writes
    await updateAdmin({
      program,
      isWriteEnabled: false,
      adminStorageAccount: adminStorageKeypair.publicKey,
      adminAuthorityKeypair: adminKeypair,
    });
  });

  it("Initializing Content Node accounts!", async function () {
    await createSolanaContentNode({
      program,
      provider,
      adminKeypair,
      adminStorageKeypair,
      spId: new anchor.BN(1),
    });
    await createSolanaContentNode({
      program,
      provider,
      adminKeypair,
      adminStorageKeypair,
      spId: new anchor.BN(2),
    });
    await createSolanaContentNode({
      program,
      provider,
      adminKeypair,
      adminStorageKeypair,
      spId: new anchor.BN(3),
    });
  });

  it("Delete save for a track", async function () {
    const user = await createSolanaUser(program, provider, adminStorageKeypair);

    const tx = await deleteTrackSave({
      program,
      baseAuthorityAccount: user.authority,
<<<<<<< HEAD
      adminStgPublicKey: adminStgKeypair.publicKey,
      userStgAccountPDA: user.pda,
      userAuthorityDelegateAccountPDA: SystemProgram.programId,
      authorityDelegationStatusAccountPDA: SystemProgram.programId,
=======
      adminStoragePublicKey: adminStorageKeypair.publicKey,
      userStorageAccountPDA: user.pda,
>>>>>>> e31ce4fe
      userAuthorityKeypair: user.keypair,
      handleBytesArray: user.handleBytesArray,
      bumpSeed: user.bumpSeed,
      id: randomString(10),
    });
    const info = await getTransaction(provider, tx);
    const instructionCoder = program.coder.instruction as BorshInstructionCoder;
    const decodedInstruction = instructionCoder.decode(
      info.transaction.message.instructions[0].data,
      "base58"
    );
    const userHandle = String.fromCharCode(...user.handleBytesArray);
    const instructionHandle = String.fromCharCode(
      ...decodedInstruction.data.userHandle.seed
    );
    assert.equal(instructionHandle, userHandle);
    expect(decodedInstruction.data.entitySocialAction).to.deep.equal(
      EntitySocialActionEnumValues.deleteSave
    );
    expect(decodedInstruction.data.entityType).to.deep.equal(
      EntityTypesEnumValues.track
    );
  });

  it("Save a newly created track", async function () {
    const user = await createSolanaUser(program, provider, adminStorageKeypair);

    const tx = await addTrackSave({
      program,
      baseAuthorityAccount: user.authority,
<<<<<<< HEAD
      adminStgPublicKey: adminStgKeypair.publicKey,
      userStgAccountPDA: user.pda,
      userAuthorityDelegateAccountPDA: SystemProgram.programId,
      authorityDelegationStatusAccountPDA: SystemProgram.programId,
=======
      adminStoragePublicKey: adminStorageKeypair.publicKey,
      userStorageAccountPDA: user.pda,
>>>>>>> e31ce4fe
      userAuthorityKeypair: user.keypair,
      handleBytesArray: user.handleBytesArray,
      bumpSeed: user.bumpSeed,
      id: randomString(10),
    });
    const info = await getTransaction(provider, tx);
    const instructionCoder = program.coder.instruction as BorshInstructionCoder;
    const decodedInstruction = instructionCoder.decode(
      info.transaction.message.instructions[0].data,
      "base58"
    );
    const userHandle = String.fromCharCode(...user.handleBytesArray);
    const instructionHandle = String.fromCharCode(
      ...decodedInstruction.data.userHandle.seed
    );
    assert.equal(instructionHandle, userHandle);
    expect(decodedInstruction.data.entitySocialAction).to.deep.equal(
      EntitySocialActionEnumValues.addSave
    );
    expect(decodedInstruction.data.entityType).to.deep.equal(
      EntityTypesEnumValues.track
    );
  });

  it("Repost a track", async function () {
    const user = await createSolanaUser(program, provider, adminStorageKeypair);

    const tx = await addTrackRepost({
      program,
      baseAuthorityAccount: user.authority,
<<<<<<< HEAD
      adminStgPublicKey: adminStgKeypair.publicKey,
      userStgAccountPDA: user.pda,
      userAuthorityDelegateAccountPDA: SystemProgram.programId,
      authorityDelegationStatusAccountPDA: SystemProgram.programId,
=======
      adminStoragePublicKey: adminStorageKeypair.publicKey,
      userStorageAccountPDA: user.pda,
>>>>>>> e31ce4fe
      userAuthorityKeypair: user.keypair,
      handleBytesArray: user.handleBytesArray,
      bumpSeed: user.bumpSeed,
      id: randomString(10),
    });
    const info = await getTransaction(provider, tx);
    const instructionCoder = program.coder.instruction as BorshInstructionCoder;
    const decodedInstruction = instructionCoder.decode(
      info.transaction.message.instructions[0].data,
      "base58"
    );
    const userHandle = String.fromCharCode(...user.handleBytesArray);
    const instructionHandle = String.fromCharCode(
      ...decodedInstruction.data.userHandle.seed
    );
    assert.equal(instructionHandle, userHandle);
    expect(decodedInstruction.data.entitySocialAction).to.deep.equal(
      EntitySocialActionEnumValues.addRepost
    );
    expect(decodedInstruction.data.entityType).to.deep.equal(
      EntityTypesEnumValues.track
    );
  });

  it("Delegate reposts a track", async function () {
    const delegate = await testCreateUserDelegate({
      adminKeypair,
      adminStorageKeypair: adminStgKeypair,
      program,
      provider,
    });

    const tx = await addTrackRepost({
      program,
      baseAuthorityAccount: delegate.baseAuthorityAccount,
      adminStgPublicKey: adminStgKeypair.publicKey,
      userStgAccountPDA: delegate.userAccountPDA,
      userAuthorityDelegateAccountPDA: delegate.userAuthorityDelegatePDA,
      authorityDelegationStatusAccountPDA:
        delegate.authorityDelegationStatusPDA,
      userAuthorityKeypair: delegate.userAuthorityDelegateKeypair,
      handleBytesArray: delegate.handleBytesArray,
      bumpSeed: delegate.userBumpSeed,
      id: randomString(10),
    });
    const info = await getTransaction(provider, tx);
    const instructionCoder = program.coder.instruction as BorshInstructionCoder;
    const decodedInstruction = instructionCoder.decode(
      info.transaction.message.instructions[0].data,
      "base58"
    );
    const userHandle = String.fromCharCode(...delegate.handleBytesArray);
    const instructionHandle = String.fromCharCode(
      ...decodedInstruction.data.userHandle.seed
    );
    assert.equal(instructionHandle, userHandle);
    expect(decodedInstruction.data.entitySocialAction).to.deep.equal(
      EntitySocialActionEnumValues.addRepost
    );
    expect(decodedInstruction.data.entityType).to.deep.equal(
      EntityTypesEnumValues.track
    );
  });

  it("Delete repost for a track", async function () {
    const user = await createSolanaUser(program, provider, adminStorageKeypair);

    const tx = await deleteTrackRepost({
      program,
      baseAuthorityAccount: user.authority,
<<<<<<< HEAD
      adminStgPublicKey: adminStgKeypair.publicKey,
      userStgAccountPDA: user.pda,
      userAuthorityDelegateAccountPDA: SystemProgram.programId,
      authorityDelegationStatusAccountPDA: SystemProgram.programId,
=======
      adminStoragePublicKey: adminStorageKeypair.publicKey,
      userStorageAccountPDA: user.pda,
>>>>>>> e31ce4fe
      userAuthorityKeypair: user.keypair,
      handleBytesArray: user.handleBytesArray,
      bumpSeed: user.bumpSeed,
      id: randomString(10),
    });

    const info = await getTransaction(provider, tx);
    const instructionCoder = program.coder.instruction as BorshInstructionCoder;
    const decodedInstruction = instructionCoder.decode(
      info.transaction.message.instructions[0].data,
      "base58"
    );
    const userHandle = String.fromCharCode(...user.handleBytesArray);
    const instructionHandle = String.fromCharCode(
      ...decodedInstruction.data.userHandle.seed
    );
    assert.equal(instructionHandle, userHandle);
    expect(decodedInstruction.data.entitySocialAction).to.deep.equal(
      EntitySocialActionEnumValues.deleteRepost
    );
    expect(decodedInstruction.data.entityType).to.deep.equal(
      EntityTypesEnumValues.track
    );
  });
});<|MERGE_RESOLUTION|>--- conflicted
+++ resolved
@@ -18,17 +18,29 @@
   SystemSysVarProgramKey,
 } from "../lib/utils";
 import { AudiusData } from "../target/types/audius_data";
-<<<<<<< HEAD
-import { createSolanaUser, testCreateUserDelegate } from "./test-helpers";
+import { createSolanaContentNode, createSolanaUser, testCreateUserDelegate } from "./test-helpers";
 const { SystemProgram } = anchor.web3;
-=======
-import {
-  createSolanaContentNode,
-  createSolanaUser,
-} from "./test-helpers";
->>>>>>> e31ce4fe
 
 chai.use(chaiAsPromised);
+
+const contentNodes = {};
+const getURSMParams = () => {
+  return {
+    replicaSet: [
+      contentNodes["1"].spId.toNumber(),
+      contentNodes["2"].spId.toNumber(),
+      contentNodes["3"].spId.toNumber(),
+    ],
+    replicaSetBumps: [
+      contentNodes["1"].seedBump.bump,
+      contentNodes["2"].seedBump.bump,
+      contentNodes["3"].seedBump.bump,
+    ],
+    cn1: contentNodes["1"].pda,
+    cn2: contentNodes["2"].pda,
+    cn3: contentNodes["3"].pda,
+  };
+};
 
 describe("track-actions", function () {
   const provider = anchor.Provider.local("http://localhost:8899", {
@@ -76,21 +88,21 @@
   });
 
   it("Initializing Content Node accounts!", async function () {
-    await createSolanaContentNode({
+    contentNodes["1"] = await createSolanaContentNode({
       program,
       provider,
       adminKeypair,
       adminStorageKeypair,
       spId: new anchor.BN(1),
     });
-    await createSolanaContentNode({
+    contentNodes["2"] = await createSolanaContentNode({
       program,
       provider,
       adminKeypair,
       adminStorageKeypair,
       spId: new anchor.BN(2),
     });
-    await createSolanaContentNode({
+    contentNodes["3"] = await createSolanaContentNode({
       program,
       provider,
       adminKeypair,
@@ -105,15 +117,10 @@
     const tx = await deleteTrackSave({
       program,
       baseAuthorityAccount: user.authority,
-<<<<<<< HEAD
-      adminStgPublicKey: adminStgKeypair.publicKey,
-      userStgAccountPDA: user.pda,
-      userAuthorityDelegateAccountPDA: SystemProgram.programId,
-      authorityDelegationStatusAccountPDA: SystemProgram.programId,
-=======
-      adminStoragePublicKey: adminStorageKeypair.publicKey,
-      userStorageAccountPDA: user.pda,
->>>>>>> e31ce4fe
+      adminStoragePublicKey: adminStorageKeypair.publicKey,
+      userStorageAccountPDA: user.pda,
+      userAuthorityDelegateAccountPDA: SystemProgram.programId,
+      authorityDelegationStatusAccountPDA: SystemProgram.programId,
       userAuthorityKeypair: user.keypair,
       handleBytesArray: user.handleBytesArray,
       bumpSeed: user.bumpSeed,
@@ -144,15 +151,10 @@
     const tx = await addTrackSave({
       program,
       baseAuthorityAccount: user.authority,
-<<<<<<< HEAD
-      adminStgPublicKey: adminStgKeypair.publicKey,
-      userStgAccountPDA: user.pda,
-      userAuthorityDelegateAccountPDA: SystemProgram.programId,
-      authorityDelegationStatusAccountPDA: SystemProgram.programId,
-=======
-      adminStoragePublicKey: adminStorageKeypair.publicKey,
-      userStorageAccountPDA: user.pda,
->>>>>>> e31ce4fe
+      adminStoragePublicKey: adminStorageKeypair.publicKey,
+      userStorageAccountPDA: user.pda,
+      userAuthorityDelegateAccountPDA: SystemProgram.programId,
+      authorityDelegationStatusAccountPDA: SystemProgram.programId,
       userAuthorityKeypair: user.keypair,
       handleBytesArray: user.handleBytesArray,
       bumpSeed: user.bumpSeed,
@@ -183,15 +185,10 @@
     const tx = await addTrackRepost({
       program,
       baseAuthorityAccount: user.authority,
-<<<<<<< HEAD
-      adminStgPublicKey: adminStgKeypair.publicKey,
-      userStgAccountPDA: user.pda,
-      userAuthorityDelegateAccountPDA: SystemProgram.programId,
-      authorityDelegationStatusAccountPDA: SystemProgram.programId,
-=======
-      adminStoragePublicKey: adminStorageKeypair.publicKey,
-      userStorageAccountPDA: user.pda,
->>>>>>> e31ce4fe
+      adminStoragePublicKey: adminStorageKeypair.publicKey,
+      userStorageAccountPDA: user.pda,
+      userAuthorityDelegateAccountPDA: SystemProgram.programId,
+      authorityDelegationStatusAccountPDA: SystemProgram.programId,
       userAuthorityKeypair: user.keypair,
       handleBytesArray: user.handleBytesArray,
       bumpSeed: user.bumpSeed,
@@ -219,16 +216,17 @@
   it("Delegate reposts a track", async function () {
     const delegate = await testCreateUserDelegate({
       adminKeypair,
-      adminStorageKeypair: adminStgKeypair,
-      program,
-      provider,
+      adminStorageKeypair: adminStorageKeypair,
+      program,
+      provider,
+      ...getURSMParams(),
     });
 
     const tx = await addTrackRepost({
       program,
       baseAuthorityAccount: delegate.baseAuthorityAccount,
-      adminStgPublicKey: adminStgKeypair.publicKey,
-      userStgAccountPDA: delegate.userAccountPDA,
+      adminStoragePublicKey: adminStorageKeypair.publicKey,
+      userStorageAccountPDA: delegate.userAccountPDA,
       userAuthorityDelegateAccountPDA: delegate.userAuthorityDelegatePDA,
       authorityDelegationStatusAccountPDA:
         delegate.authorityDelegationStatusPDA,
@@ -262,15 +260,10 @@
     const tx = await deleteTrackRepost({
       program,
       baseAuthorityAccount: user.authority,
-<<<<<<< HEAD
-      adminStgPublicKey: adminStgKeypair.publicKey,
-      userStgAccountPDA: user.pda,
-      userAuthorityDelegateAccountPDA: SystemProgram.programId,
-      authorityDelegationStatusAccountPDA: SystemProgram.programId,
-=======
-      adminStoragePublicKey: adminStorageKeypair.publicKey,
-      userStorageAccountPDA: user.pda,
->>>>>>> e31ce4fe
+      adminStoragePublicKey: adminStorageKeypair.publicKey,
+      userStorageAccountPDA: user.pda,
+      userAuthorityDelegateAccountPDA: SystemProgram.programId,
+      authorityDelegationStatusAccountPDA: SystemProgram.programId,
       userAuthorityKeypair: user.keypair,
       handleBytesArray: user.handleBytesArray,
       bumpSeed: user.bumpSeed,
