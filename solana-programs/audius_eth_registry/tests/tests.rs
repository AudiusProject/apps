#![cfg(feature = "test-bpf")]

use audius_eth_registry::*;
use borsh::BorshDeserialize;
use rand::{thread_rng, Rng};
use secp256k1::{PublicKey, SecretKey};
use sha3::Digest;
use solana_program::{hash::Hash, instruction::Instruction, pubkey::Pubkey, system_instruction};

use solana_program_test::*;
use solana_sdk::{
    account::Account,
    secp256k1_instruction,
    signature::{Keypair, Signer},
    transaction::Transaction,
    transport::TransportError,
};

pub fn program_test() -> ProgramTest {
    println!("audius_eth_registry id = {:?}", id());
    ProgramTest::new(
        "audius_eth_registry",
        id(),
        processor!(processor::Processor::process),
    )
}

async fn setup() -> (BanksClient, Keypair, Hash, Keypair, Keypair) {
    let (mut banks_client, payer, recent_blockhash) = program_test().start().await;

    let signer_group = Keypair::new();
    let group_owner = Keypair::new();

    create_account(
        &mut banks_client,
        &payer,
        &recent_blockhash,
        &signer_group,
        state::SignerGroup::LEN,
    )
    .await
    .unwrap();

    (
        banks_client,
        payer,
        recent_blockhash,
        signer_group,
        group_owner,
    )
}

async fn create_account(
    banks_client: &mut BanksClient,
    payer: &Keypair,
    recent_blockhash: &Hash,
    account: &Keypair,
    struct_size: usize,
) -> Result<(), TransportError> {
    let rent = banks_client.get_rent().await.unwrap();
    let account_rent = rent.minimum_balance(struct_size);

    let mut transaction = Transaction::new_with_payer(
        &[system_instruction::create_account(
            &payer.pubkey(),
            &account.pubkey(),
            account_rent,
            struct_size as u64,
            &id(),
        )],
        Some(&payer.pubkey()),
    );
    transaction.sign(&[payer, account], *recent_blockhash);
    banks_client.process_transaction(transaction).await?;
    Ok(())
}

async fn get_account(banks_client: &mut BanksClient, pubkey: &Pubkey) -> Account {
    banks_client
        .get_account(*pubkey)
        .await
        .expect("account not found")
        .expect("account empty")
}

async fn process_tx_init_signer_group(
    signer_group: &Pubkey,
    group_owner: &Pubkey,
    payer: &Keypair,
    recent_blockhash: Hash,
    banks_client: &mut BanksClient,
) -> Result<(), TransportError> {
    let mut transaction = Transaction::new_with_payer(
        &[instruction::init_signer_group(&id(), signer_group, group_owner).unwrap()],
        Some(&payer.pubkey()),
    );
    transaction.sign(&[payer], recent_blockhash);
    banks_client.process_transaction(transaction).await?;
    Ok(())
}

async fn process_tx_init_disable_signer_group_owner(
    signer_group: &Pubkey,
    group_owner: &Keypair,
    payer: &Keypair,
    recent_blockhash: Hash,
    banks_client: &mut BanksClient,
) -> Result<(), TransportError> {
    let mut transaction = Transaction::new_with_payer(
        &[
            instruction::disable_signer_group_owner(&id(), signer_group, &group_owner.pubkey())
                .unwrap(),
        ],
        Some(&payer.pubkey()),
    );
    transaction.sign(&[payer, group_owner], recent_blockhash);
    banks_client.process_transaction(transaction).await?;
    Ok(())
}

async fn process_tx_init_valid_signer(
    valid_signer: &Pubkey,
    signer_group: &Pubkey,
    group_owner: &Keypair,
    payer: &Keypair,
    recent_blockhash: Hash,
    banks_client: &mut BanksClient,
    eth_address: [u8; state::SecpSignatureOffsets::ETH_ADDRESS_SIZE],
) -> Result<(), TransportError> {
    let mut transaction = Transaction::new_with_payer(
        &[instruction::init_valid_signer(
            &id(),
            valid_signer,
            signer_group,
            &group_owner.pubkey(),
            eth_address,
        )
        .unwrap()],
        Some(&payer.pubkey()),
    );
    transaction.sign(&[payer, group_owner], recent_blockhash);
    banks_client.process_transaction(transaction).await?;
    Ok(())
}

fn construct_eth_address(
    pubkey: &PublicKey,
) -> [u8; state::SecpSignatureOffsets::ETH_ADDRESS_SIZE] {
    let mut addr = [0u8; state::SecpSignatureOffsets::ETH_ADDRESS_SIZE];
    addr.copy_from_slice(&sha3::Keccak256::digest(&pubkey.serialize()[1..])[12..]);
    assert_eq!(addr.len(), state::SecpSignatureOffsets::ETH_ADDRESS_SIZE);
    addr
}

fn construct_signature_data(
    priv_key_raw: &[u8; 32],
    message: &[u8; 30],
) -> (instruction::SignatureData, Instruction) {
    let priv_key = SecretKey::parse(priv_key_raw).unwrap();

    let secp256_program_instruction =
        secp256k1_instruction::new_secp256k1_instruction(&priv_key, message);

    let start = 1;
    let end = start + state::SecpSignatureOffsets::SIGNATURE_OFFSETS_SERIALIZED_SIZE;

    let offsets =
        state::SecpSignatureOffsets::try_from_slice(&secp256_program_instruction.data[start..end])
            .unwrap();

    let sig_start = offsets.signature_offset as usize;
    let sig_end = sig_start + state::SecpSignatureOffsets::SECP_SIGNATURE_SIZE;

    let mut signature: [u8; state::SecpSignatureOffsets::SECP_SIGNATURE_SIZE] =
        [0u8; state::SecpSignatureOffsets::SECP_SIGNATURE_SIZE];
    signature.copy_from_slice(&secp256_program_instruction.data[sig_start..sig_end]);

    let recovery_id = secp256_program_instruction.data[sig_end];

    let signature_data = instruction::SignatureData {
        signature,
        recovery_id,
        message: message.to_vec(),
    };

    return (signature_data, secp256_program_instruction);
}

#[tokio::test]
async fn init_signer_group() {
    let (mut banks_client, payer, recent_blockhash, signer_group, group_owner) = setup().await;

    process_tx_init_signer_group(
        &signer_group.pubkey(),
        &group_owner.pubkey(),
        &payer,
        recent_blockhash,
        &mut banks_client,
    )
    .await
    .unwrap();

    let signer_group_account = get_account(&mut banks_client, &signer_group.pubkey()).await;

    assert_eq!(signer_group_account.data.len(), state::SignerGroup::LEN);
    assert_eq!(signer_group_account.owner, id());

    let signer_group_data =
        state::SignerGroup::try_from_slice(&signer_group_account.data.as_slice()).unwrap();

    assert!(signer_group_data.is_initialized());
    assert_eq!(signer_group_data.owner, group_owner.pubkey());
}

#[tokio::test]
async fn disable_signer_group_owner() {
    let (mut banks_client, payer, recent_blockhash, signer_group, group_owner) = setup().await;

    process_tx_init_signer_group(
        &signer_group.pubkey(),
        &group_owner.pubkey(),
        &payer,
        recent_blockhash,
        &mut banks_client,
    )
    .await
    .unwrap();

    let signer_group_account = get_account(&mut banks_client, &signer_group.pubkey()).await;

    assert_eq!(signer_group_account.data.len(), state::SignerGroup::LEN);
    assert_eq!(signer_group_account.owner, id());

    let signer_group_data =
        state::SignerGroup::try_from_slice(&signer_group_account.data.as_slice()).unwrap();

    assert!(signer_group_data.is_initialized());
    assert!(signer_group_data.owner_enabled);
    assert_eq!(signer_group_data.owner, group_owner.pubkey());

    process_tx_init_disable_signer_group_owner(
        &signer_group.pubkey(),
        &group_owner,
        &payer,
        recent_blockhash,
        &mut banks_client,
    )
    .await
    .unwrap();

    // Confirm owner has been disabled
    let disabled_signer_group_account =
        get_account(&mut banks_client, &signer_group.pubkey()).await;
    let disabled_signer_group_data =
        state::SignerGroup::try_from_slice(&disabled_signer_group_account.data.as_slice()).unwrap();
    assert!(disabled_signer_group_data.is_initialized());
    assert!(!disabled_signer_group_data.owner_enabled);

    // Confirm valid signer CANNOT be added by group owner
    let valid_signer = Keypair::new();

    create_account(
        &mut banks_client,
        &payer,
        &recent_blockhash,
        &valid_signer,
        state::ValidSigner::LEN,
    )
    .await
    .unwrap();

    let eth_address = [1u8; state::SecpSignatureOffsets::ETH_ADDRESS_SIZE];
    let mut transaction = Transaction::new_with_payer(
        &[instruction::init_valid_signer(
            &id(),
            &valid_signer.pubkey(),
            &signer_group.pubkey(),
            &group_owner.pubkey(),
            eth_address,
        )
        .unwrap()],
        Some(&payer.pubkey()),
    );
    transaction.sign(
        &[&payer, &group_owner],
        banks_client.get_recent_blockhash().await.unwrap(),
    );
    let transaction_error = banks_client.process_transaction(transaction).await;
    assert!(transaction_error.is_err());

    // Confirm signer group cannot be re-initialized
    let mut transaction_2 = Transaction::new_with_payer(
        &[
            instruction::init_signer_group(&id(), &signer_group.pubkey(), &group_owner.pubkey())
                .unwrap(),
        ],
        Some(&payer.pubkey()),
    );
    transaction_2.sign(
        &[&payer],
        banks_client.get_recent_blockhash().await.unwrap(),
    );
    let tx_error_2 = banks_client.process_transaction(transaction_2).await;
    assert!(tx_error_2.is_err());
}

#[tokio::test]
async fn init_valid_signer() {
    let (mut banks_client, payer, recent_blockhash, signer_group, group_owner) = setup().await;

    process_tx_init_signer_group(
        &signer_group.pubkey(),
        &group_owner.pubkey(),
        &payer,
        recent_blockhash,
        &mut banks_client,
    )
    .await
    .unwrap();

    let valid_signer = Keypair::new();

    create_account(
        &mut banks_client,
        &payer,
        &recent_blockhash,
        &valid_signer,
        state::ValidSigner::LEN,
    )
    .await
    .unwrap();

    let eth_address = [1u8; state::SecpSignatureOffsets::ETH_ADDRESS_SIZE];
    process_tx_init_valid_signer(
        &valid_signer.pubkey(),
        &signer_group.pubkey(),
        &group_owner,
        &payer,
        recent_blockhash,
        &mut banks_client,
        eth_address,
    )
    .await
    .unwrap();

    let valid_signer_account = get_account(&mut banks_client, &valid_signer.pubkey()).await;

    assert_eq!(valid_signer_account.data.len(), state::ValidSigner::LEN);
    assert_eq!(valid_signer_account.owner, id());

    let valid_signer_data =
        state::ValidSigner::try_from_slice(&valid_signer_account.data.as_slice()).unwrap();

    assert!(valid_signer_data.is_initialized());
    assert_eq!(valid_signer_data.eth_address, eth_address);
    assert_eq!(valid_signer_data.signer_group, signer_group.pubkey());
}

#[tokio::test]
async fn clear_valid_signer() {
    let (mut banks_client, payer, recent_blockhash, signer_group, group_owner) = setup().await;

    process_tx_init_signer_group(
        &signer_group.pubkey(),
        &group_owner.pubkey(),
        &payer,
        recent_blockhash,
        &mut banks_client,
    )
    .await
    .unwrap();

    let valid_signer = Keypair::new();

    create_account(
        &mut banks_client,
        &payer,
        &recent_blockhash,
        &valid_signer,
        state::ValidSigner::LEN,
    )
    .await
    .unwrap();

    let eth_address = [1u8; state::SecpSignatureOffsets::ETH_ADDRESS_SIZE];
    process_tx_init_valid_signer(
        &valid_signer.pubkey(),
        &signer_group.pubkey(),
        &group_owner,
        &payer,
        recent_blockhash,
        &mut banks_client,
        eth_address,
    )
    .await
    .unwrap();

    let mut transaction = Transaction::new_with_payer(
        &[instruction::clear_valid_signer(
            &id(),
            &valid_signer.pubkey(),
            &signer_group.pubkey(),
            &group_owner.pubkey(),
        )
        .unwrap()],
        Some(&payer.pubkey()),
    );
    transaction.sign(&[&payer, &group_owner], recent_blockhash);
    banks_client.process_transaction(transaction).await.unwrap();

    let valid_signer_account = get_account(&mut banks_client, &valid_signer.pubkey()).await;

    let valid_signer_data =
        state::ValidSigner::try_from_slice(&valid_signer_account.data.as_slice()).unwrap();

    assert_eq!(valid_signer_data.is_initialized(), false);
}

#[tokio::test]
async fn validate_signature() {
    let mut rng = thread_rng();
    let key: [u8; 32] = rng.gen();
    let priv_key = SecretKey::parse(&key).unwrap();
    let secp_pubkey = PublicKey::from_secret_key(&priv_key);
    let eth_address = construct_eth_address(&secp_pubkey);
    let message = [8u8; 30];

    let (signature_data, secp256_program_instruction) = construct_signature_data(&key, &message);
    let (mut banks_client, payer, recent_blockhash, signer_group, group_owner) = setup().await;

    process_tx_init_signer_group(
        &signer_group.pubkey(),
        &group_owner.pubkey(),
        &payer,
        recent_blockhash,
        &mut banks_client,
    )
    .await
    .unwrap();

    let valid_signer = Keypair::new();

    create_account(
        &mut banks_client,
        &payer,
        &recent_blockhash,
        &valid_signer,
        state::ValidSigner::LEN,
    )
    .await
    .unwrap();

    process_tx_init_valid_signer(
        &valid_signer.pubkey(),
        &signer_group.pubkey(),
        &group_owner,
        &payer,
        recent_blockhash,
        &mut banks_client,
        eth_address,
    )
    .await
    .unwrap();

    let mut transaction = Transaction::new_with_payer(
        &[
            secp256_program_instruction,
            instruction::validate_signature(
                &id(),
                &valid_signer.pubkey(),
                &signer_group.pubkey(),
                signature_data,
            )
            .unwrap(),
        ],
        Some(&payer.pubkey()),
    );
    transaction.sign(&[&payer], recent_blockhash);
    banks_client.process_transaction(transaction).await.unwrap();
}

#[tokio::test]
async fn validate_signature_with_wrong_data() {
    let mut rng = thread_rng();
    let key: [u8; 32] = rng.gen();
    let priv_key = SecretKey::parse(&key).unwrap();
    let secp_pubkey = PublicKey::from_secret_key(&priv_key);
    let eth_address = construct_eth_address(&secp_pubkey);

    let message = [1u8; 29];

    let secp256_program_instruction =
        secp256k1_instruction::new_secp256k1_instruction(&priv_key, &message);

    let start = 1;
    let end = start + state::SecpSignatureOffsets::SIGNATURE_OFFSETS_SERIALIZED_SIZE;

    let offsets =
        state::SecpSignatureOffsets::try_from_slice(&secp256_program_instruction.data[start..end])
            .unwrap();

    let sig_start = offsets.signature_offset as usize;
    let sig_end = sig_start + state::SecpSignatureOffsets::SECP_SIGNATURE_SIZE;

    let signature: [u8; state::SecpSignatureOffsets::SECP_SIGNATURE_SIZE] =
        [8u8; state::SecpSignatureOffsets::SECP_SIGNATURE_SIZE];

    let recovery_id = secp256_program_instruction.data[sig_end];

    let signature_data = instruction::SignatureData {
        signature,
        recovery_id,
        message: message.to_vec(),
    };

    let (mut banks_client, payer, recent_blockhash, signer_group, group_owner) = setup().await;

    process_tx_init_signer_group(
        &signer_group.pubkey(),
        &group_owner.pubkey(),
        &payer,
        recent_blockhash,
        &mut banks_client,
    )
    .await
    .unwrap();

    let valid_signer = Keypair::new();

    create_account(
        &mut banks_client,
        &payer,
        &recent_blockhash,
        &valid_signer,
        state::ValidSigner::LEN,
    )
    .await
    .unwrap();

    process_tx_init_valid_signer(
        &valid_signer.pubkey(),
        &signer_group.pubkey(),
        &group_owner,
        &payer,
        recent_blockhash,
        &mut banks_client,
        eth_address,
    )
    .await
    .unwrap();

    let mut transaction = Transaction::new_with_payer(
        &[
            secp256_program_instruction,
            instruction::validate_signature(
                &id(),
                &valid_signer.pubkey(),
                &signer_group.pubkey(),
                signature_data,
            )
            .unwrap(),
        ],
        Some(&payer.pubkey()),
    );
    transaction.sign(&[&payer], recent_blockhash);
    let transaction_error = banks_client.process_transaction(transaction).await;

    assert!(transaction_error.is_err());
}

#[tokio::test]
async fn validate_2_signatures() {
    let mut rng = thread_rng();
    // Create the first eth key for ValidSigner1
    let key_1: [u8; 32] = rng.gen();
    let priv_key_1 = SecretKey::parse(&key_1).unwrap();
    let secp_pubkey_1 = PublicKey::from_secret_key(&priv_key_1);
    let eth_address_1 = construct_eth_address(&secp_pubkey_1);

    // Create the second eth key for ValidSigner2
    let key_2: [u8; 32] = rng.gen();
    let priv_key_2 = SecretKey::parse(&key_2).unwrap();
    let secp_pubkey_2 = PublicKey::from_secret_key(&priv_key_2);
    let eth_address_2 = construct_eth_address(&secp_pubkey_2);

    // Create the second eth key for ValidSigner2
    let key_3: [u8; 32] = rng.gen();
    let priv_key_3 = SecretKey::parse(&key_3).unwrap();
    let secp_pubkey_3 = PublicKey::from_secret_key(&priv_key_3);
    let eth_address_3 = construct_eth_address(&secp_pubkey_3);

    // Shared message
    let message = [8u8; 30];

    let (signature_data_1, secp256_program_instruction_1) =
        construct_signature_data(&key_1, &message);
    let (signature_data_2, secp256_program_instruction_2) =
        construct_signature_data(&key_2, &message);
    let (signature_data_3, secp256_program_instruction_3) =
        construct_signature_data(&key_3, &message);
    let (mut banks_client, payer, recent_blockhash, signer_group, group_owner) = setup().await;

    let valid_signer_1 = Keypair::new();
    let valid_signer_2 = Keypair::new();
    let valid_signer_3 = Keypair::new();

    process_tx_init_signer_group(
        &signer_group.pubkey(),
        &group_owner.pubkey(),
        &payer,
        recent_blockhash,
        &mut banks_client,
    )
    .await
    .unwrap();

    // Initialize accounts
    create_account(
        &mut banks_client,
        &payer,
        &recent_blockhash,
        &valid_signer_1,
        state::ValidSigner::LEN,
    )
    .await
    .unwrap();

    create_account(
        &mut banks_client,
        &payer,
        &recent_blockhash,
        &valid_signer_2,
        state::ValidSigner::LEN,
    )
    .await
    .unwrap();

    create_account(
        &mut banks_client,
        &payer,
        &recent_blockhash,
        &valid_signer_3,
        state::ValidSigner::LEN,
    )
    .await
    .unwrap();

    // Initialize all 3 signers
    process_tx_init_valid_signer(
        &valid_signer_1.pubkey(),
        &signer_group.pubkey(),
        &group_owner,
        &payer,
        recent_blockhash,
        &mut banks_client,
        eth_address_1,
    )
    .await
    .unwrap();

    process_tx_init_valid_signer(
        &valid_signer_2.pubkey(),
        &signer_group.pubkey(),
        &group_owner,
        &payer,
        recent_blockhash,
        &mut banks_client,
        eth_address_2,
    )
    .await
    .unwrap();

    process_tx_init_valid_signer(
        &valid_signer_3.pubkey(),
        &signer_group.pubkey(),
        &group_owner,
        &payer,
        recent_blockhash,
        &mut banks_client,
        eth_address_3,
    )
    .await
    .unwrap();

    // Execute multiple transactions
    let mut transaction = Transaction::new_with_payer(
        &[
            secp256_program_instruction_1,
            secp256_program_instruction_2,
            secp256_program_instruction_3,
            instruction::validate_multiple_signatures(
                &id(),
                &valid_signer_1.pubkey(),
                &valid_signer_2.pubkey(),
                &valid_signer_3.pubkey(),
                &signer_group.pubkey(),
                signature_data_1.clone(),
                signature_data_2.clone(),
                signature_data_3.clone(),
            )
            .unwrap(),
        ],
        Some(&payer.pubkey()),
    );
    transaction.sign(&[&payer], recent_blockhash);
    banks_client.process_transaction(transaction).await.unwrap();
}

#[tokio::test]
async fn validate_3_signatures_add_new_valid_signer() {
    let mut rng = thread_rng();
    // Create the first eth key for ValidSigner1
    let key_1: [u8; 32] = rng.gen();
    let priv_key_1 = SecretKey::parse(&key_1).unwrap();
    let secp_pubkey_1 = PublicKey::from_secret_key(&priv_key_1);
    let eth_address_1 = construct_eth_address(&secp_pubkey_1);

    // Create the second eth key for ValidSigner2
    let key_2: [u8; 32] = rng.gen();
    let priv_key_2 = SecretKey::parse(&key_2).unwrap();
    let secp_pubkey_2 = PublicKey::from_secret_key(&priv_key_2);
    let eth_address_2 = construct_eth_address(&secp_pubkey_2);

    // Create the third eth key for ValidSigner3
    let key_3: [u8; 32] = rng.gen();
    let priv_key_3 = SecretKey::parse(&key_3).unwrap();
    let secp_pubkey_3 = PublicKey::from_secret_key(&priv_key_3);
    let eth_address_3 = construct_eth_address(&secp_pubkey_3);

    // Shared message
    let message = [8u8; 30];

    let (signature_data_1, secp256_program_instruction_1) =
        construct_signature_data(&key_1, &message);
    let (signature_data_2, secp256_program_instruction_2) =
        construct_signature_data(&key_2, &message);
    let (signature_data_3, secp256_program_instruction_3) =
        construct_signature_data(&key_3, &message);
    let (mut banks_client, payer, recent_blockhash, signer_group, group_owner) = setup().await;

    let valid_signer_1 = Keypair::new();
    let valid_signer_2 = Keypair::new();
    let valid_signer_3 = Keypair::new();

    process_tx_init_signer_group(
        &signer_group.pubkey(),
        &group_owner.pubkey(),
        &payer,
        recent_blockhash,
        &mut banks_client,
    )
    .await
    .unwrap();

    // Initialize accounts
    create_account(
        &mut banks_client,
        &payer,
        &recent_blockhash,
        &valid_signer_1,
        state::ValidSigner::LEN,
    )
    .await
    .unwrap();

    create_account(
        &mut banks_client,
        &payer,
        &recent_blockhash,
        &valid_signer_2,
        state::ValidSigner::LEN,
    )
    .await
    .unwrap();

    create_account(
        &mut banks_client,
        &payer,
        &recent_blockhash,
        &valid_signer_3,
        state::ValidSigner::LEN,
    )
    .await
    .unwrap();

    // Initialize ValidSigner 1 through SignerGroupOwner
    process_tx_init_valid_signer(
        &valid_signer_1.pubkey(),
        &signer_group.pubkey(),
        &group_owner,
        &payer,
        recent_blockhash,
        &mut banks_client,
        eth_address_1,
    )
    .await
    .unwrap();

    // Initialize ValidSigner 2 through SignerGroupOwner
    process_tx_init_valid_signer(
        &valid_signer_2.pubkey(),
        &signer_group.pubkey(),
        &group_owner,
        &payer,
        recent_blockhash,
        &mut banks_client,
        eth_address_2,
    )
    .await
    .unwrap();

    // Initialize ValidSigner 3 through SignerGroupOwner
    process_tx_init_valid_signer(
        &valid_signer_3.pubkey(),
        &signer_group.pubkey(),
        &group_owner,
        &payer,
        recent_blockhash,
        &mut banks_client,
        eth_address_3,
    )
    .await
    .unwrap();

    // Initialize incoming valid signer data
    let new_valid_signer = Keypair::new();
    create_account(
        &mut banks_client,
        &payer,
        &recent_blockhash,
        &new_valid_signer,
        state::ValidSigner::LEN,
    )
    .await
    .unwrap();

<<<<<<< HEAD
    // Initialize ValidSigner ethereum address information
    let new_key: [u8; 32] = rng.gen();
    let new_priv_key = SecretKey::parse(&new_key).unwrap();
    let new_secp_pubkey = PublicKey::from_secret_key(&new_priv_key);
    let new_eth_address = construct_eth_address(&new_secp_pubkey);
=======
    // Disable SignerGroup owner
    process_tx_init_disable_signer_group_owner(
        &signer_group.pubkey(),
        &group_owner,
        &payer,
        recent_blockhash,
        &mut banks_client,
    )
    .await
    .unwrap();

    // Confirm owner has been disabled
    let disabled_signer_group_account = get_account(&mut banks_client, &signer_group.pubkey()).await;
    let disabled_signer_group_data =
        state::SignerGroup::try_from_slice(&disabled_signer_group_account.data.as_slice()).unwrap();
    assert!(disabled_signer_group_data.is_initialized());
    assert!(!disabled_signer_group_data.owner_enabled);

    // Initialize ValidSigner3 ethereum address information
    let key_3: [u8; 32] = rng.gen();
    let priv_key_3 = SecretKey::parse(&key_3).unwrap();
    let secp_pubkey_3 = PublicKey::from_secret_key(&priv_key_3);
    let eth_address_3 = construct_eth_address(&secp_pubkey_3);
>>>>>>> 63a49510

    // Execute multiple transactions
    let mut transaction = Transaction::new_with_payer(
        &[
            secp256_program_instruction_1,
            secp256_program_instruction_2,
            secp256_program_instruction_3,
            instruction::validate_multiple_signatures_add_signer(
                &id(),
                &valid_signer_1.pubkey(),
                &valid_signer_2.pubkey(),
                &valid_signer_3.pubkey(),
                &signer_group.pubkey(),
                &new_valid_signer.pubkey(),
                signature_data_1.clone(),
                signature_data_2.clone(),
                signature_data_3.clone(),
                new_eth_address,
            )
            .unwrap(),
        ],
        Some(&payer.pubkey()),
    );
    transaction.sign(&[&payer], recent_blockhash);
    banks_client.process_transaction(transaction).await.unwrap();

    let new_valid_signer_acct = get_account(&mut banks_client, &new_valid_signer.pubkey()).await;
    let new_valid_signer_data =
        state::ValidSigner::try_from_slice(&new_valid_signer_acct.data.as_slice()).unwrap();
    assert!(new_valid_signer_data.is_initialized());
    assert_eq!(new_valid_signer_data.eth_address, new_eth_address);
    assert_eq!(new_valid_signer_data.signer_group, signer_group.pubkey());
}<|MERGE_RESOLUTION|>--- conflicted
+++ resolved
@@ -834,13 +834,6 @@
     .await
     .unwrap();
 
-<<<<<<< HEAD
-    // Initialize ValidSigner ethereum address information
-    let new_key: [u8; 32] = rng.gen();
-    let new_priv_key = SecretKey::parse(&new_key).unwrap();
-    let new_secp_pubkey = PublicKey::from_secret_key(&new_priv_key);
-    let new_eth_address = construct_eth_address(&new_secp_pubkey);
-=======
     // Disable SignerGroup owner
     process_tx_init_disable_signer_group_owner(
         &signer_group.pubkey(),
@@ -859,12 +852,11 @@
     assert!(disabled_signer_group_data.is_initialized());
     assert!(!disabled_signer_group_data.owner_enabled);
 
-    // Initialize ValidSigner3 ethereum address information
-    let key_3: [u8; 32] = rng.gen();
-    let priv_key_3 = SecretKey::parse(&key_3).unwrap();
-    let secp_pubkey_3 = PublicKey::from_secret_key(&priv_key_3);
-    let eth_address_3 = construct_eth_address(&secp_pubkey_3);
->>>>>>> 63a49510
+    // Initialize ValidSigner ethereum address information
+    let new_key: [u8; 32] = rng.gen();
+    let new_priv_key = SecretKey::parse(&new_key).unwrap();
+    let new_secp_pubkey = PublicKey::from_secret_key(&new_priv_key);
+    let new_eth_address = construct_eth_address(&new_secp_pubkey);
 
     // Execute multiple transactions
     let mut transaction = Transaction::new_with_payer(
