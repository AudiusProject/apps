--- conflicted
+++ resolved
@@ -57,13 +57,8 @@
     "validSigner": "$valid_signer",
     "signerGroup": "$signer_group",
     "feePayerWallet": $(cat feepayer.json),
-<<<<<<< HEAD
     "ownerWallet": "$owner_wallet",
-    "endpoint": "https://devnet.solana.com",
-=======
-    "ownerWallet": $(cat owner.json),
     "endpoint": "http://34.122.200.71:8899",
->>>>>>> 4ad2c910
     "signerPrivateKey": "$priv_key"
 }
 EOF