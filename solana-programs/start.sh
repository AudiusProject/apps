{
    eth_account=$(python -c "from web3.auto import w3; a = w3.eth.account.create(); print(a.address[2:], a.privateKey.hex()[2:])")
    address=$(echo $eth_account | cut -d' ' -f1)
    priv_key=$(echo $eth_account | cut -d' ' -f2)

<<<<<<< HEAD
    sol_rpc_endpoint=http://34.122.200.71:8899
    sol_faucet_host=34.122.200.71

    solana config set -u $sol_rpc_endpoint
    solana airdrop --faucet-host $sol_faucet_host 0.5
=======
    solana config set -u $SOLANA_HOST
>>>>>>> cc44e573

    solana-keygen new -s --no-bip39-passphrase
    solana-keygen new -s --no-bip39-passphrase -o feepayer.json

    while test $(solana balance feepayer.json | sed 's/\(\.\| \).*//') -lt 1; do
<<<<<<< HEAD
        solana airdrop --faucet-host $sol_faucet_host 0.5 feepayer.json
    done

    while test $(solana balance | sed 's/\(\.\| \).*//') -lt 3; do
        solana airdrop --faucet-host $sol_faucet_host 0.5
=======
        solana airdrop 0.5 feepayer.json
    done

    while test $(solana balance | sed 's/\(\.\| \).*//') -lt 3; do
        solana airdrop 0.5
>>>>>>> cc44e573
    done

    cd audius_eth_registry
    cargo build-bpf
    solana-keygen new -s --no-bip39-passphrase -o target/deploy/audius_eth_registry-keypair.json --force
    cur_address=$(grep -Po '(?<=declare_id!\(").*(?=")' src/lib.rs)
    new_address=$(solana program deploy target/deploy/audius_eth_registry.so --output json | jq -r '.programId')
    if [ -z "$new_address" ]; then
        echo "failed to deploy audius_eth_registry"
        exit 1
    fi
    sed -i "s/$cur_address/$new_address/g" src/lib.rs

    while test $(solana balance | sed 's/\(\.\| \).*//') -lt 3; do
<<<<<<< HEAD
        solana airdrop --faucet-host $sol_faucet_host 0.5
=======
        solana airdrop 0.5
>>>>>>> cc44e573
    done

    cd ../track_listen_count
    cargo build-bpf
    solana-keygen new -s --no-bip39-passphrase -o target/deploy/track_listen_count-keypair.json --force
    cur_address=$(grep -Po '(?<=declare_id!\(").*(?=")' src/lib.rs)
    new_address=$(solana program deploy target/deploy/track_listen_count.so --output json | jq -r '.programId')
    if [ -z "$new_address" ]; then
        echo "failed to deploy track_listen_count"
        exit 1
    fi
    sed -i "s/$cur_address/$new_address/g" src/lib.rs

    cd ../cli
    signer_group=$(cargo run create-signer-group | grep -Po '(?<=account ).*')
    valid_signer=$(cargo run create-valid-signer "$signer_group" "$address" | grep -Po '(?<=account ).*')
    owner_wallet=$(cat ~/.config/solana/id.json)
} >&2

cd ..

cat <<EOF
{
    "trackListenCountAddress": "$(grep -Po '(?<=declare_id!\(").*(?=")' track_listen_count/src/lib.rs)",
    "audiusEthRegistryAddress": "$(grep -Po '(?<=declare_id!\(").*(?=")' audius_eth_registry/src/lib.rs)",
    "validSigner": "$valid_signer",
    "signerGroup": "$signer_group",
    "feePayerWallet": $(cat feepayer.json),
    "ownerWallet": "$owner_wallet",
    "endpoint": "$SOLANA_HOST",
    "signerPrivateKey": "$priv_key"
}
EOF<|MERGE_RESOLUTION|>--- conflicted
+++ resolved
@@ -3,33 +3,17 @@
     address=$(echo $eth_account | cut -d' ' -f1)
     priv_key=$(echo $eth_account | cut -d' ' -f2)
 
-<<<<<<< HEAD
-    sol_rpc_endpoint=http://34.122.200.71:8899
-    sol_faucet_host=34.122.200.71
-
-    solana config set -u $sol_rpc_endpoint
-    solana airdrop --faucet-host $sol_faucet_host 0.5
-=======
     solana config set -u $SOLANA_HOST
->>>>>>> cc44e573
 
     solana-keygen new -s --no-bip39-passphrase
     solana-keygen new -s --no-bip39-passphrase -o feepayer.json
 
     while test $(solana balance feepayer.json | sed 's/\(\.\| \).*//') -lt 1; do
-<<<<<<< HEAD
-        solana airdrop --faucet-host $sol_faucet_host 0.5 feepayer.json
-    done
-
-    while test $(solana balance | sed 's/\(\.\| \).*//') -lt 3; do
-        solana airdrop --faucet-host $sol_faucet_host 0.5
-=======
         solana airdrop 0.5 feepayer.json
     done
 
     while test $(solana balance | sed 's/\(\.\| \).*//') -lt 3; do
         solana airdrop 0.5
->>>>>>> cc44e573
     done
 
     cd audius_eth_registry
@@ -44,11 +28,7 @@
     sed -i "s/$cur_address/$new_address/g" src/lib.rs
 
     while test $(solana balance | sed 's/\(\.\| \).*//') -lt 3; do
-<<<<<<< HEAD
-        solana airdrop --faucet-host $sol_faucet_host 0.5
-=======
         solana airdrop 0.5
->>>>>>> cc44e573
     done
 
     cd ../track_listen_count
