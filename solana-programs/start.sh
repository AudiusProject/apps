--- conflicted
+++ resolved
@@ -16,13 +16,13 @@
         solana airdrop --faucet-host 35.199.181.141 0.5
     done
 
-    cd program
+    cd audius_eth_registry
     cargo build-bpf
     solana-keygen new -s --no-bip39-passphrase -o target/deploy/audius-keypair.json --force
     cur_address=$(grep -Po '(?<=declare_id!\(").*(?=")' src/lib.rs)
     new_address=$(solana program deploy target/deploy/audius.so --output json | jq -r '.programId')
     if [ -z "$new_address" ]; then
-        echo "failed to deploy program"
+        echo "failed to deploy audius_eth_registry"
         exit 1
     fi
     sed -i "s/$cur_address/$new_address/g" src/lib.rs
@@ -57,13 +57,8 @@
     "validSigner": "$valid_signer",
     "signerGroup": "$signer_group",
     "feePayerWallet": $(cat feepayer.json),
-<<<<<<< HEAD
     "ownerWallet": "$owner_wallet",
     "endpoint": "https://devnet.solana.com",
-=======
-    "ownerWallet": $(cat owner.json),
-    "endpoint": "http://34.122.200.71:8899",
->>>>>>> 4ad2c910
     "signerPrivateKey": "$priv_key"
 }
 EOF